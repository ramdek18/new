--- conflicted
+++ resolved
@@ -1,8 +1,5 @@
 name: MacOS installer on Catalina and Python 3.8
 
-<<<<<<< HEAD
-on: [pull_request]
-=======
 on:
   push:
     branches:
@@ -12,7 +9,6 @@
   pull_request:
     branches:
       - '**'
->>>>>>> e2b3b650
 
 jobs:
   build:
