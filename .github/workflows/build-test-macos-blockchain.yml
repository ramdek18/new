--- conflicted
+++ resolved
@@ -93,11 +93,7 @@
     - name: Test blockchain code with pytest
       run: |
         . ./activate
-<<<<<<< HEAD
-        venv/bin/coverage run --rcfile=.coveragerc ./venv/bin/py.test --durations=10  -n 4 -m "not benchmark" tests/blockchain/test_blockchain.py tests/blockchain/test_blockchain_transactions.py
-=======
-        venv/bin/coverage run --rcfile=.coveragerc --module pytest tests/blockchain/test_*.py --durations=10  -n 4 -m "not benchmark"
->>>>>>> ef3ac41f
+        venv/bin/coverage run --rcfile=.coveragerc --module pytest --durations=10  -n 4 -m "not benchmark" tests/blockchain/test_blockchain.py tests/blockchain/test_blockchain_transactions.py
 
     - name: Process coverage data
       run: |
