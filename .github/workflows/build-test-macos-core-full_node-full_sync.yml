--- conflicted
+++ resolved
@@ -100,11 +100,7 @@
     - name: Test core-full_node-full_sync code with pytest
       run: |
         . ./activate
-<<<<<<< HEAD
-        venv/bin/coverage run --rcfile=.coveragerc ./venv/bin/py.test --durations=10  -n 4 -m "not benchmark" tests/core/full_node/full_sync/test_full_sync.py
-=======
-        venv/bin/coverage run --rcfile=.coveragerc --module pytest tests/core/full_node/full_sync/test_*.py --durations=10  -n 4 -m "not benchmark"
->>>>>>> 8d510157
+        venv/bin/coverage run --rcfile=.coveragerc --module pytest --durations=10  -n 4 -m "not benchmark" tests/core/full_node/full_sync/test_full_sync.py
 
     - name: Process coverage data
       run: |
@@ -116,7 +112,7 @@
         venv/bin/coverage report --rcfile=.coveragerc --show-missing
 
     - name: Publish coverage
-      uses: actions/upload-artifact@v3
+      uses: actions/upload-artifact@v2
       with:
         name: coverage
         path: coverage_reports/*
