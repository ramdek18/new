#
# THIS FILE IS GENERATED. SEE https://github.com/Chia-Network/chia-blockchain/tree/main/tests#readme
#
name: MacOS core-ssl Tests

on:
  push:
    branches:
      - main
    tags:
        - '**'
  pull_request:
    branches:
      - '**'

concurrency:
  # SHA is added to the end if on `main` to let all main workflows run
  group: ${{ github.ref }}-${{ github.workflow }}-${{ github.event_name }}-${{ github.ref == 'refs/heads/main' && github.sha || '' }}
  cancel-in-progress: true

jobs:
  build:
    name: MacOS core-ssl Tests
    runs-on: ${{ matrix.os }}
    timeout-minutes: 30
    strategy:
      fail-fast: false
      max-parallel: 4
      matrix:
        python-version: [3.8, 3.9]
        os: [macOS-latest]
    env:
      CHIA_ROOT: ${{ github.workspace }}/.chia/mainnet
      JOB_FILE_NAME: tests_${{ matrix.os }}_python-${{ matrix.python-version }}_core-ssl

    steps:
    - name: Checkout Code
      uses: actions/checkout@v3
      with:
        fetch-depth: 0

    - name: Setup Python environment
      uses: actions/setup-python@v2
      with:
        python-version: ${{ matrix.python-version }}

    - name: Create keychain for CI use
      run: |
        security create-keychain -p foo chiachain
        security default-keychain -s chiachain
        security unlock-keychain -p foo chiachain
        security set-keychain-settings -t 7200 -u chiachain

    - name: Get pip cache dir
      id: pip-cache
      run: |
        echo "::set-output name=dir::$(pip cache dir)"

    - name: Cache pip
      uses: actions/cache@v3
      with:
        # Note that new runners may break this https://github.com/actions/cache/issues/292
        path: ${{ steps.pip-cache.outputs.dir }}
        key: ${{ runner.os }}-pip-${{ hashFiles('**/setup.py') }}
        restore-keys: |
          ${{ runner.os }}-pip-

    - name: Checkout test blocks and plots
      uses: actions/checkout@v3
      with:
        repository: 'Chia-Network/test-cache'
        path: '.chia'
        ref: '0.28.0'
        fetch-depth: 1

    - name: Run install script
      env:
        INSTALL_PYTHON_VERSION: ${{ matrix.python-version }}
      run: |
        brew install boost
        sh install.sh -d

# Omitted installing Timelord

    - name: Test core-ssl code with pytest
      run: |
        . ./activate
<<<<<<< HEAD
        venv/bin/coverage run --rcfile=.coveragerc --module pytest tests/core/ssl/test_*.py -s -v --durations 0 -n 0 -m "not benchmark"
=======
        venv/bin/coverage run --rcfile=.coveragerc ./venv/bin/py.test tests/core/ssl/test_*.py -s -v --durations 0 -n 4 -m "not benchmark"
>>>>>>> 8833cc35

    - name: Process coverage data
      run: |
        venv/bin/coverage combine --rcfile=.coveragerc .coverage.*
        venv/bin/coverage xml --rcfile=.coveragerc -o coverage.xml
        mkdir coverage_reports
        cp .coverage "coverage_reports/.coverage.${{ env.JOB_FILE_NAME }}"
        cp coverage.xml "coverage_reports/coverage.${{ env.JOB_FILE_NAME }}.xml"
        venv/bin/coverage report --rcfile=.coveragerc --show-missing

    - name: Publish coverage
      uses: actions/upload-artifact@v2
      with:
        name: coverage
        path: coverage_reports/*
        if-no-files-found: error
#
# THIS FILE IS GENERATED. SEE https://github.com/Chia-Network/chia-blockchain/tree/main/tests#readme
#<|MERGE_RESOLUTION|>--- conflicted
+++ resolved
@@ -85,11 +85,7 @@
     - name: Test core-ssl code with pytest
       run: |
         . ./activate
-<<<<<<< HEAD
-        venv/bin/coverage run --rcfile=.coveragerc --module pytest tests/core/ssl/test_*.py -s -v --durations 0 -n 0 -m "not benchmark"
-=======
-        venv/bin/coverage run --rcfile=.coveragerc ./venv/bin/py.test tests/core/ssl/test_*.py -s -v --durations 0 -n 4 -m "not benchmark"
->>>>>>> 8833cc35
+        venv/bin/coverage run --rcfile=.coveragerc --module pytest tests/core/ssl/test_*.py -s -v --durations 0 -n 4 -m "not benchmark"
 
     - name: Process coverage data
       run: |
