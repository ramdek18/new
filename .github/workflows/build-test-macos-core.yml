--- conflicted
+++ resolved
@@ -2,10 +2,6 @@
 
 on:
   push:
-<<<<<<< HEAD
-    branches: [ main ]
-  pull_request:
-=======
     branches:
       - main
     tags:
@@ -13,7 +9,6 @@
   pull_request:
     branches:
       - '**'
->>>>>>> 3604f850
 
 jobs:
   build:
