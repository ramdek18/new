name: Build and test MacOS Core

<<<<<<< HEAD
on: [pull_request]
=======
on:
  push:
    branches:
      - main
    tags:
        - '**'
  pull_request:
    branches:
      - '**'
>>>>>>> e2b3b650

jobs:
  build:
    name: Build and test MacOS Core
    runs-on: ${{ matrix.os }}
    timeout-minutes: 70
    strategy:
      fail-fast: false
      max-parallel: 4
      matrix:
        python-version: [3.8, 3.9]
        os: [macOS-latest]

    steps:
    - name: Cancel previous runs on the same branch
      if: ${{ github.ref != 'refs/heads/dev' }}
      uses: styfle/cancel-workflow-action@0.7.0
      with:
        access_token: ${{ github.token }}

    - name: Checkout Code
      uses: actions/checkout@v2
      with:
        fetch-depth: 0
        # we need fetch-depth 0 so setuptools_scm can resolve tags

    - name: Setup Python environment
      uses: actions/setup-python@v2
      with:
        python-version: ${{ matrix.python-version }}

    - name: Get pip cache dir
      id: pip-cache
      run: |
        echo "::set-output name=dir::$(pip cache dir)"

    - name: Cache pip
      uses: actions/cache@v2
      with:
        # Note that new runners may break this https://github.com/actions/cache/issues/292
        path: ${{ steps.pip-cache.outputs.dir }}
        key: ${{ runner.os }}-pip-${{ hashFiles('**/setup.py') }}
        restore-keys: |
          ${{ runner.os }}-pip-

    - name: Checkout test blocks and plots
      uses: actions/checkout@v2
      with:
        repository: 'Chia-Network/test-cache'
        path: '.chia'
        ref: '0.1.0'

    - name: Link home directory
      run: |
        cd $HOME
        ln -s $GITHUB_WORKSPACE/.chia
        echo "$HOME/.chia"
        ls -al $HOME/.chia

    - name: Run install script
      env:
        INSTALL_PYTHON_VERSION: ${{ matrix.python-version }}
        BUILD_VDF_CLIENT: "N"
      run: |
        brew install boost
        sh install.sh

    - name: Install timelord
      run: |
        . ./activate
        sh install-timelord.sh
        ./vdf_bench square_asm 400000

    - name: Install developer requirements
      run: |
        . ./activate
        venv/bin/python -m pip install -r requirements-dev.txt

    - name: Test blockchain code with pytest
      run: |
        . ./activate
        ./venv/bin/py.test tests/core -s -v --durations 0<|MERGE_RESOLUTION|>--- conflicted
+++ resolved
@@ -1,8 +1,5 @@
 name: Build and test MacOS Core
 
-<<<<<<< HEAD
-on: [pull_request]
-=======
 on:
   push:
     branches:
@@ -12,7 +9,6 @@
   pull_request:
     branches:
       - '**'
->>>>>>> e2b3b650
 
 jobs:
   build:
