--- conflicted
+++ resolved
@@ -100,11 +100,7 @@
     - name: Test core-daemon code with pytest
       run: |
         . ./activate
-<<<<<<< HEAD
-        ./venv/bin/py.test tests/core/daemon/test_*.py -s -v --durations 0 -m "not benchmark" -p no:monitor
-=======
-        ./venv/bin/py.test tests/core/daemon/test_*.py -s -v --durations 0 -n 0 -m "not benchmark"
->>>>>>> b1acb559
+        ./venv/bin/py.test tests/core/daemon/test_*.py -s -v --durations 0 -n 0 -m "not benchmark" -p no:monitor
 
 # Omitted resource usage check
 
