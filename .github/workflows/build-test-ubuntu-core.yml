#
# THIS FILE IS GENERATED. SEE https://github.com/Chia-Network/chia-blockchain/tree/main/tests#readme
#
name: Ubuntu core Test

on:
  push:
    branches:
      - main
    tags:
        - '**'
  pull_request:
    branches:
      - '**'

concurrency:
  # SHA is added to the end if on `main` to let all main workflows run
  group: ${{ github.ref }}-${{ github.workflow }}-${{ github.event_name }}-${{ github.ref == 'refs/heads/main' && github.sha || '' }}
  cancel-in-progress: true

jobs:
  build:
    name: Ubuntu core Test
    runs-on: ${{ matrix.os }}
    timeout-minutes: 30
    strategy:
      fail-fast: false
      max-parallel: 4
      matrix:
        python-version: [3.7, 3.8, 3.9]
        os: [ubuntu-latest]
    env:
      CHIA_ROOT: ${{ github.workspace }}/.chia/mainnet
      JOB_FILE_NAME: tests_${{ matrix.os }}_python-${{ matrix.python-version }}_core

    steps:
    - name: Checkout Code
      uses: actions/checkout@v3
      with:
        fetch-depth: 0

    - name: Setup Python environment
      uses: actions/setup-python@v2
      with:
        python-version: ${{ matrix.python-version }}

    - name: Cache npm
      uses: actions/cache@v3
      with:
        path: ~/.npm
        key: ${{ runner.os }}-node-${{ hashFiles('**/package-lock.json') }}
        restore-keys: |
          ${{ runner.os }}-node-

    - name: Get pip cache dir
      id: pip-cache
      run: |
        echo "::set-output name=dir::$(pip cache dir)"

    - name: Cache pip
      uses: actions/cache@v3
      with:
        path: ${{ steps.pip-cache.outputs.dir }}
        key: ${{ runner.os }}-pip-${{ hashFiles('**/setup.py') }}
        restore-keys: |
          ${{ runner.os }}-pip-

    - name: Cache test blocks and plots
      uses: actions/cache@v2
      id: test-blocks-plots
      with:
        path: |
          ${{ github.workspace }}/.chia/blocks
          ${{ github.workspace }}/.chia/test-plots
        key: 0.29.0

    - name: Checkout test blocks and plots
      if: steps.test-blocks-plots.outputs.cache-hit != 'true'
      run: |
        wget -qO- https://github.com/Chia-Network/test-cache/archive/refs/tags/0.29.0.tar.gz | tar xzf -
        mkdir ${{ github.workspace }}/.chia
        mv ${{ github.workspace }}/test-cache-0.29.0/* ${{ github.workspace }}/.chia

    - name: Run install script
      env:
        INSTALL_PYTHON_VERSION: ${{ matrix.python-version }}
      run: |
        sh install.sh -d

# Omitted installing Timelord

    - name: Test core code with pytest
      run: |
        . ./activate
<<<<<<< HEAD
        venv/bin/coverage run --rcfile=.coveragerc ./venv/bin/py.test --durations=10  -n 4 -m "not benchmark" -p no:monitor tests/core/test_cost_calculation.py tests/core/test_crawler_rpc.py tests/core/test_daemon_rpc.py tests/core/test_db_conversion.py tests/core/test_db_validation.py tests/core/test_farmer_harvester_rpc.py tests/core/test_filter.py tests/core/test_full_node_rpc.py tests/core/test_merkle_set.py tests/core/test_setproctitle.py
=======
        venv/bin/coverage run --rcfile=.coveragerc --module pytest tests/core/test_*.py --durations=10  -n 4 -m "not benchmark" -p no:monitor
>>>>>>> ef3ac41f

    - name: Process coverage data
      run: |
        venv/bin/coverage combine --rcfile=.coveragerc .coverage.*
        venv/bin/coverage xml --rcfile=.coveragerc -o coverage.xml
        mkdir coverage_reports
        cp .coverage "coverage_reports/.coverage.${{ env.JOB_FILE_NAME }}"
        cp coverage.xml "coverage_reports/coverage.${{ env.JOB_FILE_NAME }}.xml"
        venv/bin/coverage report --rcfile=.coveragerc --show-missing

    - name: Publish coverage
      uses: actions/upload-artifact@v3
      with:
        name: coverage
        path: coverage_reports/*
        if-no-files-found: error

# Omitted resource usage check

#
# THIS FILE IS GENERATED. SEE https://github.com/Chia-Network/chia-blockchain/tree/main/tests#readme
#<|MERGE_RESOLUTION|>--- conflicted
+++ resolved
@@ -92,11 +92,7 @@
     - name: Test core code with pytest
       run: |
         . ./activate
-<<<<<<< HEAD
-        venv/bin/coverage run --rcfile=.coveragerc ./venv/bin/py.test --durations=10  -n 4 -m "not benchmark" -p no:monitor tests/core/test_cost_calculation.py tests/core/test_crawler_rpc.py tests/core/test_daemon_rpc.py tests/core/test_db_conversion.py tests/core/test_db_validation.py tests/core/test_farmer_harvester_rpc.py tests/core/test_filter.py tests/core/test_full_node_rpc.py tests/core/test_merkle_set.py tests/core/test_setproctitle.py
-=======
-        venv/bin/coverage run --rcfile=.coveragerc --module pytest tests/core/test_*.py --durations=10  -n 4 -m "not benchmark" -p no:monitor
->>>>>>> ef3ac41f
+        venv/bin/coverage run --rcfile=.coveragerc --module pytest --durations=10  -n 4 -m "not benchmark" -p no:monitor tests/core/test_cost_calculation.py tests/core/test_crawler_rpc.py tests/core/test_daemon_rpc.py tests/core/test_db_conversion.py tests/core/test_db_validation.py tests/core/test_farmer_harvester_rpc.py tests/core/test_filter.py tests/core/test_full_node_rpc.py tests/core/test_merkle_set.py tests/core/test_setproctitle.py
 
     - name: Process coverage data
       run: |
