#
# THIS FILE IS GENERATED. SEE https://github.com/Chia-Network/chia-blockchain/tree/main/tests#readme
#
name: Ubuntu farmer_harvester Test

on:
  push:
    branches:
      - main
    tags:
        - '**'
  pull_request:
    branches:
      - '**'

concurrency:
  # SHA is added to the end if on `main` to let all main workflows run
  group: ${{ github.ref }}-${{ github.workflow }}-${{ github.event_name }}-${{ github.ref == 'refs/heads/main' && github.sha || '' }}
  cancel-in-progress: true

jobs:
  build:
    name: Ubuntu farmer_harvester Test
    runs-on: ${{ matrix.os }}
    timeout-minutes: 30
    strategy:
      fail-fast: false
      max-parallel: 4
      matrix:
        python-version: [3.7, 3.8, 3.9]
        os: [ubuntu-latest]
    env:
      CHIA_ROOT: ${{ github.workspace }}/.chia/mainnet
      JOB_FILE_NAME: tests_${{ matrix.os }}_python-${{ matrix.python-version }}_farmer_harvester

    steps:
    - name: Checkout Code
      uses: actions/checkout@v3
      with:
        fetch-depth: 0

    - name: Setup Python environment
      uses: actions/setup-python@v2
      with:
        python-version: ${{ matrix.python-version }}

    - name: Cache npm
      uses: actions/cache@v3
      with:
        path: ~/.npm
        key: ${{ runner.os }}-node-${{ hashFiles('**/package-lock.json') }}
        restore-keys: |
          ${{ runner.os }}-node-

    - name: Get pip cache dir
      id: pip-cache
      run: |
        echo "::set-output name=dir::$(pip cache dir)"

    - name: Cache pip
      uses: actions/cache@v3
      with:
        path: ${{ steps.pip-cache.outputs.dir }}
        key: ${{ runner.os }}-pip-${{ hashFiles('**/setup.py') }}
        restore-keys: |
          ${{ runner.os }}-pip-

    - name: Checkout test blocks and plots
      uses: actions/checkout@v3
      with:
        repository: 'Chia-Network/test-cache'
        path: '.chia'
        ref: '0.28.0'
        fetch-depth: 1

    - name: Run install script
      env:
        INSTALL_PYTHON_VERSION: ${{ matrix.python-version }}
      run: |
        sh install.sh -d

# Omitted installing Timelord

    - name: Test farmer_harvester code with pytest
      run: |
        . ./activate
<<<<<<< HEAD
        venv/bin/coverage run --rcfile=.coveragerc  --module pytest tests/farmer_harvester/test_*.py -s -v --durations 0 -n 0 -m "not benchmark" -p no:monitor
=======
        venv/bin/coverage run --rcfile=.coveragerc ./venv/bin/py.test tests/farmer_harvester/test_*.py --durations=10  -n 0 -m "not benchmark" -p no:monitor
>>>>>>> 441823f0

    - name: Process coverage data
      run: |
        venv/bin/coverage combine --rcfile=.coveragerc .coverage.*
        venv/bin/coverage xml --rcfile=.coveragerc -o coverage.xml
        mkdir coverage_reports
        cp .coverage "coverage_reports/.coverage.${{ env.JOB_FILE_NAME }}"
        cp coverage.xml "coverage_reports/coverage.${{ env.JOB_FILE_NAME }}.xml"
        venv/bin/coverage report --rcfile=.coveragerc --show-missing

    - name: Publish coverage
      uses: actions/upload-artifact@v2
      with:
        name: coverage
        path: coverage_reports/*
        if-no-files-found: error

# Omitted resource usage check

#
# THIS FILE IS GENERATED. SEE https://github.com/Chia-Network/chia-blockchain/tree/main/tests#readme
#<|MERGE_RESOLUTION|>--- conflicted
+++ resolved
@@ -84,11 +84,7 @@
     - name: Test farmer_harvester code with pytest
       run: |
         . ./activate
-<<<<<<< HEAD
-        venv/bin/coverage run --rcfile=.coveragerc  --module pytest tests/farmer_harvester/test_*.py -s -v --durations 0 -n 0 -m "not benchmark" -p no:monitor
-=======
-        venv/bin/coverage run --rcfile=.coveragerc ./venv/bin/py.test tests/farmer_harvester/test_*.py --durations=10  -n 0 -m "not benchmark" -p no:monitor
->>>>>>> 441823f0
+        venv/bin/coverage run --rcfile=.coveragerc --module pytest tests/farmer_harvester/test_*.py --durations=10  -n 0 -m "not benchmark" -p no:monitor
 
     - name: Process coverage data
       run: |
