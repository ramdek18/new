#
# THIS FILE IS GENERATED. SEE https://github.com/Chia-Network/chia-blockchain/tree/main/tests#readme
#
name: Ubuntu simulation Test

on:
  push:
    branches:
      - main
    tags:
        - '**'
  pull_request:
    branches:
      - '**'

concurrency:
  # SHA is added to the end if on `main` to let all main workflows run
  group: ${{ github.ref }}-${{ github.workflow }}-${{ github.event_name }}-${{ github.ref == 'refs/heads/main' && github.sha || '' }}
  cancel-in-progress: true

jobs:
  build:
    name: Ubuntu simulation Test
    runs-on: ${{ matrix.os }}
    timeout-minutes: 60
    strategy:
      fail-fast: false
      max-parallel: 4
      matrix:
        python-version: [3.7, 3.8, 3.9]
        os: [ubuntu-latest]
    env:
      JOB_FILE_NAME: tests_${{ matrix.os }}_python-${{ matrix.python-version }}_simulation

    steps:
    - name: Checkout Code
      uses: actions/checkout@v2
      with:
        fetch-depth: 0

    - name: Setup Python environment
      uses: actions/setup-python@v2
      with:
        python-version: ${{ matrix.python-version }}

    - name: Cache npm
      uses: actions/cache@v2.1.6
      with:
        path: ~/.npm
        key: ${{ runner.os }}-node-${{ hashFiles('**/package-lock.json') }}
        restore-keys: |
          ${{ runner.os }}-node-

    - name: Get pip cache dir
      id: pip-cache
      run: |
        echo "::set-output name=dir::$(pip cache dir)"

    - name: Cache pip
      uses: actions/cache@v2.1.6
      with:
        path: ${{ steps.pip-cache.outputs.dir }}
        key: ${{ runner.os }}-pip-${{ hashFiles('**/setup.py') }}
        restore-keys: |
          ${{ runner.os }}-pip-

    - name: Checkout test blocks and plots
      uses: actions/checkout@v2
      with:
        repository: 'Chia-Network/test-cache'
        path: '.chia'
        ref: '0.28.0'
        fetch-depth: 1

    - name: Link home directory
      run: |
        cd $HOME
        ln -s $GITHUB_WORKSPACE/.chia
        echo "$HOME/.chia"
        ls -al $HOME/.chia

    - name: Install ubuntu dependencies
      run: |
        sudo apt-get install software-properties-common
        sudo add-apt-repository ppa:deadsnakes/ppa
        sudo apt-get update
        sudo apt-get install python${{ matrix.python-version }}-venv python${{ matrix.python-version }}-distutils git -y

    - name: Run install script
      env:
        INSTALL_PYTHON_VERSION: ${{ matrix.python-version }}
      run: |
        sh install.sh -d

    - name: Install timelord
      run: |
        . ./activate
        sh install-timelord.sh
        ./vdf_bench square_asm 400000

    - name: Test simulation code with pytest
      run: |
        . ./activate
<<<<<<< HEAD
        venv/bin/coverage run --rcfile=.coveragerc ./venv/bin/py.test tests/simulation/test_*.py -s -v --durations 0

    - name: Process coverage data
      run: |
        venv/bin/coverage combine --rcfile=.coveragerc .coverage.*
        venv/bin/coverage xml --rcfile=.coveragerc -o coverage.xml
        mkdir coverage_reports
        cp .coverage "coverage_reports/.coverage.${{ env.JOB_FILE_NAME }}"
        cp coverage.xml "coverage_reports/coverage.${{ env.JOB_FILE_NAME }}.xml"
        venv/bin/coverage report --rcfile=.coveragerc --show-missing

    - name: Publish coverage
      uses: actions/upload-artifact@v2
      with:
        name: coverage
        path: coverage_reports/*
        if-no-files-found: error
=======
        ./venv/bin/py.test tests/simulation/test_*.py -s -v --durations 0 -m "not benchmark"
>>>>>>> 9db85f32


#
# THIS FILE IS GENERATED. SEE https://github.com/Chia-Network/chia-blockchain/tree/main/tests#readme
#<|MERGE_RESOLUTION|>--- conflicted
+++ resolved
@@ -101,8 +101,7 @@
     - name: Test simulation code with pytest
       run: |
         . ./activate
-<<<<<<< HEAD
-        venv/bin/coverage run --rcfile=.coveragerc ./venv/bin/py.test tests/simulation/test_*.py -s -v --durations 0
+        venv/bin/coverage run --rcfile=.coveragerc ./venv/bin/py.test tests/simulation/test_*.py -s -v --durations 0 -m "not benchmark"
 
     - name: Process coverage data
       run: |
@@ -119,9 +118,6 @@
         name: coverage
         path: coverage_reports/*
         if-no-files-found: error
-=======
-        ./venv/bin/py.test tests/simulation/test_*.py -s -v --durations 0 -m "not benchmark"
->>>>>>> 9db85f32
 
 
 #
