--- conflicted
+++ resolved
@@ -80,11 +80,7 @@
     - name: Test util code with pytest
       run: |
         . ./activate
-<<<<<<< HEAD
-        venv/bin/coverage run --rcfile=.coveragerc --module pytest --durations=10  -n 4 -m "not benchmark"  tests/util/test_chunks.py tests/util/test_full_block_utils.py tests/util/test_lock_queue.py tests/util/test_network_protocol_files.py tests/util/test_paginator.py tests/util/test_struct_stream.py
-=======
-        venv/bin/coverage run --rcfile=.coveragerc --module pytest --durations=10  -n 4 -m "not benchmark" -p no:monitor tests/util/test_chunks.py tests/util/test_full_block_utils.py tests/util/test_lock_queue.py tests/util/test_misc.py tests/util/test_network.py tests/util/test_network_protocol_files.py tests/util/test_paginator.py tests/util/test_struct_stream.py
->>>>>>> 99275e6e
+        venv/bin/coverage run --rcfile=.coveragerc --module pytest --durations=10  -n 4 -m "not benchmark"  tests/util/test_chunks.py tests/util/test_full_block_utils.py tests/util/test_lock_queue.py tests/util/test_misc.py tests/util/test_network.py tests/util/test_network_protocol_files.py tests/util/test_paginator.py tests/util/test_struct_stream.py
 
     - name: Process coverage data
       run: |
