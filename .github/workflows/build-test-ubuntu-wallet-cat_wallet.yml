--- conflicted
+++ resolved
@@ -22,11 +22,7 @@
   build:
     name: Ubuntu wallet-cat_wallet Test
     runs-on: ${{ matrix.os }}
-<<<<<<< HEAD
-    timeout-minutes: 40
-=======
     timeout-minutes: 50
->>>>>>> ef4224d9
     strategy:
       fail-fast: false
       max-parallel: 4
