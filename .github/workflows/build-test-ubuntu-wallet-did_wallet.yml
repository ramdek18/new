#
# THIS FILE IS GENERATED. SEE https://github.com/Chia-Network/chia-blockchain/tree/main/tests#readme
#
name: Ubuntu wallet-did_wallet Test

on:
  push:
    branches:
      - main
    tags:
        - '**'
  pull_request:
    branches:
      - '**'

concurrency:
  # SHA is added to the end if on `main` to let all main workflows run
  group: ${{ github.ref }}-${{ github.workflow }}-${{ github.event_name }}-${{ github.ref == 'refs/heads/main' && github.sha || '' }}
  cancel-in-progress: true

jobs:
  build:
    name: Ubuntu wallet-did_wallet Test
    runs-on: ${{ matrix.os }}
    timeout-minutes: 30
    strategy:
      fail-fast: false
      max-parallel: 4
      matrix:
        python-version: [3.7, 3.8, 3.9]
        os: [ubuntu-latest]
    env:
      CHIA_ROOT: ${{ github.workspace }}/.chia/mainnet
      JOB_FILE_NAME: tests_${{ matrix.os }}_python-${{ matrix.python-version }}_wallet-did_wallet

    steps:
    - name: Checkout Code
      uses: actions/checkout@v3
      with:
        fetch-depth: 0

    - name: Setup Python environment
      uses: actions/setup-python@v2
      with:
        python-version: ${{ matrix.python-version }}

    - name: Cache npm
      uses: actions/cache@v3
      with:
        path: ~/.npm
        key: ${{ runner.os }}-node-${{ hashFiles('**/package-lock.json') }}
        restore-keys: |
          ${{ runner.os }}-node-

    - name: Get pip cache dir
      id: pip-cache
      run: |
        echo "::set-output name=dir::$(pip cache dir)"

    - name: Cache pip
      uses: actions/cache@v3
      with:
        path: ${{ steps.pip-cache.outputs.dir }}
        key: ${{ runner.os }}-pip-${{ hashFiles('**/setup.py') }}
        restore-keys: |
          ${{ runner.os }}-pip-

# Omitted checking out blocks and plots repo Chia-Network/test-cache

    - name: Run install script
      env:
        INSTALL_PYTHON_VERSION: ${{ matrix.python-version }}
      run: |
        sh install.sh -d

# Omitted installing Timelord

    - name: Test wallet-did_wallet code with pytest
      run: |
        . ./activate
<<<<<<< HEAD
        venv/bin/coverage run --rcfile=.coveragerc ./venv/bin/py.test --durations=10  -n 0 -m "not benchmark" -p no:monitor tests/wallet/did_wallet/test_did.py tests/wallet/did_wallet/test_did_rpc.py
=======
        venv/bin/coverage run --rcfile=.coveragerc --module pytest --durations=10  -n 0 -m "not benchmark" -p no:monitor tests/wallet/did_wallet/test_did.py tests/wallet/did_wallet/test_did_rpc.py
>>>>>>> 48bb002d

    - name: Process coverage data
      run: |
        venv/bin/coverage combine --rcfile=.coveragerc .coverage.*
        venv/bin/coverage xml --rcfile=.coveragerc -o coverage.xml
        mkdir coverage_reports
        cp .coverage "coverage_reports/.coverage.${{ env.JOB_FILE_NAME }}"
        cp coverage.xml "coverage_reports/coverage.${{ env.JOB_FILE_NAME }}.xml"
        venv/bin/coverage report --rcfile=.coveragerc --show-missing

    - name: Publish coverage
      uses: actions/upload-artifact@v3
      with:
        name: coverage
        path: coverage_reports/*
        if-no-files-found: error

# Omitted resource usage check

#
# THIS FILE IS GENERATED. SEE https://github.com/Chia-Network/chia-blockchain/tree/main/tests#readme
#<|MERGE_RESOLUTION|>--- conflicted
+++ resolved
@@ -78,11 +78,7 @@
     - name: Test wallet-did_wallet code with pytest
       run: |
         . ./activate
-<<<<<<< HEAD
-        venv/bin/coverage run --rcfile=.coveragerc ./venv/bin/py.test --durations=10  -n 0 -m "not benchmark" -p no:monitor tests/wallet/did_wallet/test_did.py tests/wallet/did_wallet/test_did_rpc.py
-=======
         venv/bin/coverage run --rcfile=.coveragerc --module pytest --durations=10  -n 0 -m "not benchmark" -p no:monitor tests/wallet/did_wallet/test_did.py tests/wallet/did_wallet/test_did_rpc.py
->>>>>>> 48bb002d
 
     - name: Process coverage data
       run: |
