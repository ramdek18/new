name: Build Ubuntu on Python 3.7 and 3.8


on: [push, pull_request]

jobs:
  build:
    name: Ubuntu-latest on Python 3.7 + 3.8
    runs-on: ${{ matrix.os }}
    timeout-minutes: 60
    strategy:
      fail-fast: false
      max-parallel: 4
      matrix:
        python-version: [3.7, 3.8]
        os: [ubuntu-latest]

    steps:
    - name: Cancel previous runs on the same branch
<<<<<<< HEAD
      uses: styfle/cancel-workflow-action@0.4.1
=======
      uses: styfle/cancel-workflow-action@0.5.0
>>>>>>> f40ed905
      with:
        access_token: ${{ github.token }}

    - name: Checkout Code
      uses: actions/checkout@v2
      with:
        fetch-depth: 0
        # we need fetch-depth 0 so setuptools_scm can resolve tags

    - name: Setup Python environment
      uses: actions/setup-python@v2
      with:
        python-version: ${{ matrix.python-version }}

    - name: Cache npm
      uses: actions/cache@v2
      with:
        path: ~/.npm
        key: ${{ runner.os }}-node-${{ hashFiles('**/package-lock.json') }}
        restore-keys: |
          ${{ runner.os }}-node-

    - name: Get pip cache dir
      id: pip-cache
      run: |
        echo "::set-output name=dir::$(pip cache dir)"

    - name: Cache pip
      uses: actions/cache@v2
      with:
        path: ${{ steps.pip-cache.outputs.dir }}
        key: ${{ runner.os }}-pip-${{ hashFiles('**/setup.py') }}
        restore-keys: |
          ${{ runner.os }}-pip-

    - name: Install ubuntu dependencies
      run: |
        sudo apt-get install python${{ matrix.python-version }}-venv python${{ matrix.python-version }}-distutils git -y
        sudo apt-get install nodejs-dev node-gyp

    - name: Run install script
      env:
        INSTALL_PYTHON_VERSION: ${{ matrix.python-version }}
      run: |
        sh install.sh

    - name: Install timelord
      run: |
        . ./activate
        sh install-timelord.sh
        ./vdf_bench square_asm 400000

    - name: Install developer requirements
      run: |
        . ./activate
        venv/bin/python -m pip install -r requirements-dev.txt

    - name: Test blockchain code with pytest
      run: |
        . ./activate
        ./venv/bin/py.test tests -s -v --durations 0<|MERGE_RESOLUTION|>--- conflicted
+++ resolved
@@ -17,11 +17,7 @@
 
     steps:
     - name: Cancel previous runs on the same branch
-<<<<<<< HEAD
-      uses: styfle/cancel-workflow-action@0.4.1
-=======
       uses: styfle/cancel-workflow-action@0.5.0
->>>>>>> f40ed905
       with:
         access_token: ${{ github.token }}
 
