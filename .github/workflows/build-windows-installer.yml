--- conflicted
+++ resolved
@@ -111,11 +111,7 @@
         github-token: ${{ secrets.GITHUB_TOKEN }}
         result-encoding: string
         script: |
-<<<<<<< HEAD
-          const releases = await github.rest.repos.listReleases({
-=======
           const release = await github.rest.repos.getLatestRelease({
->>>>>>> d154105a
             owner: 'Chia-Network',
             repo: 'chia-plotter-madmax',
           });
@@ -134,11 +130,7 @@
         github-token: ${{ secrets.GITHUB_TOKEN }}
         result-encoding: string
         script: |
-<<<<<<< HEAD
-          const releases = await github.rest.repos.listReleases({
-=======
           const release = await github.rest.repos.getLatestRelease({
->>>>>>> d154105a
             owner: 'Chia-Network',
             repo: 'bladebit',
           });
