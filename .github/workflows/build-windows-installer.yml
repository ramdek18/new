--- conflicted
+++ resolved
@@ -1,8 +1,5 @@
 name: Windows Installer on Windows 10 and Python 3.7
 
-<<<<<<< HEAD
-on: [pull_request]
-=======
 on:
   push:
     branches:
@@ -12,7 +9,6 @@
   pull_request:
     branches:
       - '**'
->>>>>>> e2b3b650
 
 jobs:
   build:
@@ -77,9 +73,9 @@
           destination-file: .\electron-react\win_code_sign_cert.p12
 
       - uses: actions/setup-python@v2
-        name: Install Python 3.8
+        name: Install Python 3.7
         with:
-          python-version: "3.8"
+          python-version: "3.7"
 
       - name: Build Windows installer with build_scripts\build_windows.ps1
         env:
