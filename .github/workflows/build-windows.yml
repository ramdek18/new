--- conflicted
+++ resolved
@@ -10,11 +10,7 @@
 
     steps:
       - name: Cancel previous runs on the same branch
-<<<<<<< HEAD
-        uses: styfle/cancel-workflow-action@0.4.1
-=======
         uses: styfle/cancel-workflow-action@0.5.0
->>>>>>> f40ed905
         with:
           access_token: ${{ github.token }}
 
@@ -82,21 +78,13 @@
           .\build_scripts\build_windows.ps1
 
       - name: Upload Windows exe's to artifacts
-<<<<<<< HEAD
-        uses: actions/upload-artifact@v2.1.2
-=======
         uses: actions/upload-artifact@v2.1.4
->>>>>>> f40ed905
         with:
           name: Windows-Exe
           path: ${{ github.workspace }}\electron-react\Chia-win32-x64\
 
       - name: Upload Installer to artifacts
-<<<<<<< HEAD
-        uses: actions/upload-artifact@v2.1.2
-=======
         uses: actions/upload-artifact@v2.1.4
->>>>>>> f40ed905
         with:
           name: Windows-Installers
           path: ${{ github.workspace }}\electron-react\release-builds\