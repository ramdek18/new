--- conflicted
+++ resolved
@@ -31,15 +31,10 @@
         python:
           - major-dot-minor: "3.10"
         os:
-<<<<<<< HEAD
           - runs-on: macos-latest
             matrix: macos-arm
           - runs-on: macos-12
             matrix: macos-intel
-=======
-          - runs-on: macos-12
-            matrix: macos
->>>>>>> a25decea
           - runs-on: ubuntu-latest
             matrix: linux
           - runs-on: windows-latest
