name: 🏗️ Test Install Scripts

on:
  push:
    paths-ignore:
    - '**.md'
    branches:
      - 'long_lived/**'
      - main
      - 'release/**'
  release:
    types: [published]
  pull_request:
    paths-ignore:
    - '**.md'
    branches:
      - '**'

concurrency:
  # SHA is added to the end if on `main` to let all main workflows run
  group: ${{ github.ref }}-${{ github.workflow }}-${{ github.event_name }}-${{ (github.ref == 'refs/heads/main' || startsWith(github.ref, 'refs/heads/release/') || startsWith(github.ref, 'refs/heads/long_lived/')) && github.sha || '' }}
  cancel-in-progress: true

jobs:
  test_scripts:
    name: Test Install Scripts
    runs-on: ${{ matrix.os }}
    strategy:
      fail-fast: false
      max-parallel: 4
      matrix:
        python-version: [3.9]
        os: [macOS-latest, ubuntu-latest]

    steps:
    - name: Checkout Code
      uses: actions/checkout@v3
      with:
        fetch-depth: 0

    - name: Setup Python environment
      uses: Chia-Network/actions/setup-python@main
      with:
        python-version: ${{ matrix.python-version }}

    - uses: ./.github/actions/install
      with:
        python-version: ${{ matrix.python-version }}
        development: true

    - uses: chia-network/actions/activate-venv@main

    - name: Run install-gui script
      run: |
        sh install-gui.sh

  test_scripts_in_docker:
    name: Test Install Scripts ${{ matrix.distribution.name }}
    runs-on: ${{ matrix.os }}
    container: ${{ matrix.distribution.url }}
    strategy:
      fail-fast: false
      max-parallel: 4
      matrix:
        os: [ubuntu-latest]
        distribution:
        - name: amazonlinux:2
          type: amazon
          url: "docker://amazonlinux:2"
        - name: arch:latest
          type: arch
          url: "docker://archlinux:latest"
        - name: centos:7
          type: centos
          url: "docker://centos:7"
#       commented out until we decide what to do with this, it fails consistently
#         - name: centos:8
#           type: centos
#           url: "docker://centos:8"
        - name: debian:bullseye
          type: debian
          # https://packages.debian.org/bullseye/python/python3 (3.9)
          url: "docker://debian:bullseye"
        - name: debian:bookworm
          type: debian
          # https://packages.debian.org/bookworm/python/python3 (3.11)
          url: "docker://debian:bookworm"
        - name: fedora:34
          type: fedora
          # (34, 3.9) https://packages.fedoraproject.org/search?query=python3&releases=Fedora+34&start=0
          url: "docker://fedora:34"
        - name: fedora:35
          type: fedora
          # (35, 3.10) https://packages.fedoraproject.org/search?query=python3&releases=Fedora+35&start=0
          url: "docker://fedora:35"
        - name: fedora:36
          type: fedora
          # (36, 3.10) https://packages.fedoraproject.org/search?query=python3&releases=Fedora+36&start=0
          url: "docker://fedora:36"
        - name: rockylinux:8
          type: rocky
          url: "docker://rockylinux:8"
        - name: ubuntu:focal (20.04)
          type: ubuntu
          # https://packages.ubuntu.com/focal/python3 (20.04, 3.8)
          url: "docker://ubuntu:focal"
        - name: ubuntu:jammy (22.04)
          type: ubuntu
          # https://packages.ubuntu.com/jammy/python3 (22.04, 3.10)
          url: "docker://ubuntu:jammy"
<<<<<<< HEAD
        - name: linuxmintd/mint20-amd64 (Ulyana)
          type: mint
          # 3.8
          url: "docker://linuxmintd/mint20-amd64"
        - name: linuxmintd/mint20.1-amd64 (Ulyssa)
          type: mint
          # 3.8
          url: "docker://linuxmintd/mint20.1-amd64"
        - name: linuxmintd/mint20.2-amd64 (Uma)
          type: mint
          # 3.8
          url: "docker://linuxmintd/mint20.2-amd64"
        - name: linuxmintd/mint20.3-amd64 (Una)
          type: mint
          # 3.8
          url: "docker://linuxmintd/mint20.3-amd64"
#        The Linux Mint 21 docker image reports as 20.3 but has different Python.
#        Uncomment after adapting to handle this or upstream fixing it.
#        Also, Linux Mint 21 is not released as of this change.
#        - name: linuxmintd/mint21-amd64
#          type: linuxmint
#          # 3.10 default with an option for 3.9
#          url: "docker://linuxmintd/mint21-amd64"
=======
>>>>>>> 7b67fe0a

    steps:
    - name: Prepare Amazon Linux
      if: ${{ matrix.distribution.type == 'amazon' }}
      run: |
        yum install --assumeyes git sudo

    - name: Prepare Arch
      if: ${{ matrix.distribution.type == 'arch' }}
      run: |
        pacman --noconfirm -Syu
        pacman --noconfirm -S base git sudo openssl-1.1
        # The behavior we follow in install.sh is unique with Arch in that
        # we leave it to the user to install the appropriate version of python,
        # so we need to install python here in order for the test to succeed.
        pacman --noconfirm -U --needed https://archive.archlinux.org/packages/p/python/python-3.9.9-1-x86_64.pkg.tar.zst

    - name: Prepare CentOS
      if: ${{ matrix.distribution.type == 'centos' }}
      # Installing Git from yum brings git@1.x which doesn't work on actions/checkout.
      # So install git@2.x from source
      run: |
        if [ "$(rpm --eval %{centos_ver})" = "8" ]; then
          sed -i 's|#baseurl=http://mirror.centos.org|baseurl=http://vault.centos.org|g' /etc/yum.repos.d/CentOS-Linux-*;
        fi
        yum update -y
        yum install -y sudo gcc autoconf make wget curl-devel expat-devel gettext-devel openssl-devel perl-devel zlib-devel
        wget https://mirrors.edge.kernel.org/pub/software/scm/git/git-2.29.0.tar.gz
        tar zxf git-2.29.0.tar.gz
        pushd git-2.29.0
        make configure
        ./configure --prefix=/usr/local
        make all
        make install
        popd

    - name: Prepare Debian
      if: ${{ matrix.distribution.type == 'debian' }}
      env:
        DEBIAN_FRONTEND: noninteractive
      run: |
        apt-get --yes update
        apt-get install --yes git lsb-release sudo

    - name: Prepare Fedora
      if: ${{ matrix.distribution.type == 'fedora' }}
      run: |
        yum install --assumeyes git

    - name: Prepare Rocky
      if: ${{ matrix.distribution.type == 'rocky' }}
      run: |
        yum install --assumeyes git sudo

    - name: Prepare Ubuntu
      if: ${{ matrix.distribution.type == 'ubuntu' }}
      env:
        DEBIAN_FRONTEND: noninteractive
      run: |
        # for bionic
        apt-get --yes update
        apt-get install --yes software-properties-common
        add-apt-repository --yes ppa:git-core/ppa
        apt-get --yes update
        apt-get install --yes git lsb-release sudo

    - name: Add safe git directory
      run: git config --global --add safe.directory $GITHUB_WORKSPACE

    # after installing git so we use that copy
    - name: Checkout Code
      uses: actions/checkout@v3
      with:
        fetch-depth: 0

    - uses: ./.github/actions/install
      with:
        python-version: ${{ matrix.python-version }}
        development: true

    - uses: chia-network/actions/activate-venv@main

    - name: Run chia --help
      run: |
        chia --help<|MERGE_RESOLUTION|>--- conflicted
+++ resolved
@@ -108,32 +108,6 @@
           type: ubuntu
           # https://packages.ubuntu.com/jammy/python3 (22.04, 3.10)
           url: "docker://ubuntu:jammy"
-<<<<<<< HEAD
-        - name: linuxmintd/mint20-amd64 (Ulyana)
-          type: mint
-          # 3.8
-          url: "docker://linuxmintd/mint20-amd64"
-        - name: linuxmintd/mint20.1-amd64 (Ulyssa)
-          type: mint
-          # 3.8
-          url: "docker://linuxmintd/mint20.1-amd64"
-        - name: linuxmintd/mint20.2-amd64 (Uma)
-          type: mint
-          # 3.8
-          url: "docker://linuxmintd/mint20.2-amd64"
-        - name: linuxmintd/mint20.3-amd64 (Una)
-          type: mint
-          # 3.8
-          url: "docker://linuxmintd/mint20.3-amd64"
-#        The Linux Mint 21 docker image reports as 20.3 but has different Python.
-#        Uncomment after adapting to handle this or upstream fixing it.
-#        Also, Linux Mint 21 is not released as of this change.
-#        - name: linuxmintd/mint21-amd64
-#          type: linuxmint
-#          # 3.10 default with an option for 3.9
-#          url: "docker://linuxmintd/mint21-amd64"
-=======
->>>>>>> 7b67fe0a
 
     steps:
     - name: Prepare Amazon Linux
