name: test

# This reusable workflow structure was chosen for the sole purpose of working around
# the 256 job per matrix limit.  The initial total test job count was 290.  This
# approach shifts the 256 limit to be per OS rather than overall.  A simpler single
# regular workflow with matrixing against the OS would be preferred.

on:
  workflow_call:
    inputs:
      emoji:
        required: true
        type: string
      matrix:
        required: true
        type: string
      name:
        required: true
        type: string
      file_name:
        required: true
        type: string
      concurrency_name:
        required: true
        type: string
      configuration:
        required: true
        type: string
      matrix_mode:
        required: true
        type: string
      runs-on:
        required: true
        type: string


concurrency:
  # SHA is added to the end if on `main` to let all main workflows run
  group: ${{ github.ref }}-${{ github.workflow }}-${{ inputs.concurrency_name }}-${{ github.event_name }}-${{ (github.ref == 'refs/heads/main' || startsWith(github.ref, 'refs/heads/release/') || startsWith(github.ref, 'refs/heads/long_lived/')) && github.sha || '' }}
  cancel-in-progress: true

defaults:
  run:
    shell: bash

jobs:
  test:
    name: ${{ matrix.os.emoji }} ${{ matrix.configuration.name }} - ${{ matrix.python.name }}
    runs-on: ${{ matrix.os.runs-on }}
    timeout-minutes: ${{ matrix.configuration.job_timeout }}
    strategy:
      fail-fast: false
      matrix:
        configuration: ${{ fromJson(inputs.configuration) }}
        os:
          - emoji: ${{ inputs.emoji }}
            matrix: ${{ inputs.matrix }}
            name: ${{ inputs.name }}
            file_name: ${{ inputs.file_name }}
            runs-on: ${{ inputs.runs-on }}
        python:
          - name: '3.7'
            file_name: '3.7'
            action: '3.7'
            apt: '3.7'
            install_sh: '3.7'
            matrix: '3.7'
            exclude_from:
              limited: True
              main: True
          - name: '3.8'
            file_name: '3.8'
            action: '3.8'
            apt: '3.8'
            install_sh: '3.8'
            matrix: '3.8'
            exclude_from:
              limited: True
              main: True
          - name: '3.9'
            file_name: '3.9'
            action: '3.9'
            apt: '3.9'
            install_sh: '3.9'
            matrix: '3.9'
          - name: '3.10'
            file_name: '3.10'
            action: '3.10'
            apt: '3.10'
            install_sh: '3.10'
            matrix: '3.10'
            exclude_from:
              limited: True
              main: True
          - name: '3.11'
            file_name: '3.11'
            action: '3.11'
            apt: '3.11'
            install_sh: '3.11'
            matrix: '3.11'
            exclude_from:
              limited: True
              main: True
        exclude:
          - os:
              matrix: macos
            python:
              matrix: '3.7'
          - os:
              matrix: macos
            python:
              matrix: '3.8'
          - os:
              matrix: windows
            configuration:
              install_timelord: true
          - os:
              matrix: windows
            configuration:
              name: core.full_node
          - python:
              exclude_from:
                ${{ inputs.matrix_mode }}: True

    env:
      CHIA_ROOT: ${{ github.workspace }}/.chia/mainnet
      CHIA_SIMULATOR_ROOT: ${{ github.workspace }}/.chia/simulator
      JOB_FILE_NAME: tests_${{ matrix.os.file_name }}_python-${{ matrix.python.file_name }}_${{ matrix.configuration.name }}
      BLOCKS_AND_PLOTS_VERSION: 0.29.0

    steps:
      - name: Configure git
        run: |
          git config --global core.autocrlf false

      - name: Checkout code
        uses: actions/checkout@v3
        with:
          fetch-depth: 0

      - name: Set Env
        uses: Chia-Network/actions/setjobenv@main
        env:
          GH_TOKEN: ${{ secrets.GITHUB_TOKEN }}

      - name: Setup Python environment
        uses: Chia-Network/actions/setup-python@main
        with:
          python-version: ${{ matrix.python.action }}

      - name: Create keychain for CI use (macOS)
        if: matrix.os.matrix == 'macos'
        run: |
          security create-keychain -p foo chiachain
          security default-keychain -s chiachain
          security unlock-keychain -p foo chiachain
          security set-keychain-settings -t 7200 -u chiachain

      - name: Cache npm (Ubuntu)
        if: matrix.os.matrix == 'ubuntu'
        uses: actions/cache@v3
        env:
          SEGMENT_DOWNLOAD_TIMEOUT_MIN: 1
        with:
          path: ~/.npm
          key: ${{ runner.os }}-node-${{ hashFiles('**/package-lock.json') }}
          restore-keys: |
            ${{ runner.os }}-node-

      - name: Get pip cache dir
        id: pip-cache
        shell: bash
        run: |
          echo "dir=$(pip cache dir)" >> $GITHUB_OUTPUT

      - name: Cache pip
        uses: actions/cache@v3
        env:
          SEGMENT_DOWNLOAD_TIMEOUT_MIN: 1
        with:
          # Note that new runners may break this https://github.com/actions/cache/issues/292
          path: ${{ steps.pip-cache.outputs.dir }}
          key: ${{ runner.os }}-pip-${{ hashFiles('**/setup.py') }}
          restore-keys: |
            ${{ runner.os }}-pip-

      - name: Cache test blocks and plots
        if: matrix.configuration.checkout_blocks_and_plots
        uses: actions/cache@v3
        env:
          SEGMENT_DOWNLOAD_TIMEOUT_MIN: 1
        id: test-blocks-plots
        with:
          path: |
            ${{ github.workspace }}/.chia/blocks
            ${{ github.workspace }}/.chia/test-plots
          key: ${{ env.BLOCKS_AND_PLOTS_VERSION }}

      - name: Checkout test blocks and plots
<<<<<<< HEAD
        if: steps.test-blocks-plots.outputs.cache-hit != 'true'
        env:
          GH_TOKEN: ${{ secrets.GITHUB_TOKEN }}
        run: |
          gh release download -R Chia-Network/test-cache 0.29.0 --archive=tar.gz -O - | tar xzf -
=======
        if: matrix.configuration.checkout_blocks_and_plots && steps.test-blocks-plots.outputs.cache-hit != 'true'
        env:
          GH_TOKEN: ${{ secrets.GITHUB_TOKEN }}
        run: |
          gh release download -R Chia-Network/test-cache ${{ env.BLOCKS_AND_PLOTS_VERSION }} --archive=tar.gz -O - | tar xzf -
>>>>>>> 1b2ed64c
          mkdir "${GITHUB_WORKSPACE}/.chia"
          mv "${GITHUB_WORKSPACE}/test-cache-${{ env.BLOCKS_AND_PLOTS_VERSION }}/"* "${GITHUB_WORKSPACE}/.chia"

      - name: Install boost (macOS)
        if: matrix.os.matrix == 'macos'
        run: |
          brew install boost

      - uses: ./.github/actions/install
        with:
          python-version: ${{ matrix.python.install_sh }}
          development: true
          editable: false
          legacy_keyring: ${{ matrix.configuration.legacy_keyring_required }}

      - uses: chia-network/actions/activate-venv@main

      - name: Install timelord
        if: matrix.configuration.install_timelord
        run: |
          sh install-timelord.sh -n
          ./vdf_bench square_asm 400000

      - name: Move chia/ so we test the installed code
        run: |
          mv chia/ notchia/

      - name: Test blockchain code with pytest
        env:
          ENABLE_PYTEST_MONITOR: ${{ matrix.os.matrix == 'ubuntu' && matrix.configuration.enable_pytest_monitor || '' }}
        run: |
          pytest --cov=chia --cov=tests --cov-config=.coveragerc --cov-report= --durations=10 ${{ matrix.configuration.pytest_parallel_args[matrix.os.matrix] }} -m "not benchmark" ${{ env.ENABLE_PYTEST_MONITOR }} ${{ matrix.configuration.test_files }}

      - name: Move back to chia/ for coverage
        run: |
          mv notchia/ chia/

      - name: Process coverage data
        run: |
          coverage xml --rcfile=.coveragerc -o coverage.xml
          mkdir coverage-data
          cp .coverage "coverage-data/.coverage.${{ env.JOB_FILE_NAME }}"
          cp coverage.xml "coverage-data/coverage.${{ env.JOB_FILE_NAME }}.xml"
          coverage report --rcfile=.coveragerc --show-missing

      - name: Publish coverage data
        uses: actions/upload-artifact@v3
        with:
          name: coverage-data
          path: coverage-data/*
          if-no-files-found: error

      - name: Check resource usage
        if: matrix.os.matrix == 'ubuntu' && matrix.configuration.check_resource_usage
        run: |
          sqlite3 -readonly -separator " " .pymon "select item,cpu_usage,total_time,mem_usage from TEST_METRICS order by mem_usage desc;" >metrics.out
          ./tests/check_pytest_monitor_output.py <metrics.out<|MERGE_RESOLUTION|>--- conflicted
+++ resolved
@@ -197,19 +197,11 @@
           key: ${{ env.BLOCKS_AND_PLOTS_VERSION }}
 
       - name: Checkout test blocks and plots
-<<<<<<< HEAD
-        if: steps.test-blocks-plots.outputs.cache-hit != 'true'
+        if: matrix.configuration.checkout_blocks_and_plots && steps.test-blocks-plots.outputs.cache-hit != 'true'
         env:
           GH_TOKEN: ${{ secrets.GITHUB_TOKEN }}
         run: |
-          gh release download -R Chia-Network/test-cache 0.29.0 --archive=tar.gz -O - | tar xzf -
-=======
-        if: matrix.configuration.checkout_blocks_and_plots && steps.test-blocks-plots.outputs.cache-hit != 'true'
-        env:
-          GH_TOKEN: ${{ secrets.GITHUB_TOKEN }}
-        run: |
           gh release download -R Chia-Network/test-cache ${{ env.BLOCKS_AND_PLOTS_VERSION }} --archive=tar.gz -O - | tar xzf -
->>>>>>> 1b2ed64c
           mkdir "${GITHUB_WORKSPACE}/.chia"
           mv "${GITHUB_WORKSPACE}/test-cache-${{ env.BLOCKS_AND_PLOTS_VERSION }}/"* "${GITHUB_WORKSPACE}/.chia"
 
