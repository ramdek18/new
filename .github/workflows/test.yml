name: 🧪 test

on:
  push:
    paths-ignore:
    - '**.md'
    branches:
    - long_lived/**
    - main
    - release/**
    tags:
    - '**'
  pull_request:
    paths-ignore:
    - '**.md'
    branches:
    - '**'
  workflow_dispatch: null
  schedule:
    - cron: '0 13 * * *'

concurrency:
  group: ${{ github.ref }}-${{ github.workflow }}-${{ github.event_name }}--${{ (github.ref == 'refs/heads/main' || startsWith(github.ref, 'refs/heads/release/') || startsWith(github.ref, 'refs/heads/long_lived/')) && github.sha || '' }}
  cancel-in-progress: true

jobs:
  configure:
    name: Configure matrix
    runs-on: ubuntu-latest

    steps:
      - name: Checkout code
        uses: actions/checkout@v4

      - name: Setup Python environment
        uses: Chia-Network/actions/setup-python@main
        with:
          python-version: '3.10'

      - name: Generate matrix configuration
        id: configure
        run: |
          python tests/build-job-matrix.py --per directory --verbose > matrix.json
          cat matrix.json
          echo configuration=$(cat matrix.json) >> "$GITHUB_OUTPUT"
          echo matrix_mode=${{ ( github.event_name == 'schedule' ) && 'all' || ( github.event_name == 'workflow_dispatch' ) && 'all' || ( github.repository_owner == 'Chia-Network' && github.repository != 'Chia-Network/chia-blockchain' ) && 'limited' || ( github.repository_owner == 'Chia-Network' && github.repository == 'Chia-Network/chia-blockchain' && github.ref == 'refs/heads/main' ) && 'main' || ( github.repository_owner == 'Chia-Network' && github.repository == 'Chia-Network/chia-blockchain' && startsWith(github.ref, 'refs/heads/release/') ) && 'all' || ( github.repository_owner == 'Chia-Network' && github.repository == 'Chia-Network/chia-blockchain' && startsWith(github.base_ref, 'release/') ) && 'all' || 'main' }} >> "$GITHUB_OUTPUT"

    outputs:
      configuration: ${{ steps.configure.outputs.configuration }}
      matrix_mode: ${{ steps.configure.outputs.matrix_mode }}

  macos:
    uses: ./.github/workflows/test-single.yml
    needs: configure
    with:
      emoji: 🍎
      matrix: macos
      name: macOS
      file_name: macos
      concurrency_name: macos
      configuration: ${{ needs.configure.outputs.configuration }}
      matrix_mode: ${{ needs.configure.outputs.matrix_mode }}
      runs-on: macos-latest
  ubuntu:
    uses: ./.github/workflows/test-single.yml
    needs: configure
    with:
      emoji: 🐧
      matrix: ubuntu
      name: Ubuntu
      file_name: ubuntu
      concurrency_name: ubuntu
      configuration: ${{ needs.configure.outputs.configuration }}
      matrix_mode: ${{ needs.configure.outputs.matrix_mode }}
      runs-on: ubuntu-latest
  windows:
    uses: ./.github/workflows/test-single.yml
    needs: configure
    with:
      emoji: 🪟
      matrix: windows
      name: Windows
      file_name: windows
      concurrency_name: windows
      configuration: ${{ needs.configure.outputs.configuration }}
      matrix_mode: ${{ needs.configure.outputs.matrix_mode }}
      runs-on: windows-latest

  coverage:
    name: ${{ matrix.os.emoji }} Coverage - ${{ matrix.python.name }}
    runs-on: ${{ matrix.os.runs-on }}
    needs:
      - macos
      - ubuntu
      - windows
    strategy:
      fail-fast: false
      matrix:
        os:
          - emoji: 🐧
            matrix: ubuntu
            name: Ubuntu
            runs-on: ubuntu-latest
        python:
          - name: '3.10'
            action: '3.10'
            apt: '3.10'
            install_sh: '3.10'
            matrix: '3.10'

    steps:
      - uses: actions/checkout@v4
        with:
          fetch-depth: 0

      - name: Set Env
        uses: Chia-Network/actions/setjobenv@main
        env:
          GH_TOKEN: ${{ secrets.GITHUB_TOKEN }}

      - name: Download Results
        uses: actions/download-artifact@v4
        with:
          merge-multiple: true
          pattern: junit-data-*
          path: junit-data

      - name: Format JUnit data and prepare results
        run: |
          sudo snap install yq
          ls junit-data/*.xml | xargs --max-procs=10 --replace={} yq eval '.testsuites.testsuite.testcase |= sort_by(.+@classname, .+@name)' --inplace {}

          sudo apt-get install junitparser
          mkdir junit-results
          junitparser merge junit-data/*.xml junit-results/junit.xml
          ls junit-results/*.xml | xargs --max-procs=10 --replace={} yq eval '.testsuites.testsuite |= sort_by(.+@name) | .testsuites.testsuite[].testcase |= sort_by(.+@classname, .+@name)' --inplace {}

      - name: Publish formatted JUnit data
        uses: actions/upload-artifact@v4
        with:
          name: junit-data
          path: junit-data/*
          if-no-files-found: error

<<<<<<< HEAD
=======
      - name: Publish JUnit results
        if: always()
        uses: actions/upload-artifact@v4
        with:
          name: junit-results
          path: junit-results/*
          if-no-files-found: error

>>>>>>> 92499b64
      - name: Download Coverage
        uses: actions/download-artifact@v4
        with:
          merge-multiple: true
          pattern: coverage-data-*
          path: coverage-data

      - name: Set up ${{ matrix.python.name }}
        uses: Chia-Network/actions/setup-python@main
        with:
          python-version: ${{ matrix.python.action }}

      - uses: ./.github/actions/install
        with:
          python-version: ${{ matrix.python.action }}
          development: true

      - uses: chia-network/actions/activate-venv@main

      - name: Add time out assert results to workflow summary
        if: always()
        run: |
          python -m tests.process_junit --limit 50 --type time_out_assert --xml junit-results/junit.xml --markdown --link-prefix ${{ github.event.repository.html_url }}/blob/${{ github.sha }}/ --link-line-separator \#L >> "$GITHUB_STEP_SUMMARY"
          python -m tests.process_junit            --type time_out_assert --xml junit-results/junit.xml --markdown --link-prefix ${{ github.event.repository.html_url }}/blob/${{ github.sha }}/ --link-line-separator \#L >> junit-results/time_out_assert.md

      - name: Publish JUnit results
        if: always()
        uses: actions/upload-artifact@v3
        with:
          name: junit-results
          path: junit-results/*
          if-no-files-found: error

      - name: Coverage Processing
        run: |
          coverage combine --rcfile=.coveragerc --data-file=coverage-reports/.coverage coverage-data/
          coverage xml --rcfile=.coveragerc --data-file=coverage-reports/.coverage -o coverage-reports/coverage.xml
          coverage html --rcfile=.coveragerc --data-file=coverage-reports/.coverage --directory coverage-reports/html/

      - uses: coverallsapp/github-action@v2
        if: always()
        env:
          COVERALLS_REPO_TOKEN: ${{ secrets.COVERALLS_REPO_TOKEN }}

      - name: Coverage report (chia/)
        if: always()
        run: |
          set -o pipefail
          coverage report --rcfile=.coveragerc --data-file=coverage-reports/.coverage --include='chia/**/*' --show-missing | tee coverage-reports/coverage-chia-stdout

      - name: Coverage report (tests/)
        if: always()
        run: |
          set -o pipefail
          coverage report --rcfile=.coveragerc --data-file=coverage-reports/.coverage --include='tests/**/*' --show-missing | tee coverage-reports/coverage-tests-stdout

      - name: Coverage report (diff)
        if: (github.base_ref != '' || github.event.before != '') && always()
        env:
          compare-branch: ${{ github.base_ref == '' && github.event.before || format('origin/{0}', github.base_ref) }}
        run: |
          diff-cover --compare-branch=${{ env.compare-branch }} --fail-under=100 --html-report=coverage-reports/diff-cover.html --markdown-report=coverage-reports/diff-cover.md coverage-reports/coverage.xml | tee coverage-reports/diff-cover-stdout
          COV_STATUS="${PIPESTATUS[0]}"
          echo "COV_STATUS=$COV_STATUS" >> "$GITHUB_ENV"
          if [[ $COV_STATUS != '0' && "$GITHUB_BASE_REF" != '' ]]; then
            exit 1
          fi

      - name: Remove previous coverage report comment and label from PR
        if: github.base_ref != '' && always()
        shell: bash
        env:
          COV_STATUS: ${{ env.COV_STATUS }}
          GH_TOKEN: ${{ github.token }}
          ORG_REPO: ${{ github.repository }}
        run: |
          PR_NUM=$(jq -r '.number' "$GITHUB_EVENT_PATH")
          COMMENTS=$(gh api -X GET /repos/"${ORG_REPO}"/issues/"${PR_NUM}"/comments)
          COMMENT_ID=$(echo "$COMMENTS" | jq '.[] | select(.user.login == "github-actions[bot]" and (.body | tostring | contains("<!-- COVERAGE_COMMENT_'${PR_NUM}' -->"))) | .id')
          COVERAGE_LABEL=$(gh pr view "$PR_NUM" --json labels --jq ' .labels[].name | select(. == "coverage-diff")')
          if [[ -n "$COMMENT_ID" ]]; then
            gh api -X DELETE /repos/"${ORG_REPO}"/issues/comments/"${COMMENT_ID}"
          fi
          if [[ "$COV_STATUS" == '0' ]]; then
            if [[ "$COVERAGE_LABEL" == "coverage-diff" ]]; then
              gh pr edit "$PR_NUM" --remove-label "coverage-diff"
            fi
          fi

      - name: Add diff coverage report comment to PR
        if: github.base_ref != '' && always()
        env:
          BRANCH_NAME: ${{ github.sha }}
          COV_STATUS: ${{ env.COV_STATUS }}
          GH_TOKEN: ${{ github.token }}
          ORG_REPO: ${{ github.repository }}
        run: |
          if [[ $COV_STATUS != '0' ]]; then
            BASE_URL="https://github.com/${ORG_REPO}/blob/${BRANCH_NAME}"
            PR_NUM=$(jq -r '.number' "$GITHUB_EVENT_PATH")
            COVERAGE_LABEL=$(gh pr view "$PR_NUM" --json labels --jq ' .labels[].name | select(. == "coverage-diff")')
            CONTENT=$(<coverage-reports/diff-cover-stdout)
            OUTPUT="<!-- COVERAGE_COMMENT_${PR_NUM} -->\n| File | Coverage | Missing Lines |\n|------|----------|---------------|\n"
            TOTAL_LINES="Unknown"
            MISSING_LINES="Unknown"
            TOTAL_COVERAGE="Unknown"
            IFS=$'\n'
            for LINE in $CONTENT; do
              if [[ $LINE =~ ^(.*\.py)\ \(([0-9\.]+%)\)\:\ Missing\ lines\ (.*)$ ]]; then
                FILE="${BASH_REMATCH[1]}"
                COVERAGE="${BASH_REMATCH[2]}"
                MISSING="${BASH_REMATCH[3]}"
                MISSING_TRANSFORMED="lines "
                IFS=',' read -ra MISSING_PARTS <<< "$MISSING"
                for PART in "${MISSING_PARTS[@]}"; do
                  if [[ $PART =~ ^([0-9]+)\-([0-9]+)$ ]]; then
                    MISSING_TRANSFORMED+="[${BASH_REMATCH[1]}-${BASH_REMATCH[2]}](${BASE_URL}/${FILE}#L${BASH_REMATCH[1]}-L${BASH_REMATCH[2]}), "
                  else
                    MISSING_TRANSFORMED+="[${PART}](${BASE_URL}/${FILE}#L${PART}), "
                  fi
                done
                MISSING_TRANSFORMED=${MISSING_TRANSFORMED%, }
                OUTPUT+="| [\`${FILE}\`](${BASE_URL}/${FILE}) | ${COVERAGE} | ${MISSING_TRANSFORMED} |\n"
              elif [[ $LINE =~ ^Total:\ \ \ (.*)\ lines$ ]]; then
                TOTAL_LINES="${BASH_REMATCH[1]} lines"
              elif [[ $LINE =~ ^Missing:\ (.*)\ lines$ ]]; then
                MISSING_LINES="${BASH_REMATCH[1]} lines"
              elif [[ $LINE =~ ^Coverage:\ (.*)%$ ]]; then
                TOTAL_COVERAGE="${BASH_REMATCH[1]}%"
              fi
            done
            OUTPUT+="\n| Total | Missing | Coverage |\n|-------|---------|----------|\n| ${TOTAL_LINES} | ${MISSING_LINES} | ${TOTAL_COVERAGE} |\n"
            echo -e "$OUTPUT" > temp_comment.txt
            gh pr comment "$PR_NUM" -F temp_comment.txt
            if [[ $COVERAGE_LABEL != "coverage-diff" ]]; then
              gh pr edit "$PR_NUM" --add-label "coverage-diff"
            fi
          fi

      - name: Add diff coverage report to workflow summary
        if: (github.base_ref != '' || github.event.before != '') && always()
        run: |
          cat coverage-reports/diff-cover.md >> "$GITHUB_STEP_SUMMARY"

      - name: Publish coverage reports
        if: always()
        uses: actions/upload-artifact@v4
        with:
          name: coverage-reports
          path: coverage-reports/*
          if-no-files-found: error<|MERGE_RESOLUTION|>--- conflicted
+++ resolved
@@ -142,17 +142,6 @@
           path: junit-data/*
           if-no-files-found: error
 
-<<<<<<< HEAD
-=======
-      - name: Publish JUnit results
-        if: always()
-        uses: actions/upload-artifact@v4
-        with:
-          name: junit-results
-          path: junit-results/*
-          if-no-files-found: error
-
->>>>>>> 92499b64
       - name: Download Coverage
         uses: actions/download-artifact@v4
         with:
@@ -180,7 +169,7 @@
 
       - name: Publish JUnit results
         if: always()
-        uses: actions/upload-artifact@v3
+        uses: actions/upload-artifact@v4
         with:
           name: junit-results
           path: junit-results/*
