name: Lint and upload source distribution to PyPI

on: [push, pull_request]

jobs:
  upload_source_dist:
    name: Lint and Upload source distribution
    runs-on: [ubuntu-latest]
    timeout-minutes: 60

    steps:
    - name: Cancel previous runs on the same branch
<<<<<<< HEAD
      uses: styfle/cancel-workflow-action@0.4.1
=======
      uses: styfle/cancel-workflow-action@0.5.0
>>>>>>> f40ed905
      with:
        access_token: ${{ github.token }}

    - name: Checkout Code
      uses: actions/checkout@v2
      with:
        fetch-depth: 0
        # we need fetch-depth 0 so setuptools_scm can resolve tags

    - uses: actions/setup-python@v2
      name: Install Python
      with:
        python-version: '3.7'

    - name: Test for secrets access
      id: check_secrets
      shell: bash
      run: |
        unset HAS_SECRET
        if [ -n "$SECRET" ]; then HAS_SECRET='true' ; fi
        echo ::set-output name=HAS_SECRET::${HAS_SECRET}
      env:
        SECRET: "${{ secrets.test_pypi_password }}"

    - name: Install developer requirements
      run: |
        python -m pip install --upgrade pip
        pip install -r requirements-dev.txt

    - name: Lint source with flake8
      run: |
        flake8 src tests

    - name: Lint source with mypy
      run: |
        mypy src tests

    - name: Build source distribution
      run: |
        pip install pep517
        python -m pep517.build --source --out-dir dist .

    - name: Upload artifacts
<<<<<<< HEAD
      uses: actions/upload-artifact@v2.1.2
=======
      uses: actions/upload-artifact@v2.1.4
>>>>>>> f40ed905
      with:
        name: dist
        path: ./dist

    - name: Install twine
      run: pip install twine

    - name: Publish distribution to Test PyPI
      if: steps.check_secrets.outputs.HAS_SECRET
      env:
        TWINE_REPOSITORY_URL: https://test.pypi.org/legacy/
        TWINE_USERNAME: __token__
        TWINE_NON_INTERACTIVE: 1
        TWINE_PASSWORD: ${{ secrets.test_pypi_password }}
      run: twine upload --non-interactive --skip-existing --verbose 'dist/*'

    - name: Publish distribution to PyPI
      if: steps.check_secrets.outputs.HAS_SECRET && startsWith(github.event.ref, 'refs/tags')
      env:
        TWINE_USERNAME: __token__
        TWINE_NON_INTERACTIVE: 1
        TWINE_PASSWORD: ${{ secrets.pypi_password }}
      run: twine upload --non-interactive --skip-existing --verbose 'dist/*'<|MERGE_RESOLUTION|>--- conflicted
+++ resolved
@@ -10,11 +10,7 @@
 
     steps:
     - name: Cancel previous runs on the same branch
-<<<<<<< HEAD
-      uses: styfle/cancel-workflow-action@0.4.1
-=======
       uses: styfle/cancel-workflow-action@0.5.0
->>>>>>> f40ed905
       with:
         access_token: ${{ github.token }}
 
@@ -58,11 +54,7 @@
         python -m pep517.build --source --out-dir dist .
 
     - name: Upload artifacts
-<<<<<<< HEAD
-      uses: actions/upload-artifact@v2.1.2
-=======
       uses: actions/upload-artifact@v2.1.4
->>>>>>> f40ed905
       with:
         name: dist
         path: ./dist
