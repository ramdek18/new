--- conflicted
+++ resolved
@@ -86,20 +86,6 @@
         name: dist
         path: ./dist
 
-<<<<<<< HEAD
-    - name: Publish distribution to Test PyPI
-      if: steps.check_secrets.outputs.HAS_SECRET
-      env:
-        TWINE_REPOSITORY_URL: https://test.pypi.org/legacy/
-        TWINE_USERNAME: __token__
-        TWINE_NON_INTERACTIVE: 1
-        TWINE_PASSWORD: ${{ secrets.test_pypi_password }}
-      run:
-        . ./activate
-        twine upload --non-interactive --skip-existing --verbose 'dist/*'
-
-=======
->>>>>>> 000df27d
     - name: Publish distribution to PyPI
       if: steps.check_secrets.outputs.HAS_SECRET && startsWith(github.event.ref, 'refs/tags')
       env:
