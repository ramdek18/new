name: Lint and upload source distribution to PyPI

on: [push, pull_request]

jobs:
  upload_source_dist:
    name: Lint and Upload source distribution
    runs-on: [ubuntu-latest]
    timeout-minutes: 60

    steps:
    - name: Cancel previous runs on the same branch
      uses: styfle/cancel-workflow-action@0.4.0
      with:
        access_token: ${{ github.token }}

<<<<<<< HEAD
    - uses: actions/checkout@v1
=======
    - name: Checkout Code
      uses: actions/checkout@v2
>>>>>>> 25630532
      with:
        fetch-depth: 0
        # we need fetch-depth 0 so setuptools_scm can resolve tags

    - uses: actions/setup-python@v2
      name: Install Python
      with:
        python-version: '3.7'

    - name: Test for secrets access
      id: check_secrets
      shell: bash
      run: |
        unset HAS_SECRET
        if [ -n "$SECRET" ]; then HAS_SECRET='true' ; fi
        echo ::set-output name=HAS_SECRET::${HAS_SECRET}
      env:
        SECRET: "${{ secrets.test_pypi_password }}"

<<<<<<< HEAD
    - name: Build source distribution
=======
    - name: Install developer requirements
>>>>>>> 25630532
      run: |
        python -m pip install --upgrade pip
        pip install -r requirements-dev.txt

    - name: Lint source with flake8
      run: |
        flake8 src tests

    - name: Lint source with mypy
      run: |
        mypy src tests

    - name: Build source distribution
      run: |
        pip install pep517
        python -m pep517.build --source --out-dir dist .

    - name: Upload artifacts
      uses: actions/upload-artifact@v1
      with:
        name: dist
        path: ./dist

    - name: Install twine
      run: pip install twine

    - name: Publish distribution to Test PyPI
      if: steps.check_secrets.outputs.HAS_SECRET
      env:
        TWINE_REPOSITORY_URL: https://test.pypi.org/legacy/
        TWINE_USERNAME: __token__
        TWINE_NON_INTERACTIVE: 1
        TWINE_PASSWORD: ${{ secrets.test_pypi_password }}
      run: twine upload --non-interactive --skip-existing --verbose 'dist/*'

    - name: Publish distribution to PyPI
      if: steps.check_secrets.outputs.HAS_SECRET && startsWith(github.event.ref, 'refs/tags')
      env:
        TWINE_USERNAME: __token__
        TWINE_NON_INTERACTIVE: 1
        TWINE_PASSWORD: ${{ secrets.pypi_password }}
      run: twine upload --non-interactive --skip-existing --verbose 'dist/*'<|MERGE_RESOLUTION|>--- conflicted
+++ resolved
@@ -14,12 +14,8 @@
       with:
         access_token: ${{ github.token }}
 
-<<<<<<< HEAD
-    - uses: actions/checkout@v1
-=======
     - name: Checkout Code
       uses: actions/checkout@v2
->>>>>>> 25630532
       with:
         fetch-depth: 0
         # we need fetch-depth 0 so setuptools_scm can resolve tags
@@ -39,11 +35,7 @@
       env:
         SECRET: "${{ secrets.test_pypi_password }}"
 
-<<<<<<< HEAD
-    - name: Build source distribution
-=======
     - name: Install developer requirements
->>>>>>> 25630532
       run: |
         python -m pip install --upgrade pip
         pip install -r requirements-dev.txt
