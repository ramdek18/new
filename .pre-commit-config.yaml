--- conflicted
+++ resolved
@@ -1,13 +1,6 @@
 repos:
 -   repo: local
     hooks:
-<<<<<<< HEAD
-=======
-    -   id: build-workflows
-        name: Validate github action workflows
-        entry: ./tests/build-workflows.py --fail-on-update
-        language: python
-        pass_filenames: false
     -   id: check-sql
         name: Validate SQL statements
         entry: ./tests/check_sql_statements.py
@@ -15,7 +8,6 @@
         pass_filenames: false
 -   repo: local
     hooks:
->>>>>>> 8833cc35
     -   id: init_py_files
         name: __init__.py files
         entry: python3 tests/build-init-files.py -v --root .
