# Changelog

All notable changes to this project will be documented in this file.

The format is based on [Keep a Changelog](https://keepachangelog.com/en/1.0.0/),
and this project does not yet adhere to [Semantic Versioning](https://semver.org/spec/v2.0.0.html)
for setuptools_scm/PEP 440 reasons.

## Unreleased

### Added
<<<<<<< HEAD
- Rate limited wallets can now have unspent and un-spendable funds clawed back by the Admin wallet.
- You can now backup your wallet related metadata in an encrypted and signed file to a free service from Chia Network at backup.chia.net. Simply having a backup of your private key will allow you to fully restore the state of your wallet including coloured coins, rate limited wallets, distributed identity wallets and many more. Your private key is used to automatically restore the last backup you saved to the Chia backup cloud service. This service is open source and ultimately you will be able to configure your backups to go to backup.chia.net, your own installation, or and third party's version of it.
- Added a Code of Conduct in CODE_OF_CONDUCT.md.
- Added a bug report template in `.github/ISSUE_TEMPLATE/bug_report.md`.

### Changed
- Proof of Space now requires significantly less temp space to generate a new plot. A k=32 that used to require 524GiB now requires only 289GiB - generally a 51% decrease across k sizes.
- When plotting, instead of 1 monolithic temp file, there are now 8 files - one for each of the 7 tables and one for sorting plot data. These files are deleted as the `-2` or `-d` final file is written so the final file can fit within the footprint of the temporary files on the same filesystem.
- We've made various additional CPU optimizations to the Proof of Space plotter that reduces plotting time by an additional 13%. These changes will also reduce CPU utilization in harvesting.
- We moved to react-styleguidist to develop reusable components in isolation and better document the UI. Thanks to @embiem for this pull request.
- Coloured coins have been updated to simplify them, remove 'a', and stop using an 'auditor'.
- clvm has been significantly changed to support the new coloured coins implementation.
- Bumped cryptography to 3.1. Cryptography is now publishing ARM64 binary wheels to PyPi so Raspberry Pi installs should be even easier.
- `chia init` now automatically discovers previous releases in each new release.

### Fixed
- `chia show -w` should now more reliably work. Wallet balances should be more often correct.
- View -> Developer -> Developer Tools now correctly opens the developer tools. Thank you to @roxaaams for this pull request!
- Fixed 'Receive Address' typo in Wallet. Thanks @meurtn on Keybase.
=======
- For 'git clone' installs there is now a separate install-gui.sh which speeds up running install.sh for those who wish to run headless and makes docker and other automation simpler.

### Changed
- `sh install.sh` was upgraded so that on Ubuntu it will install any needed OS dependencies.
- Wallet and puzzlehash generation have been refactored and simplified.
- Wallet has had various sync speed ups added.
- The rpc interfaces of all chia services has been refactored, simplified, and had various additional functionality added.
- Block timestamps are now stored in the wallet database. Both database versions were incremented and databases from previous versions will not work with Beta 14. However, upon re-sync all test chia should appear in your wallet.
- All vestigial references to plots.yaml have been removed.

### Fixed
- Temporary space required for each k size was updated with more accurate estimates.
- Tables in the README.MD were not rendering correctly on Pypi. Thanks again @altendky.

## [1.0beta13] aka Beta 1.13 - 2020-09-15

### Added

### Changed
- Long_description_content_type is now set to improve chia-blockchian's Pypi entry. Thanks to @altendky for this pull request.
- A minor edit was made to clarify that excessive was only related to trolling in the Code of Conduct document.

### Fixed
- When starting the GUI from an installer or the command line on Linux, if you had not previously generated a key on your machine, the generate new key GUI would not launch and you would be stuck with a spinner.
- Farmer display now correctly displays balance.

## [1.0beta12] aka Beta 1.12 - 2020-09-14

### Added
- Rate limited wallets can now have unspent and un-spendable funds clawed back by the Admin wallet.
- You can now backup your wallet related metadata in an encrypted and signed file to a free service from Chia Network at backup.chia.net. Simply having a backup of your private key will allow you to fully restore the state of your wallet including coloured coins, rate limited wallets, distributed identity wallets and many more. Your private key is used to automatically restore the last backup you saved to the Chia backup cloud service. This service is open source and ultimately you will be able to configure your backups to go to backup.chia.net, your own installation, or a third party's version of it.
- Added a Code of Conduct in CODE_OF_CONDUCT.md.
- Added a bug report template in `.github/ISSUE_TEMPLATE/bug_report.md`.

### Changed
- This is a new blockchain as we changed how the default puzzle hashes are generated and previous coins would not be easy to spend. Plots made with Beta 8 and newer continue to work, but all previous test chia are left on the old chain and do not migrate over. Configuration data like plot directories automatically migrate in your `~/.chia` directory.
- Proof of Space now requires significantly less temp space to generate a new plot. A k=32 that used to require 524GiB now requires only 313GiB - generally a 40% decrease across all k sizes.
- When plotting, instead of 1 monolithic temp file, there are now 8 files - one for each of the 7 tables and one for sorting plot data. These files are deleted as the `-2` or `-d` final file is written so the final file can fit within the footprint of the temporary files on the same filesystem.
- We've made various additional CPU optimizations to the Proof of Space plotter that reduces plotting time by an additional 13%. These changes will also reduce CPU utilization in harvesting.
- We have ruled out k=30 for mainnet minimum plot size. k=31 may still make mainnet. k=32 and larger will be viable on mainnet.
- We moved to react-styleguidist to develop reusable components in isolation and better document the UI. Thanks to @embiem for this pull request.
- Coloured coins have been updated to simplify them, remove 'a', and stop using an 'auditor'.
- clvm has been significantly changed to support the new coloured coins implementation.
- Bumped cryptography to 3.1. Cryptography is now publishing ARM64 binary wheels to PyPi so Raspberry Pi installs should be even easier.
- `chia init` now automatically discovers previous releases in each new release.

### Fixed
- `chia show -w` should now more reliably work. Wallet balances should be more often correct.
- View -> Developer -> Developer Tools now correctly opens the developer tools. Thank you to @roxaaams for this pull request!
- Fixed 'Receive Address' typo in Wallet. Thanks @meurtn on Keybase.
- Fixed a typo in `chia show -w` with thanks to @pyl on Keybase.
>>>>>>> af6ecd4f
- In Windows the start menu item is now Chia Network and the icon in Add/Remove is updated.

## [1.0beta11] aka Beta 1.11 - 2020-08-24

### Added
- The Chia UI now has a proper About menu entry that gives the various component versions and directs people to submit issues on GitHub. Thank you to @freddiecoleman for this pull request!
- Ability to run only the farmer, wallet, or timelord services, for more advanced configurations (chia run farmer-only, wallet-only, timelord-only)

### Changed
- To complement the new About menu, we have revamped all Electron menus and made them OS native. There are now direct links to the Wiki, Keybase, and FAQ in the Help menu.
- There are minor improvements to how working space is calculated and displayed by the plotter. The plotter also has additional debugging information in its output.
- Successful plots only have an atomic rename.

### Fixed
- kOffsetSize should have been 10 bits and not 9. This was causing plots, especially larger plots, to fail with "Error 0". This bug was introduced in Beta 8 with the new plot file format.
- A bug in aiosqlite was causing tests to hang - especially on the ci. This may also have been causing wallet database corruption.
- `chia show -w` now correctly outputs all wallet types and balances from the local wallet.

## [1.0beta10] aka Beta 1.10 - 2020-08-18

### Added
- Meet our new Rate Limited wallet. You can now fund a wallet from an Admin wallet that will set how many coins can be spent over a given range of blocks for a given User wallet. Once combined with on chain wallet recovery, this makes it much easier to secure your "spending money" wallet so that if it is compromised you have time to get most of the funds back before an attacker can steal them all. This wallet should be considered alpha in this release as additional fixes and functionality will be coming in subsequent releases.
- We've added unhardened HD keys to bls-signatures for the smart wallets that need them. We've added significant cross project testing to our BLS implementation.
- The python implementation of bls-signatures is now current to the new specification.
- `chia show -b` now returns plot public key and pool public key for each block.
- Added cbor2 binary wheels for ARM64 to the Chia simple site. Raspberry Pi should be just a little easier to install.

### Changed
- Wallet addresses and other key related elements are now expressed in Chech32 which is the Chia implementation of [Bech32](https://github.com/bitcoin/bips/blob/master/bip-0173.mediawiki). All of your old wallet addresses will be replaced with the new Chech32 addresses. The only thing you can't do is send test chia between 1.8/1.9 and 1.10 software. Anyone who upgrades to 1.10 will keep their transactions and balances of test chia from the earlier two releases however.
- We added a first few enhancements to plotting speed. For a k=30 on a ramdisk with `-b 64 GiB` it results in an 11% speedup in overall plotting speed and a 23% improvement in phase 1 speed. Many more significant increases in plotting speed are in the works.
- The proof of space document in chiapos has been updated to the new format and edited for clarity. Additionally GitHub actions now has the on demand ability to create the PDF version.
- Relic has upstreamed our changes required for the IETF BLS standard. We now build directly from the Relic repository for all but Windows and will be migrating Windows in the next release.
- Minor improvements to the Coloured Coin wallet were integrated in advance of an upcoming re-factor.
- Smart wallet backup was upgraded to encrypt and sign the contents of the backup.

### Fixed
- Proof of space plotting now correctly calculates the total working space used in the `-t` directory.
- `chia show -w` now displays a message when balances cannot be displayed instead of throwing an error. Thanks to @freddiecoleman for this fix!
- Fix issue with shutting down full node (full node processes remained open, and caused a spinner when launching Chia)
- Various code review alerts for comparing to a wider type in chiapos were fixed. Additionally, unused code was removed from chiapos
- Benchmarking has been re-enabled in bls-signatures.
- Various node security vulnerabilities were addressed.
- Updated keyring, various GitHub actions, colorlog, cbor2, and clvm_tools.

## [1.0beta9] aka Beta 1.9 - 2020-07-27

### Added
- See wallet balances in command line: `chia show -w`
- Retry opening invalid plots every 20 minutes (so you can copy a large plot into a plot directory.)
- We've added `chia keys sign` and `chia keys verify` to allow farmers to certify their ownership of keys.
- Windows BLS Signature library now uses libsodium for additional security.
- You can now backup and restore Smart Wallet metadata.
- Binary wheels for ARM64/aarch64 also build for python 3.7.
- See and remove plot directories from the UI and command line.
- You can now specify the memory buffer in UI.
- Optimized MPIR for Sandybridge and Ivybridge CPUs under Windows

### Changed
- `chia start wallet-server` changed to `chia start wallet`, for consistency.
- All data size units are clarified to displayed in GiB instead of GB (powers of 1024 instead of 1000.)
- Better error messages for restoring wallet from mnemonic.

### Fixed
- Fixed open_connection not being cancelled when node exits.
- Increase the robustness of node and wallet shutdown.
- Handle disconnection and reconnection of hard drives properly.
- Addressed pre-Haswell Windows signatures failing.
- MacOS, Linux x64, and Linux aarch64 were not correctly compiling libsodium in
the blspy/bls-signatures library.
- Removed outdated "200 plots" language from Plot tab.
- Fixed spelling error for "folder" on Plot tab.
- Various node dependency security vulnerabilities have been fixed.
- Request peers was not returning currently connected peers older than 1 day.
- Fixed timeout exception inheritance changes under python 3.8 (pull 13528)

### Deprecated
- Removed legacy scripts such as chia-stop-server, chia-restart-harvester, etc.

## [1.0beta8] aka Beta 1.8 - 2020-07-16

### Added

- We have released a new plot file format. We believe that plots made in this
format and with these IETF BLS keys will work without significant changes on
mainnet at launch.
- We now use [chacha8](https://cr.yp.to/chacha.html) and
[blake3](https://github.com/BLAKE3-team/BLAKE3) for proof of space instead of
the now deprecated AES methods. This should increase plotting speed and support
more processors.
- Plot refreshing happens during all new challenges and only new/modified files
are read.
- Updated [blspy](https://github.com/Chia-Network/bls-signatures) to use the
new [IETF standard for BLS signatures](https://tools.ietf.org/html/draft-irtf-cfrg-bls-signature-02).
- Added a faster VDF process which generates n-wesolowski proofs quickly
after the VDF result is known. This requires a high number of CPUs. To use it,
set timelord.fast_algorithm = True in the config file.
- Added a new type of timelord helper - blue boxes, which generate compact
proofs of time for existing proven blocks. This helps reducing the database
size and speeds up syncing a node for new users joining the network. Full nodes
send 100 random un-compact blocks per hour to blue boxes, and if
timelord.sanitizer_mode = True, the blue box timelord will work on those
challenges. Unlike the main timelord, average machines can run blue boxes
and contribute to the chain. Expect improvements to the install method for
blue boxes in future releases.
- From the UI you can add a directory that harvester will always check for
existing and new plots. Harvester will only look in the specific directory you
specify so you'll have to add any subfolders you want to also contain plots.
- The UI now asks for confirmation before closing and shows shutdown progress.
- UI now tries to shut down servers gracefully before exiting, and also closes
the daemon before starting.
- The various sub repositories (chiapos, chiavdf, etc.) now build ARM64 binary
wheels for Linux with Python 3.8. This makes installing on Ubuntu 20.04 lts on
a Raspberry Pi 3 or 4 easy.
- Ci's check to see if they have secret access and attempt to fail cleanly so
that ci runs successfully complete from PRs or forked repositories.
- Farmer now sends challenges after a handshake with harvester.
- The bls-signatures binary wheels include libsodium on all but Windows which
we expect to add in future releases.
- The chia executable is now available if installing from the Windows or MacOS
Graphical installer. Try `./chia -h` from
`~\AppData\Local\Chia-Blockchain\app-0.1.8\resources\app.asar.unpacked\daemon\`
in Windows or
`/Applications/Chia.app/Contents/Resources/app.asar.unpacked/daemon` on MacOS.

### Changed
- Minor changes have been made across the repositories to better support
compiling on OpenBSD. HT @n1000.
- Changed XCH units to TXCH units for testnet.
- A push to a branch will cancel all ci runs still running for that branch.
- Ci's now cache pip and npm caches between runs.
- Improve test speed with smaller discriminants, less blocks, less keys, and
smaller plots.
- RPC servers and clients were refactored.
- The keychain no longer supports old keys that don't have mnemonics.
- The keychain uses BIP39 for seed derivation, using the "" passphrase, and
also stores public keys.
- Plots.yaml has been replaced.  Plot secret keys are stored in the plots,
 and a list of directories that harvester can find plots in are in config.yaml.
You can move plots around to any directory in config.yaml as long as the farmer
has the correct farmer's secret key too.
- Auto scanning of plot directories for .plot files.
- The block header format was changed (puzzle hashes and pool signature).
- Coinbase and fees coin are now in merkle set, and bip158 filter.
- New harvester protocol with 2/2 harvester and farmer signatures, and modified
farmer and full node protocols.
- 255/256 filter which allows virtually unlimited plots per harvester or drive.
- Improved create_plots and check_plots scripts, which are now
"chia plots create" and "chia plots check".
- Add plot directories to config.yaml from the cli with "chia plots add".
- Use real plot sizes in UI instead of a formula/
- HD keys now use EIP 2333 format instead of BIP32, for compatibility with
other chains.
- Keys are now derived with the EIP 2334 (m/12381/8444/a/b).
- Removed the ability to pass in sk_seed to plotting, to increase security.
- Linux builds of chiavdf and blspy now use a fresh build of gmp 6.2.1.

### Fixed
- uPnP now works on Windows.
- Log rotation should now properly rotate every 20MB and keep 7 historical logs.
- Node had a significant memory leak under load due to an extraneous fork
in the network code.
- Skylake processors on Windows without AVX would fail to run.
- Harvester no longer runs into 512 maximum file handles open issue on Windows.
- The version generator for new installers incorrectly handled the "dev"
versions after a release tag.
- Due to a python bug, ssl connections could randomly fail. Worked around
[Python issue 29288](https://bugs.python.org/issue29288)
- Removed websocket max message limit, allowing for more plots
- Daemon was crashing when websocket gets improperly closed

### Deprecated
- All keys generated before Beta 1.8 are of an old format and no longer useful.
- All plots generated before Beta 1.8 are no longer compatible with testnet and
should be deleted.

### Known Issues
- For Windows users on pre Haswell CPUs there is a known issue that causes
"Given G1 element failed g1_is_valid check" when attempting to generate
keys. This is a regression from our previous fix when it was upstreamed into
relic. We will make a patch available for these systems shortly.

## [1.0beta7] aka Beta 1.7 - 2020-06-08

### Added
- Added ability to add plot from filesystem (you will need pool_pk and sk from plots.yaml.)
- Added ability to import private keys in the UI.
- Added ability to see private keys and mnemonic seeds in the keys menu
- User can specify log level in the config file (defaults to info.)
- The Windows installer is now signed by a Chia Network certificate. It may take some time to develop enough reputation to not warn multiple times during install.

### Changed
- Plots are now refreshed in the UI after each plot instead of at the end of plotting.
- We have made performance improvements to plotting speed on all platforms.
- The command line plotter now supports specifying it's memory buffer size.
- Test plots for the simulation and testing harness now go into `~/.chia/test-plots/`
- We have completely refactored all networking code towards making each Chia service use the same default networking infrastructure and move to websockets as the default networking wire protocol.
- We added additional improvements and more RPCs to the start daemon and various services to continue to make chia start/stop reliable cross platform.
- The install.sh script now discovers if it's running on Ubuntu less than 20.04 and correctly upgrades node.js to the current stable version.
- For GitHub ci builds of the Windows installer, editbin.exe is more reliably found.
- All installer ci builds now obtain version information automatically from setuptools_scm and convert it to an installer version number that is appropriate for the platform and type of release (dev versus release.)
- We now codesign the Apple .dmg installer with the Chia Network developer ID on both GitHub Actions and Azure Pipelines. We will be notarizing and distributing the Azure Pipelines version as it's built on MacOS Mojave (10.14.6) for stronger cross version support.

### Fixed
- Having spaces in the path to a plot or temporary directory caused plotting to fail.
- Changing keys will no longer interrupt plotting log.
- 1.6 introduced a bug where certain very many core machines would sync the blockchain very slowly.
- The plotter log in the UI should scroll more reliably.
- The plotter UI should display the correct log on all platforms
- Starting chia now waits for the full node to be active before contacting the introducer.

## [1.0beta6] aka Beta 1.6 - 2020-06-01

### Added

- Windows and MacOS now have one click installers that then send users to a GUI on both platforms to farm or use their wallets. Windows is built on GitHub Actions and MacOS is also built on Azure Pipelines so as to build on Mojave.
- You can see and control your farmer, harvester, and plotter from the GUI on Windows, MacOS, and Linux.
- Create plots and see the plotting log from a GUI on Windows, MacOS, and Linux.
- You can now create or import private keys with a 24 word mnemonic, both in the UI and 'chia keys' command line.
- You can delete and change active keys from the GUI and cli.
- We added a new keychain system that replaces keys.yaml, and migrates existing users from keys.yaml. It utilizes each OS's keychain for slightly more secure key storage.
- We added a `chia keys` command line program, to see, add, and remove private keys.
- We added RPC servers and RPC client implementations for Farmer and Harvester. The new UI uses these for additional information and functionality.
- We added total network storage space estimation to the node RPC at the `/get_network_space` endpoint instead of only being available in the cli. The RPC endpoint takes two block header hashes and estimates space between those header hashes.
- Logs now autorotate. Once the debug.log reaches 20MB it is compressed and archived keeping 7 historical 20MB logs.
- We now have a CHANGELOG.md that adheres closely to the [Keep a Changelog](https://keepachangelog.com/en/1.0.0/) standard. We merged in the version history and updated some previous release notes to capture items important to the change log. We are modifying our release process to accumulate changes at the top of the change log and then copy those to the release notes at the time of the release.
- We added [lgtm](https://lgtm.com/) source analysis on pull request to the chia-blockchain, chiapos, chiavdf, chiabip158, and bls-library repositories to add some automated security analysis to our ci.

### Changed

- Due to an issue with aggsig and aggsig-me, the beta 1.6 blockchain is not compatible with earlier chains.
- We replaced the Electron/JavaScript interface with a React user interface which is cleaner and more responsive.
- We now have a multithreaded harvester to farm more plots concurrently. This is especially faster when there are multiple disks being harvested. The class is also made thread safe with mutex guards. This is achieved by releasing GIL in the python bindings when fetching qualities and proofs. We estimate that the former guidance of only 50 plots per physical drive should be updated to 250-350 plots per physical drive. We will continue to improve the plots per physical drive limit during the beta period.
- Syncing a node is now much faster and uses less memory.
- `chia netspace` has been refactored to use the `/get_network_space` RPC. The command
  syntax has changed slightly. By default it calculates the last 24 blocks from the
  current LCA. Optionally you can use the `-b` flag to start the calculation from a different block
  height. Use `-d` to specify the delta number of blocks back into history to estimate over from either LCA or your `-b` block height.
- The Full node RPC response formats have been changed. All API calls now return a dict with success, and an additional value, for example {"success": True, "block": block}.
- chiapos is now easier to compile with MSVC.
- create plots now takes in an optional sk_seed, it is no longer read in from keys.yaml. If not passed in, it is randomly generated. The -i argument can now only be used when you provide an sk_seed.
- Moved to PyYAML 5.3.1 which prevents arbitrary code execution during python/object/new constructor.
- Moved to Python cryptography 2.9.2 which deprecates OpenSSL 1.0.1 and now relies upon OpenSSL 1.1.1g.
- Moved to aiosqlite 0.13.0 which adds official support for Python 3.8 and fixes a possible hung thread if a connection failed.

### Fixed

- In beta 1.5 we introduced a bug in aggsig and aggsig-me that we have fixed in this release. That forced a hard fork of the chain so coins and balances are lost from beta 1.5. There is no impact on existing plots.
- Starting and stopping servers now works much more reliably.
- `chia-check-plots` uses the plot root and checks the plots in the same manner as harvester.
- `chia-check-plots` now does not override plots.yaml, which means concurrent plots will properly be added to plots.yaml.
- Fixed and issue where [Relic](https://github.com/relic-toolkit/relic) and thus blspy would crash on processors older than Haswell as they don't support lzc.
- Some non-critical networking errors are no longer logged.
- Blocks with compact proofs of time are now able to be updated into the node database.
- The `install-timelord.sh` script now correctly determines which version of python it is running under and correctly builds vdf_client and correctly links to vdf_bench. It also handles upgrading CMake on Ubuntu's older than 20.04LTS do satisfy the new CMake 3.14+ requirement to build Timelord.
- An issue in asyncio was not being caught correctly and that could cause nodes to crash.
- The build status shield layout is fixed in README.md
- Raspberry Pi 3/4 with Ubuntu 20.04LTS 64 bit should compile again.

## [1.0beta5] aka Beta 1.5 - 2020-05-05

### Added

- This release is primarily a maintenance release for Beta 1.4.
- We have added an option to `chia-create-plots` to specify the second temporary directory. Creating a plot is a three step process. First a working file ending in `.dat.tmp` is created. This file is usually 5 times larger than the final plot file. In the later stages of plotting a second temp file is created ending in `.dat.2.tmp` which will grow to the size of the final plot file. In the final step, the `.dat.2.tmp` is copied to the final `.dat` plot file. You can now optionally set the directory for the `.dat.2.tmp` file with the `-2` flag. An example use case is plotting on a ramdisk and writing both the second temp file and the final file out to an SSD - `chia-create-plots -n 1 -k 30 -t /mnt/ramdisk -2 /mnt/SSD -d /mnt/SSD`.

### Changed

- `chia init` properly migrates from previous versions including the k>=32 workaround. Additionally, the farming target key is checked to make sure that it is the valid and correct public key format.
- We have implemented a workaround for the `chia start` issues some were having upon crash or reboot. We will be rebuilding start and stop to be robust across platforms.
- This release re-includes `chia-start-harvester`.
- Coloured coins now have a prefix to help identify them. When sending transactions, the new prefix is incompatible with older clients.
- The user interface now refers to chia coins with their correct currency code of XCH.
- The next release will now be in the dev branch instead of the e.g. beta-1.5. Additionally we are enforcing linear merge into dev and prefer rebase merges or partial squash merges of particularly chatty commit histories.
- Building the sub reposities (chiapos, chiavdf, blslibrary) now requires CMake 3.14+.

### Fixed

- There was a regression in Chia Proof of Space ([chiapos](https://github.com/Chia-Network/chiapos)) that came from our efforts to speed up plotting on Windows native. Now k>=32 plots work correctly. We made additional bug fixes and corrected limiting small k size generation.
- There was a bug in Timelord handling that could stop all VDF progress.

### Deprecated

- We have made significant changes to the full node database to make it more reliable and quicker to restart. This requires re-syncing the current chain. If you use `chia init` then sync on first start will happen automatically. "\$CHIA_ROOT" users will need to delete `$CHIA_ROOT/db/*` before starting Beta 1.5. This also fixes the simulation issue in Beta 1.4 where tips could go "back in time."

### Known issues

- uPnP support on Windows may be broken. However, Windows nodes will be able to connect to other nodes and, once connected, participate fully in the network.
- Currently, there is no way to restore a Coloured Coin Wallet.

## [1.0beta4] aka Beta 1.4 - 2020-04-29

### Added

- This release adds Coloured coin support with offers. Yes that is the correct spelling. Coloured coins allow you to issue a coin, token, or asset with nearly unlimited issuance plans and functionality. They support inner smart transactions so they can inherit any of the other functionality you can implement in Chialisp. Offers are especially cool as they create a truly decentralized exchange capability. Read much more about them in Bram's [blog post on Coloured coins](https://chia.net/2020/04/29/coloured-coins-launch.en.html).
- This release adds support for native Windows via a (mostly) automated installer and MacOS Mojave. Windows still requires some PowerShell command line use. You should expect ongoing improvements in ease of install and replication of the command line tools in the GUI. Again huge thanks to @dkackman for continued Windows installer development. Native Windows is currently slightly slower than the same version running in WSL 2 on the same machine for both block verification and plotting.
- We made some speed improvements that positively affected all platforms while trying to increase plotting speed in Windows.
- The graphical Full Node display now shows the expected finish times of each of the prospective chain tips.
- Now you can run estimates of the total space currently farming the network. Try `chia netspace -d 12` to run an estimate over the last 12 blocks which is approximately 1 hour.
- We’ve added TLS authentication for incoming farmer connections. TLS certs and keys are generated during chia init and only full nodes with your keys will be able to connect to your Farmer. Also, Harvester, Timelord, and Wallet will now not accept incoming connections which reduces the application attack surface.
- The node RPC has a new endpoint get_header_by_height which allows you to retrieve the block header from a block height. Try `chia show -bh 1000` to see the block header hash of block 1000. You can then look up the block details with `chia show -b f655e1a9f7f8c89a703e40d9ce82ae33508badaf7b37fa1a56cad27926b5e936` which will look up a block by it's header hash.
- Our Windows binaries check the processor they are about to run on at runtime and choose the best processor optimizations for our [MPIR](http://mpir.org/) VDF dependency on Windows.
- Most of the content of README.md and INSTALL.md have been moved to the [repository wiki](https://github.com/Chia-Network/chia-blockchain/wiki) and placed in [INSTALL](https://github.com/Chia-Network/chia-blockchain/wiki/INSTALL) and [Quick Start Guide](https://github.com/Chia-Network/chia-blockchain/wiki/Quick-Start-Guide)
- Harvester is now asynchronous and will better be able to look up more plots spread across more physical drives.
- Full node startup time has been sped up significantly by optimizing the loading of the blockchain from disk.

### Changed

- Most scripts have been removed in favor of chia action commands. You can run `chia version` or `chia start node` for example. Just running `chia` will show you more options. However `chia-create-plots` continues to use the hyphenated form. Also it's now `chia generate keys` as another example.
- Chia start commands like `chia start farmer` and `chia stop node` now keep track of process IDs in a run/ directory in your configuration directory. `chia stop` is unlikely to work on Windows native for now. If `chia start -r node` doesn't work you can force the run/ directory to be reset with `chia start -f node`.
- We suggest you take a look at our [Upgrading documentation](https://github.com/Chia-Network/chia-blockchain/wiki/Updating-beta-software) if you aren't performing a new install.
- blspy now has libsodium included in the MacOS and Linux binary wheels.
- miniupnpc and setprotitle were dynamically checked for an installed at runtime. Removed those checks and we rely upon the install tools installing them before first run.
- Windows wheels that the Windows Installer packages are also available in the ci Artifacts in a .zip file.
- The script `chia start wallet-gui` has been chaned to `chia start wallet` which launches but the GUI and server on MacOS and Linux. `chia start wallet-server` remains for WSL 2 and Windows native.

### Deprecated

- This release breaks the wire protocol so it comes with a new chain. As we merged in Coloured coins we found that we needed to change how certain hashes were managed. Your 1.0beta3 coin balances will be lost when you upgrade but your plots will continue to work on the 1.0beta4 chain. Since we had to make a breaking wire protocol change we accelerated changing our hash to prime function for starting proofs of time. That was also going to be a future breaking change.

### Known issues

- Plots of k>=32 are not working for farming, and some broken plots can cause a memory leak. A [workaround is available](https://github.com/Chia-Network/chia-blockchain/wiki/Beta-1.4-k=32-or-larger-work-around).
- If you are running a simulation, blockchain tips are not saved in the database and this is a regression. If you stop a node it can go back in time and cause an odd state. This doesn't practically effect testnet participation as, on restart, node will just sync up a few blocks to the then current tips.
- uPnP support on Windows may be broken. However, Windows nodes will be able to connect to other nodes and, once connected, participate fully in the network.
- Coins are not currently reserved as part of trade offers and thus could potentially be spent before the offer is accepted resulting in a failed offer transaction.
- Currently, there is no way to restore a Coloured Coin Wallet.
- The `chia stop all` command sometimes fails, use `chia-stop-all` instead. In windows, use the task manager to stop the servers.

## [1.0beta3] aka Beta 1.3 - 2020-04-08

### Added

- Windows, WSL 2, Linux and MacOS installation is significantly streamlined. There is a new Windows installer for the Wallet GUI (huge thanks to @dkackman).
- All installs can now be from the source repository or just the binary dependencies on WSL 2, most modern Linuxes, and MacOS Catalina. Binary support is for both Python 3.7 and 3.8.
- There is a new migration tool to move from Beta1 (or 2) to Beta3. It should move everything except your plots.
- There is a new command `chia init` that will migrate files and generate your initial configuration. If you want to use the Wallet or farm, you will also have to `chia-generate-keys`. You can read step by step instructions for [upgrading from a previous beta release](https://github.com/Chia-Network/chia-blockchain/wiki/Updating-beta-software). If you've set `$CHIA_ROOT` you will have to make sure your existing configuration remains compatible manually.
- Wallet has improved paper wallet recovery support.
- We now also support restoring old wallets with only the wallet_sk and wallet_target. Beta3's Wallet will re-sync from scratch.
- We've made lots of little improvements that should speed up node syncing
- We added full block lookup to `chia show`.

### Changed

- `chia-restart-harvester` has been renamed from `chia-start-harvester` to better reflect its functionality. Use it to restart a harvester that's farming so that it will pick up newly finished plots.
- We made the Wallet configurable to connect to a remote trusted node.
- We now have farmers reconnect to their trusted node if they lose contact.
- We updated our miniupnpc dependency to version 2.1.
- We increase the default farmer propagate threshold to reduce chain stall probability.

### Deprecated

- You should not copy over any prior Wallet database as they are not compatible with Beta3. Your existing full node will not have to re-sync and its database remains compatible.

#### Fixed

- Among a lot of bug fixes was removing a regression that slowed plotting on MacOS by 3 times and may have had smaller impacts on plotting speed on other platforms.
- We've removed some race conditions in the Wallet
- We resolved the "invalid blocks could disconnect farmers" bug
- We and upped the default tls certificate size to 2048 for some unhappy operating systems.

### Known issues

- Windows native is close but not here yet. Also, we should be adding back MacOS Mojave support shortly.
- So why is this Beta 3 you're wondering? Well, we're getting used to our new release management tools and a hotfix devoured our beta2 nomenclature... We've marked it YANKED here.
- If you previously used the plot_root variable in config, your plot directory names might not migrate correctly. Please double check the filenames in `~/.chia/beta-1.0b3/config/plots.yaml` after migrating

## [1.0beta2] aka Beta 1.2 - 2020-04-04 [YANKED]

## [1.0beta1] aka Beta 1.0 - 2020-04-02

### Added

- There is now full transaction support on the Chia blockchain. In this initial Beta 1.0 release, all transaction types are supported though the wallets and UIs currently only directly support basic transactions like coinbase rewards and sending coins while paying fees. UI support for our [smart transactions](https://github.com/Chia-Network/wallets/blob/master/README.md) will be available in the UIs shortly.
- Wallet and Node GUI’s are available on Windows, Mac, and desktop Linux platforms. We now use an Electron UI that is a full light client wallet that can also serve as a node UI. Our Windows Electron Wallet can run standalone by connecting to other nodes on the network or another node you run. WSL 2 on Windows can run everything except the Wallet but you can run the Wallet on the native Windows side of the same machine. Also the WSL 2 install process is 3 times faster and _much_ easier. Windows native node/farmer/plotting functionality are coming soon.
- Install is significantly easier with less dependencies on all supported platforms.
- If you’re a farmer you can use the Wallet to keep track of your earnings. Either use the same keys.yaml on the same machine or copy the keys.yaml to another machine where you want to track of and spend your coins.
- We have continued to make improvements to the speed of VDF squaring, creating a VDF proof, and verifying a VDF proof.

### Changed

- We have revamped the chia management command line. To start a farmer all you have to do is start the venv with `. ./activate` and then type `chia-start-farmer &`. The [README.md](https://github.com/Chia-Network/chia-blockchain/blob/master/README.md) has been updated to reflect the new commands.
- We have moved all node to node communication to TLS 1.3 by default. For now, all TLS is unauthenticated but certain types of over the wire node to node communications will have the ability to authenticate both by certificate and by inter protocol signature. Encrypting over the wire by default stops casual snooping of transaction origination, light wallet to trusted node communication, and harvester-farmer-node communication for example. This leaves only the mempool and the chain itself open to casual observation by the public and the various entities around the world.
- Configuration directories have been moved to a default location of HomeDirectory/.chia/release/config, plots/ db/, wallet/ etc. This can be overridden by `export CHIA_ROOT=~/.chia` for example which would then put the plots directory in `HomeDirectory/.chia/plots`.
- The libraries chia-pos, chia-fast-vdf, and chia-bip-158 have been moved to their own repositories: [chiapos](https://github.com/Chia-Network/chiapos), [chiavdf](https://github.com/Chia-Network/chiavdf), and [chaibip158](https://github.com/Chia-Network/chiabip158). They are brought in by chia-blockchain at install time. Our BLS signature library remains at [bls-signatures](https://github.com/Chia-Network/bls-signatures).
- The install process now brings in chiapos, chiavdf, etc from Pypi where they are auto published via GitHub Actions ci using cibuildwheel. Check out `.github/workflows/build.yml` for build methods in each of the sub repositories.
- `chia-regenerate-keys` has been renamed `chia-generate-keys`.
- setproctitle is now an optional install dependency that we will continue to install in the default install methods.
- The project now defaults to `venv` without the proceeding . to better match best practices.
- Developer requirements were separated from the actual requirements.
- `install-timelord.sh` has been pulled out from `install.sh`. This script downloads the source python package for chiavdf and compiles it locally for timelords. vdf_client can be included or excluded to make building normal user wheels easier.

### Removed

- The Beta release is not compatible with the history of the Alpha blockchain and we will be ceasing support of the Alpha chain approximately two weeks after the release of this Beta. However, your plots and keys are fully compatible with the Beta chain. Please save your plot keys! Examples of how to save your keys and upgrade to the Beta are available on the [repo wiki](https://github.com/Chia-Network/chia-blockchain/wiki).
- The ssh ui and web ui are removed in favor of the cli ui and the Electron GUI. To mimic the ssh ui try `chia show -s -c` and try `chia show --help` for usage instructions.
- We have removed the inkfish vdf implementation and replaced it with the pybind11 C++ version.

### Known Issues

- Wallet currently has limited support for restoring from a paper wallet. Wallet uses hierarchically deterministic keys, and assumes that any keys that are at index "higher than one" have not been used yet. If you have received a payment to an address associated with a key at a higher index and you want it to appear in Wallet, the current work around is to press the "NEW ADDRESS" button multiple times shortly after sync start. That will make wallet "aware of" addresses at higher indexes. Full support for paper wallet restoration will be added soon.
- We. Don't... Have.. Windows.... Native. YET!?! But the entire project is compiling on Windows 10 natively. Assistance would be more than appreciated if you have experience building binary python wheels for Windows. We are pushing some limits like uint-128, avx-2, avx-512, and AES-NI so it's not as easy as it looks...

## [Alpha 1.5.1] - 2020-03-24

### Fixed

- Fixed a bug in harvester that caused plots not to be farmed.

## [Alpha 1.5] - 2020-03-08

### Added

- You can now provide an index to create_plots using the -i flag to create an arbitrary new plot derived from an existing plot key. Thanks @xorinox.
- There is a new restart_harvester.sh in scripts/ to easily restart a harvester when you want to add a newly completed plot to the farm without restarting farmer, fullnode, timelord, etc.
- Harvesters now log errors if they encounter a malformed or corrupted plot file. Again thanks @xorinox.
- New AJAX based full node UI. To access go to [http://127.0.0.1:8555/index.html](http://127.0.0.1:8555/index.html) with any modern web browser on the same machine as the full node.
- If you want to benchmark your CPU as a VDF you can use vdf_bench square_asm 500000 for the assembly optimized test or just vdf_bench square 500000 for the plain C++ code path. This tool is found in lib/chiavdf/fast_vdf/.
- Improvements to shutting down services in all of the scripts in scripts/. Another @xorinox HT.

### Changed

- VDF verification code is improved and is now more paranoid.
- Timelords can now be run as a cluster of VDF client instances around a central Timelord instance.. Instructions are available in the Cluster Timelord section of the repo wiki.

### Fixed

- Thanks @dkackman for clean ups to the proof of space code.
- Thanks to @davision for some typo fixes.

## [Alpha 1.4.1] - 2020-03-06

### Fixed

- Stack overflow in verifier

## [Alpha 1.4] - 2020-02-19

### Added

- Compiling and execution now detect AES-NI, or a lack of it, and fall back to a software AES implementation.
- Software AES adds support for Raspberry Pi 4, related ARM processors and Celeron processors.
- Added install instructions for CentOS/RHEL 8.1.
- Plotting working directory and final directory can both be specified in config.yaml
- Proof of space binary and create_plots scripts now allows passing in temp and final directories.
- Plotting now logs a timestamp at each major step.
- Added support for Python 3.8.

### Changed

- Due to changes to the sqlite database that are not backwards compatible, re-synch will be required.
- Loading the blockchain only loads headers into memory instead of header blocks (header + proofs), speeds up the startup, and reduces normal operation memory usage by 80%.
- Memory access is now synchronous to reduce use of locks and speed up block processing.
- Chia fullnode, farmer and harvester now default to logging to chia.log in the chia-blockchain directory. This is configured in config.yaml and due to config.yaml changes it is recommended to edit the new template config instead of using older config.yaml’s from previous versions.
- uvloop is now an optional add on.
- Harvester/farmer will not try to farm plots that they don’t have the key for.

### Fixed

- Thanks to @A-Caccese for fixes to Windows WSL instructions.
- Thanks @dkackman who also fixed some compiler warnings.

## [Alpha 1.3] - 2020-01-21

### Added

- FullNode performance improvements - Syncing up to the blockchain by importing all blocks is faster due to improvements in VDF verification speed and multithreading block verification.
- VDF improvements - VDF verification and generation speed has increased and dependence on flint2 has been removed. We wish to thank Dr. William Hart (@wbhart) for dual licensing parts of his contributions in FLINT and Antic for inclusion in the Chia blockchain.
- Implemented an RPC interface with JSON serialization for streamables - currently on port 8555.
- Added details on how to contribute in CONTRIBUTING.md. Thanks @RichardLitt.
- Added color logging
- Now chia_harvester will periodically announce which plots it is currently farming and their k sizes.

### Changed

- Moved the ssh UI to use RPC.
- Changed the displayed process names for harvester, farmer, fullnode, timelords, and VDFs to to chia_full node, chia_harvester, etc. Fixed a bug that could cause inadvertent shutdown of other processes like an ongoing plotting session when new chia services were started.
- Clarified the minimum version of boost required to build timelord/VDFs. Hat tip @AdrianScott
- Consensus and related documentation moved to the repository wiki.

### Fixed

- Fixed a bug where the node may not sync if it restarts close to a tip.
- Fixed a typo in the UI. Hat tip to @lvcivs for the pr.
- Fixed a memory leak in qfb_nudupl.
- Lots of smaller bug and documentation fixes.

### Removed

- Mongodb removed and replaced with SQLite for the blockchain database. This will require nodes to re-sync with the network. Luckily this is now faster.

## [Alpha 1.2] - 2020-01-08

### Added

- Performance improvements
  - Removes database access from blockchain, and handles headers instead of blocks
  - Avoid processing blocks and unfinished blocks that we have already seen.
  - Also adds test for load.

### Changed

- Improvements to plotting via lookup table - as much as 15% faster

### Fixed

- Fixed a blockchain initialization bug

## [Alpha 1.1.1] - 2019-12-25

### Added

- Added install instructions for Windows using WSL and Ubuntu.
- Added install instructions for CentOS 7.7.
- Added install instructions for Amazon Linux 2.
- New install_timelord.sh.

### Changed

- Installation is now separated into everything except timelord/vdf and timelord/vdf.
- replaced VDF server compilation scripts with Makefile

### Fixed

- setuptools_scm was corrupting .zip downloads of the repository.

## [Alpha 1.1] - 2019-12-12

### Added

- Introducer now makes sure it only sends peer addresses to peers of peers that it can reach on port 8444 or their UPnP port.
- We are now using setuptools_scm for versioning.

### Changed

- Timelord VDF submission and management logic upgraded.

### Fixed

- FullNode: A long running or low ulimit situation could cause an “out of files” issue which would stop new connection creation. Removed the underlying socket leak.
- FullNode: Multiple SSH UI bugs fixed.
- Harvester: Farming a plot of k = 30 or greater could lead to a segfault in the harvester.
- Updated blspy requirement to address an issue in the underlying bls-signatures library.

## [Alpha 1.0] - 2019-12-05

### Added

- This is the first release of the Chia testnet! Blockchain consensus, proof of time, and proof of space are included.
- More details on the release at [https://www.chia.net/developer/](https://www.chia.net/developer/)

[unreleased]: https://github.com/Chia-Network/chia-blockchain/compare/1.0beta5...dev
[1.0beta5]: https://github.com/Chia-Network/chia-blockchain/compare/1.0beta4...1.0beta5
[1.0beta4]: https://github.com/Chia-Network/chia-blockchain/compare/1.0beta3...1.0beta4
[1.0beta3]: https://github.com/Chia-Network/chia-blockchain/compare/1.0beta2...1.0beta3
[1.0beta2]: https://github.com/Chia-Network/chia-blockchain/compare/1.0beta1...1.0beta2
[1.0beta1]: https://github.com/Chia-Network/chia-blockchain/compare/alpha-1.5.1...1.0beta1
[alpha 1.5.1]: https://github.com/Chia-Network/chia-blockchain/compare/alpha-1.5...alpha-1.5.1
[alpha 1.5]: https://github.com/Chia-Network/chia-blockchain/compare/alpha-1.4.1...alpha-1.5
[alpha 1.4.1]: https://github.com/Chia-Network/chia-blockchain/compare/alpha-1.4...alpha-1.4.1
[alpha 1.4]: https://github.com/Chia-Network/chia-blockchain/compare/alpha-1.3...alpha-1.4
[alpha 1.3]: https://github.com/Chia-Network/chia-blockchain/compare/alpha-1.2...alpha-1.3
[alpha 1.2]: https://github.com/Chia-Network/chia-blockchain/compare/alpha-1.1.1...alpha-1.2
[alpha 1.1.1]: https://github.com/Chia-Network/chia-blockchain/compare/alpha-1.1...alpha-1.1.1
[alpha 1.1]: https://github.com/Chia-Network/chia-blockchain/compare/alpha-1.0...alpha-1.1
[alpha 1.0]: https://github.com/Chia-Network/chia-blockchain/releases/tag/Alpha-1.0<|MERGE_RESOLUTION|>--- conflicted
+++ resolved
@@ -9,27 +9,6 @@
 ## Unreleased
 
 ### Added
-<<<<<<< HEAD
-- Rate limited wallets can now have unspent and un-spendable funds clawed back by the Admin wallet.
-- You can now backup your wallet related metadata in an encrypted and signed file to a free service from Chia Network at backup.chia.net. Simply having a backup of your private key will allow you to fully restore the state of your wallet including coloured coins, rate limited wallets, distributed identity wallets and many more. Your private key is used to automatically restore the last backup you saved to the Chia backup cloud service. This service is open source and ultimately you will be able to configure your backups to go to backup.chia.net, your own installation, or and third party's version of it.
-- Added a Code of Conduct in CODE_OF_CONDUCT.md.
-- Added a bug report template in `.github/ISSUE_TEMPLATE/bug_report.md`.
-
-### Changed
-- Proof of Space now requires significantly less temp space to generate a new plot. A k=32 that used to require 524GiB now requires only 289GiB - generally a 51% decrease across k sizes.
-- When plotting, instead of 1 monolithic temp file, there are now 8 files - one for each of the 7 tables and one for sorting plot data. These files are deleted as the `-2` or `-d` final file is written so the final file can fit within the footprint of the temporary files on the same filesystem.
-- We've made various additional CPU optimizations to the Proof of Space plotter that reduces plotting time by an additional 13%. These changes will also reduce CPU utilization in harvesting.
-- We moved to react-styleguidist to develop reusable components in isolation and better document the UI. Thanks to @embiem for this pull request.
-- Coloured coins have been updated to simplify them, remove 'a', and stop using an 'auditor'.
-- clvm has been significantly changed to support the new coloured coins implementation.
-- Bumped cryptography to 3.1. Cryptography is now publishing ARM64 binary wheels to PyPi so Raspberry Pi installs should be even easier.
-- `chia init` now automatically discovers previous releases in each new release.
-
-### Fixed
-- `chia show -w` should now more reliably work. Wallet balances should be more often correct.
-- View -> Developer -> Developer Tools now correctly opens the developer tools. Thank you to @roxaaams for this pull request!
-- Fixed 'Receive Address' typo in Wallet. Thanks @meurtn on Keybase.
-=======
 - For 'git clone' installs there is now a separate install-gui.sh which speeds up running install.sh for those who wish to run headless and makes docker and other automation simpler.
 
 ### Changed
@@ -81,7 +60,6 @@
 - View -> Developer -> Developer Tools now correctly opens the developer tools. Thank you to @roxaaams for this pull request!
 - Fixed 'Receive Address' typo in Wallet. Thanks @meurtn on Keybase.
 - Fixed a typo in `chia show -w` with thanks to @pyl on Keybase.
->>>>>>> af6ecd4f
 - In Windows the start menu item is now Chia Network and the icon in Add/Remove is updated.
 
 ## [1.0beta11] aka Beta 1.11 - 2020-08-24
