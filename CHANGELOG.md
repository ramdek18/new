# Changelog

All notable changes to this project will be documented in this file.

The format is based on [Keep a Changelog](https://keepachangelog.com/en/1.0.0/),
and this project does not yet adhere to [Semantic Versioning](https://semver.org/spec/v2.0.0.html)
for setuptools_scm/PEP 440 reasons.

## Unreleased

### Added
<<<<<<< HEAD
=======
- `chia init -c` will create new TLS certificates signed by your CA. Use this feature to configure a new remote harvester. Type `chia init -h` get instructions. PR @eFishCent.

### Changed

### Fixed
- We made changes to CI to hopefully not repeat our skipped releases.

## [1.0beta26] aka Beta 1.26 - 2021-02-05

### Added
>>>>>>> e2b3b650

- We now use our own faster primality test based on Baillie-PSW. The new primality test is based on the 2020 paper ["Strengthening the Baillie-PSW primality test" by Robert Baillie, Andrew Fiori, Samuel S. Wagstaff Jr](https://arxiv.org/abs/2006.14425). The new test works approximately 20% faster than GMP library's mpz_probab_prime_p() function when generating random 1024-bit primes. This lowers the load on Timelords and speeds up VDF verifications in full node.
- The GUI now checks for an an already running GUI and stops the second launch. Thank you for that PR to @dkackman !
- Transactions are now validated in a separate process in full node.
- `chia plots check -l` will list all duplicate plot IDs found on the machine. Thanks very much for this PR @eFishCent.

### Changed

- Significant improvements have been made to how the full node handles the mempool. This generally cuts CPU usage of node by 2x or more. Part of this increase is that we have temporarily limited the size of transactions. If you want to test sending a transaction you should keep the value of your transaction below 20 TXCH as new consensus will cause you to use a lot of inputs. This will be returned to the expected level as soon as the integration of [clvm rust](https://github.com/Chia-Network/clvm_rs) is complete.
<<<<<<< HEAD
- We have changed the way we compile the proof of space plotter and added one additional optimization. On many modern processors this will mean that using the plotter with the `-e` flag will be 2-3% faster than the Beta 17 plotter on the same CPU. We have found this to be very sensitive to different CPUs but are now confident that, at worst, the Beta 24 plotter with `-e` will be the same speed as Beta 17 if not slightly faster on the same hardware.
=======
- We have changed the way TLS between nodes and between chia services work. Each node now has two certificate authorities. One is a public, shared CA that signs the TLS certificates that every node uses to connect to other nodes on 8444 or 58444. You now also have a self generated private CA that must sign e.g. farmer and harvester's certificates. To run a remote harvester you need a new harvester key that is then signed by your private CA. We know this is not easy for remote harvester in this release but will address it quickly.
- We have changed the way we compile the proof of space plotter and added one additional optimization. On many modern processors this will mean that using the plotter with the `-e` flag will be 2-3% faster than the Beta 17 plotter on the same CPU. We have found this to be very sensitive to different CPUs but are now confident that, at worst, the Beta 24 plotter with `-e` will be the same speed as Beta 17 if not slightly faster on the same hardware. Huge thanks to @xorinox for meticulously tracking down and testing this.
>>>>>>> e2b3b650
- If a peer is not responsive during sync, node will disconnect it.
- Peers that have not sent data in the last hour are now disconnected.
- We have made the "Help Translate" button in the GUI open in your default web browser and added instructions for adding new translations and more phrases in existing translations at that [URL](https://github.com/Chia-Network/chia-blockchain/tree/main/electron-react/src/locales). Try the "Help Translate" option on the language selection pull down to the left of the dark/light mode selection at the top right of the GUI.
- Sync store now tracks all connected peers and removes them as they get removed.
- The Rate Limited Wallet has been ported to new consensus and updated Chialisp methods.
- We are down to only one sub dependency that does not ship binary wheels for all four platforms. The only platform still impacted is ARM64 (generally Raspberry Pi) but that only means that you still need the minor build tools as outlined on the [wiki](https://github.com/Chia-Network/chia-blockchain/wiki/Raspberry-Pi).
- We upgraded to Electron 9.4.2 for the GUI.
- We have upgraded to py-setproctitle 1.2.2. We now have binary wheels for setproctitle on all four platforms and make it a requirement in setup.py. It is run-time optional if you wish to disable it.

### Fixed

- On the Farm page of the GUI Latest Block Challenge is now populated. This shows you the actual challenge that came from the Timelord. Index is the signage point index in the current slot. There are 64 signage points every 10 minutes on average where 32 sub blocks can be won.
- Last Attempted Proof is now fixed. This will show you the last time one of your plots passed the [plot filter](https://github.com/Chia-Network/chia-blockchain/wiki/FAQ#what-is-the-plot-filter-and-why-didnt-my-plot-pass-it).
- Plot filename is now back in the Plots table of the GUI.
- There was a bug in adding a sub block to weight proofs and an issue in the weight proof index.
- Over time the node would think that there were no peers attached with peak sub block heights higher than 0.
- There was a potential bug in Python 3.9.0 that required us to update blspy, chiapos, chiavdf, and chiabip158.
- An off by one issue could cause syncing to ask for 1 sub block when it should ask for e.g. 32.
- Short sync and backtrack sync both had various issues.
- There was an edge case in bip158 handling.

<<<<<<< HEAD
=======
### Known issues

- There is a remaining sync disconnect issue where your synced node will stop hearing responses from the network even though it still gets a few peaks and then stalls. Restarting node should let you quickly short sync back to the blockchain tip.

## [1.0beta25] aka Beta 1.25

### Skipped

## [1.0beta24] aka Beta 1.24

### Skipped

>>>>>>> e2b3b650
## [1.0beta23] aka Beta 1.23 - 2021-01-26

### Added

- The GUI now displays sub blocks as well as transaction blocks on the Full Node page.
- `chia plots check` enforces a minimum of `-n 5` to decrease false negatives. Thanks to @eFishCent for these ongoing pull requests!
- Testnets and mainnets will now have an initial period of sub blocks where transactions are blocked.
- Transaction volume testing added to tests and various tests have been sped up.
- We have added connection limits for max_inbound_wallet, max_inbound_farmer, and max_inbound_timelord.

### Changed

- On starting full node, the weight proof cache does not attempt to load all sub blocks. Startup times are noticeably improved though there remains a hesitation when validating the mempool. Our clvm Rust implementation, which will likely ship in the next release, will drop example processing times from 180 to 3 seconds.
- Changes to weight proofs and sub block storage and cacheing required a new database schema. This will require a re-sync or obtaining a synced blockchain_v23.db.
- clvm bytecode is now generated and confirmed that the checked-in clvm and ChiaLisp code matches the CI compiled code.
- We have removed the '-r' flag from `chia` as it was being overridden in most cases by the `-r` for restart flag to `chia start`. Use `chia --root-path` instead.
- `chia -h` now recommends `chia netspace -d 192` which is approximately one hours worth of sub blocks. Use `-d 1000` to get the same estimate of netspace as the RPC and GUI.
- `chia show -c` now displays in MiB and the GUI has been changed to MiB to match.
- `chia configure` now accepts the shorter `-upnp` and `-log-level` arguments also.
- `chia plots check` now defaults to `-n 30` instead of `-n 1` - HT @eFishCent.
- `chia plots create` now enforces a minimum of k=22. As a reminder, anything less than k=32 is just for testing and be careful extrapolating performance of a k less than 30 to a k=32 or larger.
- We have updated development dependencies for setuptools, yarl, idna, multidict, and chardet.
- Updated some copyright dates to 2021.

### Fixed

- We upgraded our fork of aiosqlite to version 16.0 which has significant performance improvements. Our fixes to aiosqlite are waiting to be upstreamed.
- The Plots tab in the GUI will no longer show red/error when the node is still syncing.
- Inbound and outbound peer connection limits were not being honored.
- Weight proofs were not correctly extending.
- In some cases when closing a p2p connection to another node, there was an infinite "Closing" loop.
- `chia show -c` was showing upload MiB in the download column and vice versa. @pyl and @psydafke deserves credit for insisting it was broken and @kd637xx for the PR assist.
- `chia show` handles sub block 0 better.

## [1.0beta22] aka Beta 1.22 - 2021-01-19

### Added

- Node now attempts to pre-validate and cache transactions.
- The harvester will try to not load a plot file that is too small for its k size. This should help keep from partial plots being found when they are copied into a harvester directory. Harvester will check again on the next challenge and find a completed copy of a plot file then.
- `chia plots create -x` skips adding [final dir] to harvester for farming

### Changed

- We now use bech32m and have added the bech32m tests from Pieter Wuille (@sipa) outlined [here](https://gist.github.com/sipa/14c248c288c3880a3b191f978a34508e) with thanks.
- In the GUI, choosing to parallel plot with a delay now is a delay between the start of the parallel plots started in one session.
- Removed loading plot file names when starting `chia plots create`; decreases plotter time when there are a lot of plots on the machine. Huge thanks to @eFishCent for this PR!

### Fixed

- Various fixes to improve node's ability to sync. There are still plenty of additional performance improvements coming for node so expect it to get easier to run on less powerful devices.
- Wallet now handles large amounts of coins much better and generally syncs better.
- Thanks to @nup002 for the PR to use scientific notation in the logs for address_manager.select_peer timings.
- `chia show -h` now correctly states that you use the first 8 characters of the node id to remove a node on the cli.
- Thank you to @wallentx for adding better help for `chia configure --enable-upnp`.
- Pull requests from forks won't have failures on CI.

## [1.0beta21] aka Beta 1.21 - 2021-01-16

### Added

- The cli now warns if you attempt to create a plot smaller than k=32.
- `chia configure` now lets you enable or disable uPnP.
- If a peer gives a bad weight proof it will now be disconnected.

### Changed

- Harvester now only checks every 2 minutes for new files and otherwise caches the plot listing in memory and logs how long it took to load all plot files at INFO level.
- Harvester multithreading is now configureable in config.yaml.
- Websocket heartbeat timeout was increased from 30 seconds to 300 seconds.
- Bumped Colorlog to 4.7.2, and pyinstaller to 4.2.

### Fixed

- Weight proofs were failing to verify contributing to a chain stall. This release gets things moving again but nodes are using too much CPU and can pause/lag at times. This may resolve as people upgrade to Beta 21.
- A toxic combination of transaction limits set too high and a non performant clvm kept the chain stalled. A faster rust implementation of clvm is already nearing completion.
- `chia netspace -s` would not correctly look up the start block height by block hash. Additionally netspace now flips to PiB above 1024 TiB. To compare netspace to `chia show` of the GUI use `chia netspace -d 1000` as `chia netspace` defaults to `-d 192` which is one hour.

## [1.0beta20] aka Beta 1.20 - 2021-01-14

### Added

- Plotting now checks to see if there are MacOS created `._` plot files and ignores them.
- Mnemonics now autocomplete in the GUI.

### Changed

- Node sync is now multithreaded and much quicker.
- Peer gossip is faster and smarter. It also will no longer accidentally gossip a private IP address to another peer.
- When syncing in the GUI, estimated time to win just shows syncing until synced.
- If harvester hits an exception it will be caught, logged and skipped. This normally happens if it attempts to harvest a plot file you are still copying in.
- The Rate Limited wallet has been updated to work in new consensus.

### Fixed

- There was a bug in block reorg code that would keep a peer with a lower weight chain from validating and syncing to a higher weight chain when the node thought it had a double spend in the other chain. This caused a persistent chain split.
- The Farm page in the GUI should not report just error when initially starting to sync.

## [1.0beta19] aka Beta 1.19 - 2021-01-12

### Added

- Welcome to the new consensus. This release is an all but a full re-write of the blockchain in under 30 days. There is now only one tip of the blockchain but we went from two chains to three. Block times are now a little under a minute but there are a couple of sub blocks between each transaction block. A block is also itself a special kind of sub block and each sub block rewards the farmer who won it 1 TXCH. Sub blocks come, on average, about every 17 to 18 seconds.
- Starting with this Beta, there are 4608 opportunities per day for a farmer to win 1 TXCH compared to Beta 18 where there were 288 opportunities per day for a farmer to win 16 TXCH.
- There is a lot more information and explanation of the new consensus algorithm in the New Consensus Working Document linked from [chia.net](https://chia.net/). Among the improvements this gives the Chia blockchain are a much higher security level against all attacks, more frequent transaction blocks that have less time variation between them and are then buried under confirmations (sub blocks also count towards re-org security) much more quickly.
- New consensus means this is a very hard fork. All of your TXCH from Beta 17/18 will be gone. Your plots and keys will work just fine however. You will have to sync to the new chain.
- You now have to sync 16 times more "blocks" for every 5 minutes of historical time so syncing is slower than it was on the old chain. We're aware of this and will be speeding it up and addressing blockchain database growth in the nest couple of releases.
- Prior to this Beta 19, we had block times that targeted 5 minutes and rewarded 16 TXCH to one farmer. Moving forward we have epoch times that target 10 minutes and reward 32 TXCH to 32 farmers about every 17-18 seconds over that period. This has subtle naming and UI impacts in various places.
- Total transaction throughput is still targeted at 2.1x Bitcoin's throughput per hour but you will get more confirmations on a transaction much faster. This release has the errata that it doesn't limit transaction block size correctly.
- For testing purposes this chain is quickly halving block rewards. By the time you're reading this and using the chain, farmers and pools will be receiving less than 1 TXCH for each block won as if it were 15-20 years from now. Block rewards are given in two components, 7/8's to the pool key and 1/8 to the farmer. The farmer also receives any transaction fees from the block.
- You can now plot in parallel using the GUI. A known limitation is that you can't yet specify that you want 4 sets of two parallel plots. Each parallel plot added starts immediately parallel. We will continue to improve this.
- The GUI now warns if you attempt to create a plot smaller than k=32.
- Added Chinese language localization (zh-cn). A big thank you to @goomario for their pull request!
- You can now specify which private key to use for `chia plots create`. After obtaining the fingerprint from `chia keys show`, try `chia plots create -a FINGERPRINT`. Thanks to @eFishCent for this pull request!
- We use a faster hash to prime function for chiavdf from the current release of gmp-6.2.1 which we have upgraded chiavdf and blspy to support.
- There is a new cli command - `chia configure`. This allows you to update certain configuration details like log level in config.yaml from the command line. This is particularly useful in containerization and linux automation. Try `chia configure -h`. Note that if chia services are running and you issue this command you will have to restart them for changes to take effect but you can use this command in the venv when no services are running or call it directly by path in the venv without activating the venv. Expect the options for this command to expand.
- We now fully support Python 3.9.

### Changed

- The Plot tab on the GUI is now the Plots tab. It starts out with a much more friendly new user wizard and otherwise keeps all of your farming plots listed here. Use the "+ ADD A PLOT" button in the top right to plot your second or later plot.
- The new plots page offers advanced plotting options in the various "Show Advanced Options" fold outs.
- The plotter supports the new bitfield back propagation method and the old method from Beta 17. To choose the old method add a `-e` to the command line or choose "Disable bitfield plotting" in "Show Advanced Options" of the Plots tab. Bitfield back propagation writes about 13% less total writes and can be faster on some slower hard drive temp spaces. For now, SSD temp space will likely plot faster with bitfield back propagation disabled. We will be returning to speed enhancements to the plotter as we approach and pass our mainnet launch.
- The Farm tab in the GUI is significantly enhanced. Here you have a dashboard overview of your farm and your activity in response to challenges blockchain challnegs, how long it will take you - on average - to win a block, and how much TXCH you've won so far. Harvester and Full Node connections have moved to Advanced Options.
- Harvester and farmer will start when the GUI starts instead of waiting for key selection if there are already keys available. This means you will start farming on reboot if you have the Chia application set to launch on start.
- Testnet is now running at the primary port of 58444. Update your routers appropriately. This opens 8444 for mainnet.
- All networking code has been refactored and mostly moved to websockets.
- RPCs and daemon now communicate over TLS with certificates that are generated into `~/.chia/VERSION/config/`
- We have moved to taproot across all of our transactions and smart transactions.
- We have adopted chech32m encoding of keys and addresses in parallel to bitcoin's coming adoption of bech32m.
- The rate limited wallet was updated and re-factored.
- All appropriate Chialisp smart transactions have been updated to use aggsig_me.
- Full node should be more aggressive about finding other peers.
- Peer disconnect messages are now set to log level INFO down from WARNING.
- chiavdf now allows passing in input to a VDF for new consensus.
- sha256tree has been removed from Chialisp.
- `chia show -s` has been refactored to support the new consensus.
- `chia netspace` has been refactored for new consensus.
- aiohttp, clvm-tools, colorlog, concurrent-log-handler, keyring, cryptography, and sortedcontainers have been upgraded to their current versions.
- Tests now place a cache of blocks and plots in the ~/.chia/ directory to speed up total testing time.
- Changes were made to chiapos to correctly support the new bitfiled backpropogation on FreeBSD and OpenBSD. With the exception of needing to work around python cryptography as outlined on the wiki, FreeBSD and OpenBSD should be able to compile and run chia-blockchain.
- With the change to new consensus many components of the chain and local database are not yet stored optimally. Startup and sync times may be slower than usual so please be patient. This will improve next release.
- Errata: Coinbase amount is missing from the GUI Block view.
- Eratta: wallet Backup, and Fly-sync on the wallet are currently not working.

### Fixed

- There was a regression in Beta 18 where the plotter took 499GiB of temp space for a k32 when it used to only use 332GiB. The plotter should now use just slightly less than it did in Beta 17.
- blspy was bumped to 0.3.1 which now correctly supports the aggsig of no signatures and is built with gmp-6.2.1.
- Fixed a plotter crash after pulling a disk without ejecting it first.
- `sh install.sh` now works properly on Linux Mint.
- `chia show -s` now is less brain dead when a node is initially starting to sync.

## [1.0beta18] aka Beta 1.18 - 2020-12-03

### Added

- F1 generation in the plotter is now fully parallel for a small speedup.
- We have bitfield optimized phase 2 of plotting. There is only about a 1% increase in speed from this change but there is a 12% decrease in writes with a penalty of 3% more reads. More details in [PR 120](https://github.com/Chia-Network/chiapos/pull/120). Note that some sorts in phase 2 and phase 3 will now appear "out of order" and that is now expected behavior.
- Partial support for Python 3.9. That includes new versions of Chia dependencies like chiabip158.

### Changed

- We have moved from using gulrak/filesystem across all platforms to only using it on MacOS. It's required on MacOS as we are still targeting Mojave compatibility. This should resolve Windows path issues.
- We upgraded to cbor 5.2.0 but expect to deprecate cbor in a future release.

### Fixed

- A segfault caused by memory leaks in bls-library has been fixed. This should end the random farmer and harvester crashes over time as outlined in [Issue 500](https://github.com/Chia-Network/chia-blockchain/issues/500).
- Plotting could hang up retrying in an "error 0" state due to a bug in table handling in some edge cases.
- CPU utilization as reported in the plotter is now accurate for Windows.
- FreeBSD and OpenBSD should be able to build and install chia-blockchain and its dependencies again.
- Starting with recent setuptools fixes, we can no longer pass an empty string to the linker on Windows when building binary wheels in the sub repos. Thanks @jaraco for tracking this down.

## [1.0beta17] aka Beta 1.17 - 2020-10-22

### Changed

- Bumped aiohttp to 3.6.3

### Fixed

- In the GUI there was [a regression](https://github.com/Chia-Network/chia-blockchain/issues/484) that removed the scroll bar on the Plot page. The scroll bar has returned!
- In Dark Mode you couldn't read the white on white plotting log text.
- To fix a bug in Beta 15's plotter we introduced a fixed that slowed plotting by as much as 25%.
- Certain NTFS root mount points couldn't be used for plotting or farming.
- Logging had [a regression](https://github.com/Chia-Network/chia-blockchain/issues/485) where log level could no longer be set by service.

## [1.0beta16] aka Beta 1.16 - 2020-10-20

### Added

- The Chia GUI now supports dark and light mode.
- The GUI now supports translations and localizations. If you'd like to add your language you can see the examples in [the locales directory](https://github.com/Chia-Network/chia-blockchain/tree/dev/electron-react/src/locales) of the chia-blockchain repository.
- `chia check plots` now takes a `-g` option that allows you to specify a matching path string to only check a single plot file, a wild card list of plot files, or all plots in a single directory instead of the default behavior of checking every directory listed in your config.yaml. A big thank you to @eFishCent for this pull request!
- Better documentation of the various timelord options in the default config.yaml.

### Changed

- The entire GUI has been refactored for code quality and performance.
- Updated to chiapos 0.12.32. This update significantly speeds up the F1/first table plot generation. It also now can log disk usage while plotting and generate graphs. More details in the [chiapos release notes](https://github.com/Chia-Network/chiapos/releases/tag/0.12.32).
- Node losing or not connecting to another peer node (which is entirely normal behaviour) is now logged at INFO and not WARNING. Your logs will be quieter.
- Both the GUI and CLI now default to putting the second temporary directory files into the specified temporary directory.
- SSL Certificate handling was refactored along with Consensus constants, service launching, and internal configuration management.
- Updated to clvm 0.5.3. This fixed a bug in the `point_add` operator, that was causing taproot issues. This also removed the `SExp.is_legit_list` function. There were significant refactoring of various smart transactions for simplicity and efficiency.
- WalletTool was generally removed.
- Deprecated pep517.build for the new standard `python -m build --sdist --outdir dist .`

### Fixed

- A bug in bls-singatures/blspy could cause a stack overflow if too many signatures were verified at once. This caused the block of death at 11997 of the Beta 15 chain. Updated to 0.2.4 to address the issue.
- GUI Wallet now correctly updates around reorgs.
- chiapos 0.12.32 fixed a an out of bounds read that could crash the plotter. It also contains a fix to better handle the case of drive letters on Windows.
- Node would fail to start on Windows Server 2016 with lots of cores. This [python issue explains]( https://bugs.python.org/issue26903) the problem.

### Known Issues

- On NTFS, plotting and farming can't use a path that includes a non root mountpoint. This is fixed in an upcoming version but did not have enough testing time for this release.

## [1.0beta15] aka Beta 1.15 - 2020-10-07

### Added

- Choosing a larger k size in the GUI also increases the default memory buffer.

### Changed

- The development tool WalletTool was refactored out.
- Update to clvm 0.5.3.
- As k=30 and k=31 are now ruled out for mainnet, the GUI defaults to a plot size of k=32.

### Fixed

- Over time the new peer gossip protocol could slowly disconnect all peers and take your node offline.
- Sometimes on restart the peer connections database could cause fullnode to crash.

## [1.0beta14] aka Beta 1.14 - 2020-10-01

### Added

- Node peers are now gossiped between nodes with logic to keep connected nodes on disparate internet networks to partially protect from eclipse attacks. This is the second to last step to remove our temporary introducer and migrate to DNS introducers with peer gossip modeled directly off of Bitcoin. This adds a new database of valid peer nodes that will persist across node restarts. This also makes changes to config.yaml's contents.
- For 'git clone' installs there is now a separate install-gui.sh which speeds up running install.sh for those who wish to run headless and makes docker and other automation simpler.
- The rate limited wallet library now supports coin aggregation for adding additional funds after the time of creation.
- Fees are now used in all applicable rate limited wallet calls
- New parameters for plotting: -r (number of threads) -s (stripe size) -u (number of buckets) in cli and GUI
- chiavdf now has full IFMA optimizations for processors that support it.

### Changed

- Multithreading support in chiapos, as well as a new algorithm which is faster and does 70% less IO. This is a significant improvement in speed, much lower total writing, and configurability for different hardware environments.
- Default -b changed to 3072 to improve performance
- The correct amount of memory is used for plotting
- `sh install.sh` was upgraded so that on Ubuntu it will install any needed OS dependencies.
- Wallet and puzzlehash generation have been refactored and simplified.
- Wallet has had various sync speed ups added.
- The rpc interfaces of all chia services have been refactored, simplified, and had various additional functionality added.
- Block timestamps are now stored in the wallet database. Both database versions were incremented and databases from previous versions will not work with Beta 14. However, upon re-sync all test chia since Beta 12 should appear in your wallet.
- All vestigial references to plots.yaml have been removed.

### Fixed

- Temporary space required for each k size was updated with more accurate estimates.
- Tables in the README.MD were not rendering correctly on Pypi. Thanks again @altendky.
- Chiapos issue where memory was spiking and increasing
- Fixed working space estimates so they are exact
- Log all errors in chiapos
- Fixed a bug that was causing Bluebox vdfs to fail.

## [1.0beta13] aka Beta 1.13 - 2020-09-15

### Added

### Changed

- Long_description_content_type is now set to improve chia-blockchian's Pypi entry. Thanks to @altendky for this pull request.
- A minor edit was made to clarify that excessive was only related to trolling in the Code of Conduct document.

### Fixed

- When starting the GUI from an installer or the command line on Linux, if you had not previously generated a key on your machine, the generate new key GUI would not launch and you would be stuck with a spinner.
- Farmer display now correctly displays balance.

## [1.0beta12] aka Beta 1.12 - 2020-09-14

### Added

- Rate limited wallets can now have unspent and un-spendable funds clawed back by the Admin wallet.
- You can now backup your wallet related metadata in an encrypted and signed file to a free service from Chia Network at backup.chia.net. Simply having a backup of your private key will allow you to fully restore the state of your wallet including coloured coins, rate limited wallets, distributed identity wallets and many more. Your private key is used to automatically restore the last backup you saved to the Chia backup cloud service. This service is open source and ultimately you will be able to configure your backups to go to backup.chia.net, your own installation, or a third party's version of it.
- Added a Code of Conduct in CODE_OF_CONDUCT.md.
- Added a bug report template in `.github/ISSUE_TEMPLATE/bug_report.md`.

### Changed

- This is a new blockchain as we changed how the default puzzle hashes are generated and previous coins would not be easy to spend. Plots made with Beta 8 and newer continue to work, but all previous test chia are left on the old chain and do not migrate over. Configuration data like plot directories automatically migrate in your `~/.chia` directory.
- Proof of Space now requires significantly less temp space to generate a new plot. A k=32 that used to require 524GiB now requires only 313GiB - generally a 40% decrease across all k sizes.
- When plotting, instead of 1 monolithic temp file, there are now 8 files - one for each of the 7 tables and one for sorting plot data. These files are deleted as the `-2` or `-d` final file is written so the final file can fit within the footprint of the temporary files on the same filesystem.
- We've made various additional CPU optimizations to the Proof of Space plotter that reduces plotting time by an additional 13%. These changes will also reduce CPU utilization in harvesting.
- We have ruled out k=30 for mainnet minimum plot size. k=31 may still make mainnet. k=32 and larger will be viable on mainnet.
- We moved to react-styleguidist to develop reusable components in isolation and better document the UI. Thanks to @embiem for this pull request.
- Coloured coins have been updated to simplify them, remove 'a', and stop using an 'auditor'.
- clvm has been significantly changed to support the new coloured coins implementation.
- Bumped cryptography to 3.1. Cryptography is now publishing ARM64 binary wheels to PyPi so Raspberry Pi installs should be even easier.
- `chia init` now automatically discovers previous releases in each new release.

### Fixed

- `chia show -w` should now more reliably work. Wallet balances should be more often correct.
- View -> Developer -> Developer Tools now correctly opens the developer tools. Thank you to @roxaaams for this pull request!
- Fixed 'Receive Address' typo in Wallet. Thanks @meurtn on Keybase.
- Fixed a typo in `chia show -w` with thanks to @pyl on Keybase.
- In Windows the start menu item is now Chia Network and the icon in Add/Remove is updated.

## [1.0beta11] aka Beta 1.11 - 2020-08-24

### Added

- The Chia UI now has a proper About menu entry that gives the various component versions and directs people to submit issues on GitHub. Thank you to @freddiecoleman for this pull request!
- Ability to run only the farmer, wallet, or timelord services, for more advanced configurations (chia run farmer-only, wallet-only, timelord-only)

### Changed

- To complement the new About menu, we have revamped all Electron menus and made them OS native. There are now direct links to the Wiki, Keybase, and FAQ in the Help menu.
- There are minor improvements to how working space is calculated and displayed by the plotter. The plotter also has additional debugging information in its output.
- Successful plots only have an atomic rename.

### Fixed

- kOffsetSize should have been 10 bits and not 9. This was causing plots, especially larger plots, to fail with "Error 0". This bug was introduced in Beta 8 with the new plot file format.
- A bug in aiosqlite was causing tests to hang - especially on the ci. This may also have been causing wallet database corruption.
- `chia show -w` now correctly outputs all wallet types and balances from the local wallet.

## [1.0beta10] aka Beta 1.10 - 2020-08-18

### Added

- Meet our new Rate Limited wallet. You can now fund a wallet from an Admin wallet that will set how many coins can be spent over a given range of blocks for a given User wallet. Once combined with on chain wallet recovery, this makes it much easier to secure your "spending money" wallet so that if it is compromised you have time to get most of the funds back before an attacker can steal them all. This wallet should be considered alpha in this release as additional fixes and functionality will be coming in subsequent releases.
- We've added unhardened HD keys to bls-signatures for the smart wallets that need them. We've added significant cross project testing to our BLS implementation.
- The python implementation of bls-signatures is now current to the new specification.
- `chia show -b` now returns plot public key and pool public key for each block.
- Added cbor2 binary wheels for ARM64 to the Chia simple site. Raspberry Pi should be just a little easier to install.

### Changed

- Wallet addresses and other key related elements are now expressed in Chech32 which is the Chia implementation of [Bech32](https://github.com/bitcoin/bips/blob/master/bip-0173.mediawiki). All of your old wallet addresses will be replaced with the new Chech32 addresses. The only thing you can't do is send test chia between 1.8/1.9 and 1.10 software. Anyone who upgrades to 1.10 will keep their transactions and balances of test chia from the earlier two releases however.
- We added a first few enhancements to plotting speed. For a k=30 on a ramdisk with `-b 64 GiB` it results in an 11% speedup in overall plotting speed and a 23% improvement in phase 1 speed. Many more significant increases in plotting speed are in the works.
- The proof of space document in chiapos has been updated to the new format and edited for clarity. Additionally GitHub actions now has the on demand ability to create the PDF version.
- Relic has upstreamed our changes required for the IETF BLS standard. We now build directly from the Relic repository for all but Windows and will be migrating Windows in the next release.
- Minor improvements to the Coloured Coin wallet were integrated in advance of an upcoming re-factor.
- Smart wallet backup was upgraded to encrypt and sign the contents of the backup.

### Fixed

- Proof of space plotting now correctly calculates the total working space used in the `-t` directory.
- `chia show -w` now displays a message when balances cannot be displayed instead of throwing an error. Thanks to @freddiecoleman for this fix!
- Fix issue with shutting down full node (full node processes remained open, and caused a spinner when launching Chia)
- Various code review alerts for comparing to a wider type in chiapos were fixed. Additionally, unused code was removed from chiapos
- Benchmarking has been re-enabled in bls-signatures.
- Various node security vulnerabilities were addressed.
- Updated keyring, various GitHub actions, colorlog, cbor2, and clvm_tools.

## [1.0beta9] aka Beta 1.9 - 2020-07-27

### Added

- See wallet balances in command line: `chia show -w`
- Retry opening invalid plots every 20 minutes (so you can copy a large plot into a plot directory.)
- We've added `chia keys sign` and `chia keys verify` to allow farmers to certify their ownership of keys.
- Windows BLS Signature library now uses libsodium for additional security.
- You can now backup and restore Smart Wallet metadata.
- Binary wheels for ARM64/aarch64 also build for python 3.7.
- See and remove plot directories from the UI and command line.
- You can now specify the memory buffer in UI.
- Optimized MPIR for Sandybridge and Ivybridge CPUs under Windows

### Changed

- `chia start wallet-server` changed to `chia start wallet`, for consistency.
- All data size units are clarified to displayed in GiB instead of GB (powers of 1024 instead of 1000.)
- Better error messages for restoring wallet from mnemonic.

### Fixed

- Fixed open_connection not being cancelled when node exits.
- Increase the robustness of node and wallet shutdown.
- Handle disconnection and reconnection of hard drives properly.
- Addressed pre-Haswell Windows signatures failing.
- MacOS, Linux x64, and Linux aarch64 were not correctly compiling libsodium in
the blspy/bls-signatures library.
- Removed outdated "200 plots" language from Plot tab.
- Fixed spelling error for "folder" on Plot tab.
- Various node dependency security vulnerabilities have been fixed.
- Request peers was not returning currently connected peers older than 1 day.
- Fixed timeout exception inheritance changes under python 3.8 (pull 13528)

### Deprecated

- Removed legacy scripts such as chia-stop-server, chia-restart-harvester, etc.

## [1.0beta8] aka Beta 1.8 - 2020-07-16

### Added

- We have released a new plot file format. We believe that plots made in this
format and with these IETF BLS keys will work without significant changes on
mainnet at launch.
- We now use [chacha8](https://cr.yp.to/chacha.html) and
[blake3](https://github.com/BLAKE3-team/BLAKE3) for proof of space instead of
the now deprecated AES methods. This should increase plotting speed and support
more processors.
- Plot refreshing happens during all new challenges and only new/modified files
are read.
- Updated [blspy](https://github.com/Chia-Network/bls-signatures) to use the
new [IETF standard for BLS signatures](https://tools.ietf.org/html/draft-irtf-cfrg-bls-signature-02).
- Added a faster VDF process which generates n-wesolowski proofs quickly
after the VDF result is known. This requires a high number of CPUs. To use it,
set timelord.fast_algorithm = True in the config file.
- Added a new type of timelord helper - blue boxes, which generate compact
proofs of time for existing proven blocks. This helps reducing the database
size and speeds up syncing a node for new users joining the network. Full nodes
send 100 random un-compact blocks per hour to blue boxes, and if
timelord.sanitizer_mode = True, the blue box timelord will work on those
challenges. Unlike the main timelord, average machines can run blue boxes
and contribute to the chain. Expect improvements to the install method for
blue boxes in future releases.
- From the UI you can add a directory that harvester will always check for
existing and new plots. Harvester will only look in the specific directory you
specify so you'll have to add any subfolders you want to also contain plots.
- The UI now asks for confirmation before closing and shows shutdown progress.
- UI now tries to shut down servers gracefully before exiting, and also closes
the daemon before starting.
- The various sub repositories (chiapos, chiavdf, etc.) now build ARM64 binary
wheels for Linux with Python 3.8. This makes installing on Ubuntu 20.04 lts on
a Raspberry Pi 3 or 4 easy.
- Ci's check to see if they have secret access and attempt to fail cleanly so
that ci runs successfully complete from PRs or forked repositories.
- Farmer now sends challenges after a handshake with harvester.
- The bls-signatures binary wheels include libsodium on all but Windows which
we expect to add in future releases.
- The chia executable is now available if installing from the Windows or MacOS
Graphical installer. Try `./chia -h` from
`~\AppData\Local\Chia-Blockchain\app-0.1.8\resources\app.asar.unpacked\daemon\`
in Windows or
`/Applications/Chia.app/Contents/Resources/app.asar.unpacked/daemon` on MacOS.

### Changed

- Minor changes have been made across the repositories to better support
compiling on OpenBSD. HT @n1000.
- Changed XCH units to TXCH units for testnet.
- A push to a branch will cancel all ci runs still running for that branch.
- Ci's now cache pip and npm caches between runs.
- Improve test speed with smaller discriminants, less blocks, less keys, and
smaller plots.
- RPC servers and clients were refactored.
- The keychain no longer supports old keys that don't have mnemonics.
- The keychain uses BIP39 for seed derivation, using the "" passphrase, and
also stores public keys.
- Plots.yaml has been replaced.  Plot secret keys are stored in the plots,
 and a list of directories that harvester can find plots in are in config.yaml.
You can move plots around to any directory in config.yaml as long as the farmer
has the correct farmer's secret key too.
- Auto scanning of plot directories for .plot files.
- The block header format was changed (puzzle hashes and pool signature).
- Coinbase and fees coin are now in merkle set, and bip158 filter.
- New harvester protocol with 2/2 harvester and farmer signatures, and modified
farmer and full node protocols.
- 255/256 filter which allows virtually unlimited plots per harvester or drive.
- Improved create_plots and check_plots scripts, which are now
"chia plots create" and "chia plots check".
- Add plot directories to config.yaml from the cli with "chia plots add".
- Use real plot sizes in UI instead of a formula/
- HD keys now use EIP 2333 format instead of BIP32, for compatibility with
other chains.
- Keys are now derived with the EIP 2334 (m/12381/8444/a/b).
- Removed the ability to pass in sk_seed to plotting, to increase security.
- Linux builds of chiavdf and blspy now use a fresh build of gmp 6.2.1.

### Fixed

- uPnP now works on Windows.
- Log rotation should now properly rotate every 20MB and keep 7 historical logs.
- Node had a significant memory leak under load due to an extraneous fork
in the network code.
- Skylake processors on Windows without AVX would fail to run.
- Harvester no longer runs into 512 maximum file handles open issue on Windows.
- The version generator for new installers incorrectly handled the "dev"
versions after a release tag.
- Due to a python bug, ssl connections could randomly fail. Worked around
[Python issue 29288](https://bugs.python.org/issue29288)
- Removed websocket max message limit, allowing for more plots
- Daemon was crashing when websocket gets improperly closed

### Deprecated

- All keys generated before Beta 1.8 are of an old format and no longer useful.
- All plots generated before Beta 1.8 are no longer compatible with testnet and
should be deleted.

### Known Issues

- For Windows users on pre Haswell CPUs there is a known issue that causes
"Given G1 element failed g1_is_valid check" when attempting to generate
keys. This is a regression from our previous fix when it was upstreamed into
relic. We will make a patch available for these systems shortly.

## [1.0beta7] aka Beta 1.7 - 2020-06-08

### Added

- Added ability to add plot from filesystem (you will need pool_pk and sk from plots.yaml.)
- Added ability to import private keys in the UI.
- Added ability to see private keys and mnemonic seeds in the keys menu
- User can specify log level in the config file (defaults to info.)
- The Windows installer is now signed by a Chia Network certificate. It may take some time to develop enough reputation to not warn multiple times during install.

### Changed

- Plots are now refreshed in the UI after each plot instead of at the end of plotting.
- We have made performance improvements to plotting speed on all platforms.
- The command line plotter now supports specifying it's memory buffer size.
- Test plots for the simulation and testing harness now go into `~/.chia/test-plots/`
- We have completely refactored all networking code towards making each Chia service use the same default networking infrastructure and move to websockets as the default networking wire protocol.
- We added additional improvements and more RPCs to the start daemon and various services to continue to make chia start/stop reliable cross platform.
- The install.sh script now discovers if it's running on Ubuntu less than 20.04 and correctly upgrades node.js to the current stable version.
- For GitHub ci builds of the Windows installer, editbin.exe is more reliably found.
- All installer ci builds now obtain version information automatically from setuptools_scm and convert it to an installer version number that is appropriate for the platform and type of release (dev versus release.)
- We now codesign the Apple .dmg installer with the Chia Network developer ID on both GitHub Actions and Azure Pipelines. We will be notarizing and distributing the Azure Pipelines version as it's built on MacOS Mojave (10.14.6) for stronger cross version support.

### Fixed

- Having spaces in the path to a plot or temporary directory caused plotting to fail.
- Changing keys will no longer interrupt plotting log.
- 1.6 introduced a bug where certain very many core machines would sync the blockchain very slowly.
- The plotter log in the UI should scroll more reliably.
- The plotter UI should display the correct log on all platforms
- Starting chia now waits for the full node to be active before contacting the introducer.

## [1.0beta6] aka Beta 1.6 - 2020-06-01

### Added

- Windows and MacOS now have one click installers that then send users to a GUI on both platforms to farm or use their wallets. Windows is built on GitHub Actions and MacOS is also built on Azure Pipelines so as to build on Mojave.
- You can see and control your farmer, harvester, and plotter from the GUI on Windows, MacOS, and Linux.
- Create plots and see the plotting log from a GUI on Windows, MacOS, and Linux.
- You can now create or import private keys with a 24 word mnemonic, both in the UI and 'chia keys' command line.
- You can delete and change active keys from the GUI and cli.
- We added a new keychain system that replaces keys.yaml, and migrates existing users from keys.yaml. It utilizes each OS's keychain for slightly more secure key storage.
- We added a `chia keys` command line program, to see, add, and remove private keys.
- We added RPC servers and RPC client implementations for Farmer and Harvester. The new UI uses these for additional information and functionality.
- We added total network storage space estimation to the node RPC at the `/get_network_space` endpoint instead of only being available in the cli. The RPC endpoint takes two block header hashes and estimates space between those header hashes.
- Logs now autorotate. Once the debug.log reaches 20MB it is compressed and archived keeping 7 historical 20MB logs.
- We now have a CHANGELOG.md that adheres closely to the [Keep a Changelog](https://keepachangelog.com/en/1.0.0/) standard. We merged in the version history and updated some previous release notes to capture items important to the change log. We are modifying our release process to accumulate changes at the top of the change log and then copy those to the release notes at the time of the release.
- We added [lgtm](https://lgtm.com/) source analysis on pull request to the chia-blockchain, chiapos, chiavdf, chiabip158, and bls-library repositories to add some automated security analysis to our ci.

### Changed

- Due to an issue with aggsig and aggsig-me, the beta 1.6 blockchain is not compatible with earlier chains.
- We replaced the Electron/JavaScript interface with a React user interface which is cleaner and more responsive.
- We now have a multithreaded harvester to farm more plots concurrently. This is especially faster when there are multiple disks being harvested. The class is also made thread safe with mutex guards. This is achieved by releasing GIL in the python bindings when fetching qualities and proofs. We estimate that the former guidance of only 50 plots per physical drive should be updated to 250-350 plots per physical drive. We will continue to improve the plots per physical drive limit during the beta period.
- Syncing a node is now much faster and uses less memory.
- `chia netspace` has been refactored to use the `/get_network_space` RPC. The command
  syntax has changed slightly. By default it calculates the last 24 blocks from the
  current LCA. Optionally you can use the `-b` flag to start the calculation from a different block
  height. Use `-d` to specify the delta number of blocks back into history to estimate over from either LCA or your `-b` block height.
- The Full node RPC response formats have been changed. All API calls now return a dict with success, and an additional value, for example {"success": True, "block": block}.
- chiapos is now easier to compile with MSVC.
- create plots now takes in an optional sk_seed, it is no longer read in from keys.yaml. If not passed in, it is randomly generated. The -i argument can now only be used when you provide an sk_seed.
- Moved to PyYAML 5.3.1 which prevents arbitrary code execution during python/object/new constructor.
- Moved to Python cryptography 2.9.2 which deprecates OpenSSL 1.0.1 and now relies upon OpenSSL 1.1.1g.
- Moved to aiosqlite 0.13.0 which adds official support for Python 3.8 and fixes a possible hung thread if a connection failed.

### Fixed

- In beta 1.5 we introduced a bug in aggsig and aggsig-me that we have fixed in this release. That forced a hard fork of the chain so coins and balances are lost from beta 1.5. There is no impact on existing plots.
- Starting and stopping servers now works much more reliably.
- `chia-check-plots` uses the plot root and checks the plots in the same manner as harvester.
- `chia-check-plots` now does not override plots.yaml, which means concurrent plots will properly be added to plots.yaml.
- Fixed and issue where [Relic](https://github.com/relic-toolkit/relic) and thus blspy would crash on processors older than Haswell as they don't support lzc.
- Some non-critical networking errors are no longer logged.
- Blocks with compact proofs of time are now able to be updated into the node database.
- The `install-timelord.sh` script now correctly determines which version of python it is running under and correctly builds vdf_client and correctly links to vdf_bench. It also handles upgrading CMake on Ubuntu's older than 20.04LTS do satisfy the new CMake 3.14+ requirement to build Timelord.
- An issue in asyncio was not being caught correctly and that could cause nodes to crash.
- The build status shield layout is fixed in README.md
- Raspberry Pi 3/4 with Ubuntu 20.04LTS 64 bit should compile again.

## [1.0beta5] aka Beta 1.5 - 2020-05-05

### Added

- This release is primarily a maintenance release for Beta 1.4.
- We have added an option to `chia-create-plots` to specify the second temporary directory. Creating a plot is a three step process. First a working file ending in `.dat.tmp` is created. This file is usually 5 times larger than the final plot file. In the later stages of plotting a second temp file is created ending in `.dat.2.tmp` which will grow to the size of the final plot file. In the final step, the `.dat.2.tmp` is copied to the final `.dat` plot file. You can now optionally set the directory for the `.dat.2.tmp` file with the `-2` flag. An example use case is plotting on a ramdisk and writing both the second temp file and the final file out to an SSD - `chia-create-plots -n 1 -k 30 -t /mnt/ramdisk -2 /mnt/SSD -d /mnt/SSD`.

### Changed

- `chia init` properly migrates from previous versions including the k>=32 workaround. Additionally, the farming target key is checked to make sure that it is the valid and correct public key format.
- We have implemented a workaround for the `chia start` issues some were having upon crash or reboot. We will be rebuilding start and stop to be robust across platforms.
- This release re-includes `chia-start-harvester`.
- Coloured coins now have a prefix to help identify them. When sending transactions, the new prefix is incompatible with older clients.
- The user interface now refers to chia coins with their correct currency code of XCH.
- The next release will now be in the dev branch instead of the e.g. beta-1.5. Additionally we are enforcing linear merge into dev and prefer rebase merges or partial squash merges of particularly chatty commit histories.
- Building the sub reposities (chiapos, chiavdf, blslibrary) now requires CMake 3.14+.

### Fixed

- There was a regression in Chia Proof of Space ([chiapos](https://github.com/Chia-Network/chiapos)) that came from our efforts to speed up plotting on Windows native. Now k>=32 plots work correctly. We made additional bug fixes and corrected limiting small k size generation.
- There was a bug in Timelord handling that could stop all VDF progress.

### Deprecated

- We have made significant changes to the full node database to make it more reliable and quicker to restart. This requires re-syncing the current chain. If you use `chia init` then sync on first start will happen automatically. "\$CHIA_ROOT" users will need to delete `$CHIA_ROOT/db/*` before starting Beta 1.5. This also fixes the simulation issue in Beta 1.4 where tips could go "back in time."

### Known issues

- uPnP support on Windows may be broken. However, Windows nodes will be able to connect to other nodes and, once connected, participate fully in the network.
- Currently, there is no way to restore a Coloured Coin Wallet.

## [1.0beta4] aka Beta 1.4 - 2020-04-29

### Added

- This release adds Coloured coin support with offers. Yes that is the correct spelling. Coloured coins allow you to issue a coin, token, or asset with nearly unlimited issuance plans and functionality. They support inner smart transactions so they can inherit any of the other functionality you can implement in Chialisp. Offers are especially cool as they create a truly decentralized exchange capability. Read much more about them in Bram's [blog post on Coloured coins](https://chia.net/2020/04/29/coloured-coins-launch.en.html).
- This release adds support for native Windows via a (mostly) automated installer and MacOS Mojave. Windows still requires some PowerShell command line use. You should expect ongoing improvements in ease of install and replication of the command line tools in the GUI. Again huge thanks to @dkackman for continued Windows installer development. Native Windows is currently slightly slower than the same version running in WSL 2 on the same machine for both block verification and plotting.
- We made some speed improvements that positively affected all platforms while trying to increase plotting speed in Windows.
- The graphical Full Node display now shows the expected finish times of each of the prospective chain tips.
- Now you can run estimates of the total space currently farming the network. Try `chia netspace -d 12` to run an estimate over the last 12 blocks which is approximately 1 hour.
- We’ve added TLS authentication for incoming farmer connections. TLS certs and keys are generated during chia init and only full nodes with your keys will be able to connect to your Farmer. Also, Harvester, Timelord, and Wallet will now not accept incoming connections which reduces the application attack surface.
- The node RPC has a new endpoint get_header_by_height which allows you to retrieve the block header from a block height. Try `chia show -bh 1000` to see the block header hash of block 1000. You can then look up the block details with `chia show -b f655e1a9f7f8c89a703e40d9ce82ae33508badaf7b37fa1a56cad27926b5e936` which will look up a block by it's header hash.
- Our Windows binaries check the processor they are about to run on at runtime and choose the best processor optimizations for our [MPIR](http://mpir.org/) VDF dependency on Windows.
- Most of the content of README.md and INSTALL.md have been moved to the [repository wiki](https://github.com/Chia-Network/chia-blockchain/wiki) and placed in [INSTALL](https://github.com/Chia-Network/chia-blockchain/wiki/INSTALL) and [Quick Start Guide](https://github.com/Chia-Network/chia-blockchain/wiki/Quick-Start-Guide)
- Harvester is now asynchronous and will better be able to look up more plots spread across more physical drives.
- Full node startup time has been sped up significantly by optimizing the loading of the blockchain from disk.

### Changed

- Most scripts have been removed in favor of chia action commands. You can run `chia version` or `chia start node` for example. Just running `chia` will show you more options. However `chia-create-plots` continues to use the hyphenated form. Also it's now `chia generate keys` as another example.
- Chia start commands like `chia start farmer` and `chia stop node` now keep track of process IDs in a run/ directory in your configuration directory. `chia stop` is unlikely to work on Windows native for now. If `chia start -r node` doesn't work you can force the run/ directory to be reset with `chia start -f node`.
- We suggest you take a look at our [Upgrading documentation](https://github.com/Chia-Network/chia-blockchain/wiki/Updating-beta-software) if you aren't performing a new install.
- blspy now has libsodium included in the MacOS and Linux binary wheels.
- miniupnpc and setprotitle were dynamically checked for an installed at runtime. Removed those checks and we rely upon the install tools installing them before first run.
- Windows wheels that the Windows Installer packages are also available in the ci Artifacts in a .zip file.
- The script `chia start wallet-gui` has been chaned to `chia start wallet` which launches but the GUI and server on MacOS and Linux. `chia start wallet-server` remains for WSL 2 and Windows native.

### Deprecated

- This release breaks the wire protocol so it comes with a new chain. As we merged in Coloured coins we found that we needed to change how certain hashes were managed. Your 1.0beta3 coin balances will be lost when you upgrade but your plots will continue to work on the 1.0beta4 chain. Since we had to make a breaking wire protocol change we accelerated changing our hash to prime function for starting proofs of time. That was also going to be a future breaking change.

### Known issues

- Plots of k>=32 are not working for farming, and some broken plots can cause a memory leak. A [workaround is available](https://github.com/Chia-Network/chia-blockchain/wiki/Beta-1.4-k=32-or-larger-work-around).
- If you are running a simulation, blockchain tips are not saved in the database and this is a regression. If you stop a node it can go back in time and cause an odd state. This doesn't practically effect testnet participation as, on restart, node will just sync up a few blocks to the then current tips.
- uPnP support on Windows may be broken. However, Windows nodes will be able to connect to other nodes and, once connected, participate fully in the network.
- Coins are not currently reserved as part of trade offers and thus could potentially be spent before the offer is accepted resulting in a failed offer transaction.
- Currently, there is no way to restore a Coloured Coin Wallet.
- The `chia stop all` command sometimes fails, use `chia-stop-all` instead. In windows, use the task manager to stop the servers.

## [1.0beta3] aka Beta 1.3 - 2020-04-08

### Added

- Windows, WSL 2, Linux and MacOS installation is significantly streamlined. There is a new Windows installer for the Wallet GUI (huge thanks to @dkackman).
- All installs can now be from the source repository or just the binary dependencies on WSL 2, most modern Linuxes, and MacOS Catalina. Binary support is for both Python 3.7 and 3.8.
- There is a new migration tool to move from Beta1 (or 2) to Beta3. It should move everything except your plots.
- There is a new command `chia init` that will migrate files and generate your initial configuration. If you want to use the Wallet or farm, you will also have to `chia-generate-keys`. You can read step by step instructions for [upgrading from a previous beta release](https://github.com/Chia-Network/chia-blockchain/wiki/Updating-beta-software). If you've set `$CHIA_ROOT` you will have to make sure your existing configuration remains compatible manually.
- Wallet has improved paper wallet recovery support.
- We now also support restoring old wallets with only the wallet_sk and wallet_target. Beta3's Wallet will re-sync from scratch.
- We've made lots of little improvements that should speed up node syncing
- We added full block lookup to `chia show`.

### Changed

- `chia-restart-harvester` has been renamed from `chia-start-harvester` to better reflect its functionality. Use it to restart a harvester that's farming so that it will pick up newly finished plots.
- We made the Wallet configurable to connect to a remote trusted node.
- We now have farmers reconnect to their trusted node if they lose contact.
- We updated our miniupnpc dependency to version 2.1.
- We increase the default farmer propagate threshold to reduce chain stall probability.

### Deprecated

- You should not copy over any prior Wallet database as they are not compatible with Beta3. Your existing full node will not have to re-sync and its database remains compatible.

#### Fixed

- Among a lot of bug fixes was removing a regression that slowed plotting on MacOS by 3 times and may have had smaller impacts on plotting speed on other platforms.
- We've removed some race conditions in the Wallet
- We resolved the "invalid blocks could disconnect farmers" bug
- We and upped the default tls certificate size to 2048 for some unhappy operating systems.

### Known issues

- Windows native is close but not here yet. Also, we should be adding back MacOS Mojave support shortly.
- So why is this Beta 3 you're wondering? Well, we're getting used to our new release management tools and a hotfix devoured our beta2 nomenclature... We've marked it YANKED here.
- If you previously used the plot_root variable in config, your plot directory names might not migrate correctly. Please double check the filenames in `~/.chia/beta-1.0b3/config/plots.yaml` after migrating

## [1.0beta2] aka Beta 1.2 - 2020-04-04 [YANKED]

## [1.0beta1] aka Beta 1.0 - 2020-04-02

### Added

- There is now full transaction support on the Chia blockchain. In this initial Beta 1.0 release, all transaction types are supported though the wallets and UIs currently only directly support basic transactions like coinbase rewards and sending coins while paying fees. UI support for our [smart transactions](https://github.com/Chia-Network/wallets/blob/main/README.md) will be available in the UIs shortly.
- Wallet and Node GUI’s are available on Windows, Mac, and desktop Linux platforms. We now use an Electron UI that is a full light client wallet that can also serve as a node UI. Our Windows Electron Wallet can run standalone by connecting to other nodes on the network or another node you run. WSL 2 on Windows can run everything except the Wallet but you can run the Wallet on the native Windows side of the same machine. Also the WSL 2 install process is 3 times faster and _much_ easier. Windows native node/farmer/plotting functionality are coming soon.
- Install is significantly easier with less dependencies on all supported platforms.
- If you’re a farmer you can use the Wallet to keep track of your earnings. Either use the same keys.yaml on the same machine or copy the keys.yaml to another machine where you want to track of and spend your coins.
- We have continued to make improvements to the speed of VDF squaring, creating a VDF proof, and verifying a VDF proof.

### Changed

- We have revamped the chia management command line. To start a farmer all you have to do is start the venv with `. ./activate` and then type `chia-start-farmer &`. The [README.md](https://github.com/Chia-Network/chia-blockchain/blob/main/README.md) has been updated to reflect the new commands.
- We have moved all node to node communication to TLS 1.3 by default. For now, all TLS is unauthenticated but certain types of over the wire node to node communications will have the ability to authenticate both by certificate and by inter protocol signature. Encrypting over the wire by default stops casual snooping of transaction origination, light wallet to trusted node communication, and harvester-farmer-node communication for example. This leaves only the mempool and the chain itself open to casual observation by the public and the various entities around the world.
- Configuration directories have been moved to a default location of HomeDirectory/.chia/release/config, plots/ db/, wallet/ etc. This can be overridden by `export CHIA_ROOT=~/.chia` for example which would then put the plots directory in `HomeDirectory/.chia/plots`.
- The libraries chia-pos, chia-fast-vdf, and chia-bip-158 have been moved to their own repositories: [chiapos](https://github.com/Chia-Network/chiapos), [chiavdf](https://github.com/Chia-Network/chiavdf), and [chaibip158](https://github.com/Chia-Network/chiabip158). They are brought in by chia-blockchain at install time. Our BLS signature library remains at [bls-signatures](https://github.com/Chia-Network/bls-signatures).
- The install process now brings in chiapos, chiavdf, etc from Pypi where they are auto published via GitHub Actions ci using cibuildwheel. Check out `.github/workflows/build.yml` for build methods in each of the sub repositories.
- `chia-regenerate-keys` has been renamed `chia-generate-keys`.
- setproctitle is now an optional install dependency that we will continue to install in the default install methods.
- The project now defaults to `venv` without the proceeding . to better match best practices.
- Developer requirements were separated from the actual requirements.
- `install-timelord.sh` has been pulled out from `install.sh`. This script downloads the source python package for chiavdf and compiles it locally for timelords. vdf_client can be included or excluded to make building normal user wheels easier.

### Removed

- The Beta release is not compatible with the history of the Alpha blockchain and we will be ceasing support of the Alpha chain approximately two weeks after the release of this Beta. However, your plots and keys are fully compatible with the Beta chain. Please save your plot keys! Examples of how to save your keys and upgrade to the Beta are available on the [repo wiki](https://github.com/Chia-Network/chia-blockchain/wiki).
- The ssh ui and web ui are removed in favor of the cli ui and the Electron GUI. To mimic the ssh ui try `chia show -s -c` and try `chia show --help` for usage instructions.
- We have removed the inkfish vdf implementation and replaced it with the pybind11 C++ version.

### Known Issues

- Wallet currently has limited support for restoring from a paper wallet. Wallet uses hierarchically deterministic keys, and assumes that any keys that are at index "higher than one" have not been used yet. If you have received a payment to an address associated with a key at a higher index and you want it to appear in Wallet, the current work around is to press the "NEW ADDRESS" button multiple times shortly after sync start. That will make wallet "aware of" addresses at higher indexes. Full support for paper wallet restoration will be added soon.
- We. Don't... Have.. Windows.... Native. YET!?! But the entire project is compiling on Windows 10 natively. Assistance would be more than appreciated if you have experience building binary python wheels for Windows. We are pushing some limits like uint-128, avx-2, avx-512, and AES-NI so it's not as easy as it looks...

## [Alpha 1.5.1] - 2020-03-24

### Fixed

- Fixed a bug in harvester that caused plots not to be farmed.

## [Alpha 1.5] - 2020-03-08

### Added

- You can now provide an index to create_plots using the -i flag to create an arbitrary new plot derived from an existing plot key. Thanks @xorinox.
- There is a new restart_harvester.sh in scripts/ to easily restart a harvester when you want to add a newly completed plot to the farm without restarting farmer, fullnode, timelord, etc.
- Harvesters now log errors if they encounter a malformed or corrupted plot file. Again thanks @xorinox.
- New AJAX based full node UI. To access go to [http://127.0.0.1:8555/index.html](http://127.0.0.1:8555/index.html) with any modern web browser on the same machine as the full node.
- If you want to benchmark your CPU as a VDF you can use vdf_bench square_asm 500000 for the assembly optimized test or just vdf_bench square 500000 for the plain C++ code path. This tool is found in lib/chiavdf/fast_vdf/.
- Improvements to shutting down services in all of the scripts in scripts/. Another @xorinox HT.

### Changed

- VDF verification code is improved and is now more paranoid.
- Timelords can now be run as a cluster of VDF client instances around a central Timelord instance.. Instructions are available in the Cluster Timelord section of the repo wiki.

### Fixed

- Thanks @dkackman for clean ups to the proof of space code.
- Thanks to @davision for some typo fixes.

## [Alpha 1.4.1] - 2020-03-06

### Fixed

- Stack overflow in verifier

## [Alpha 1.4] - 2020-02-19

### Added

- Compiling and execution now detect AES-NI, or a lack of it, and fall back to a software AES implementation.
- Software AES adds support for Raspberry Pi 4, related ARM processors and Celeron processors.
- Added install instructions for CentOS/RHEL 8.1.
- Plotting working directory and final directory can both be specified in config.yaml
- Proof of space binary and create_plots scripts now allows passing in temp and final directories.
- Plotting now logs a timestamp at each major step.
- Added support for Python 3.8.

### Changed

- Due to changes to the sqlite database that are not backwards compatible, re-synch will be required.
- Loading the blockchain only loads headers into memory instead of header blocks (header + proofs), speeds up the startup, and reduces normal operation memory usage by 80%.
- Memory access is now synchronous to reduce use of locks and speed up block processing.
- Chia fullnode, farmer and harvester now default to logging to chia.log in the chia-blockchain directory. This is configured in config.yaml and due to config.yaml changes it is recommended to edit the new template config instead of using older config.yaml’s from previous versions.
- uvloop is now an optional add on.
- Harvester/farmer will not try to farm plots that they don’t have the key for.

### Fixed

- Thanks to @A-Caccese for fixes to Windows WSL instructions.
- Thanks @dkackman who also fixed some compiler warnings.

## [Alpha 1.3] - 2020-01-21

### Added

- FullNode performance improvements - Syncing up to the blockchain by importing all blocks is faster due to improvements in VDF verification speed and multithreading block verification.
- VDF improvements - VDF verification and generation speed has increased and dependence on flint2 has been removed. We wish to thank Dr. William Hart (@wbhart) for dual licensing parts of his contributions in FLINT and Antic for inclusion in the Chia blockchain.
- Implemented an RPC interface with JSON serialization for streamables - currently on port 8555.
- Added details on how to contribute in CONTRIBUTING.md. Thanks @RichardLitt.
- Added color logging
- Now chia_harvester will periodically announce which plots it is currently farming and their k sizes.

### Changed

- Moved the ssh UI to use RPC.
- Changed the displayed process names for harvester, farmer, fullnode, timelords, and VDFs to to chia_full node, chia_harvester, etc. Fixed a bug that could cause inadvertent shutdown of other processes like an ongoing plotting session when new chia services were started.
- Clarified the minimum version of boost required to build timelord/VDFs. Hat tip @AdrianScott
- Consensus and related documentation moved to the repository wiki.

### Fixed

- Fixed a bug where the node may not sync if it restarts close to a tip.
- Fixed a typo in the UI. Hat tip to @lvcivs for the pr.
- Fixed a memory leak in qfb_nudupl.
- Lots of smaller bug and documentation fixes.

### Removed

- Mongodb removed and replaced with SQLite for the blockchain database. This will require nodes to re-sync with the network. Luckily this is now faster.

## [Alpha 1.2] - 2020-01-08

### Added

- Performance improvements
  - Removes database access from blockchain, and handles headers instead of blocks
  - Avoid processing blocks and unfinished blocks that we have already seen.
  - Also adds test for load.

### Changed

- Improvements to plotting via lookup table - as much as 15% faster

### Fixed

- Fixed a blockchain initialization bug

## [Alpha 1.1.1] - 2019-12-25

### Added

- Added install instructions for Windows using WSL and Ubuntu.
- Added install instructions for CentOS 7.7.
- Added install instructions for Amazon Linux 2.
- New install_timelord.sh.

### Changed

- Installation is now separated into everything except timelord/vdf and timelord/vdf.
- replaced VDF server compilation scripts with Makefile

### Fixed

- setuptools_scm was corrupting .zip downloads of the repository.

## [Alpha 1.1] - 2019-12-12

### Added

- Introducer now makes sure it only sends peer addresses to peers of peers that it can reach on port 8444 or their UPnP port.
- We are now using setuptools_scm for versioning.

### Changed

- Timelord VDF submission and management logic upgraded.

### Fixed

- FullNode: A long running or low ulimit situation could cause an “out of files” issue which would stop new connection creation. Removed the underlying socket leak.
- FullNode: Multiple SSH UI bugs fixed.
- Harvester: Farming a plot of k = 30 or greater could lead to a segfault in the harvester.
- Updated blspy requirement to address an issue in the underlying bls-signatures library.

## [Alpha 1.0] - 2019-12-05

### Added

- This is the first release of the Chia testnet! Blockchain consensus, proof of time, and proof of space are included.
- More details on the release at [https://www.chia.net/developer/](https://www.chia.net/developer/)

[unreleased]: https://github.com/Chia-Network/chia-blockchain/compare/1.0beta5...dev
[1.0beta5]: https://github.com/Chia-Network/chia-blockchain/compare/1.0beta4...1.0beta5
[1.0beta4]: https://github.com/Chia-Network/chia-blockchain/compare/1.0beta3...1.0beta4
[1.0beta3]: https://github.com/Chia-Network/chia-blockchain/compare/1.0beta2...1.0beta3
[1.0beta2]: https://github.com/Chia-Network/chia-blockchain/compare/1.0beta1...1.0beta2
[1.0beta1]: https://github.com/Chia-Network/chia-blockchain/compare/alpha-1.5.1...1.0beta1
[alpha 1.5.1]: https://github.com/Chia-Network/chia-blockchain/compare/alpha-1.5...alpha-1.5.1
[alpha 1.5]: https://github.com/Chia-Network/chia-blockchain/compare/alpha-1.4.1...alpha-1.5
[alpha 1.4.1]: https://github.com/Chia-Network/chia-blockchain/compare/alpha-1.4...alpha-1.4.1
[alpha 1.4]: https://github.com/Chia-Network/chia-blockchain/compare/alpha-1.3...alpha-1.4
[alpha 1.3]: https://github.com/Chia-Network/chia-blockchain/compare/alpha-1.2...alpha-1.3
[alpha 1.2]: https://github.com/Chia-Network/chia-blockchain/compare/alpha-1.1.1...alpha-1.2
[alpha 1.1.1]: https://github.com/Chia-Network/chia-blockchain/compare/alpha-1.1...alpha-1.1.1
[alpha 1.1]: https://github.com/Chia-Network/chia-blockchain/compare/alpha-1.0...alpha-1.1
[alpha 1.0]: https://github.com/Chia-Network/chia-blockchain/releases/tag/Alpha-1.0<|MERGE_RESOLUTION|>--- conflicted
+++ resolved
@@ -9,8 +9,6 @@
 ## Unreleased
 
 ### Added
-<<<<<<< HEAD
-=======
 - `chia init -c` will create new TLS certificates signed by your CA. Use this feature to configure a new remote harvester. Type `chia init -h` get instructions. PR @eFishCent.
 
 ### Changed
@@ -21,7 +19,6 @@
 ## [1.0beta26] aka Beta 1.26 - 2021-02-05
 
 ### Added
->>>>>>> e2b3b650
 
 - We now use our own faster primality test based on Baillie-PSW. The new primality test is based on the 2020 paper ["Strengthening the Baillie-PSW primality test" by Robert Baillie, Andrew Fiori, Samuel S. Wagstaff Jr](https://arxiv.org/abs/2006.14425). The new test works approximately 20% faster than GMP library's mpz_probab_prime_p() function when generating random 1024-bit primes. This lowers the load on Timelords and speeds up VDF verifications in full node.
 - The GUI now checks for an an already running GUI and stops the second launch. Thank you for that PR to @dkackman !
@@ -31,12 +28,8 @@
 ### Changed
 
 - Significant improvements have been made to how the full node handles the mempool. This generally cuts CPU usage of node by 2x or more. Part of this increase is that we have temporarily limited the size of transactions. If you want to test sending a transaction you should keep the value of your transaction below 20 TXCH as new consensus will cause you to use a lot of inputs. This will be returned to the expected level as soon as the integration of [clvm rust](https://github.com/Chia-Network/clvm_rs) is complete.
-<<<<<<< HEAD
-- We have changed the way we compile the proof of space plotter and added one additional optimization. On many modern processors this will mean that using the plotter with the `-e` flag will be 2-3% faster than the Beta 17 plotter on the same CPU. We have found this to be very sensitive to different CPUs but are now confident that, at worst, the Beta 24 plotter with `-e` will be the same speed as Beta 17 if not slightly faster on the same hardware.
-=======
 - We have changed the way TLS between nodes and between chia services work. Each node now has two certificate authorities. One is a public, shared CA that signs the TLS certificates that every node uses to connect to other nodes on 8444 or 58444. You now also have a self generated private CA that must sign e.g. farmer and harvester's certificates. To run a remote harvester you need a new harvester key that is then signed by your private CA. We know this is not easy for remote harvester in this release but will address it quickly.
 - We have changed the way we compile the proof of space plotter and added one additional optimization. On many modern processors this will mean that using the plotter with the `-e` flag will be 2-3% faster than the Beta 17 plotter on the same CPU. We have found this to be very sensitive to different CPUs but are now confident that, at worst, the Beta 24 plotter with `-e` will be the same speed as Beta 17 if not slightly faster on the same hardware. Huge thanks to @xorinox for meticulously tracking down and testing this.
->>>>>>> e2b3b650
 - If a peer is not responsive during sync, node will disconnect it.
 - Peers that have not sent data in the last hour are now disconnected.
 - We have made the "Help Translate" button in the GUI open in your default web browser and added instructions for adding new translations and more phrases in existing translations at that [URL](https://github.com/Chia-Network/chia-blockchain/tree/main/electron-react/src/locales). Try the "Help Translate" option on the language selection pull down to the left of the dark/light mode selection at the top right of the GUI.
@@ -58,8 +51,6 @@
 - Short sync and backtrack sync both had various issues.
 - There was an edge case in bip158 handling.
 
-<<<<<<< HEAD
-=======
 ### Known issues
 
 - There is a remaining sync disconnect issue where your synced node will stop hearing responses from the network even though it still gets a few peaks and then stalls. Restarting node should let you quickly short sync back to the blockchain tip.
@@ -72,7 +63,6 @@
 
 ### Skipped
 
->>>>>>> e2b3b650
 ## [1.0beta23] aka Beta 1.23 - 2021-01-26
 
 ### Added
