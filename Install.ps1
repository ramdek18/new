param(
    [Parameter(HelpMessage="install development dependencies")]
    [switch]$d = $False
)

$ErrorActionPreference = "Stop"

$extras = @()
if ($d)
{
    $extras += "dev"
}

if ([Environment]::Is64BitOperatingSystem -eq $false)
{
    Write-Output "Chia requires a 64-bit Windows installation"
    Exit 1
}

if (-not (Get-Item -ErrorAction SilentlyContinue "$env:windir\System32\msvcp140.dll").Exists)
{
    Write-Output "Unable to find Visual C++ Runtime DLLs"
    Write-Output ""
    Write-Output "Download and install the Visual C++ Redistributable for Visual Studio 2019 package from:"
    Write-Output "https://visualstudio.microsoft.com/downloads/#microsoft-visual-c-redistributable-for-visual-studio-2019"
    Exit 1
}

if ($null -eq (Get-Command git -ErrorAction SilentlyContinue))
{
    Write-Output "Unable to find git"
    Exit 1
}

git submodule update --init mozilla-ca

if ($null -eq (Get-Command py -ErrorAction SilentlyContinue))
{
    Write-Output "Unable to find py"
    Write-Output "Note the check box during installation of Python to install the Python Launcher for Windows."
    Write-Output ""
    Write-Output "https://docs.python.org/3/using/windows.html#installation-steps"
    Exit 1
}

<<<<<<< HEAD
$supportedPythonVersions = "3.11", "3.10", "3.9", "3.8", "3.7"
if (Test-Path env:INSTALL_PYTHON_VERSION)
=======
$supportedPythonVersions = "3.10", "3.9", "3.8", "3.7"
if ("$env:INSTALL_PYTHON_VERSION" -ne "")
>>>>>>> 35707523
{
    $pythonVersion = $env:INSTALL_PYTHON_VERSION
}
else
{
    foreach ($version in $supportedPythonVersions)
    {
        try
        {
            py -$version --version 2>&1 >$null
            $result = $?
        }
        catch
        {
            $result = $false
        }
        if ($result)
        {
            $pythonVersion = $version
            break
        }
    }

    if (-not $pythonVersion)
    {
        $reversedPythonVersions = $supportedPythonVersions.clone()
        [array]::Reverse($reversedPythonVersions)
        $reversedPythonVersions = $reversedPythonVersions -join ", "
        Write-Output "No usable Python version found, supported versions are: $reversedPythonVersions"
        Exit 1
    }
}

$fullPythonVersion = (py -$pythonVersion --version).split(" ")[1]

Write-Output "Python version is: $fullPythonVersion"

$openSSLVersionStr = (py -$pythonVersion -c 'import ssl; print(ssl.OPENSSL_VERSION)')
$openSSLVersion = (py -$pythonVersion -c 'import ssl; print(ssl.OPENSSL_VERSION_NUMBER)')
if ($openSSLVersion -lt 269488367)
{
    Write-Output "Found Python with OpenSSL version:" $openSSLVersionStr
    Write-Output "Anything before 1.1.1n is vulnerable to CVE-2022-0778."
}

if ($extras.length -gt 0)
{
    $extras_cli = $extras -join ","
    $extras_cli = "[$extras_cli]"
}
else
{
    $extras_cli = ""
}

py -$pythonVersion -m venv venv

venv\scripts\python -m pip install --upgrade pip setuptools wheel
venv\scripts\pip install --extra-index-url https://pypi.chia.net/simple/ miniupnpc==2.2.2
venv\scripts\pip install --editable ".$extras_cli" --extra-index-url https://pypi.chia.net/simple/

Write-Output ""
Write-Output "Chia blockchain .\Install.ps1 complete."
Write-Output "For assistance join us on Keybase in the #support chat channel:"
Write-Output "https://keybase.io/team/chia_network.public"
Write-Output ""
Write-Output "Try the Quick Start Guide to running chia-blockchain:"
Write-Output "https://github.com/Chia-Network/chia-blockchain/wiki/Quick-Start-Guide"
Write-Output ""
Write-Output "To install the GUI type '.\Install-gui.ps1' after '.\venv\scripts\Activate.ps1'."
Write-Output ""
Write-Output "Type '.\venv\Scripts\Activate.ps1' and then 'chia init' to begin."<|MERGE_RESOLUTION|>--- conflicted
+++ resolved
@@ -43,13 +43,8 @@
     Exit 1
 }
 
-<<<<<<< HEAD
 $supportedPythonVersions = "3.11", "3.10", "3.9", "3.8", "3.7"
-if (Test-Path env:INSTALL_PYTHON_VERSION)
-=======
-$supportedPythonVersions = "3.10", "3.9", "3.8", "3.7"
 if ("$env:INSTALL_PYTHON_VERSION" -ne "")
->>>>>>> 35707523
 {
     $pythonVersion = $env:INSTALL_PYTHON_VERSION
 }
