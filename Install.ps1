param(
    [Parameter(HelpMessage="install development dependencies")]
    [switch]$d = $False,
    [Parameter()]
    [switch]$i = $False,
    [Parameter()]
    [switch]$p = $False
)

$ErrorActionPreference = "Stop"

$extras = @()
if ($d)
{
    $extras += "dev"
}

$editable_cli = "--editable"
if ($i)
{
    $editable_cli = ""
}

if ([Environment]::Is64BitOperatingSystem -eq $false)
{
    Write-Output "Chia requires a 64-bit Windows installation"
    Exit 1
}

if (-not (Get-Item -ErrorAction SilentlyContinue "$env:windir\System32\msvcp140.dll").Exists)
{
    Write-Output "Unable to find Visual C++ Runtime DLLs"
    Write-Output ""
    Write-Output "Download and install the Visual C++ Redistributable for Visual Studio 2019 package from:"
    Write-Output "https://visualstudio.microsoft.com/downloads/#microsoft-visual-c-redistributable-for-visual-studio-2019"
    Exit 1
}

if ($null -eq (Get-Command git -ErrorAction SilentlyContinue))
{
    Write-Output "Unable to find git"
    Exit 1
}

git submodule update --init mozilla-ca

if ($null -eq (Get-Command py -ErrorAction SilentlyContinue))
{
    Write-Output "Unable to find py"
    Write-Output "Note the check box during installation of Python to install the Python Launcher for Windows."
    Write-Output ""
    Write-Output "https://docs.python.org/3/using/windows.html#installation-steps"
    Exit 1
}

<<<<<<< HEAD
$supportedPythonVersions = "3.12", "3.11", "3.10", "3.9", "3.8", "3.7"
=======
$supportedPythonVersions = "3.11", "3.10", "3.9", "3.8"
>>>>>>> 4711c52f
if ("$env:INSTALL_PYTHON_VERSION" -ne "")
{
    $pythonVersion = $env:INSTALL_PYTHON_VERSION
}
else
{
    foreach ($version in $supportedPythonVersions)
    {
        try
        {
            py -$version --version 2>&1 >$null
            $result = $?
        }
        catch
        {
            $result = $false
        }
        if ($result)
        {
            $pythonVersion = $version
            break
        }
    }

    if (-not $pythonVersion)
    {
        $reversedPythonVersions = $supportedPythonVersions.clone()
        [array]::Reverse($reversedPythonVersions)
        $reversedPythonVersions = $reversedPythonVersions -join ", "
        Write-Output "No usable Python version found, supported versions are: $reversedPythonVersions"
        Exit 1
    }
}

$fullPythonVersion = (py -$pythonVersion --version).split(" ")[1]

Write-Output "Python version is: $fullPythonVersion"

$openSSLVersionStr = (py -$pythonVersion -c 'import ssl; print(ssl.OPENSSL_VERSION)')
$openSSLVersion = (py -$pythonVersion -c 'import ssl; print(ssl.OPENSSL_VERSION_NUMBER)')
if ($openSSLVersion -lt 269488367)
{
    Write-Output "Found Python with OpenSSL version:" $openSSLVersionStr
    Write-Output "Anything before 1.1.1n is vulnerable to CVE-2022-0778."
}

if ($extras.length -gt 0)
{
    $extras_cli = $extras -join ","
    $extras_cli = "[$extras_cli]"
}
else
{
    $extras_cli = ""
}

py -$pythonVersion -m venv venv

venv\scripts\python -m pip install --upgrade pip setuptools wheel
venv\scripts\pip install --extra-index-url https://pypi.chia.net/simple/ miniupnpc==2.2.2
venv\scripts\pip install $editable_cli ".$extras_cli" --extra-index-url https://pypi.chia.net/simple/

if ($p)
{
    $PREV_VIRTUAL_ENV = "$env:VIRTUAL_ENV"
    $env:VIRTUAL_ENV = "venv"
    .\Install-plotter.ps1 bladebit
    .\Install-plotter.ps1 madmax
    $env:VIRTUAL_ENV = "$PREV_VIRTUAL_ENV"
}

Write-Output ""
Write-Output "Chia blockchain .\Install.ps1 complete."
Write-Output "For assistance join us on Discord in the #support chat channel:"
Write-Output "https://discord.gg/chia"
Write-Output ""
Write-Output "Try the Quick Start Guide to running chia-blockchain:"
Write-Output "https://github.com/Chia-Network/chia-blockchain/wiki/Quick-Start-Guide"
Write-Output ""
Write-Output "To install the GUI run '.\venv\scripts\Activate.ps1' then '.\Install-gui.ps1'."
Write-Output ""
Write-Output "Type '.\venv\Scripts\Activate.ps1' and then 'chia init' to begin."<|MERGE_RESOLUTION|>--- conflicted
+++ resolved
@@ -53,11 +53,7 @@
     Exit 1
 }
 
-<<<<<<< HEAD
-$supportedPythonVersions = "3.12", "3.11", "3.10", "3.9", "3.8", "3.7"
-=======
-$supportedPythonVersions = "3.11", "3.10", "3.9", "3.8"
->>>>>>> 4711c52f
+$supportedPythonVersions = "3.12", "3.11", "3.10", "3.9", "3.8"
 if ("$env:INSTALL_PYTHON_VERSION" -ne "")
 {
     $pythonVersion = $env:INSTALL_PYTHON_VERSION
