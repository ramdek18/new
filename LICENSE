--- conflicted
+++ resolved
@@ -186,11 +186,7 @@
       same "printed page" as the copyright notice for easier
       identification within third-party archives.
 
-<<<<<<< HEAD
-   Copyright 2021 Chinilla Network
-=======
-   Copyright 2022 Chia Network
->>>>>>> f0a6189f
+   Copyright 2022 Chinilla Network
 
    Licensed under the Apache License, Version 2.0 (the "License");
    you may not use this file except in compliance with the License.
