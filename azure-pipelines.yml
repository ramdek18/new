# Python package
# Create and test a Python package on multiple Python versions.
# Add steps that analyze code, save the dist with the build record, publish to a PyPI-compatible index, and more:
# https://docs.microsoft.com/azure/devops/pipelines/languages/python

trigger:
  branches:
    include:
      - "*"
  tags:
    include:
    - "*"

pool:
  vmImage: "macOS-10.15"
strategy:
  matrix:
    Mojave DMG:
      python.version: "3.8"
#    Python38:
#      python.version: '3.8'  # Disabled 3.8 because artifact names conflict
#                               Also, installer can target one verison

variables:
  - group: Apple-Notarize-Variables

steps:
  - task: UsePythonVersion@0
    inputs:
      versionSpec: "$(python.version)"
    displayName: "Use Python $(python.version)"

  # Install Apple certificate
  # Install an Apple certificate required to build on a macOS agent machine
  - task: InstallAppleCertificate@2
    inputs:
      certSecureFile: 'chia-apple-dev-id-app.p12'
      certPwd: $(CHIA_APPLE_DEV_ID_APP_PASS)
      keychain: temp
      deleteCert: true

  #  since we're installing miniupnpc & setproctitle below,
  #  only cbor2 will end up in wheels/
  - script: |
      python -m venv venv
      ln -s venv/bin/activate .
      . ./activate
      python -m pip install --upgrade pip
      pip install wheel pep517 setuptools_scm
      node -v
      pip install -i https://download.chia.net/simple/ miniupnpc==2.1 setproctitle==1.1.10
    displayName: "Install dependencies"

  - script: |
      . ./activate
      clang --version
      pip wheel --use-pep517 --only-binary cbor2 --extra-index-url https://download.chia.net/simple/ --wheel-dir=wheels .
      pip install --no-index --find-links=./wheels/ chia-blockchain
    displayName: "Build and install wheels"

  - task: NodeTool@0
    inputs:
      versionSpec: '12.x'
    displayName: "Setup Node 12.x"

  - script: |
      . ./activate
      cd ./electron-react
      npm install
      npm audit fix
<<<<<<< HEAD
=======
      npm run locale:extract
      npm run locale:compile
>>>>>>> 861deb6d
    displayName: "Build Electron/React UI"

#  install-timelord.sh in venv
#  - script: |
#      . ./activate
#      brew install boost
#      sh install-timelord.sh
#    displayName: "Install timelord"

#  - script: |
#      . ./activate
#      python -m pip install -r requirements-dev.txt
#    displayName: "Install dev dependencies"

#  - script: |
#      . ./activate
#      pip install pytest pytest-azurepipelines
#      py.test tests -s -v
#    displayName: "pytest"

  - bash: |
      . ./activate
      export NOTARIZE="true"
      export APPLE_NOTARIZE_USERNAME="$(APPLE_NOTARIZE_USERNAME)"
      export APPLE_NOTARIZE_PASSWORD="$(APPLE_NOTARIZE_PASSWORD)"
      cd build_scripts
      sh build_macos.sh
    displayName: "Build DMG with build_scripts/build_macos.sh"

  - task: PublishPipelineArtifact@1
    inputs:
      targetPath: $(System.DefaultWorkingDirectory)/wheels
      artifactName: MacOS-wheels
    displayName: "Upload MacOS wheels"

  - task: PublishPipelineArtifact@1
    inputs:
      targetPath: $(System.DefaultWorkingDirectory)/build_scripts/final_installer/
      artifactName: MacOS-DMG
    displayName: "Upload MacOS DMG"<|MERGE_RESOLUTION|>--- conflicted
+++ resolved
@@ -68,11 +68,8 @@
       cd ./electron-react
       npm install
       npm audit fix
-<<<<<<< HEAD
-=======
       npm run locale:extract
       npm run locale:compile
->>>>>>> 861deb6d
     displayName: "Build Electron/React UI"
 
 #  install-timelord.sh in venv
