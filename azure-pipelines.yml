# Python package
# Create and test a Python package on multiple Python versions.
# Add steps that analyze code, save the dist with the build record, publish to a PyPI-compatible index, and more:
# https://docs.microsoft.com/azure/devops/pipelines/languages/python

trigger:
  branches:
    include:
      - "*"
  tags:
    include:
      - "*"

pool:
  vmImage: "macOS-10.15"
strategy:
  matrix:
    Mojave DMG:
      python.version: "3.9"

variables:
  - group: Apple-Notarize-Variables
  - group: AWS-Upload-Credentials
  - group: GlueVariables
  - group: GitHub

steps:
  - checkout: self  # self represents the repo where the initial Azure Pipelines YAML file was found
    submodules: recursive
    fetchDepth: 0
    displayName: "Checkout code"

  - script: |
      git config --global url."https://github.com/".insteadOf ssh://git@github.com/
    displayName: "Use https for git instead of ssh"

  - task: UsePythonVersion@0
    inputs:
      versionSpec: "$(python.version)"
    displayName: "Use Python $(python.version)"

  # Install Apple certificate
  # Install an Apple certificate required to build on a macOS agent machine
  - task: InstallAppleCertificate@2
    inputs:
      certSecureFile: 'chia-apple-dev-id-app.p12'
      certPwd: $(CHIA_APPLE_DEV_ID_APP_PASS)
      keychain: temp
      deleteCert: true

  - script: |
      python3 -m venv ../venv
      . ../venv/bin/activate
      pip install setuptools_scm
      touch $(System.DefaultWorkingDirectory)/build_scripts/version.txt
      python ./build_scripts/installer-version.py > $(System.DefaultWorkingDirectory)/build_scripts/version.txt
      cat $(System.DefaultWorkingDirectory)/build_scripts/version.txt
      deactivate
    displayName: Create installer version number

  - script: |
<<<<<<< HEAD
      set -o errexit -o pipefail
      MADMAX_VERSION=$(curl --fail --silent "https://api.github.com/repos/Chia-Network/chia-plotter-madmax/releases/latest" | jq -r '.tag_name')
=======
      MADMAX_VERSION=$(curl -u "$(GithubUsername):$(GithubToken)" --silent "https://api.github.com/repos/Chia-Network/chia-plotter-madmax/releases/latest" | jq -r '.tag_name')
>>>>>>> a6ddf1bd

      mkdir "$(System.DefaultWorkingDirectory)/madmax"
      wget -O "$(System.DefaultWorkingDirectory)/madmax/chia_plot" https://github.com/Chia-Network/chia-plotter-madmax/releases/download/${MADMAX_VERSION}/chia_plot-${MADMAX_VERSION}-macos-intel
      wget -O "$(System.DefaultWorkingDirectory)/madmax/chia_plot_k34" https://github.com/Chia-Network/chia-plotter-madmax/releases/download/${MADMAX_VERSION}/chia_plot_k34-${MADMAX_VERSION}-macos-intel
      chmod +x "$(System.DefaultWorkingDirectory)/madmax/chia_plot"
      chmod +x "$(System.DefaultWorkingDirectory)/madmax/chia_plot_k34"
    displayName: "Get latest madmax release"

  - script: |
      sh install.sh
    displayName: "Install dependencies"

  - task: NodeTool@0
    inputs:
      versionSpec: '16.x'
    displayName: "Setup Node 16.x"

  - bash: |
      . ./activate
      APPLE_NOTARIZE_USERNAME="$(APPLE_NOTARIZE_USERNAME)"
      export APPLE_NOTARIZE_USERNAME
      APPLE_NOTARIZE_PASSWORD="$(APPLE_NOTARIZE_PASSWORD)"
      export APPLE_NOTARIZE_PASSWORD
      if [ "$(APPLE_NOTARIZE_PASSWORD)" ]; then NOTARIZE="true"; else NOTARIZE="false"; fi
      export NOTARIZE
      cd build_scripts || exit
      sh build_macos.sh
    displayName: "Build DMG with build_scripts/build_macos.sh"

  - task: PublishPipelineArtifact@1
    inputs:
      targetPath: $(System.DefaultWorkingDirectory)/build_scripts/final_installer/
      artifactName: MacOS-DMG
    displayName: "Upload MacOS DMG"

  - bash: |
      ls $(System.DefaultWorkingDirectory)/build_scripts/final_installer/
      cd $(System.DefaultWorkingDirectory)/build_scripts/
      export CHIA_VERSION="Chia-"$(<version.txt)
      shasum -a 256 $(System.DefaultWorkingDirectory)/build_scripts/final_installer/$CHIA_VERSION.dmg > $(System.DefaultWorkingDirectory)/build_scripts/final_installer/$CHIA_VERSION.dmg.sha256
      ls $(System.DefaultWorkingDirectory)/build_scripts/final_installer/
    displayName: "Create Checksums"

  - bash: |
      export AWS_ACCESS_KEY_ID=$(AccessKey)
      export AWS_SECRET_ACCESS_KEY=$(SecretKey)
      export AWS_DEFAULT_REGION=us-west-2
      aws s3 cp $(System.DefaultWorkingDirectory)/build_scripts/final_installer/*.dmg s3://download-chia-net/builds/
    displayName: "Upload to S3"

  - bash: |
      cd $(System.DefaultWorkingDirectory)/build_scripts/
      export CHIA_VERSION="Chia-"$(<version.txt)

      pip3 install py3createtorrent
      py3createtorrent -f -t udp://tracker.opentrackr.org:1337/announce $(System.DefaultWorkingDirectory)/build_scripts/final_installer/$CHIA_VERSION.dmg -o $(System.DefaultWorkingDirectory)/build_scripts/final_installer/$CHIA_VERSION.dmg.torrent --webseed https://download-chia-net.s3.us-west-2.amazonaws.com/install/$CHIA_VERSION.dmg
      ls
    displayName: "Create torrent file"
    condition: and(succeeded(), contains(variables['build.sourceBranch'], 'refs/tags/'))

  - bash: |
      export AWS_ACCESS_KEY_ID=$(AccessKey)
      export AWS_SECRET_ACCESS_KEY=$(SecretKey)
      export AWS_DEFAULT_REGION=us-west-2
      cd $(System.DefaultWorkingDirectory)/build_scripts/
      export CHIA_VERSION="Chia-"$(<version.txt)
      aws s3 cp $(System.DefaultWorkingDirectory)/build_scripts/final_installer/$CHIA_VERSION.dmg s3://download-chia-net/beta/Chia-intel_latest_beta.dmg
      aws s3 cp $(System.DefaultWorkingDirectory)/build_scripts/final_installer/$CHIA_VERSION.dmg.sha256 s3://download-chia-net/beta/Chia-intel_latest_beta.dmg.sha256
    displayName: "Upload Beta Files"
    condition: and(succeeded(), contains(variables['build.sourceBranch'], 'refs/heads/main'))

  - bash: |
      export AWS_ACCESS_KEY_ID=$(AccessKey)
      export AWS_SECRET_ACCESS_KEY=$(SecretKey)
      export AWS_DEFAULT_REGION=us-west-2
      cd $(System.DefaultWorkingDirectory)/build_scripts/
      export CHIA_VERSION="Chia-"$(<version.txt)
      aws s3 cp $(System.DefaultWorkingDirectory)/build_scripts/final_installer/$CHIA_VERSION.dmg s3://download-chia-net/install/
      aws s3 cp $(System.DefaultWorkingDirectory)/build_scripts/final_installer/$CHIA_VERSION.dmg.sha256 s3://download-chia-net/install/
      aws s3 cp $(System.DefaultWorkingDirectory)/build_scripts/final_installer/$CHIA_VERSION.dmg.torrent s3://download-chia-net/torrents/
    displayName: "Upload Release Files"
    condition: and(succeeded(), contains(variables['build.sourceBranch'], 'refs/tags/'))

  - bash: |
      cd $(System.DefaultWorkingDirectory)/build_scripts/
      export CHIA_TAG=$(<version.txt)
      export REPO_NAME=$(echo $(Build.Repository.Name) | cut -d'/' -f 2)
      curl -s -XPOST -H "Authorization: Bearer $(GLUE_ACCESS_TOKEN)" --data "{\"chia_ref\": \"$CHIA_TAG\"}" $(GLUE_API_URL)/api/v1/${REPO_NAME}/${CHIA_TAG}/success/build-macos
    displayName: "Mark installer complete"
    condition: and(succeeded(), contains(variables['build.sourceBranch'], 'refs/tags/'))<|MERGE_RESOLUTION|>--- conflicted
+++ resolved
@@ -59,12 +59,8 @@
     displayName: Create installer version number
 
   - script: |
-<<<<<<< HEAD
       set -o errexit -o pipefail
-      MADMAX_VERSION=$(curl --fail --silent "https://api.github.com/repos/Chia-Network/chia-plotter-madmax/releases/latest" | jq -r '.tag_name')
-=======
-      MADMAX_VERSION=$(curl -u "$(GithubUsername):$(GithubToken)" --silent "https://api.github.com/repos/Chia-Network/chia-plotter-madmax/releases/latest" | jq -r '.tag_name')
->>>>>>> a6ddf1bd
+      MADMAX_VERSION=$(curl -u "$(GithubUsername):$(GithubToken)" --fail --silent "https://api.github.com/repos/Chia-Network/chia-plotter-madmax/releases/latest" | jq -r '.tag_name')
 
       mkdir "$(System.DefaultWorkingDirectory)/madmax"
       wget -O "$(System.DefaultWorkingDirectory)/madmax/chia_plot" https://github.com/Chia-Network/chia-plotter-madmax/releases/download/${MADMAX_VERSION}/chia_plot-${MADMAX_VERSION}-macos-intel
