--- conflicted
+++ resolved
@@ -19,40 +19,6 @@
 random.seed(123456789)
 
 
-<<<<<<< HEAD
-async def setup_db(sql_logging: bool) -> DBWrapper:
-    db_filename = Path("coin-store-benchmark.db")
-    try:
-        os.unlink(db_filename)
-    except FileNotFoundError:
-        pass
-    connection = await aiosqlite.connect(db_filename)
-
-    def sql_trace_callback(req: str):
-        sql_log_path = "sql.log"
-        timestamp = datetime.now().strftime("%H:%M:%S.%f")
-        log = open(sql_log_path, "a")
-        log.write(timestamp + " " + req + "\n")
-        log.close()
-
-    if sql_logging:
-        await connection.set_trace_callback(sql_trace_callback)
-
-    await connection.execute("pragma journal_mode=wal")
-    await connection.execute("pragma synchronous=full")
-    await connection.execute("pragma temp_store=memory")
-
-    return DBWrapper(connection)
-
-
-def rand_hash() -> bytes32:
-    # TODO: address hint error and remove ignore
-    #       error: Incompatible return value type (got "bytes", expected "bytes32")  [return-value]
-    return secrets.token_bytes(32)  # type: ignore[return-value]
-
-
-=======
->>>>>>> a9d0346f
 def make_coin() -> Coin:
     return Coin(rand_hash(), rand_hash(), uint64(1))
 
