--- conflicted
+++ resolved
@@ -82,21 +82,11 @@
   # https://github.com/jordansissel/fpm/issues/1801#issuecomment-919877499
   # @TODO Consolidates the process to amd64 if the issue of electron-builder is resolved
   sudo apt -y install ruby ruby-dev
-<<<<<<< HEAD
-=======
-  # `sudo gem install public_suffix -v 4.0.7` is required to fix the error below.
-  #   ERROR:  Error installing fpm:
-  #   The last version of public_suffix (< 6.0, >= 2.0.2) to support your Ruby & RubyGems was 4.0.7. Try installing it with `gem install public_suffix -v 4.0.7` and then running the current command again
-  #   public_suffix requires Ruby version >= 2.6. The current ruby version is 2.5.0.
-  # @TODO Maybe versions of sub dependencies should be managed by gem lock file.
-  # @TODO Once ruby 2.6 can be installed on `apt install ruby`, installing public_suffix below should be removed.
-  sudo gem install public_suffix -v 4.0.7
   # ERROR:  Error installing fpm:
   #     The last version of dotenv (>= 0) to support your Ruby & RubyGems was 2.8.1. Try installing it with `gem install dotenv -v 2.8.1` and then running the current command again
   #     dotenv requires Ruby version >= 3.0. The current ruby version is 2.7.0.0.
   # @TODO Once ruby 3.0 can be installed on `apt install ruby`, installing dotenv below should be removed.
   sudo gem install dotenv -v 2.8.1
->>>>>>> e2abe186
   sudo gem install fpm
   echo USE_SYSTEM_FPM=true npx electron-builder build --linux deb --arm64 \
     --config.extraMetadata.name=chia-blockchain \
