<<<<<<< HEAD
import contextlib
=======
from __future__ import annotations

>>>>>>> f3e14b0d
import os
import pathlib
import platform
import subprocess
import sys
import tempfile

excepted_packages = {
    "keyrings.cryptfile",  # pure python
    "dnslib",  # pure python
}


def excepted(path: pathlib.Path) -> bool:
    # TODO: This should be implemented with a real file name parser though i'm
    #       uncertain at the moment what package that would be.

    name, dash, rest = path.name.partition("-")
    return name in excepted_packages


def main() -> int:
    with tempfile.TemporaryDirectory() as directory_string:
        print(f"Working in: {directory_string}")
        print()
        directory_path = pathlib.Path(directory_string)
        artifact_directory_path = directory_path.joinpath("artifacts")
        artifact_directory_path.mkdir()

        # TODO: reimplement or otherwise handle miniupnpc
        # extras = ["upnp"]
        # package_path_string = os.fspath(pathlib.Path(__file__).parent.parent)
        #
        # if len(extras) > 0:
        #     package_and_extras = f"{package_path_string}[{','.join(extras)}]"
        # else:
        #     package_and_extras = package_path_string

        print("Downloading packages for Python version:")
        lines = [
            *sys.version.splitlines(),
            "",
            f"machine: {platform.machine()}",
            f"platform: {platform.platform()}",
        ]
        for line in lines:
            print(f"    {line}")
        print(flush=True)

        requirements_path = directory_path.joinpath("exported_requirements.txt")

        # TODO: this depends on cwd, make it not so
        subprocess.run(
            [
                "./poetry",
                "export",
                "--format",
                "requirements.txt",
                "--output",
                os.fspath(requirements_path),
                "--without-hashes",
                "--no-ansi",
                "--no-interaction",
            ],
            check=True,
        )

        env = dict(os.environ)
        with contextlib.suppress(KeyError):
            del env["PIP_REQUIRE_VIRTUALENV"]

        subprocess.run(
            [
                sys.executable,
                "-m",
                "pip",
                "download",
                "--dest",
                os.fspath(artifact_directory_path),
                "--extra-index",
                "https://pypi.chia.net/simple/",
                "--requirement",
                os.fspath(requirements_path),
            ],
            env=env,
            check=True,
        )

        failed_artifacts = []

        for artifact in artifact_directory_path.iterdir():
            if artifact.suffix == ".whl":
                # everything being a wheel is the target
                continue

            if excepted(artifact):
                continue

            failed_artifacts.append(artifact)

        if len(failed_artifacts) > 0:
            print("The following unacceptable artifacts were downloaded by pip:")
            for artifact in failed_artifacts:
                print(f"    {artifact.name}")

            return 1

        return 0


sys.exit(main())<|MERGE_RESOLUTION|>--- conflicted
+++ resolved
@@ -1,9 +1,6 @@
-<<<<<<< HEAD
-import contextlib
-=======
 from __future__ import annotations
 
->>>>>>> f3e14b0d
+import contextlib
 import os
 import pathlib
 import platform
