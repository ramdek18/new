--- conflicted
+++ resolved
@@ -59,13 +59,8 @@
 daemon = Analysis([f"../src/daemon/server.py"],
              pathex=[f"../venv/lib/python3.7/site-packages/aiter/", f"../"],
              binaries = [("../venv\Lib\site-packages\\*dll", '.',), ("C:\Windows\System32\\msvcp140.dll", '.',) , ("C:\Windows\System32\\vcruntime140_1.dll", '.',)],
-<<<<<<< HEAD
-             datas=[keyring_datas, version_data, (f"../src/util/initial-config.yaml", f"./src/util/"),
-             (f"../src/util/initial-plots.yaml", f"./src/util/") ] + hex_puzzles,
-=======
              datas=[keyring_datas, version_data, (f"../src/util/initial-config.yaml", f"./src/util/") ] +
              hex_puzzles,
->>>>>>> af6ecd4f
              hiddenimports=subcommand_modules,
              hookspath=[],
              runtime_hooks=[],
