from __future__ import annotations

<<<<<<< HEAD
import importlib.metadata
=======
from pkg_resources import DistributionNotFound, get_distribution
>>>>>>> d29acde2

from pkg_resources import resource_filename

__version__: str
try:
    __version__ = importlib.metadata.version("chia-blockchain")
except importlib.metadata.PackageNotFoundError:
    # package is not installed
    __version__ = "unknown"<|MERGE_RESOLUTION|>--- conflicted
+++ resolved
@@ -1,12 +1,6 @@
 from __future__ import annotations
 
-<<<<<<< HEAD
 import importlib.metadata
-=======
-from pkg_resources import DistributionNotFound, get_distribution
->>>>>>> d29acde2
-
-from pkg_resources import resource_filename
 
 __version__: str
 try:
