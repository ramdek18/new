from __future__ import annotations

import itertools
import logging
import random
import re
import statistics
import time
from dataclasses import dataclass
from pathlib import Path
from random import Random
from typing import Any, Awaitable, Callable, Dict, List, Set, Tuple, cast

import aiohttp
import aiosqlite
import pytest

from chia._tests.core.data_layer.util import Example, add_0123_example, add_01234567_example
from chia._tests.util.misc import BenchmarkRunner, Marks, datacases
from chia.data_layer.data_layer_errors import KeyNotFoundError, NodeHashError, TreeGenerationIncrementingError
from chia.data_layer.data_layer_util import (
    DiffData,
    InternalNode,
    NodeType,
    OperationType,
    ProofOfInclusion,
    ProofOfInclusionLayer,
    Root,
    ServerInfo,
    Side,
    Status,
    Subscription,
    TerminalNode,
    _debug_dump,
    leaf_hash,
)
from chia.data_layer.data_store import DataStore
from chia.data_layer.download_data import (
    get_delta_filename,
    get_full_tree_filename,
    insert_from_delta_file,
    insert_into_data_store_from_file,
    is_filename_valid,
    write_files_for_root,
)
from chia.types.blockchain_format.program import Program
from chia.types.blockchain_format.sized_bytes import bytes32
from chia.util.byte_types import hexstr_to_bytes
from chia.util.db_wrapper import DBWrapper2, generate_in_memory_db_uri

log = logging.getLogger(__name__)


pytestmark = pytest.mark.data_layer


table_columns: Dict[str, List[str]] = {
    "node": ["hash", "node_type", "left", "right", "key", "value"],
    "root": ["tree_id", "generation", "node_hash", "status"],
}


# TODO: Someday add tests for malformed DB data to make sure we handle it gracefully
#       and with good error messages.


@pytest.mark.anyio
async def test_valid_node_values_fixture_are_valid(data_store: DataStore, valid_node_values: Dict[str, Any]) -> None:
    async with data_store.db_wrapper.writer() as writer:
        await writer.execute(
            """
            INSERT INTO node(hash, node_type, left, right, key, value)
            VALUES(:hash, :node_type, :left, :right, :key, :value)
            """,
            valid_node_values,
        )


@pytest.mark.parametrize(argnames=["table_name", "expected_columns"], argvalues=table_columns.items())
@pytest.mark.anyio
async def test_create_creates_tables_and_columns(
    database_uri: str, table_name: str, expected_columns: List[str]
) -> None:
    # Never string-interpolate sql queries...  Except maybe in tests when it does not
    # allow you to parametrize the query.
    query = f"pragma table_info({table_name});"

    async with DBWrapper2.managed(database=database_uri, uri=True, reader_count=1) as db_wrapper:
        async with db_wrapper.reader() as reader:
            cursor = await reader.execute(query)
            columns = await cursor.fetchall()
            assert columns == []

        async with DataStore.managed(database=database_uri, uri=True):
            async with db_wrapper.reader() as reader:
                cursor = await reader.execute(query)
                columns = await cursor.fetchall()
                assert [column[1] for column in columns] == expected_columns


@pytest.mark.anyio
async def test_create_tree_accepts_bytes32(raw_data_store: DataStore) -> None:
    tree_id = bytes32(b"\0" * 32)

    await raw_data_store.create_tree(tree_id=tree_id)


@pytest.mark.parametrize(argnames=["length"], argvalues=[[length] for length in [*range(0, 32), *range(33, 48)]])
@pytest.mark.anyio
async def test_create_tree_fails_for_not_bytes32(raw_data_store: DataStore, length: int) -> None:
    bad_tree_id = b"\0" * length

    # TODO: require a more specific exception
    with pytest.raises(Exception):
        # type ignore since we are trying to intentionally pass a bad argument
        await raw_data_store.create_tree(tree_id=bad_tree_id)  # type: ignore[arg-type]


@pytest.mark.anyio
async def test_get_trees(raw_data_store: DataStore) -> None:
    expected_tree_ids = set()

    for n in range(10):
        tree_id = bytes32(b"\0" * 31 + bytes([n]))
        await raw_data_store.create_tree(tree_id=tree_id)
        expected_tree_ids.add(tree_id)

    tree_ids = await raw_data_store.get_tree_ids()

    assert tree_ids == expected_tree_ids


@pytest.mark.anyio
async def test_table_is_empty(data_store: DataStore, tree_id: bytes32) -> None:
    is_empty = await data_store.table_is_empty(tree_id=tree_id)
    assert is_empty


@pytest.mark.anyio
async def test_table_is_not_empty(data_store: DataStore, tree_id: bytes32) -> None:
    key = b"\x01\x02"
    value = b"abc"

    await data_store.insert(
        key=key,
        value=value,
        tree_id=tree_id,
        reference_node_hash=None,
        side=None,
        status=Status.COMMITTED,
    )

    is_empty = await data_store.table_is_empty(tree_id=tree_id)
    assert not is_empty


# @pytest.mark.anyio
# async def test_create_root_provides_bytes32(raw_data_store: DataStore, tree_id: bytes32) -> None:
#     await raw_data_store.create_tree(tree_id=tree_id)
#     # TODO: catchup with the node_hash=
#     root_hash = await raw_data_store.create_root(tree_id=tree_id, node_hash=23)
#
#     assert isinstance(root_hash, bytes32)


@pytest.mark.anyio
async def test_insert_over_empty(data_store: DataStore, tree_id: bytes32) -> None:
    key = b"\x01\x02"
    value = b"abc"

    insert_result = await data_store.insert(key=key, value=value, tree_id=tree_id, reference_node_hash=None, side=None)
    assert insert_result.node_hash == leaf_hash(key=key, value=value)


@pytest.mark.anyio
async def test_insert_increments_generation(data_store: DataStore, tree_id: bytes32) -> None:
    keys = [b"a", b"b", b"c", b"d"]  # efghijklmnopqrstuvwxyz")
    value = b"\x01\x02\x03"

    generations = []
    expected = []

    node_hash = None
    for key, expected_generation in zip(keys, itertools.count(start=1)):
        insert_result = await data_store.insert(
            key=key,
            value=value,
            tree_id=tree_id,
            reference_node_hash=node_hash,
            side=None if node_hash is None else Side.LEFT,
            status=Status.COMMITTED,
        )
        node_hash = insert_result.node_hash
        generation = await data_store.get_tree_generation(tree_id=tree_id)
        generations.append(generation)
        expected.append(expected_generation)

    assert generations == expected


@pytest.mark.anyio
async def test_get_tree_generation_returns_none_when_none_available(
    raw_data_store: DataStore,
    tree_id: bytes32,
) -> None:
    with pytest.raises(Exception, match=re.escape(f"No generations found for tree ID: {tree_id.hex()}")):
        await raw_data_store.get_tree_generation(tree_id=tree_id)


@pytest.mark.anyio
async def test_insert_internal_node_does_nothing_if_matching(data_store: DataStore, tree_id: bytes32) -> None:
    await add_01234567_example(data_store=data_store, tree_id=tree_id)

    kv_node = await data_store.get_node_by_key(key=b"\x04", tree_id=tree_id)
    ancestors = await data_store.get_ancestors(node_hash=kv_node.hash, tree_id=tree_id)
    parent = ancestors[0]

    async with data_store.db_wrapper.reader() as reader:
        cursor = await reader.execute("SELECT * FROM node")
        before = await cursor.fetchall()

    await data_store._insert_internal_node(left_hash=parent.left_hash, right_hash=parent.right_hash)

    async with data_store.db_wrapper.reader() as reader:
        cursor = await reader.execute("SELECT * FROM node")
        after = await cursor.fetchall()

    assert after == before


@pytest.mark.anyio
async def test_insert_terminal_node_does_nothing_if_matching(data_store: DataStore, tree_id: bytes32) -> None:
    await add_01234567_example(data_store=data_store, tree_id=tree_id)

    kv_node = await data_store.get_node_by_key(key=b"\x04", tree_id=tree_id)

    async with data_store.db_wrapper.reader() as reader:
        cursor = await reader.execute("SELECT * FROM node")
        before = await cursor.fetchall()

    await data_store._insert_terminal_node(key=kv_node.key, value=kv_node.value)

    async with data_store.db_wrapper.reader() as reader:
        cursor = await reader.execute("SELECT * FROM node")
        after = await cursor.fetchall()

    assert after == before


@pytest.mark.anyio
async def test_build_a_tree(
    data_store: DataStore,
    tree_id: bytes32,
    create_example: Callable[[DataStore, bytes32], Awaitable[Example]],
) -> None:
    example = await create_example(data_store, tree_id)

    await _debug_dump(db=data_store.db_wrapper, description="final")
    actual = await data_store.get_tree_as_nodes(tree_id=tree_id)
    # print("actual  ", actual.as_python())
    # print("expected", example.expected.as_python())
    assert actual == example.expected


@pytest.mark.anyio
async def test_get_node_by_key(data_store: DataStore, tree_id: bytes32) -> None:
    example = await add_0123_example(data_store=data_store, tree_id=tree_id)

    key_node_hash = example.terminal_nodes[2]

    # TODO: make a nicer relationship between the hash and the key

    actual = await data_store.get_node_by_key(key=b"\x02", tree_id=tree_id)
    assert actual.hash == key_node_hash


@pytest.mark.anyio
async def test_get_ancestors(data_store: DataStore, tree_id: bytes32) -> None:
    example = await add_0123_example(data_store=data_store, tree_id=tree_id)

    reference_node_hash = example.terminal_nodes[2]

    ancestors = await data_store.get_ancestors(node_hash=reference_node_hash, tree_id=tree_id)
    hashes = [node.hash.hex() for node in ancestors]

    # TODO: reverify these are correct
    assert hashes == [
        "3ab212e30b0e746d81a993e39f2cb4ba843412d44b402c1117a500d6451309e3",
        "c852ecd8fb61549a0a42f9eb9dde65e6c94a01934dbd9c1d35ab94e2a0ae58e2",
    ]

    ancestors_2 = await data_store.get_ancestors_optimized(node_hash=reference_node_hash, tree_id=tree_id)
    assert ancestors == ancestors_2


@pytest.mark.anyio
async def test_get_ancestors_optimized(data_store: DataStore, tree_id: bytes32) -> None:
    ancestors: List[Tuple[int, bytes32, List[InternalNode]]] = []
    random = Random()
    random.seed(100, version=2)

    first_insertions = [True, False, True, False, True, True, False, True, False, True, True, False, False, True, False]
    deleted_all = False
    node_count = 0
    for i in range(1000):
        is_insert = False
        if i <= 14:
            is_insert = first_insertions[i]
        if i > 14 and i <= 25:
            is_insert = True
        if i > 25 and i <= 200 and random.randint(0, 4):
            is_insert = True
        if i > 200:
            if not deleted_all:
                while node_count > 0:
                    node_count -= 1
                    seed = bytes32(b"0" * 32)
                    node_hash = await data_store.get_terminal_node_for_seed(tree_id, seed)
                    assert node_hash is not None
                    node = await data_store.get_node(node_hash)
                    assert isinstance(node, TerminalNode)
                    await data_store.delete(key=node.key, tree_id=tree_id, status=Status.COMMITTED)
                deleted_all = True
                is_insert = True
            else:
                assert node_count <= 4
                if node_count == 0:
                    is_insert = True
                elif node_count < 4 and random.randint(0, 2):
                    is_insert = True
        key = (i % 200).to_bytes(4, byteorder="big")
        value = (i % 200).to_bytes(4, byteorder="big")
        seed = Program.to((key, value)).get_tree_hash()
        node_hash = await data_store.get_terminal_node_for_seed(tree_id, seed)
        if is_insert:
            node_count += 1
            side = None if node_hash is None else data_store.get_side_for_seed(seed)

            insert_result = await data_store.insert(
                key=key,
                value=value,
                tree_id=tree_id,
                reference_node_hash=node_hash,
                side=side,
                use_optimized=False,
                status=Status.COMMITTED,
            )
            node_hash = insert_result.node_hash
            if node_hash is not None:
                generation = await data_store.get_tree_generation(tree_id=tree_id)
                current_ancestors = await data_store.get_ancestors(node_hash=node_hash, tree_id=tree_id)
                ancestors.append((generation, node_hash, current_ancestors))
        else:
            node_count -= 1
            assert node_hash is not None
            node = await data_store.get_node(node_hash)
            assert isinstance(node, TerminalNode)
            await data_store.delete(key=node.key, tree_id=tree_id, use_optimized=False, status=Status.COMMITTED)

    for generation, node_hash, expected_ancestors in ancestors:
        current_ancestors = await data_store.get_ancestors_optimized(
            node_hash=node_hash, tree_id=tree_id, generation=generation
        )
        assert current_ancestors == expected_ancestors


@pytest.mark.anyio
@pytest.mark.parametrize(
    "use_optimized",
    [True, False],
)
async def test_batch_update(data_store: DataStore, tree_id: bytes32, use_optimized: bool, tmp_path: Path) -> None:
    num_batches = 10
    num_ops_per_batch = 100 if use_optimized else 10
    saved_roots: List[Root] = []
    saved_batches: List[List[Dict[str, Any]]] = []

    db_uri = generate_in_memory_db_uri()
    async with DataStore.managed(database=db_uri, uri=True) as single_op_data_store:
        await single_op_data_store.create_tree(tree_id, status=Status.COMMITTED)
        random = Random()
        random.seed(100, version=2)

        batch: List[Dict[str, Any]] = []
        keys_values: Dict[bytes, bytes] = {}
        for operation in range(num_batches * num_ops_per_batch):
            [op_type] = random.choices(
                ["insert", "upsert-insert", "upsert-update", "delete"],
                [0.4, 0.2, 0.2, 0.2],
                k=1,
            )
            if op_type == "insert" or op_type == "upsert-insert" or len(keys_values) == 0:
                if len(keys_values) == 0:
                    op_type = "insert"
                key = operation.to_bytes(4, byteorder="big")
                value = (2 * operation).to_bytes(4, byteorder="big")
                if op_type == "insert":
                    await single_op_data_store.autoinsert(
                        key=key,
                        value=value,
                        tree_id=tree_id,
                        use_optimized=use_optimized,
                        status=Status.COMMITTED,
                    )
                else:
                    await single_op_data_store.upsert(
                        key=key,
                        new_value=value,
                        tree_id=tree_id,
                        use_optimized=use_optimized,
                        status=Status.COMMITTED,
                    )
                action = "insert" if op_type == "insert" else "upsert"
                batch.append({"action": action, "key": key, "value": value})
                keys_values[key] = value
            elif op_type == "delete":
                key = random.choice(list(keys_values.keys()))
                del keys_values[key]
                await single_op_data_store.delete(
                    key=key,
                    tree_id=tree_id,
                    use_optimized=use_optimized,
                    status=Status.COMMITTED,
                )
                batch.append({"action": "delete", "key": key})
            else:
                assert op_type == "upsert-update"
                key = random.choice(list(keys_values.keys()))
                old_value = keys_values[key]
                new_value_int = int.from_bytes(old_value, byteorder="big") + 1
                new_value = new_value_int.to_bytes(4, byteorder="big")
                await single_op_data_store.upsert(
                    key=key,
                    new_value=new_value,
                    tree_id=tree_id,
                    use_optimized=use_optimized,
                    status=Status.COMMITTED,
                )
                keys_values[key] = new_value
                batch.append({"action": "upsert", "key": key, "value": new_value})
            if (operation + 1) % num_ops_per_batch == 0:
                saved_batches.append(batch)
                batch = []
                root = await single_op_data_store.get_tree_root(tree_id=tree_id)
                saved_roots.append(root)

    for batch_number, batch in enumerate(saved_batches):
        assert len(batch) == num_ops_per_batch
        await data_store.insert_batch(tree_id, batch, status=Status.COMMITTED)
        root = await data_store.get_tree_root(tree_id)
        assert root.generation == batch_number + 1
        assert root.node_hash == saved_roots[batch_number].node_hash
        assert root.node_hash is not None
        queue: List[bytes32] = [root.node_hash]
        ancestors: Dict[bytes32, bytes32] = {}
        while len(queue) > 0:
            node_hash = queue.pop(0)
            expected_ancestors = []
            ancestor = node_hash
            while ancestor in ancestors:
                ancestor = ancestors[ancestor]
                expected_ancestors.append(ancestor)
            result_ancestors = await data_store.get_ancestors_optimized(node_hash, tree_id)
            assert [node.hash for node in result_ancestors] == expected_ancestors
            node = await data_store.get_node(node_hash)
            if isinstance(node, InternalNode):
                queue.append(node.left_hash)
                queue.append(node.right_hash)
                ancestors[node.left_hash] = node_hash
                ancestors[node.right_hash] = node_hash

    all_kv = await data_store.get_keys_values(tree_id)
    assert {node.key: node.value for node in all_kv} == keys_values


@pytest.mark.anyio
@pytest.mark.parametrize(
    "use_optimized",
    [True, False],
)
async def test_upsert_ignores_existing_arguments(
    data_store: DataStore,
    tree_id: bytes32,
    use_optimized: bool,
) -> None:
    key = b"key"
    value = b"value1"

    await data_store.autoinsert(
        key=key,
        value=value,
        tree_id=tree_id,
        use_optimized=use_optimized,
        status=Status.COMMITTED,
    )
    node = await data_store.get_node_by_key(key, tree_id)
    assert node.value == value

    new_value = b"value2"
    await data_store.upsert(
        key=key,
        new_value=new_value,
        tree_id=tree_id,
        use_optimized=use_optimized,
        status=Status.COMMITTED,
    )
    node = await data_store.get_node_by_key(key, tree_id)
    assert node.value == new_value

    await data_store.upsert(
        key=key,
        new_value=new_value,
        tree_id=tree_id,
        use_optimized=use_optimized,
        status=Status.COMMITTED,
    )
    node = await data_store.get_node_by_key(key, tree_id)
    assert node.value == new_value

    key2 = b"key2"
    await data_store.upsert(
        key=key2,
        new_value=value,
        tree_id=tree_id,
        use_optimized=use_optimized,
        status=Status.COMMITTED,
    )
    node = await data_store.get_node_by_key(key2, tree_id)
    assert node.value == value


@pytest.mark.parametrize(argnames="side", argvalues=list(Side))
@pytest.mark.anyio
async def test_insert_batch_reference_and_side(
    data_store: DataStore,
    tree_id: bytes32,
    side: Side,
) -> None:
    insert_result = await data_store.autoinsert(
        key=b"key1",
        value=b"value1",
        tree_id=tree_id,
        status=Status.COMMITTED,
    )

    new_root_hash = await data_store.insert_batch(
        tree_id=tree_id,
        changelist=[
            {
                "action": "insert",
                "key": b"key2",
                "value": b"value2",
                "reference_node_hash": insert_result.node_hash,
                "side": side,
            },
        ],
    )
    assert new_root_hash is not None, "batch insert failed or failed to update root"

    parent = await data_store.get_node(new_root_hash)
    assert isinstance(parent, InternalNode)
    if side == Side.LEFT:
        child = await data_store.get_node(parent.left_hash)
        assert parent.left_hash == child.hash
    elif side == Side.RIGHT:
        child = await data_store.get_node(parent.right_hash)
        assert parent.right_hash == child.hash
    else:  # pragma: no cover
        raise Exception("invalid side for test")


@pytest.mark.anyio
async def test_ancestor_table_unique_inserts(data_store: DataStore, tree_id: bytes32) -> None:
    await add_0123_example(data_store=data_store, tree_id=tree_id)
    hash_1 = bytes32.from_hexstr("0763561814685fbf92f6ca71fbb1cb11821951450d996375c239979bd63e9535")
    hash_2 = bytes32.from_hexstr("924be8ff27e84cba17f5bc918097f8410fab9824713a4668a21c8e060a8cab40")
    await data_store._insert_ancestor_table(hash_1, hash_2, tree_id, 2)
    await data_store._insert_ancestor_table(hash_1, hash_2, tree_id, 2)
    with pytest.raises(Exception, match="^Requested insertion of ancestor"):
        await data_store._insert_ancestor_table(hash_1, hash_1, tree_id, 2)
    await data_store._insert_ancestor_table(hash_1, hash_2, tree_id, 2)


@pytest.mark.anyio
async def test_get_pairs(
    data_store: DataStore,
    tree_id: bytes32,
    create_example: Callable[[DataStore, bytes32], Awaitable[Example]],
) -> None:
    example = await create_example(data_store, tree_id)

    pairs = await data_store.get_keys_values(tree_id=tree_id)

    assert [node.hash for node in pairs] == example.terminal_nodes


@pytest.mark.anyio
async def test_get_pairs_when_empty(data_store: DataStore, tree_id: bytes32) -> None:
    pairs = await data_store.get_keys_values(tree_id=tree_id)

    assert pairs == []


@pytest.mark.parametrize(
    argnames=["first_value", "second_value"],
    argvalues=[[b"\x06", b"\x06"], [b"\x06", b"\x07"]],
    ids=["same values", "different values"],
)
@pytest.mark.anyio()
async def test_inserting_duplicate_key_fails(
    data_store: DataStore,
    tree_id: bytes32,
    first_value: bytes,
    second_value: bytes,
) -> None:
    key = b"\x05"

    insert_result = await data_store.insert(
        key=key,
        value=first_value,
        tree_id=tree_id,
        reference_node_hash=None,
        side=None,
    )

    # TODO: more specific exception
    with pytest.raises(Exception):
        await data_store.insert(
            key=key,
            value=second_value,
            tree_id=tree_id,
            reference_node_hash=insert_result.node_hash,
            side=Side.RIGHT,
        )

    # TODO: more specific exception
    with pytest.raises(Exception):
        await data_store.insert(
            key=key,
            value=second_value,
            tree_id=tree_id,
            reference_node_hash=insert_result.node_hash,
            side=Side.RIGHT,
        )


@pytest.mark.anyio()
async def test_inserting_invalid_length_hash_raises_original_exception(
    data_store: DataStore,
) -> None:
    with pytest.raises(aiosqlite.IntegrityError):
        # casting since we are testing an invalid case
        await data_store._insert_node(
            node_hash=cast(bytes32, b"\x05"),
            node_type=NodeType.TERMINAL,
            left_hash=None,
            right_hash=None,
            key=b"\x06",
            value=b"\x07",
        )


@pytest.mark.anyio()
async def test_inserting_invalid_length_ancestor_hash_raises_original_exception(
    data_store: DataStore,
    tree_id: bytes32,
) -> None:
    with pytest.raises(aiosqlite.IntegrityError):
        # casting since we are testing an invalid case
        await data_store._insert_ancestor_table(
            left_hash=bytes32(b"\x01" * 32),
            right_hash=bytes32(b"\x02" * 32),
            tree_id=tree_id,
            generation=0,
        )


@pytest.mark.anyio()
async def test_autoinsert_balances_from_scratch(data_store: DataStore, tree_id: bytes32) -> None:
    random = Random()
    random.seed(100, version=2)
    hashes = []

    for i in range(2000):
        key = (i + 100).to_bytes(4, byteorder="big")
        value = (i + 200).to_bytes(4, byteorder="big")
        insert_result = await data_store.autoinsert(key, value, tree_id, status=Status.COMMITTED)
        hashes.append(insert_result.node_hash)

    heights = {node_hash: len(await data_store.get_ancestors_optimized(node_hash, tree_id)) for node_hash in hashes}
    too_tall = {hash: height for hash, height in heights.items() if height > 14}
    assert too_tall == {}
    assert 11 <= statistics.mean(heights.values()) <= 12


@pytest.mark.anyio()
async def test_autoinsert_balances_gaps(data_store: DataStore, tree_id: bytes32) -> None:
    random = Random()
    random.seed(101, version=2)
    hashes = []

    for i in range(2000):
        key = (i + 100).to_bytes(4, byteorder="big")
        value = (i + 200).to_bytes(4, byteorder="big")
        if i == 0 or i > 10:
            insert_result = await data_store.autoinsert(key, value, tree_id, status=Status.COMMITTED)
        else:
            reference_node_hash = await data_store.get_terminal_node_for_seed(tree_id, bytes32([0] * 32))
            insert_result = await data_store.insert(
                key=key,
                value=value,
                tree_id=tree_id,
                reference_node_hash=reference_node_hash,
                side=Side.LEFT,
                status=Status.COMMITTED,
            )
            ancestors = await data_store.get_ancestors_optimized(insert_result.node_hash, tree_id)
            assert len(ancestors) == i
        hashes.append(insert_result.node_hash)

    heights = {node_hash: len(await data_store.get_ancestors_optimized(node_hash, tree_id)) for node_hash in hashes}
    too_tall = {hash: height for hash, height in heights.items() if height > 14}
    assert too_tall == {}
    assert 11 <= statistics.mean(heights.values()) <= 12


@pytest.mark.anyio()
async def test_delete_from_left_both_terminal(data_store: DataStore, tree_id: bytes32) -> None:
    await add_01234567_example(data_store=data_store, tree_id=tree_id)

<<<<<<< HEAD
    hint_keys_values = None
    if use_hint:
        kv_compressed = await data_store.get_keys_values_compressed(tree_id=tree_id)
        hint_keys_values = kv_compressed.keys_values_hashed

    expected = InternalNode.from_child_nodes(
        left=InternalNode.from_child_nodes(
            left=InternalNode.from_child_nodes(
                left=TerminalNode.from_key_value(key=b"\x00", value=b"\x10\x00"),
                right=TerminalNode.from_key_value(key=b"\x01", value=b"\x11\x01"),
=======
    expected = Program.to(
        (
            (
                (
                    (b"\x00", b"\x10\x00"),
                    (b"\x01", b"\x11\x01"),
                ),
                (
                    (b"\x02", b"\x12\x02"),
                    (b"\x03", b"\x13\x03"),
                ),
>>>>>>> db891363
            ),
            right=InternalNode.from_child_nodes(
                left=TerminalNode.from_key_value(key=b"\x02", value=b"\x12\x02"),
                right=TerminalNode.from_key_value(key=b"\x03", value=b"\x13\x03"),
            ),
        ),
        right=InternalNode.from_child_nodes(
            left=TerminalNode.from_key_value(key=b"\x05", value=b"\x15\x05"),
            right=InternalNode.from_child_nodes(
                left=TerminalNode.from_key_value(key=b"\x06", value=b"\x16\x06"),
                right=TerminalNode.from_key_value(key=b"\x07", value=b"\x17\x07"),
            ),
        ),
    )

<<<<<<< HEAD
    await data_store.delete(key=b"\x04", tree_id=tree_id, hint_keys_values=hint_keys_values, status=Status.COMMITTED)
    result = await data_store.get_tree_as_nodes(tree_id=tree_id)
=======
    await data_store.delete(key=b"\x04", tree_id=tree_id, status=Status.COMMITTED)
    result = await data_store.get_tree_as_program(tree_id=tree_id)
>>>>>>> db891363

    assert result == expected


@pytest.mark.anyio()
async def test_delete_from_left_other_not_terminal(data_store: DataStore, tree_id: bytes32) -> None:
    await add_01234567_example(data_store=data_store, tree_id=tree_id)

<<<<<<< HEAD
    hint_keys_values = None
    if use_hint:
        kv_compressed = await data_store.get_keys_values_compressed(tree_id=tree_id)
        hint_keys_values = kv_compressed.keys_values_hashed

    expected = InternalNode.from_child_nodes(
        left=InternalNode.from_child_nodes(
            left=InternalNode.from_child_nodes(
                left=TerminalNode.from_key_value(key=b"\x00", value=b"\x10\x00"),
                right=TerminalNode.from_key_value(key=b"\x01", value=b"\x11\x01"),
=======
    expected = Program.to(
        (
            (
                (
                    (b"\x00", b"\x10\x00"),
                    (b"\x01", b"\x11\x01"),
                ),
                (
                    (b"\x02", b"\x12\x02"),
                    (b"\x03", b"\x13\x03"),
                ),
>>>>>>> db891363
            ),
            right=InternalNode.from_child_nodes(
                left=TerminalNode.from_key_value(key=b"\x02", value=b"\x12\x02"),
                right=TerminalNode.from_key_value(key=b"\x03", value=b"\x13\x03"),
            ),
        ),
        right=InternalNode.from_child_nodes(
            left=TerminalNode.from_key_value(key=b"\x06", value=b"\x16\x06"),
            right=TerminalNode.from_key_value(key=b"\x07", value=b"\x17\x07"),
        ),
    )

<<<<<<< HEAD
    await data_store.delete(key=b"\x04", tree_id=tree_id, hint_keys_values=hint_keys_values, status=Status.COMMITTED)
    await data_store.delete(key=b"\x05", tree_id=tree_id, hint_keys_values=hint_keys_values, status=Status.COMMITTED)
    result = await data_store.get_tree_as_nodes(tree_id=tree_id)
=======
    await data_store.delete(key=b"\x04", tree_id=tree_id, status=Status.COMMITTED)
    await data_store.delete(key=b"\x05", tree_id=tree_id, status=Status.COMMITTED)
    result = await data_store.get_tree_as_program(tree_id=tree_id)
>>>>>>> db891363

    assert result == expected


@pytest.mark.anyio()
async def test_delete_from_right_both_terminal(data_store: DataStore, tree_id: bytes32) -> None:
    await add_01234567_example(data_store=data_store, tree_id=tree_id)

<<<<<<< HEAD
    hint_keys_values = None
    if use_hint:
        kv_compressed = await data_store.get_keys_values_compressed(tree_id=tree_id)
        hint_keys_values = kv_compressed.keys_values_hashed

    expected = InternalNode.from_child_nodes(
        left=InternalNode.from_child_nodes(
            left=InternalNode.from_child_nodes(
                left=TerminalNode.from_key_value(key=b"\x00", value=b"\x10\x00"),
                right=TerminalNode.from_key_value(key=b"\x01", value=b"\x11\x01"),
=======
    expected = Program.to(
        (
            (
                (
                    (b"\x00", b"\x10\x00"),
                    (b"\x01", b"\x11\x01"),
                ),
                (b"\x02", b"\x12\x02"),
>>>>>>> db891363
            ),
            right=TerminalNode.from_key_value(key=b"\x02", value=b"\x12\x02"),
        ),
        right=InternalNode.from_child_nodes(
            left=InternalNode.from_child_nodes(
                left=TerminalNode.from_key_value(key=b"\x04", value=b"\x14\x04"),
                right=TerminalNode.from_key_value(key=b"\x05", value=b"\x15\x05"),
            ),
            right=InternalNode.from_child_nodes(
                left=TerminalNode.from_key_value(key=b"\x06", value=b"\x16\x06"),
                right=TerminalNode.from_key_value(key=b"\x07", value=b"\x17\x07"),
            ),
        ),
    )

<<<<<<< HEAD
    await data_store.delete(key=b"\x03", tree_id=tree_id, hint_keys_values=hint_keys_values, status=Status.COMMITTED)
    result = await data_store.get_tree_as_nodes(tree_id=tree_id)
=======
    await data_store.delete(key=b"\x03", tree_id=tree_id, status=Status.COMMITTED)
    result = await data_store.get_tree_as_program(tree_id=tree_id)
>>>>>>> db891363

    assert result == expected


@pytest.mark.anyio()
async def test_delete_from_right_other_not_terminal(data_store: DataStore, tree_id: bytes32) -> None:
    await add_01234567_example(data_store=data_store, tree_id=tree_id)

<<<<<<< HEAD
    hint_keys_values = None
    if use_hint:
        kv_compressed = await data_store.get_keys_values_compressed(tree_id=tree_id)
        hint_keys_values = kv_compressed.keys_values_hashed

    expected = InternalNode.from_child_nodes(
        left=InternalNode.from_child_nodes(
            left=TerminalNode.from_key_value(key=b"\x00", value=b"\x10\x00"),
            right=TerminalNode.from_key_value(key=b"\x01", value=b"\x11\x01"),
        ),
        right=InternalNode.from_child_nodes(
            left=InternalNode.from_child_nodes(
                left=TerminalNode.from_key_value(key=b"\x04", value=b"\x14\x04"),
                right=TerminalNode.from_key_value(key=b"\x05", value=b"\x15\x05"),
=======
    expected = Program.to(
        (
            (
                (b"\x00", b"\x10\x00"),
                (b"\x01", b"\x11\x01"),
>>>>>>> db891363
            ),
            right=InternalNode.from_child_nodes(
                left=TerminalNode.from_key_value(key=b"\x06", value=b"\x16\x06"),
                right=TerminalNode.from_key_value(key=b"\x07", value=b"\x17\x07"),
            ),
        ),
    )

<<<<<<< HEAD
    await data_store.delete(key=b"\x03", tree_id=tree_id, hint_keys_values=hint_keys_values, status=Status.COMMITTED)
    await data_store.delete(key=b"\x02", tree_id=tree_id, hint_keys_values=hint_keys_values, status=Status.COMMITTED)
    result = await data_store.get_tree_as_nodes(tree_id=tree_id)
=======
    await data_store.delete(key=b"\x03", tree_id=tree_id, status=Status.COMMITTED)
    await data_store.delete(key=b"\x02", tree_id=tree_id, status=Status.COMMITTED)
    result = await data_store.get_tree_as_program(tree_id=tree_id)
>>>>>>> db891363

    assert result == expected


@pytest.mark.anyio
async def test_proof_of_inclusion_by_hash(data_store: DataStore, tree_id: bytes32) -> None:
    """A proof of inclusion contains the expected sibling side, sibling hash, combined
    hash, key, value, and root hash values.
    """
    await add_01234567_example(data_store=data_store, tree_id=tree_id)
    root = await data_store.get_tree_root(tree_id=tree_id)
    assert root.node_hash is not None
    node = await data_store.get_node_by_key(key=b"\x04", tree_id=tree_id)

    proof = await data_store.get_proof_of_inclusion_by_hash(node_hash=node.hash, tree_id=tree_id)

    print(node)
    await _debug_dump(db=data_store.db_wrapper)

    expected_layers = [
        ProofOfInclusionLayer(
            other_hash_side=Side.RIGHT,
            other_hash=bytes32.fromhex("fb66fe539b3eb2020dfbfadfd601fa318521292b41f04c2057c16fca6b947ca1"),
            combined_hash=bytes32.fromhex("36cb1fc56017944213055da8cb0178fb0938c32df3ec4472f5edf0dff85ba4a3"),
        ),
        ProofOfInclusionLayer(
            other_hash_side=Side.RIGHT,
            other_hash=bytes32.fromhex("6d3af8d93db948e8b6aa4386958e137c6be8bab726db86789594b3588b35adcd"),
            combined_hash=bytes32.fromhex("5f67a0ab1976e090b834bf70e5ce2a0f0a9cd474e19a905348c44ae12274d30b"),
        ),
        ProofOfInclusionLayer(
            other_hash_side=Side.LEFT,
            other_hash=bytes32.fromhex("c852ecd8fb61549a0a42f9eb9dde65e6c94a01934dbd9c1d35ab94e2a0ae58e2"),
            combined_hash=bytes32.fromhex("7a5193a4e31a0a72f6623dfeb2876022ab74a48abb5966088a1c6f5451cc5d81"),
        ),
    ]

    assert proof == ProofOfInclusion(node_hash=node.hash, layers=expected_layers)


@pytest.mark.anyio
async def test_proof_of_inclusion_by_hash_no_ancestors(data_store: DataStore, tree_id: bytes32) -> None:
    """Check proper proof of inclusion creation when the node being proved is the root."""
    await data_store.autoinsert(key=b"\x04", value=b"\x03", tree_id=tree_id, status=Status.COMMITTED)
    root = await data_store.get_tree_root(tree_id=tree_id)
    assert root.node_hash is not None
    node = await data_store.get_node_by_key(key=b"\x04", tree_id=tree_id)

    proof = await data_store.get_proof_of_inclusion_by_hash(node_hash=node.hash, tree_id=tree_id)

    assert proof == ProofOfInclusion(node_hash=node.hash, layers=[])


@pytest.mark.anyio
async def test_proof_of_inclusion_by_hash_program(data_store: DataStore, tree_id: bytes32) -> None:
    """The proof of inclusion program has the expected Python equivalence."""

    await add_01234567_example(data_store=data_store, tree_id=tree_id)
    node = await data_store.get_node_by_key(key=b"\x04", tree_id=tree_id)

    proof = await data_store.get_proof_of_inclusion_by_hash(node_hash=node.hash, tree_id=tree_id)

    assert proof.as_program() == [
        b"\x04",
        [
            bytes32.fromhex("fb66fe539b3eb2020dfbfadfd601fa318521292b41f04c2057c16fca6b947ca1"),
            bytes32.fromhex("6d3af8d93db948e8b6aa4386958e137c6be8bab726db86789594b3588b35adcd"),
            bytes32.fromhex("c852ecd8fb61549a0a42f9eb9dde65e6c94a01934dbd9c1d35ab94e2a0ae58e2"),
        ],
    ]


@pytest.mark.anyio
async def test_proof_of_inclusion_by_hash_equals_by_key(data_store: DataStore, tree_id: bytes32) -> None:
    """The proof of inclusion is equal between hash and key requests."""

    await add_01234567_example(data_store=data_store, tree_id=tree_id)
    node = await data_store.get_node_by_key(key=b"\x04", tree_id=tree_id)

    proof_by_hash = await data_store.get_proof_of_inclusion_by_hash(node_hash=node.hash, tree_id=tree_id)
    proof_by_key = await data_store.get_proof_of_inclusion_by_key(key=b"\x04", tree_id=tree_id)

    assert proof_by_hash == proof_by_key


@pytest.mark.anyio
async def test_proof_of_inclusion_by_hash_bytes(data_store: DataStore, tree_id: bytes32) -> None:
    """The proof of inclusion provided by the data store is able to be converted to a
    program and subsequently to bytes.
    """
    await add_01234567_example(data_store=data_store, tree_id=tree_id)
    node = await data_store.get_node_by_key(key=b"\x04", tree_id=tree_id)

    proof = await data_store.get_proof_of_inclusion_by_hash(node_hash=node.hash, tree_id=tree_id)

    expected = (
        b"\xff\x04\xff\xff\xa0\xfbf\xfeS\x9b>\xb2\x02\r\xfb\xfa\xdf\xd6\x01\xfa1\x85!)"
        b"+A\xf0L W\xc1o\xcak\x94|\xa1\xff\xa0m:\xf8\xd9=\xb9H\xe8\xb6\xaaC\x86\x95"
        b"\x8e\x13|k\xe8\xba\xb7&\xdb\x86x\x95\x94\xb3X\x8b5\xad\xcd\xff\xa0\xc8R\xec"
        b"\xd8\xfbaT\x9a\nB\xf9\xeb\x9d\xdee\xe6\xc9J\x01\x93M\xbd\x9c\x1d5\xab\x94"
        b"\xe2\xa0\xaeX\xe2\x80\x80"
    )

    assert bytes(proof.as_program()) == expected


# @pytest.mark.anyio
# async def test_create_first_pair(data_store: DataStore, tree_id: bytes) -> None:
#     key = SExp.to([1, 2])
#     value = SExp.to(b'abc')
#
#     root_hash = await data_store.create_root(tree_id=tree_id)
#
#
#     await data_store.create_pair(key=key, value=value)


def test_all_checks_collected() -> None:
    expected = {value for name, value in vars(DataStore).items() if name.startswith("_check_") and callable(value)}

    assert set(DataStore._checks) == expected


a_bytes_32 = bytes32(range(32))
another_bytes_32 = bytes(reversed(a_bytes_32))

valid_program_hex = Program.to((b"abc", 2)).as_bin().hex()
invalid_program_hex = b"\xab\xcd".hex()


@pytest.mark.anyio
async def test_check_roots_are_incrementing_missing_zero(raw_data_store: DataStore) -> None:
    tree_id = hexstr_to_bytes("c954ab71ffaf5b0f129b04b35fdc7c84541f4375167e730e2646bfcfdb7cf2cd")

    async with raw_data_store.db_wrapper.writer() as writer:
        for generation in range(1, 5):
            await writer.execute(
                """
                INSERT INTO root(tree_id, generation, node_hash, status)
                VALUES(:tree_id, :generation, :node_hash, :status)
                """,
                {
                    "tree_id": tree_id,
                    "generation": generation,
                    "node_hash": None,
                    "status": Status.COMMITTED.value,
                },
            )

    with pytest.raises(
        TreeGenerationIncrementingError,
        match=r"\n +c954ab71ffaf5b0f129b04b35fdc7c84541f4375167e730e2646bfcfdb7cf2cd$",
    ):
        await raw_data_store._check_roots_are_incrementing()


@pytest.mark.anyio
async def test_check_roots_are_incrementing_gap(raw_data_store: DataStore) -> None:
    tree_id = hexstr_to_bytes("c954ab71ffaf5b0f129b04b35fdc7c84541f4375167e730e2646bfcfdb7cf2cd")

    async with raw_data_store.db_wrapper.writer() as writer:
        for generation in [*range(5), *range(6, 10)]:
            await writer.execute(
                """
                INSERT INTO root(tree_id, generation, node_hash, status)
                VALUES(:tree_id, :generation, :node_hash, :status)
                """,
                {
                    "tree_id": tree_id,
                    "generation": generation,
                    "node_hash": None,
                    "status": Status.COMMITTED.value,
                },
            )

    with pytest.raises(
        TreeGenerationIncrementingError,
        match=r"\n +c954ab71ffaf5b0f129b04b35fdc7c84541f4375167e730e2646bfcfdb7cf2cd$",
    ):
        await raw_data_store._check_roots_are_incrementing()


@pytest.mark.anyio
async def test_check_hashes_internal(raw_data_store: DataStore) -> None:
    async with raw_data_store.db_wrapper.writer() as writer:
        await writer.execute(
            "INSERT INTO node(hash, node_type, left, right) VALUES(:hash, :node_type, :left, :right)",
            {
                "hash": a_bytes_32,
                "node_type": NodeType.INTERNAL,
                "left": a_bytes_32,
                "right": a_bytes_32,
            },
        )

    with pytest.raises(
        NodeHashError,
        match=r"\n +000102030405060708090a0b0c0d0e0f101112131415161718191a1b1c1d1e1f$",
    ):
        await raw_data_store._check_hashes()


@pytest.mark.anyio
async def test_check_hashes_terminal(raw_data_store: DataStore) -> None:
    async with raw_data_store.db_wrapper.writer() as writer:
        await writer.execute(
            "INSERT INTO node(hash, node_type, key, value) VALUES(:hash, :node_type, :key, :value)",
            {
                "hash": a_bytes_32,
                "node_type": NodeType.TERMINAL,
                "key": Program.to((1, 2)).as_bin(),
                "value": Program.to((1, 2)).as_bin(),
            },
        )

    with pytest.raises(
        NodeHashError,
        match=r"\n +000102030405060708090a0b0c0d0e0f101112131415161718191a1b1c1d1e1f$",
    ):
        await raw_data_store._check_hashes()


@pytest.mark.anyio
async def test_root_state(data_store: DataStore, tree_id: bytes32) -> None:
    key = b"\x01\x02"
    value = b"abc"
    await data_store.insert(
        key=key, value=value, tree_id=tree_id, reference_node_hash=None, side=None, status=Status.PENDING
    )
    is_empty = await data_store.table_is_empty(tree_id=tree_id)
    assert is_empty


@pytest.mark.anyio
async def test_change_root_state(data_store: DataStore, tree_id: bytes32) -> None:
    key = b"\x01\x02"
    value = b"abc"
    await data_store.insert(
        key=key,
        value=value,
        tree_id=tree_id,
        reference_node_hash=None,
        side=None,
    )
    root = await data_store.get_pending_root(tree_id)
    assert root is not None
    assert root.status == Status.PENDING
    is_empty = await data_store.table_is_empty(tree_id=tree_id)
    assert is_empty

    await data_store.change_root_status(root, Status.PENDING_BATCH)
    root = await data_store.get_pending_root(tree_id)
    assert root is not None
    assert root.status == Status.PENDING_BATCH
    is_empty = await data_store.table_is_empty(tree_id=tree_id)
    assert is_empty

    await data_store.change_root_status(root, Status.COMMITTED)
    root = await data_store.get_tree_root(tree_id)
    is_empty = await data_store.table_is_empty(tree_id=tree_id)
    assert not is_empty
    assert root.node_hash is not None
    root = await data_store.get_pending_root(tree_id)
    assert root is None


@pytest.mark.anyio
async def test_kv_diff(data_store: DataStore, tree_id: bytes32) -> None:
    random = Random()
    random.seed(100, version=2)
    insertions = 0
    expected_diff: Set[DiffData] = set()
    for i in range(500):
        key = (i + 100).to_bytes(4, byteorder="big")
        value = (i + 200).to_bytes(4, byteorder="big")
        seed = leaf_hash(key=key, value=value)
        node_hash = await data_store.get_terminal_node_for_seed(tree_id, seed)
        if random.randint(0, 4) > 0 or insertions < 10:
            insertions += 1
            side = None if node_hash is None else data_store.get_side_for_seed(seed)

            await data_store.insert(
                key=key,
                value=value,
                tree_id=tree_id,
                reference_node_hash=node_hash,
                side=side,
                status=Status.COMMITTED,
            )
            if i > 200:
                expected_diff.add(DiffData(OperationType.INSERT, key, value))
        else:
            assert node_hash is not None
            node = await data_store.get_node(node_hash)
            assert isinstance(node, TerminalNode)
            await data_store.delete(key=node.key, tree_id=tree_id, status=Status.COMMITTED)
            if i > 200:
                if DiffData(OperationType.INSERT, node.key, node.value) in expected_diff:
                    expected_diff.remove(DiffData(OperationType.INSERT, node.key, node.value))
                else:
                    expected_diff.add(DiffData(OperationType.DELETE, node.key, node.value))
        if i == 200:
            root_start = await data_store.get_tree_root(tree_id)

    root_end = await data_store.get_tree_root(tree_id)
    assert root_start.node_hash is not None
    assert root_end.node_hash is not None
    diffs = await data_store.get_kv_diff(tree_id, root_start.node_hash, root_end.node_hash)
    assert diffs == expected_diff


@pytest.mark.anyio
async def test_kv_diff_2(data_store: DataStore, tree_id: bytes32) -> None:
    insert_result = await data_store.insert(
        key=b"000",
        value=b"000",
        tree_id=tree_id,
        reference_node_hash=None,
        side=None,
    )
    empty_hash = bytes32([0] * 32)
    invalid_hash = bytes32([0] * 31 + [1])
    diff_1 = await data_store.get_kv_diff(tree_id, empty_hash, insert_result.node_hash)
    assert diff_1 == {DiffData(OperationType.INSERT, b"000", b"000")}
    diff_2 = await data_store.get_kv_diff(tree_id, insert_result.node_hash, empty_hash)
    assert diff_2 == {DiffData(OperationType.DELETE, b"000", b"000")}
    diff_3 = await data_store.get_kv_diff(tree_id, invalid_hash, insert_result.node_hash)
    assert diff_3 == set()


@pytest.mark.anyio
async def test_kv_diff_3(data_store: DataStore, tree_id: bytes32) -> None:
    insert_result = await data_store.autoinsert(
        key=b"000",
        value=b"000",
        tree_id=tree_id,
        status=Status.COMMITTED,
    )
    await data_store.delete(tree_id=tree_id, key=b"000", status=Status.COMMITTED)
    insert_result_2 = await data_store.autoinsert(
        key=b"000",
        value=b"001",
        tree_id=tree_id,
        status=Status.COMMITTED,
    )
    diff_1 = await data_store.get_kv_diff(tree_id, insert_result.node_hash, insert_result_2.node_hash)
    assert diff_1 == {DiffData(OperationType.DELETE, b"000", b"000"), DiffData(OperationType.INSERT, b"000", b"001")}
    insert_result_3 = await data_store.upsert(
        key=b"000",
        new_value=b"002",
        tree_id=tree_id,
        status=Status.COMMITTED,
    )
    diff_2 = await data_store.get_kv_diff(tree_id, insert_result_2.node_hash, insert_result_3.node_hash)
    assert diff_2 == {DiffData(OperationType.DELETE, b"000", b"001"), DiffData(OperationType.INSERT, b"000", b"002")}


@pytest.mark.anyio
async def test_rollback_to_generation(data_store: DataStore, tree_id: bytes32) -> None:
    await add_0123_example(data_store, tree_id)
    expected_hashes = []
    roots = await data_store.get_roots_between(tree_id, 1, 5)
    for generation, root in enumerate(roots):
        expected_hashes.append((generation + 1, root.node_hash))
    for generation, expected_hash in reversed(expected_hashes):
        await data_store.rollback_to_generation(tree_id, generation)
        root = await data_store.get_tree_root(tree_id)
        assert root.node_hash == expected_hash


@pytest.mark.anyio
async def test_subscribe_unsubscribe(data_store: DataStore, tree_id: bytes32) -> None:
    await data_store.subscribe(Subscription(tree_id, [ServerInfo("http://127:0:0:1/8000", 1, 1)]))
    subscriptions = await data_store.get_subscriptions()
    urls = [server_info.url for subscription in subscriptions for server_info in subscription.servers_info]
    assert urls == ["http://127:0:0:1/8000"]

    await data_store.subscribe(Subscription(tree_id, [ServerInfo("http://127:0:0:1/8001", 2, 2)]))
    subscriptions = await data_store.get_subscriptions()
    urls = [server_info.url for subscription in subscriptions for server_info in subscription.servers_info]
    assert urls == ["http://127:0:0:1/8000", "http://127:0:0:1/8001"]

    await data_store.subscribe(
        Subscription(
            tree_id, [ServerInfo("http://127:0:0:1/8000", 100, 100), ServerInfo("http://127:0:0:1/8001", 200, 200)]
        )
    )
    subscriptions = await data_store.get_subscriptions()
    assert subscriptions == [
        Subscription(tree_id, [ServerInfo("http://127:0:0:1/8000", 1, 1), ServerInfo("http://127:0:0:1/8001", 2, 2)]),
    ]

    await data_store.unsubscribe(tree_id)
    assert await data_store.get_subscriptions() == []
    tree_id2 = bytes32([0] * 32)

    await data_store.subscribe(
        Subscription(
            tree_id, [ServerInfo("http://127:0:0:1/8000", 100, 100), ServerInfo("http://127:0:0:1/8001", 200, 200)]
        )
    )
    await data_store.subscribe(
        Subscription(
            tree_id2, [ServerInfo("http://127:0:0:1/8000", 300, 300), ServerInfo("http://127:0:0:1/8001", 400, 400)]
        )
    )
    subscriptions = await data_store.get_subscriptions()
    assert subscriptions == [
        Subscription(
            tree_id, [ServerInfo("http://127:0:0:1/8000", 100, 100), ServerInfo("http://127:0:0:1/8001", 200, 200)]
        ),
        Subscription(
            tree_id2, [ServerInfo("http://127:0:0:1/8000", 300, 300), ServerInfo("http://127:0:0:1/8001", 400, 400)]
        ),
    ]


@pytest.mark.anyio
async def test_server_selection(data_store: DataStore, tree_id: bytes32) -> None:
    start_timestamp = 1000
    await data_store.subscribe(
        Subscription(tree_id, [ServerInfo(f"http://127.0.0.1/{port}", 0, 0) for port in range(8000, 8010)])
    )

    free_servers = {f"http://127.0.0.1/{port}" for port in range(8000, 8010)}
    tried_servers = 0
    random = Random()
    random.seed(100, version=2)
    while len(free_servers) > 0:
        servers_info = await data_store.get_available_servers_for_store(tree_id=tree_id, timestamp=start_timestamp)
        random.shuffle(servers_info)
        assert servers_info != []
        server_info = servers_info[0]
        assert server_info.ignore_till == 0
        await data_store.received_incorrect_file(tree_id=tree_id, server_info=server_info, timestamp=start_timestamp)
        assert server_info.url in free_servers
        tried_servers += 1
        free_servers.remove(server_info.url)

    assert tried_servers == 10
    servers_info = await data_store.get_available_servers_for_store(tree_id=tree_id, timestamp=start_timestamp)
    assert servers_info == []

    current_timestamp = 2000 + 7 * 24 * 3600
    selected_servers = set()
    for _ in range(100):
        servers_info = await data_store.get_available_servers_for_store(tree_id=tree_id, timestamp=current_timestamp)
        random.shuffle(servers_info)
        assert servers_info != []
        selected_servers.add(servers_info[0].url)
    assert selected_servers == {f"http://127.0.0.1/{port}" for port in range(8000, 8010)}

    for _ in range(100):
        servers_info = await data_store.get_available_servers_for_store(tree_id=tree_id, timestamp=current_timestamp)
        random.shuffle(servers_info)
        assert servers_info != []
        if servers_info[0].url != "http://127.0.0.1/8000":
            await data_store.received_incorrect_file(
                tree_id=tree_id, server_info=servers_info[0], timestamp=current_timestamp
            )

    servers_info = await data_store.get_available_servers_for_store(tree_id=tree_id, timestamp=current_timestamp)
    random.shuffle(servers_info)
    assert len(servers_info) == 1
    assert servers_info[0].url == "http://127.0.0.1/8000"
    await data_store.received_correct_file(tree_id=tree_id, server_info=servers_info[0])

    ban_times = [5 * 60] * 3 + [15 * 60] * 3 + [30 * 60] * 2 + [60 * 60] * 10
    for ban_time in ban_times:
        servers_info = await data_store.get_available_servers_for_store(tree_id=tree_id, timestamp=current_timestamp)
        assert len(servers_info) == 1
        await data_store.server_misses_file(tree_id=tree_id, server_info=servers_info[0], timestamp=current_timestamp)
        current_timestamp += ban_time
        servers_info = await data_store.get_available_servers_for_store(tree_id=tree_id, timestamp=current_timestamp)
        assert servers_info == []
        current_timestamp += 1


@pytest.mark.anyio
async def test_server_http_ban(
    data_store: DataStore, tree_id: bytes32, monkeypatch: Any, tmp_path: Path, seeded_random: random.Random
) -> None:
    sinfo = ServerInfo("http://127.0.0.1/8003", 0, 0)
    await data_store.subscribe(Subscription(tree_id, [sinfo]))

    async def mock_http_download(
        client_folder: Path,
        filename: str,
        proxy_url: str,
        server_info: ServerInfo,
        timeout: int,
        log: logging.Logger,
    ) -> None:
        raise aiohttp.ClientConnectionError()

    start_timestamp = int(time.time())
    with monkeypatch.context() as m:
        m.setattr("chia.data_layer.download_data.http_download", mock_http_download)
        success = await insert_from_delta_file(
            data_store=data_store,
            tree_id=tree_id,
            existing_generation=3,
            root_hashes=[bytes32.random(seeded_random)],
            server_info=sinfo,
            client_foldername=tmp_path,
            timeout=15,
            log=log,
            proxy_url="",
            downloader=None,
        )

    assert success is False

    subscriptions = await data_store.get_subscriptions()
    sinfo = subscriptions[0].servers_info[0]
    assert sinfo.num_consecutive_failures == 1
    assert sinfo.ignore_till >= start_timestamp + 5 * 60  # ban for 5 minutes
    start_timestamp = sinfo.ignore_till

    with monkeypatch.context() as m:
        m.setattr("chia.data_layer.download_data.http_download", mock_http_download)
        success = await insert_from_delta_file(
            data_store=data_store,
            tree_id=tree_id,
            existing_generation=3,
            root_hashes=[bytes32.random(seeded_random)],
            server_info=sinfo,
            client_foldername=tmp_path,
            timeout=15,
            log=log,
            proxy_url="",
            downloader=None,
        )

    subscriptions = await data_store.get_subscriptions()
    sinfo = subscriptions[0].servers_info[0]
    assert sinfo.num_consecutive_failures == 2
    assert sinfo.ignore_till == start_timestamp  # we don't increase on second failure


@pytest.mark.parametrize(
    "test_delta",
    [True, False],
)
@pytest.mark.anyio
async def test_data_server_files(data_store: DataStore, tree_id: bytes32, test_delta: bool, tmp_path: Path) -> None:
    roots: List[Root] = []
    num_batches = 10
    num_ops_per_batch = 100

    db_uri = generate_in_memory_db_uri()
    async with DataStore.managed(database=db_uri, uri=True) as data_store_server:
        await data_store_server.create_tree(tree_id, status=Status.COMMITTED)
        random = Random()
        random.seed(100, version=2)

        keys: List[bytes] = []
        counter = 0

        for batch in range(num_batches):
            changelist: List[Dict[str, Any]] = []
            for operation in range(num_ops_per_batch):
                if random.randint(0, 4) > 0 or len(keys) == 0:
                    key = counter.to_bytes(4, byteorder="big")
                    value = (2 * counter).to_bytes(4, byteorder="big")
                    keys.append(key)
                    changelist.append({"action": "insert", "key": key, "value": value})
                else:
                    key = random.choice(keys)
                    keys.remove(key)
                    changelist.append({"action": "delete", "key": key})
                counter += 1
            await data_store_server.insert_batch(tree_id, changelist, status=Status.COMMITTED)
            root = await data_store_server.get_tree_root(tree_id)
            await write_files_for_root(data_store_server, tree_id, root, tmp_path, 0)
            roots.append(root)

    generation = 1
    assert len(roots) == num_batches
    for root in roots:
        assert root.node_hash is not None
        if not test_delta:
            filename = get_full_tree_filename(tree_id, root.node_hash, generation)
        else:
            filename = get_delta_filename(tree_id, root.node_hash, generation)
        assert is_filename_valid(filename)
        await insert_into_data_store_from_file(data_store, tree_id, root.node_hash, tmp_path.joinpath(filename))
        current_root = await data_store.get_tree_root(tree_id=tree_id)
        assert current_root.node_hash == root.node_hash
        generation += 1


@pytest.mark.anyio
@pytest.mark.parametrize("pending_status", [Status.PENDING, Status.PENDING_BATCH])
async def test_pending_roots(data_store: DataStore, tree_id: bytes32, pending_status: Status) -> None:
    key = b"\x01\x02"
    value = b"abc"

    await data_store.insert(
        key=key,
        value=value,
        tree_id=tree_id,
        reference_node_hash=None,
        side=None,
        status=Status.COMMITTED,
    )

    key = b"\x01\x03"
    value = b"abc"

    await data_store.autoinsert(
        key=key,
        value=value,
        tree_id=tree_id,
        status=pending_status,
    )
    pending_root = await data_store.get_pending_root(tree_id=tree_id)
    assert pending_root is not None
    assert pending_root.generation == 2 and pending_root.status == pending_status

    await data_store.clear_pending_roots(tree_id=tree_id)
    pending_root = await data_store.get_pending_root(tree_id=tree_id)
    assert pending_root is None


@pytest.mark.anyio
@pytest.mark.parametrize("pending_status", [Status.PENDING, Status.PENDING_BATCH])
async def test_clear_pending_roots_returns_root(
    data_store: DataStore, tree_id: bytes32, pending_status: Status
) -> None:
    key = b"\x01\x02"
    value = b"abc"

    await data_store.insert(
        key=key,
        value=value,
        tree_id=tree_id,
        reference_node_hash=None,
        side=None,
        status=pending_status,
    )

    pending_root = await data_store.get_pending_root(tree_id=tree_id)
    cleared_root = await data_store.clear_pending_roots(tree_id=tree_id)
    assert cleared_root == pending_root


@dataclass
class BatchInsertBenchmarkCase:
    pre: int
    count: int
    limit: float
    marks: Marks = ()

    @property
    def id(self) -> str:
        return f"pre={self.pre},count={self.count}"


@datacases(
    BatchInsertBenchmarkCase(
        pre=0,
        count=100,
        limit=2.2,
    ),
    BatchInsertBenchmarkCase(
        pre=1_000,
        count=100,
        limit=4,
    ),
    BatchInsertBenchmarkCase(
        pre=0,
        count=1_000,
        limit=30,
    ),
    BatchInsertBenchmarkCase(
        pre=1_000,
        count=1_000,
        limit=36,
    ),
)
@pytest.mark.anyio
async def test_benchmark_batch_insert_speed(
    data_store: DataStore,
    tree_id: bytes32,
    benchmark_runner: BenchmarkRunner,
    case: BatchInsertBenchmarkCase,
) -> None:
    r = random.Random()
    r.seed("shadowlands", version=2)

    changelist = [
        {
            "action": "insert",
            "key": x.to_bytes(32, byteorder="big", signed=False),
            "value": bytes(r.getrandbits(8) for _ in range(1200)),
        }
        for x in range(case.pre + case.count)
    ]

    pre = changelist[: case.pre]
    batch = changelist[case.pre : case.pre + case.count]

    if case.pre > 0:
        await data_store.insert_batch(
            tree_id=tree_id,
            changelist=pre,
            status=Status.COMMITTED,
        )

    with benchmark_runner.assert_runtime(seconds=case.limit):
        await data_store.insert_batch(
            tree_id=tree_id,
            changelist=batch,
        )


@pytest.mark.anyio
async def test_delete_store_data(raw_data_store: DataStore) -> None:
    tree_id = bytes32(b"\0" * 32)
    tree_id_2 = bytes32(b"\0" * 31 + b"\1")
    await raw_data_store.create_tree(tree_id=tree_id, status=Status.COMMITTED)
    await raw_data_store.create_tree(tree_id=tree_id_2, status=Status.COMMITTED)
    total_keys = 4
    keys = [key.to_bytes(4, byteorder="big") for key in range(total_keys)]
    batch1 = [
        {"action": "insert", "key": keys[0], "value": keys[0]},
        {"action": "insert", "key": keys[1], "value": keys[1]},
    ]
    batch2 = batch1.copy()
    batch1.append({"action": "insert", "key": keys[2], "value": keys[2]})
    batch2.append({"action": "insert", "key": keys[3], "value": keys[3]})
    assert batch1 != batch2
    await raw_data_store.insert_batch(tree_id, batch1, status=Status.COMMITTED)
    await raw_data_store.insert_batch(tree_id_2, batch2, status=Status.COMMITTED)
    keys_values_before = await raw_data_store.get_keys_values(tree_id_2)
    async with raw_data_store.db_wrapper.reader() as reader:
        result = await reader.execute("SELECT * FROM node")
        nodes = await result.fetchall()
        kv_nodes_before = {}
        for node in nodes:
            if node["key"] is not None:
                kv_nodes_before[node["key"]] = node["value"]
    assert [kv_nodes_before[key] for key in keys] == keys
    await raw_data_store.delete_store_data(tree_id)
    # Deleting from `node` table doesn't alter other stores.
    keys_values_after = await raw_data_store.get_keys_values(tree_id_2)
    assert keys_values_before == keys_values_after
    async with raw_data_store.db_wrapper.reader() as reader:
        result = await reader.execute("SELECT * FROM node")
        nodes = await result.fetchall()
        kv_nodes_after = {}
        for node in nodes:
            if node["key"] is not None:
                kv_nodes_after[node["key"]] = node["value"]
    for i in range(total_keys):
        if i != 2:
            assert kv_nodes_after[keys[i]] == keys[i]
        else:
            # `keys[2]` was only present in the first store.
            assert keys[i] not in kv_nodes_after
    assert not await raw_data_store.tree_id_exists(tree_id)
    await raw_data_store.delete_store_data(tree_id_2)
    async with raw_data_store.db_wrapper.reader() as reader:
        async with reader.execute("SELECT COUNT(*) FROM node") as cursor:
            row_count = await cursor.fetchone()
            assert row_count is not None
            assert row_count[0] == 0
    assert not await raw_data_store.tree_id_exists(tree_id_2)


@pytest.mark.anyio
async def test_delete_store_data_multiple_stores(raw_data_store: DataStore) -> None:
    # Make sure inserting and deleting the same data works
    for repetition in range(2):
        num_stores = 50
        total_keys = 150
        keys_deleted_per_store = 3
        tree_ids = [bytes32(i.to_bytes(32, byteorder="big")) for i in range(num_stores)]
        for tree_id in tree_ids:
            await raw_data_store.create_tree(tree_id=tree_id, status=Status.COMMITTED)
        original_keys = [key.to_bytes(4, byteorder="big") for key in range(total_keys)]
        batches = []
        for i in range(num_stores):
            batch = [
                {"action": "insert", "key": key, "value": key} for key in original_keys[i * keys_deleted_per_store :]
            ]
            batches.append(batch)

        for tree_id, batch in zip(tree_ids, batches):
            await raw_data_store.insert_batch(tree_id, batch, status=Status.COMMITTED)

        for tree_index in range(num_stores):
            async with raw_data_store.db_wrapper.reader() as reader:
                result = await reader.execute("SELECT * FROM node")
                nodes = await result.fetchall()

            keys = {node["key"] for node in nodes if node["key"] is not None}
            assert len(keys) == total_keys - tree_index * keys_deleted_per_store
            keys_after_index = set(original_keys[tree_index * keys_deleted_per_store :])
            keys_before_index = set(original_keys[: tree_index * keys_deleted_per_store])
            assert keys_after_index.issubset(keys)
            assert keys.isdisjoint(keys_before_index)
            await raw_data_store.delete_store_data(tree_ids[tree_index])

        async with raw_data_store.db_wrapper.reader() as reader:
            async with reader.execute("SELECT COUNT(*) FROM node") as cursor:
                row_count = await cursor.fetchone()
                assert row_count is not None
                assert row_count[0] == 0


@pytest.mark.parametrize("common_keys_count", [1, 250, 499])
@pytest.mark.anyio
async def test_delete_store_data_with_common_values(raw_data_store: DataStore, common_keys_count: int) -> None:
    tree_id_1 = bytes32(b"\x00" * 31 + b"\x01")
    tree_id_2 = bytes32(b"\x00" * 31 + b"\x02")

    await raw_data_store.create_tree(tree_id=tree_id_1, status=Status.COMMITTED)
    await raw_data_store.create_tree(tree_id=tree_id_2, status=Status.COMMITTED)

    key_offset = 1000
    total_keys_per_store = 500
    assert common_keys_count < key_offset
    common_keys = {key.to_bytes(4, byteorder="big") for key in range(common_keys_count)}
    unique_keys_1 = {
        (key + key_offset).to_bytes(4, byteorder="big") for key in range(total_keys_per_store - common_keys_count)
    }
    unique_keys_2 = {
        (key + (2 * key_offset)).to_bytes(4, byteorder="big") for key in range(total_keys_per_store - common_keys_count)
    }

    batch1 = [{"action": "insert", "key": key, "value": key} for key in common_keys.union(unique_keys_1)]
    batch2 = [{"action": "insert", "key": key, "value": key} for key in common_keys.union(unique_keys_2)]

    await raw_data_store.insert_batch(tree_id_1, batch1, status=Status.COMMITTED)
    await raw_data_store.insert_batch(tree_id_2, batch2, status=Status.COMMITTED)

    await raw_data_store.delete_store_data(tree_id_1)
    async with raw_data_store.db_wrapper.reader() as reader:
        result = await reader.execute("SELECT * FROM node")
        nodes = await result.fetchall()

    keys = {node["key"] for node in nodes if node["key"] is not None}
    # Since one store got all its keys deleted, we're left only with the keys of the other store.
    assert len(keys) == total_keys_per_store
    assert keys.intersection(unique_keys_1) == set()
    assert keys.symmetric_difference(common_keys.union(unique_keys_2)) == set()


@pytest.mark.anyio
@pytest.mark.parametrize("pending_status", [Status.PENDING, Status.PENDING_BATCH])
async def test_delete_store_data_protects_pending_roots(raw_data_store: DataStore, pending_status: Status) -> None:
    num_stores = 5
    total_keys = 15
    tree_ids = [bytes32(i.to_bytes(32, byteorder="big")) for i in range(num_stores)]
    for tree_id in tree_ids:
        await raw_data_store.create_tree(tree_id=tree_id, status=Status.COMMITTED)
    original_keys = [key.to_bytes(4, byteorder="big") for key in range(total_keys)]
    batches = []
    keys_per_pending_root = 2

    for i in range(num_stores - 1):
        start_index = i * keys_per_pending_root
        end_index = (i + 1) * keys_per_pending_root
        batch = [{"action": "insert", "key": key, "value": key} for key in original_keys[start_index:end_index]]
        batches.append(batch)
    for tree_id, batch in zip(tree_ids, batches):
        await raw_data_store.insert_batch(tree_id, batch, status=pending_status)

    tree_id = tree_ids[-1]
    batch = [{"action": "insert", "key": key, "value": key} for key in original_keys]
    await raw_data_store.insert_batch(tree_id, batch, status=Status.COMMITTED)

    async with raw_data_store.db_wrapper.reader() as reader:
        result = await reader.execute("SELECT * FROM node")
        nodes = await result.fetchall()

    keys = {node["key"] for node in nodes if node["key"] is not None}
    assert keys == set(original_keys)

    await raw_data_store.delete_store_data(tree_id)
    async with raw_data_store.db_wrapper.reader() as reader:
        result = await reader.execute("SELECT * FROM node")
        nodes = await result.fetchall()

    keys = {node["key"] for node in nodes if node["key"] is not None}
    assert keys == set(original_keys[: (num_stores - 1) * keys_per_pending_root])

    for index in range(num_stores - 1):
        tree_id = tree_ids[index]
        root = await raw_data_store.get_pending_root(tree_id)
        assert root is not None
        await raw_data_store.change_root_status(root, Status.COMMITTED)
        kv = await raw_data_store.get_keys_values(tree_id=tree_id)
        start_index = index * keys_per_pending_root
        end_index = (index + 1) * keys_per_pending_root
        assert {pair.key for pair in kv} == set(original_keys[start_index:end_index])


@pytest.mark.anyio
async def test_get_node_by_key_with_overlapping_keys(raw_data_store: DataStore) -> None:
    num_stores = 5
    num_keys = 20
    values_offset = 10000
    repetitions = 25
    random = Random()
    random.seed(100, version=2)

    tree_ids = [bytes32(i.to_bytes(32, byteorder="big")) for i in range(num_stores)]
    for tree_id in tree_ids:
        await raw_data_store.create_tree(tree_id=tree_id, status=Status.COMMITTED)
    keys = [key.to_bytes(4, byteorder="big") for key in range(num_keys)]
    for repetition in range(repetitions):
        for index, tree_id in enumerate(tree_ids):
            values = [
                (value + values_offset * repetition).to_bytes(4, byteorder="big")
                for value in range(index * num_keys, (index + 1) * num_keys)
            ]
            batch = []
            for key, value in zip(keys, values):
                batch.append({"action": "upsert", "key": key, "value": value})
            await raw_data_store.insert_batch(tree_id, batch, status=Status.COMMITTED)

        for index, tree_id in enumerate(tree_ids):
            values = [
                (value + values_offset * repetition).to_bytes(4, byteorder="big")
                for value in range(index * num_keys, (index + 1) * num_keys)
            ]
            for key, value in zip(keys, values):
                node = await raw_data_store.get_node_by_key(tree_id=tree_id, key=key)
                assert node.value == value
                if random.randint(0, 4) == 0:
                    batch = [{"action": "delete", "key": key}]
                    await raw_data_store.insert_batch(tree_id, batch, status=Status.COMMITTED)
                    with pytest.raises(KeyNotFoundError, match=f"Key not found: {key.hex()}"):
                        await raw_data_store.get_node_by_key(tree_id=tree_id, key=key)


@pytest.mark.anyio
async def test_insert_key_already_present(data_store: DataStore, tree_id: bytes32) -> None:
    key = b"foo"
    value = b"bar"
    await data_store.insert(
        key=key, value=value, tree_id=tree_id, reference_node_hash=None, side=None, status=Status.COMMITTED
    )
    with pytest.raises(Exception, match=f"Key already present: {key.hex()}"):
        await data_store.insert(key=key, value=value, tree_id=tree_id, reference_node_hash=None, side=None)<|MERGE_RESOLUTION|>--- conflicted
+++ resolved
@@ -728,30 +728,11 @@
 async def test_delete_from_left_both_terminal(data_store: DataStore, tree_id: bytes32) -> None:
     await add_01234567_example(data_store=data_store, tree_id=tree_id)
 
-<<<<<<< HEAD
-    hint_keys_values = None
-    if use_hint:
-        kv_compressed = await data_store.get_keys_values_compressed(tree_id=tree_id)
-        hint_keys_values = kv_compressed.keys_values_hashed
-
     expected = InternalNode.from_child_nodes(
         left=InternalNode.from_child_nodes(
             left=InternalNode.from_child_nodes(
                 left=TerminalNode.from_key_value(key=b"\x00", value=b"\x10\x00"),
                 right=TerminalNode.from_key_value(key=b"\x01", value=b"\x11\x01"),
-=======
-    expected = Program.to(
-        (
-            (
-                (
-                    (b"\x00", b"\x10\x00"),
-                    (b"\x01", b"\x11\x01"),
-                ),
-                (
-                    (b"\x02", b"\x12\x02"),
-                    (b"\x03", b"\x13\x03"),
-                ),
->>>>>>> db891363
             ),
             right=InternalNode.from_child_nodes(
                 left=TerminalNode.from_key_value(key=b"\x02", value=b"\x12\x02"),
@@ -767,13 +748,8 @@
         ),
     )
 
-<<<<<<< HEAD
-    await data_store.delete(key=b"\x04", tree_id=tree_id, hint_keys_values=hint_keys_values, status=Status.COMMITTED)
+    await data_store.delete(key=b"\x04", tree_id=tree_id, status=Status.COMMITTED)
     result = await data_store.get_tree_as_nodes(tree_id=tree_id)
-=======
-    await data_store.delete(key=b"\x04", tree_id=tree_id, status=Status.COMMITTED)
-    result = await data_store.get_tree_as_program(tree_id=tree_id)
->>>>>>> db891363
 
     assert result == expected
 
@@ -781,31 +757,12 @@
 @pytest.mark.anyio()
 async def test_delete_from_left_other_not_terminal(data_store: DataStore, tree_id: bytes32) -> None:
     await add_01234567_example(data_store=data_store, tree_id=tree_id)
-
-<<<<<<< HEAD
-    hint_keys_values = None
-    if use_hint:
-        kv_compressed = await data_store.get_keys_values_compressed(tree_id=tree_id)
-        hint_keys_values = kv_compressed.keys_values_hashed
 
     expected = InternalNode.from_child_nodes(
         left=InternalNode.from_child_nodes(
             left=InternalNode.from_child_nodes(
                 left=TerminalNode.from_key_value(key=b"\x00", value=b"\x10\x00"),
                 right=TerminalNode.from_key_value(key=b"\x01", value=b"\x11\x01"),
-=======
-    expected = Program.to(
-        (
-            (
-                (
-                    (b"\x00", b"\x10\x00"),
-                    (b"\x01", b"\x11\x01"),
-                ),
-                (
-                    (b"\x02", b"\x12\x02"),
-                    (b"\x03", b"\x13\x03"),
-                ),
->>>>>>> db891363
             ),
             right=InternalNode.from_child_nodes(
                 left=TerminalNode.from_key_value(key=b"\x02", value=b"\x12\x02"),
@@ -818,15 +775,9 @@
         ),
     )
 
-<<<<<<< HEAD
-    await data_store.delete(key=b"\x04", tree_id=tree_id, hint_keys_values=hint_keys_values, status=Status.COMMITTED)
-    await data_store.delete(key=b"\x05", tree_id=tree_id, hint_keys_values=hint_keys_values, status=Status.COMMITTED)
-    result = await data_store.get_tree_as_nodes(tree_id=tree_id)
-=======
     await data_store.delete(key=b"\x04", tree_id=tree_id, status=Status.COMMITTED)
     await data_store.delete(key=b"\x05", tree_id=tree_id, status=Status.COMMITTED)
-    result = await data_store.get_tree_as_program(tree_id=tree_id)
->>>>>>> db891363
+    result = await data_store.get_tree_as_nodes(tree_id=tree_id)
 
     assert result == expected
 
@@ -834,28 +785,12 @@
 @pytest.mark.anyio()
 async def test_delete_from_right_both_terminal(data_store: DataStore, tree_id: bytes32) -> None:
     await add_01234567_example(data_store=data_store, tree_id=tree_id)
-
-<<<<<<< HEAD
-    hint_keys_values = None
-    if use_hint:
-        kv_compressed = await data_store.get_keys_values_compressed(tree_id=tree_id)
-        hint_keys_values = kv_compressed.keys_values_hashed
 
     expected = InternalNode.from_child_nodes(
         left=InternalNode.from_child_nodes(
             left=InternalNode.from_child_nodes(
                 left=TerminalNode.from_key_value(key=b"\x00", value=b"\x10\x00"),
                 right=TerminalNode.from_key_value(key=b"\x01", value=b"\x11\x01"),
-=======
-    expected = Program.to(
-        (
-            (
-                (
-                    (b"\x00", b"\x10\x00"),
-                    (b"\x01", b"\x11\x01"),
-                ),
-                (b"\x02", b"\x12\x02"),
->>>>>>> db891363
             ),
             right=TerminalNode.from_key_value(key=b"\x02", value=b"\x12\x02"),
         ),
@@ -871,13 +806,8 @@
         ),
     )
 
-<<<<<<< HEAD
-    await data_store.delete(key=b"\x03", tree_id=tree_id, hint_keys_values=hint_keys_values, status=Status.COMMITTED)
+    await data_store.delete(key=b"\x03", tree_id=tree_id, status=Status.COMMITTED)
     result = await data_store.get_tree_as_nodes(tree_id=tree_id)
-=======
-    await data_store.delete(key=b"\x03", tree_id=tree_id, status=Status.COMMITTED)
-    result = await data_store.get_tree_as_program(tree_id=tree_id)
->>>>>>> db891363
 
     assert result == expected
 
@@ -885,12 +815,6 @@
 @pytest.mark.anyio()
 async def test_delete_from_right_other_not_terminal(data_store: DataStore, tree_id: bytes32) -> None:
     await add_01234567_example(data_store=data_store, tree_id=tree_id)
-
-<<<<<<< HEAD
-    hint_keys_values = None
-    if use_hint:
-        kv_compressed = await data_store.get_keys_values_compressed(tree_id=tree_id)
-        hint_keys_values = kv_compressed.keys_values_hashed
 
     expected = InternalNode.from_child_nodes(
         left=InternalNode.from_child_nodes(
@@ -901,13 +825,6 @@
             left=InternalNode.from_child_nodes(
                 left=TerminalNode.from_key_value(key=b"\x04", value=b"\x14\x04"),
                 right=TerminalNode.from_key_value(key=b"\x05", value=b"\x15\x05"),
-=======
-    expected = Program.to(
-        (
-            (
-                (b"\x00", b"\x10\x00"),
-                (b"\x01", b"\x11\x01"),
->>>>>>> db891363
             ),
             right=InternalNode.from_child_nodes(
                 left=TerminalNode.from_key_value(key=b"\x06", value=b"\x16\x06"),
@@ -916,15 +833,9 @@
         ),
     )
 
-<<<<<<< HEAD
-    await data_store.delete(key=b"\x03", tree_id=tree_id, hint_keys_values=hint_keys_values, status=Status.COMMITTED)
-    await data_store.delete(key=b"\x02", tree_id=tree_id, hint_keys_values=hint_keys_values, status=Status.COMMITTED)
-    result = await data_store.get_tree_as_nodes(tree_id=tree_id)
-=======
     await data_store.delete(key=b"\x03", tree_id=tree_id, status=Status.COMMITTED)
     await data_store.delete(key=b"\x02", tree_id=tree_id, status=Status.COMMITTED)
-    result = await data_store.get_tree_as_program(tree_id=tree_id)
->>>>>>> db891363
+    result = await data_store.get_tree_as_nodes(tree_id=tree_id)
 
     assert result == expected
 
