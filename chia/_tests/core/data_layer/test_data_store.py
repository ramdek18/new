from __future__ import annotations

import itertools
import logging
import os
import random
import re
import statistics
import time
from dataclasses import dataclass
from pathlib import Path
from random import Random
from typing import Any, Awaitable, Callable, Dict, List, Set, Tuple, cast

import aiohttp
import aiosqlite
import pytest

from chia._tests.core.data_layer.util import Example, add_0123_example, add_01234567_example
from chia._tests.util.misc import BenchmarkRunner, Marks, datacases
from chia.data_layer.data_layer_errors import KeyNotFoundError, NodeHashError, TreeGenerationIncrementingError
from chia.data_layer.data_layer_util import (
    DiffData,
    InternalNode,
    NodeType,
    OperationType,
    ProofOfInclusion,
    ProofOfInclusionLayer,
    Root,
    ServerInfo,
    Side,
    Status,
    Subscription,
    TerminalNode,
    _debug_dump,
    leaf_hash,
)
from chia.data_layer.data_store import DataStore
from chia.data_layer.download_data import (
    get_delta_filename,
    get_full_tree_filename,
    insert_from_delta_file,
    insert_into_data_store_from_file,
    is_filename_valid,
    write_files_for_root,
)
from chia.types.blockchain_format.program import Program
from chia.types.blockchain_format.sized_bytes import bytes32
from chia.util.byte_types import hexstr_to_bytes
from chia.util.db_wrapper import DBWrapper2, generate_in_memory_db_uri

log = logging.getLogger(__name__)


pytestmark = pytest.mark.data_layer


table_columns: Dict[str, List[str]] = {
    "node": ["hash", "node_type", "left", "right", "key", "value"],
    "root": ["tree_id", "generation", "node_hash", "status"],
}


# TODO: Someday add tests for malformed DB data to make sure we handle it gracefully
#       and with good error messages.


@pytest.mark.anyio
async def test_valid_node_values_fixture_are_valid(data_store: DataStore, valid_node_values: Dict[str, Any]) -> None:
    async with data_store.db_wrapper.writer() as writer:
        await writer.execute(
            """
            INSERT INTO node(hash, node_type, left, right, key, value)
            VALUES(:hash, :node_type, :left, :right, :key, :value)
            """,
            valid_node_values,
        )


@pytest.mark.parametrize(argnames=["table_name", "expected_columns"], argvalues=table_columns.items())
@pytest.mark.anyio
async def test_create_creates_tables_and_columns(
    database_uri: str, table_name: str, expected_columns: List[str]
) -> None:
    # Never string-interpolate sql queries...  Except maybe in tests when it does not
    # allow you to parametrize the query.
    query = f"pragma table_info({table_name});"

    async with DBWrapper2.managed(database=database_uri, uri=True, reader_count=1) as db_wrapper:
        async with db_wrapper.reader() as reader:
            cursor = await reader.execute(query)
            columns = await cursor.fetchall()
            assert columns == []

        async with DataStore.managed(database=database_uri, uri=True):
            async with db_wrapper.reader() as reader:
                cursor = await reader.execute(query)
                columns = await cursor.fetchall()
                assert [column[1] for column in columns] == expected_columns


@pytest.mark.anyio
async def test_create_tree_accepts_bytes32(raw_data_store: DataStore) -> None:
    store_id = bytes32(b"\0" * 32)

    await raw_data_store.create_tree(store_id=store_id)


@pytest.mark.parametrize(argnames=["length"], argvalues=[[length] for length in [*range(0, 32), *range(33, 48)]])
@pytest.mark.anyio
async def test_create_store_fails_for_not_bytes32(raw_data_store: DataStore, length: int) -> None:
    bad_store_id = b"\0" * length

    # TODO: require a more specific exception
    with pytest.raises(Exception):
        # type ignore since we are trying to intentionally pass a bad argument
        await raw_data_store.create_tree(store_id=bad_store_id)  # type: ignore[arg-type]


@pytest.mark.anyio
async def test_get_trees(raw_data_store: DataStore) -> None:
    expected_store_ids = set()

    for n in range(10):
        store_id = bytes32(b"\0" * 31 + bytes([n]))
        await raw_data_store.create_tree(store_id=store_id)
        expected_store_ids.add(store_id)

    store_ids = await raw_data_store.get_store_ids()

    assert store_ids == expected_store_ids


@pytest.mark.anyio
async def test_table_is_empty(data_store: DataStore, store_id: bytes32) -> None:
    is_empty = await data_store.table_is_empty(store_id=store_id)
    assert is_empty


@pytest.mark.anyio
async def test_table_is_not_empty(data_store: DataStore, store_id: bytes32) -> None:
    key = b"\x01\x02"
    value = b"abc"

    await data_store.insert(
        key=key,
        value=value,
        store_id=store_id,
        reference_node_hash=None,
        side=None,
        status=Status.COMMITTED,
    )

    is_empty = await data_store.table_is_empty(store_id=store_id)
    assert not is_empty


# @pytest.mark.anyio
# async def test_create_root_provides_bytes32(raw_data_store: DataStore, store_id: bytes32) -> None:
#     await raw_data_store.create_tree(store_id=store_id)
#     # TODO: catchup with the node_hash=
#     root_hash = await raw_data_store.create_root(store_id=store_id, node_hash=23)
#
#     assert isinstance(root_hash, bytes32)


@pytest.mark.anyio
async def test_insert_over_empty(data_store: DataStore, store_id: bytes32) -> None:
    key = b"\x01\x02"
    value = b"abc"

    insert_result = await data_store.insert(
        key=key, value=value, store_id=store_id, reference_node_hash=None, side=None
    )
    assert insert_result.node_hash == leaf_hash(key=key, value=value)


@pytest.mark.anyio
async def test_insert_increments_generation(data_store: DataStore, store_id: bytes32) -> None:
    keys = [b"a", b"b", b"c", b"d"]  # efghijklmnopqrstuvwxyz")
    value = b"\x01\x02\x03"

    generations = []
    expected = []

    node_hash = None
    for key, expected_generation in zip(keys, itertools.count(start=1)):
        insert_result = await data_store.insert(
            key=key,
            value=value,
            store_id=store_id,
            reference_node_hash=node_hash,
            side=None if node_hash is None else Side.LEFT,
            status=Status.COMMITTED,
        )
        node_hash = insert_result.node_hash
        generation = await data_store.get_tree_generation(store_id=store_id)
        generations.append(generation)
        expected.append(expected_generation)

    assert generations == expected


@pytest.mark.anyio
async def test_get_tree_generation_returns_none_when_none_available(
    raw_data_store: DataStore,
    store_id: bytes32,
) -> None:
    with pytest.raises(Exception, match=re.escape(f"No generations found for store ID: {store_id.hex()}")):
        await raw_data_store.get_tree_generation(store_id=store_id)


@pytest.mark.anyio
async def test_insert_internal_node_does_nothing_if_matching(data_store: DataStore, store_id: bytes32) -> None:
    await add_01234567_example(data_store=data_store, store_id=store_id)

    kv_node = await data_store.get_node_by_key(key=b"\x04", store_id=store_id)
    ancestors = await data_store.get_ancestors(node_hash=kv_node.hash, store_id=store_id)
    parent = ancestors[0]

    async with data_store.db_wrapper.reader() as reader:
        cursor = await reader.execute("SELECT * FROM node")
        before = await cursor.fetchall()

    await data_store._insert_internal_node(left_hash=parent.left_hash, right_hash=parent.right_hash)

    async with data_store.db_wrapper.reader() as reader:
        cursor = await reader.execute("SELECT * FROM node")
        after = await cursor.fetchall()

    assert after == before


@pytest.mark.anyio
async def test_insert_terminal_node_does_nothing_if_matching(data_store: DataStore, store_id: bytes32) -> None:
    await add_01234567_example(data_store=data_store, store_id=store_id)

    kv_node = await data_store.get_node_by_key(key=b"\x04", store_id=store_id)

    async with data_store.db_wrapper.reader() as reader:
        cursor = await reader.execute("SELECT * FROM node")
        before = await cursor.fetchall()

    await data_store._insert_terminal_node(key=kv_node.key, value=kv_node.value)

    async with data_store.db_wrapper.reader() as reader:
        cursor = await reader.execute("SELECT * FROM node")
        after = await cursor.fetchall()

    assert after == before


@pytest.mark.anyio
async def test_build_a_tree(
    data_store: DataStore,
    store_id: bytes32,
    create_example: Callable[[DataStore, bytes32], Awaitable[Example]],
) -> None:
    example = await create_example(data_store, store_id)

    await _debug_dump(db=data_store.db_wrapper, description="final")
    actual = await data_store.get_tree_as_program(store_id=store_id)
    # print("actual  ", actual.as_python())
    # print("expected", example.expected.as_python())
    assert actual == example.expected


@pytest.mark.anyio
async def test_get_node_by_key(data_store: DataStore, store_id: bytes32) -> None:
    example = await add_0123_example(data_store=data_store, store_id=store_id)

    key_node_hash = example.terminal_nodes[2]

    # TODO: make a nicer relationship between the hash and the key

    actual = await data_store.get_node_by_key(key=b"\x02", store_id=store_id)
    assert actual.hash == key_node_hash


@pytest.mark.anyio
async def test_get_ancestors(data_store: DataStore, store_id: bytes32) -> None:
    example = await add_0123_example(data_store=data_store, store_id=store_id)

    reference_node_hash = example.terminal_nodes[2]

    ancestors = await data_store.get_ancestors(node_hash=reference_node_hash, store_id=store_id)
    hashes = [node.hash.hex() for node in ancestors]

    # TODO: reverify these are correct
    assert hashes == [
        "3ab212e30b0e746d81a993e39f2cb4ba843412d44b402c1117a500d6451309e3",
        "c852ecd8fb61549a0a42f9eb9dde65e6c94a01934dbd9c1d35ab94e2a0ae58e2",
    ]

    ancestors_2 = await data_store.get_ancestors_optimized(node_hash=reference_node_hash, store_id=store_id)
    assert ancestors == ancestors_2


@pytest.mark.anyio
async def test_get_ancestors_optimized(data_store: DataStore, store_id: bytes32) -> None:
    ancestors: List[Tuple[int, bytes32, List[InternalNode]]] = []
    random = Random()
    random.seed(100, version=2)

    first_insertions = [True, False, True, False, True, True, False, True, False, True, True, False, False, True, False]
    deleted_all = False
    node_count = 0
    for i in range(1000):
        is_insert = False
        if i <= 14:
            is_insert = first_insertions[i]
        if i > 14 and i <= 25:
            is_insert = True
        if i > 25 and i <= 200 and random.randint(0, 4):
            is_insert = True
        if i > 200:
            if not deleted_all:
                while node_count > 0:
                    node_count -= 1
                    seed = bytes32(b"0" * 32)
                    node_hash = await data_store.get_terminal_node_for_seed(store_id, seed)
                    assert node_hash is not None
                    node = await data_store.get_node(node_hash)
                    assert isinstance(node, TerminalNode)
                    await data_store.delete(key=node.key, store_id=store_id, status=Status.COMMITTED)
                deleted_all = True
                is_insert = True
            else:
                assert node_count <= 4
                if node_count == 0:
                    is_insert = True
                elif node_count < 4 and random.randint(0, 2):
                    is_insert = True
        key = (i % 200).to_bytes(4, byteorder="big")
        value = (i % 200).to_bytes(4, byteorder="big")
        seed = Program.to((key, value)).get_tree_hash()
        node_hash = await data_store.get_terminal_node_for_seed(store_id, seed)
        if is_insert:
            node_count += 1
            side = None if node_hash is None else data_store.get_side_for_seed(seed)

            insert_result = await data_store.insert(
                key=key,
                value=value,
                store_id=store_id,
                reference_node_hash=node_hash,
                side=side,
                use_optimized=False,
                status=Status.COMMITTED,
            )
            node_hash = insert_result.node_hash
            if node_hash is not None:
                generation = await data_store.get_tree_generation(store_id=store_id)
                current_ancestors = await data_store.get_ancestors(node_hash=node_hash, store_id=store_id)
                ancestors.append((generation, node_hash, current_ancestors))
        else:
            node_count -= 1
            assert node_hash is not None
            node = await data_store.get_node(node_hash)
            assert isinstance(node, TerminalNode)
            await data_store.delete(key=node.key, store_id=store_id, use_optimized=False, status=Status.COMMITTED)

    for generation, node_hash, expected_ancestors in ancestors:
        current_ancestors = await data_store.get_ancestors_optimized(
            node_hash=node_hash, store_id=store_id, generation=generation
        )
        assert current_ancestors == expected_ancestors


@pytest.mark.anyio
@pytest.mark.parametrize(
    "use_optimized",
    [True, False],
)
<<<<<<< HEAD
async def test_batch_update(data_store: DataStore, store_id: bytes32, use_optimized: bool, tmp_path: Path) -> None:
    num_batches = 10
    num_ops_per_batch = 100 if use_optimized else 10
    saved_roots: List[Root] = []
=======
@pytest.mark.parametrize(
    "num_batches",
    [1, 5, 10, 25],
)
async def test_batch_update(
    data_store: DataStore,
    tree_id: bytes32,
    use_optimized: bool,
    tmp_path: Path,
    num_batches: int,
) -> None:
    total_operations = 1000 if use_optimized else 100
    num_ops_per_batch = total_operations // num_batches
>>>>>>> 480bba57
    saved_batches: List[List[Dict[str, Any]]] = []
    saved_kv: List[List[TerminalNode]] = []
    db_uri = generate_in_memory_db_uri()
    async with DataStore.managed(database=db_uri, uri=True) as single_op_data_store:
        await single_op_data_store.create_tree(store_id, status=Status.COMMITTED)
        random = Random()
        random.seed(100, version=2)

        batch: List[Dict[str, Any]] = []
        keys_values: Dict[bytes, bytes] = {}
        for operation in range(num_batches * num_ops_per_batch):
            [op_type] = random.choices(
                ["insert", "upsert-insert", "upsert-update", "delete"],
                [0.4, 0.2, 0.2, 0.2],
                k=1,
            )
            if op_type == "insert" or op_type == "upsert-insert" or len(keys_values) == 0:
                if len(keys_values) == 0:
                    op_type = "insert"
                key = operation.to_bytes(4, byteorder="big")
                value = (2 * operation).to_bytes(4, byteorder="big")
                if op_type == "insert":
                    await single_op_data_store.autoinsert(
                        key=key,
                        value=value,
                        store_id=store_id,
                        use_optimized=use_optimized,
                        status=Status.COMMITTED,
                    )
                else:
                    await single_op_data_store.upsert(
                        key=key,
                        new_value=value,
                        store_id=store_id,
                        use_optimized=use_optimized,
                        status=Status.COMMITTED,
                    )
                action = "insert" if op_type == "insert" else "upsert"
                batch.append({"action": action, "key": key, "value": value})
                keys_values[key] = value
            elif op_type == "delete":
                key = random.choice(list(keys_values.keys()))
                del keys_values[key]
                await single_op_data_store.delete(
                    key=key,
                    store_id=store_id,
                    use_optimized=use_optimized,
                    status=Status.COMMITTED,
                )
                batch.append({"action": "delete", "key": key})
            else:
                assert op_type == "upsert-update"
                key = random.choice(list(keys_values.keys()))
                old_value = keys_values[key]
                new_value_int = int.from_bytes(old_value, byteorder="big") + 1
                new_value = new_value_int.to_bytes(4, byteorder="big")
                await single_op_data_store.upsert(
                    key=key,
                    new_value=new_value,
                    store_id=store_id,
                    use_optimized=use_optimized,
                    status=Status.COMMITTED,
                )
                keys_values[key] = new_value
                batch.append({"action": "upsert", "key": key, "value": new_value})
            if (operation + 1) % num_ops_per_batch == 0:
                saved_batches.append(batch)
                batch = []
<<<<<<< HEAD
                root = await single_op_data_store.get_tree_root(store_id=store_id)
                saved_roots.append(root)
=======
                current_kv = await single_op_data_store.get_keys_values(tree_id=tree_id)
                assert {kv.key: kv.value for kv in current_kv} == keys_values
                saved_kv.append(current_kv)
>>>>>>> 480bba57

    for batch_number, batch in enumerate(saved_batches):
        assert len(batch) == num_ops_per_batch
        await data_store.insert_batch(store_id, batch, status=Status.COMMITTED)
        root = await data_store.get_tree_root(store_id)
        assert root.generation == batch_number + 1
        assert root.node_hash is not None
        current_kv = await data_store.get_keys_values(tree_id=tree_id)
        # Get the same keys/values, but possibly stored in other order.
        assert {node.key: node.value for node in current_kv} == {
            node.key: node.value for node in saved_kv[batch_number]
        }
        queue: List[bytes32] = [root.node_hash]
        ancestors: Dict[bytes32, bytes32] = {}
        while len(queue) > 0:
            node_hash = queue.pop(0)
            expected_ancestors = []
            ancestor = node_hash
            while ancestor in ancestors:
                ancestor = ancestors[ancestor]
                expected_ancestors.append(ancestor)
            result_ancestors = await data_store.get_ancestors_optimized(node_hash, store_id)
            assert [node.hash for node in result_ancestors] == expected_ancestors
            node = await data_store.get_node(node_hash)
            if isinstance(node, InternalNode):
                queue.append(node.left_hash)
                queue.append(node.right_hash)
                ancestors[node.left_hash] = node_hash
                ancestors[node.right_hash] = node_hash

    all_kv = await data_store.get_keys_values(store_id)
    assert {node.key: node.value for node in all_kv} == keys_values


@pytest.mark.anyio
@pytest.mark.parametrize(
    "use_optimized",
    [True, False],
)
async def test_upsert_ignores_existing_arguments(
    data_store: DataStore,
    store_id: bytes32,
    use_optimized: bool,
) -> None:
    key = b"key"
    value = b"value1"

    await data_store.autoinsert(
        key=key,
        value=value,
        store_id=store_id,
        use_optimized=use_optimized,
        status=Status.COMMITTED,
    )
    node = await data_store.get_node_by_key(key, store_id)
    assert node.value == value

    new_value = b"value2"
    await data_store.upsert(
        key=key,
        new_value=new_value,
        store_id=store_id,
        use_optimized=use_optimized,
        status=Status.COMMITTED,
    )
    node = await data_store.get_node_by_key(key, store_id)
    assert node.value == new_value

    await data_store.upsert(
        key=key,
        new_value=new_value,
        store_id=store_id,
        use_optimized=use_optimized,
        status=Status.COMMITTED,
    )
    node = await data_store.get_node_by_key(key, store_id)
    assert node.value == new_value

    key2 = b"key2"
    await data_store.upsert(
        key=key2,
        new_value=value,
        store_id=store_id,
        use_optimized=use_optimized,
        status=Status.COMMITTED,
    )
    node = await data_store.get_node_by_key(key2, store_id)
    assert node.value == value


@pytest.mark.parametrize(argnames="side", argvalues=list(Side))
@pytest.mark.anyio
async def test_insert_batch_reference_and_side(
    data_store: DataStore,
    store_id: bytes32,
    side: Side,
) -> None:
    insert_result = await data_store.autoinsert(
        key=b"key1",
        value=b"value1",
        store_id=store_id,
        status=Status.COMMITTED,
    )

    new_root_hash = await data_store.insert_batch(
        store_id=store_id,
        changelist=[
            {
                "action": "insert",
                "key": b"key2",
                "value": b"value2",
                "reference_node_hash": insert_result.node_hash,
                "side": side,
            },
        ],
    )
    assert new_root_hash is not None, "batch insert failed or failed to update root"

    parent = await data_store.get_node(new_root_hash)
    assert isinstance(parent, InternalNode)
    if side == Side.LEFT:
        child = await data_store.get_node(parent.left_hash)
        assert parent.left_hash == child.hash
    elif side == Side.RIGHT:
        child = await data_store.get_node(parent.right_hash)
        assert parent.right_hash == child.hash
    else:  # pragma: no cover
        raise Exception("invalid side for test")


@pytest.mark.anyio
async def test_ancestor_table_unique_inserts(data_store: DataStore, store_id: bytes32) -> None:
    await add_0123_example(data_store=data_store, store_id=store_id)
    hash_1 = bytes32.from_hexstr("0763561814685fbf92f6ca71fbb1cb11821951450d996375c239979bd63e9535")
    hash_2 = bytes32.from_hexstr("924be8ff27e84cba17f5bc918097f8410fab9824713a4668a21c8e060a8cab40")
    await data_store._insert_ancestor_table(hash_1, hash_2, store_id, 2)
    await data_store._insert_ancestor_table(hash_1, hash_2, store_id, 2)
    with pytest.raises(Exception, match="^Requested insertion of ancestor"):
        await data_store._insert_ancestor_table(hash_1, hash_1, store_id, 2)
    await data_store._insert_ancestor_table(hash_1, hash_2, store_id, 2)


@pytest.mark.anyio
async def test_get_pairs(
    data_store: DataStore,
    store_id: bytes32,
    create_example: Callable[[DataStore, bytes32], Awaitable[Example]],
) -> None:
    example = await create_example(data_store, store_id)

    pairs = await data_store.get_keys_values(store_id=store_id)

    assert [node.hash for node in pairs] == example.terminal_nodes


@pytest.mark.anyio
async def test_get_pairs_when_empty(data_store: DataStore, store_id: bytes32) -> None:
    pairs = await data_store.get_keys_values(store_id=store_id)

    assert pairs == []


@pytest.mark.parametrize(
    argnames=["first_value", "second_value"],
    argvalues=[[b"\x06", b"\x06"], [b"\x06", b"\x07"]],
    ids=["same values", "different values"],
)
@pytest.mark.anyio()
async def test_inserting_duplicate_key_fails(
    data_store: DataStore,
    store_id: bytes32,
    first_value: bytes,
    second_value: bytes,
) -> None:
    key = b"\x05"

    insert_result = await data_store.insert(
        key=key,
        value=first_value,
        store_id=store_id,
        reference_node_hash=None,
        side=None,
    )

    # TODO: more specific exception
    with pytest.raises(Exception):
        await data_store.insert(
            key=key,
            value=second_value,
            store_id=store_id,
            reference_node_hash=insert_result.node_hash,
            side=Side.RIGHT,
        )

    # TODO: more specific exception
    with pytest.raises(Exception):
        await data_store.insert(
            key=key,
            value=second_value,
            store_id=store_id,
            reference_node_hash=insert_result.node_hash,
            side=Side.RIGHT,
        )


@pytest.mark.anyio()
async def test_inserting_invalid_length_hash_raises_original_exception(
    data_store: DataStore,
) -> None:
    with pytest.raises(aiosqlite.IntegrityError):
        # casting since we are testing an invalid case
        await data_store._insert_node(
            node_hash=cast(bytes32, b"\x05"),
            node_type=NodeType.TERMINAL,
            left_hash=None,
            right_hash=None,
            key=b"\x06",
            value=b"\x07",
        )


@pytest.mark.anyio()
async def test_inserting_invalid_length_ancestor_hash_raises_original_exception(
    data_store: DataStore,
    store_id: bytes32,
) -> None:
    with pytest.raises(aiosqlite.IntegrityError):
        # casting since we are testing an invalid case
        await data_store._insert_ancestor_table(
            left_hash=bytes32(b"\x01" * 32),
            right_hash=bytes32(b"\x02" * 32),
            store_id=store_id,
            generation=0,
        )


@pytest.mark.anyio()
async def test_autoinsert_balances_from_scratch(data_store: DataStore, store_id: bytes32) -> None:
    random = Random()
    random.seed(100, version=2)
    hashes = []

    for i in range(2000):
        key = (i + 100).to_bytes(4, byteorder="big")
        value = (i + 200).to_bytes(4, byteorder="big")
        insert_result = await data_store.autoinsert(key, value, store_id, status=Status.COMMITTED)
        hashes.append(insert_result.node_hash)

    heights = {node_hash: len(await data_store.get_ancestors_optimized(node_hash, store_id)) for node_hash in hashes}
    too_tall = {hash: height for hash, height in heights.items() if height > 14}
    assert too_tall == {}
    assert 11 <= statistics.mean(heights.values()) <= 12


@pytest.mark.anyio()
async def test_autoinsert_balances_gaps(data_store: DataStore, store_id: bytes32) -> None:
    random = Random()
    random.seed(101, version=2)
    hashes = []

    for i in range(2000):
        key = (i + 100).to_bytes(4, byteorder="big")
        value = (i + 200).to_bytes(4, byteorder="big")
        if i == 0 or i > 10:
            insert_result = await data_store.autoinsert(key, value, store_id, status=Status.COMMITTED)
        else:
            reference_node_hash = await data_store.get_terminal_node_for_seed(store_id, bytes32([0] * 32))
            insert_result = await data_store.insert(
                key=key,
                value=value,
                store_id=store_id,
                reference_node_hash=reference_node_hash,
                side=Side.LEFT,
                status=Status.COMMITTED,
            )
            ancestors = await data_store.get_ancestors_optimized(insert_result.node_hash, store_id)
            assert len(ancestors) == i
        hashes.append(insert_result.node_hash)

    heights = {node_hash: len(await data_store.get_ancestors_optimized(node_hash, store_id)) for node_hash in hashes}
    too_tall = {hash: height for hash, height in heights.items() if height > 14}
    assert too_tall == {}
    assert 11 <= statistics.mean(heights.values()) <= 12


@pytest.mark.anyio()
async def test_delete_from_left_both_terminal(data_store: DataStore, store_id: bytes32) -> None:
    await add_01234567_example(data_store=data_store, store_id=store_id)

    expected = Program.to(
        (
            (
                (
                    (b"\x00", b"\x10\x00"),
                    (b"\x01", b"\x11\x01"),
                ),
                (
                    (b"\x02", b"\x12\x02"),
                    (b"\x03", b"\x13\x03"),
                ),
            ),
            (
                (b"\x05", b"\x15\x05"),
                (
                    (b"\x06", b"\x16\x06"),
                    (b"\x07", b"\x17\x07"),
                ),
            ),
        ),
    )

    await data_store.delete(key=b"\x04", store_id=store_id, status=Status.COMMITTED)
    result = await data_store.get_tree_as_program(store_id=store_id)

    assert result == expected


@pytest.mark.anyio()
async def test_delete_from_left_other_not_terminal(data_store: DataStore, store_id: bytes32) -> None:
    await add_01234567_example(data_store=data_store, store_id=store_id)

    expected = Program.to(
        (
            (
                (
                    (b"\x00", b"\x10\x00"),
                    (b"\x01", b"\x11\x01"),
                ),
                (
                    (b"\x02", b"\x12\x02"),
                    (b"\x03", b"\x13\x03"),
                ),
            ),
            (
                (b"\x06", b"\x16\x06"),
                (b"\x07", b"\x17\x07"),
            ),
        ),
    )

    await data_store.delete(key=b"\x04", store_id=store_id, status=Status.COMMITTED)
    await data_store.delete(key=b"\x05", store_id=store_id, status=Status.COMMITTED)
    result = await data_store.get_tree_as_program(store_id=store_id)

    assert result == expected


@pytest.mark.anyio()
async def test_delete_from_right_both_terminal(data_store: DataStore, store_id: bytes32) -> None:
    await add_01234567_example(data_store=data_store, store_id=store_id)

    expected = Program.to(
        (
            (
                (
                    (b"\x00", b"\x10\x00"),
                    (b"\x01", b"\x11\x01"),
                ),
                (b"\x02", b"\x12\x02"),
            ),
            (
                (
                    (b"\x04", b"\x14\x04"),
                    (b"\x05", b"\x15\x05"),
                ),
                (
                    (b"\x06", b"\x16\x06"),
                    (b"\x07", b"\x17\x07"),
                ),
            ),
        ),
    )

    await data_store.delete(key=b"\x03", store_id=store_id, status=Status.COMMITTED)
    result = await data_store.get_tree_as_program(store_id=store_id)

    assert result == expected


@pytest.mark.anyio()
async def test_delete_from_right_other_not_terminal(data_store: DataStore, store_id: bytes32) -> None:
    await add_01234567_example(data_store=data_store, store_id=store_id)

    expected = Program.to(
        (
            (
                (b"\x00", b"\x10\x00"),
                (b"\x01", b"\x11\x01"),
            ),
            (
                (
                    (b"\x04", b"\x14\x04"),
                    (b"\x05", b"\x15\x05"),
                ),
                (
                    (b"\x06", b"\x16\x06"),
                    (b"\x07", b"\x17\x07"),
                ),
            ),
        ),
    )

    await data_store.delete(key=b"\x03", store_id=store_id, status=Status.COMMITTED)
    await data_store.delete(key=b"\x02", store_id=store_id, status=Status.COMMITTED)
    result = await data_store.get_tree_as_program(store_id=store_id)

    assert result == expected


@pytest.mark.anyio
async def test_proof_of_inclusion_by_hash(data_store: DataStore, store_id: bytes32) -> None:
    """A proof of inclusion contains the expected sibling side, sibling hash, combined
    hash, key, value, and root hash values.
    """
    await add_01234567_example(data_store=data_store, store_id=store_id)
    root = await data_store.get_tree_root(store_id=store_id)
    assert root.node_hash is not None
    node = await data_store.get_node_by_key(key=b"\x04", store_id=store_id)

    proof = await data_store.get_proof_of_inclusion_by_hash(node_hash=node.hash, store_id=store_id)

    print(node)
    await _debug_dump(db=data_store.db_wrapper)

    expected_layers = [
        ProofOfInclusionLayer(
            other_hash_side=Side.RIGHT,
            other_hash=bytes32.fromhex("fb66fe539b3eb2020dfbfadfd601fa318521292b41f04c2057c16fca6b947ca1"),
            combined_hash=bytes32.fromhex("36cb1fc56017944213055da8cb0178fb0938c32df3ec4472f5edf0dff85ba4a3"),
        ),
        ProofOfInclusionLayer(
            other_hash_side=Side.RIGHT,
            other_hash=bytes32.fromhex("6d3af8d93db948e8b6aa4386958e137c6be8bab726db86789594b3588b35adcd"),
            combined_hash=bytes32.fromhex("5f67a0ab1976e090b834bf70e5ce2a0f0a9cd474e19a905348c44ae12274d30b"),
        ),
        ProofOfInclusionLayer(
            other_hash_side=Side.LEFT,
            other_hash=bytes32.fromhex("c852ecd8fb61549a0a42f9eb9dde65e6c94a01934dbd9c1d35ab94e2a0ae58e2"),
            combined_hash=bytes32.fromhex("7a5193a4e31a0a72f6623dfeb2876022ab74a48abb5966088a1c6f5451cc5d81"),
        ),
    ]

    assert proof == ProofOfInclusion(node_hash=node.hash, layers=expected_layers)


@pytest.mark.anyio
async def test_proof_of_inclusion_by_hash_no_ancestors(data_store: DataStore, store_id: bytes32) -> None:
    """Check proper proof of inclusion creation when the node being proved is the root."""
    await data_store.autoinsert(key=b"\x04", value=b"\x03", store_id=store_id, status=Status.COMMITTED)
    root = await data_store.get_tree_root(store_id=store_id)
    assert root.node_hash is not None
    node = await data_store.get_node_by_key(key=b"\x04", store_id=store_id)

    proof = await data_store.get_proof_of_inclusion_by_hash(node_hash=node.hash, store_id=store_id)

    assert proof == ProofOfInclusion(node_hash=node.hash, layers=[])


@pytest.mark.anyio
async def test_proof_of_inclusion_by_hash_program(data_store: DataStore, store_id: bytes32) -> None:
    """The proof of inclusion program has the expected Python equivalence."""

    await add_01234567_example(data_store=data_store, store_id=store_id)
    node = await data_store.get_node_by_key(key=b"\x04", store_id=store_id)

    proof = await data_store.get_proof_of_inclusion_by_hash(node_hash=node.hash, store_id=store_id)

    assert proof.as_program() == [
        b"\x04",
        [
            bytes32.fromhex("fb66fe539b3eb2020dfbfadfd601fa318521292b41f04c2057c16fca6b947ca1"),
            bytes32.fromhex("6d3af8d93db948e8b6aa4386958e137c6be8bab726db86789594b3588b35adcd"),
            bytes32.fromhex("c852ecd8fb61549a0a42f9eb9dde65e6c94a01934dbd9c1d35ab94e2a0ae58e2"),
        ],
    ]


@pytest.mark.anyio
async def test_proof_of_inclusion_by_hash_equals_by_key(data_store: DataStore, store_id: bytes32) -> None:
    """The proof of inclusion is equal between hash and key requests."""

    await add_01234567_example(data_store=data_store, store_id=store_id)
    node = await data_store.get_node_by_key(key=b"\x04", store_id=store_id)

    proof_by_hash = await data_store.get_proof_of_inclusion_by_hash(node_hash=node.hash, store_id=store_id)
    proof_by_key = await data_store.get_proof_of_inclusion_by_key(key=b"\x04", store_id=store_id)

    assert proof_by_hash == proof_by_key


@pytest.mark.anyio
async def test_proof_of_inclusion_by_hash_bytes(data_store: DataStore, store_id: bytes32) -> None:
    """The proof of inclusion provided by the data store is able to be converted to a
    program and subsequently to bytes.
    """
    await add_01234567_example(data_store=data_store, store_id=store_id)
    node = await data_store.get_node_by_key(key=b"\x04", store_id=store_id)

    proof = await data_store.get_proof_of_inclusion_by_hash(node_hash=node.hash, store_id=store_id)

    expected = (
        b"\xff\x04\xff\xff\xa0\xfbf\xfeS\x9b>\xb2\x02\r\xfb\xfa\xdf\xd6\x01\xfa1\x85!)"
        b"+A\xf0L W\xc1o\xcak\x94|\xa1\xff\xa0m:\xf8\xd9=\xb9H\xe8\xb6\xaaC\x86\x95"
        b"\x8e\x13|k\xe8\xba\xb7&\xdb\x86x\x95\x94\xb3X\x8b5\xad\xcd\xff\xa0\xc8R\xec"
        b"\xd8\xfbaT\x9a\nB\xf9\xeb\x9d\xdee\xe6\xc9J\x01\x93M\xbd\x9c\x1d5\xab\x94"
        b"\xe2\xa0\xaeX\xe2\x80\x80"
    )

    assert bytes(proof.as_program()) == expected


# @pytest.mark.anyio
# async def test_create_first_pair(data_store: DataStore, store_id: bytes) -> None:
#     key = SExp.to([1, 2])
#     value = SExp.to(b'abc')
#
#     root_hash = await data_store.create_root(store_id=store_id)
#
#
#     await data_store.create_pair(key=key, value=value)


def test_all_checks_collected() -> None:
    expected = {value for name, value in vars(DataStore).items() if name.startswith("_check_") and callable(value)}

    assert set(DataStore._checks) == expected


a_bytes_32 = bytes32(range(32))
another_bytes_32 = bytes(reversed(a_bytes_32))

valid_program_hex = Program.to((b"abc", 2)).as_bin().hex()
invalid_program_hex = b"\xab\xcd".hex()


@pytest.mark.anyio
async def test_check_roots_are_incrementing_missing_zero(raw_data_store: DataStore) -> None:
    store_id = hexstr_to_bytes("c954ab71ffaf5b0f129b04b35fdc7c84541f4375167e730e2646bfcfdb7cf2cd")

    async with raw_data_store.db_wrapper.writer() as writer:
        for generation in range(1, 5):
            await writer.execute(
                """
                INSERT INTO root(tree_id, generation, node_hash, status)
                VALUES(:tree_id, :generation, :node_hash, :status)
                """,
                {
                    "tree_id": store_id,
                    "generation": generation,
                    "node_hash": None,
                    "status": Status.COMMITTED.value,
                },
            )

    with pytest.raises(
        TreeGenerationIncrementingError,
        match=r"\n +c954ab71ffaf5b0f129b04b35fdc7c84541f4375167e730e2646bfcfdb7cf2cd$",
    ):
        await raw_data_store._check_roots_are_incrementing()


@pytest.mark.anyio
async def test_check_roots_are_incrementing_gap(raw_data_store: DataStore) -> None:
    store_id = hexstr_to_bytes("c954ab71ffaf5b0f129b04b35fdc7c84541f4375167e730e2646bfcfdb7cf2cd")

    async with raw_data_store.db_wrapper.writer() as writer:
        for generation in [*range(5), *range(6, 10)]:
            await writer.execute(
                """
                INSERT INTO root(tree_id, generation, node_hash, status)
                VALUES(:tree_id, :generation, :node_hash, :status)
                """,
                {
                    "tree_id": store_id,
                    "generation": generation,
                    "node_hash": None,
                    "status": Status.COMMITTED.value,
                },
            )

    with pytest.raises(
        TreeGenerationIncrementingError,
        match=r"\n +c954ab71ffaf5b0f129b04b35fdc7c84541f4375167e730e2646bfcfdb7cf2cd$",
    ):
        await raw_data_store._check_roots_are_incrementing()


@pytest.mark.anyio
async def test_check_hashes_internal(raw_data_store: DataStore) -> None:
    async with raw_data_store.db_wrapper.writer() as writer:
        await writer.execute(
            "INSERT INTO node(hash, node_type, left, right) VALUES(:hash, :node_type, :left, :right)",
            {
                "hash": a_bytes_32,
                "node_type": NodeType.INTERNAL,
                "left": a_bytes_32,
                "right": a_bytes_32,
            },
        )

    with pytest.raises(
        NodeHashError,
        match=r"\n +000102030405060708090a0b0c0d0e0f101112131415161718191a1b1c1d1e1f$",
    ):
        await raw_data_store._check_hashes()


@pytest.mark.anyio
async def test_check_hashes_terminal(raw_data_store: DataStore) -> None:
    async with raw_data_store.db_wrapper.writer() as writer:
        await writer.execute(
            "INSERT INTO node(hash, node_type, key, value) VALUES(:hash, :node_type, :key, :value)",
            {
                "hash": a_bytes_32,
                "node_type": NodeType.TERMINAL,
                "key": Program.to((1, 2)).as_bin(),
                "value": Program.to((1, 2)).as_bin(),
            },
        )

    with pytest.raises(
        NodeHashError,
        match=r"\n +000102030405060708090a0b0c0d0e0f101112131415161718191a1b1c1d1e1f$",
    ):
        await raw_data_store._check_hashes()


@pytest.mark.anyio
async def test_root_state(data_store: DataStore, store_id: bytes32) -> None:
    key = b"\x01\x02"
    value = b"abc"
    await data_store.insert(
        key=key, value=value, store_id=store_id, reference_node_hash=None, side=None, status=Status.PENDING
    )
    is_empty = await data_store.table_is_empty(store_id=store_id)
    assert is_empty


@pytest.mark.anyio
async def test_change_root_state(data_store: DataStore, store_id: bytes32) -> None:
    key = b"\x01\x02"
    value = b"abc"
    await data_store.insert(
        key=key,
        value=value,
        store_id=store_id,
        reference_node_hash=None,
        side=None,
    )
    root = await data_store.get_pending_root(store_id)
    assert root is not None
    assert root.status == Status.PENDING
    is_empty = await data_store.table_is_empty(store_id=store_id)
    assert is_empty

    await data_store.change_root_status(root, Status.PENDING_BATCH)
    root = await data_store.get_pending_root(store_id)
    assert root is not None
    assert root.status == Status.PENDING_BATCH
    is_empty = await data_store.table_is_empty(store_id=store_id)
    assert is_empty

    await data_store.change_root_status(root, Status.COMMITTED)
    root = await data_store.get_tree_root(store_id)
    is_empty = await data_store.table_is_empty(store_id=store_id)
    assert not is_empty
    assert root.node_hash is not None
    root = await data_store.get_pending_root(store_id)
    assert root is None


@pytest.mark.anyio
async def test_kv_diff(data_store: DataStore, store_id: bytes32) -> None:
    random = Random()
    random.seed(100, version=2)
    insertions = 0
    expected_diff: Set[DiffData] = set()
    for i in range(500):
        key = (i + 100).to_bytes(4, byteorder="big")
        value = (i + 200).to_bytes(4, byteorder="big")
        seed = leaf_hash(key=key, value=value)
        node_hash = await data_store.get_terminal_node_for_seed(store_id, seed)
        if random.randint(0, 4) > 0 or insertions < 10:
            insertions += 1
            side = None if node_hash is None else data_store.get_side_for_seed(seed)

            await data_store.insert(
                key=key,
                value=value,
                store_id=store_id,
                reference_node_hash=node_hash,
                side=side,
                status=Status.COMMITTED,
            )
            if i > 200:
                expected_diff.add(DiffData(OperationType.INSERT, key, value))
        else:
            assert node_hash is not None
            node = await data_store.get_node(node_hash)
            assert isinstance(node, TerminalNode)
            await data_store.delete(key=node.key, store_id=store_id, status=Status.COMMITTED)
            if i > 200:
                if DiffData(OperationType.INSERT, node.key, node.value) in expected_diff:
                    expected_diff.remove(DiffData(OperationType.INSERT, node.key, node.value))
                else:
                    expected_diff.add(DiffData(OperationType.DELETE, node.key, node.value))
        if i == 200:
            root_start = await data_store.get_tree_root(store_id)

    root_end = await data_store.get_tree_root(store_id)
    assert root_start.node_hash is not None
    assert root_end.node_hash is not None
    diffs = await data_store.get_kv_diff(store_id, root_start.node_hash, root_end.node_hash)
    assert diffs == expected_diff


@pytest.mark.anyio
async def test_kv_diff_2(data_store: DataStore, store_id: bytes32) -> None:
    insert_result = await data_store.insert(
        key=b"000",
        value=b"000",
        store_id=store_id,
        reference_node_hash=None,
        side=None,
    )
    empty_hash = bytes32([0] * 32)
    invalid_hash = bytes32([0] * 31 + [1])
    diff_1 = await data_store.get_kv_diff(store_id, empty_hash, insert_result.node_hash)
    assert diff_1 == {DiffData(OperationType.INSERT, b"000", b"000")}
    diff_2 = await data_store.get_kv_diff(store_id, insert_result.node_hash, empty_hash)
    assert diff_2 == {DiffData(OperationType.DELETE, b"000", b"000")}
    diff_3 = await data_store.get_kv_diff(store_id, invalid_hash, insert_result.node_hash)
    assert diff_3 == set()


@pytest.mark.anyio
async def test_kv_diff_3(data_store: DataStore, store_id: bytes32) -> None:
    insert_result = await data_store.autoinsert(
        key=b"000",
        value=b"000",
        store_id=store_id,
        status=Status.COMMITTED,
    )
    await data_store.delete(store_id=store_id, key=b"000", status=Status.COMMITTED)
    insert_result_2 = await data_store.autoinsert(
        key=b"000",
        value=b"001",
        store_id=store_id,
        status=Status.COMMITTED,
    )
    diff_1 = await data_store.get_kv_diff(store_id, insert_result.node_hash, insert_result_2.node_hash)
    assert diff_1 == {DiffData(OperationType.DELETE, b"000", b"000"), DiffData(OperationType.INSERT, b"000", b"001")}
    insert_result_3 = await data_store.upsert(
        key=b"000",
        new_value=b"002",
        store_id=store_id,
        status=Status.COMMITTED,
    )
    diff_2 = await data_store.get_kv_diff(store_id, insert_result_2.node_hash, insert_result_3.node_hash)
    assert diff_2 == {DiffData(OperationType.DELETE, b"000", b"001"), DiffData(OperationType.INSERT, b"000", b"002")}


@pytest.mark.anyio
async def test_rollback_to_generation(data_store: DataStore, store_id: bytes32) -> None:
    await add_0123_example(data_store, store_id)
    expected_hashes = []
    roots = await data_store.get_roots_between(store_id, 1, 5)
    for generation, root in enumerate(roots):
        expected_hashes.append((generation + 1, root.node_hash))
    for generation, expected_hash in reversed(expected_hashes):
        await data_store.rollback_to_generation(store_id, generation)
        root = await data_store.get_tree_root(store_id)
        assert root.node_hash == expected_hash


@pytest.mark.anyio
async def test_subscribe_unsubscribe(data_store: DataStore, store_id: bytes32) -> None:
    await data_store.subscribe(Subscription(store_id, [ServerInfo("http://127:0:0:1/8000", 1, 1)]))
    subscriptions = await data_store.get_subscriptions()
    urls = [server_info.url for subscription in subscriptions for server_info in subscription.servers_info]
    assert urls == ["http://127:0:0:1/8000"]

    await data_store.subscribe(Subscription(store_id, [ServerInfo("http://127:0:0:1/8001", 2, 2)]))
    subscriptions = await data_store.get_subscriptions()
    urls = [server_info.url for subscription in subscriptions for server_info in subscription.servers_info]
    assert urls == ["http://127:0:0:1/8000", "http://127:0:0:1/8001"]

    await data_store.subscribe(
        Subscription(
            store_id, [ServerInfo("http://127:0:0:1/8000", 100, 100), ServerInfo("http://127:0:0:1/8001", 200, 200)]
        )
    )
    subscriptions = await data_store.get_subscriptions()
    assert subscriptions == [
        Subscription(store_id, [ServerInfo("http://127:0:0:1/8000", 1, 1), ServerInfo("http://127:0:0:1/8001", 2, 2)]),
    ]

    await data_store.unsubscribe(store_id)
    assert await data_store.get_subscriptions() == []
    store_id2 = bytes32([0] * 32)

    await data_store.subscribe(
        Subscription(
            store_id, [ServerInfo("http://127:0:0:1/8000", 100, 100), ServerInfo("http://127:0:0:1/8001", 200, 200)]
        )
    )
    await data_store.subscribe(
        Subscription(
            store_id2, [ServerInfo("http://127:0:0:1/8000", 300, 300), ServerInfo("http://127:0:0:1/8001", 400, 400)]
        )
    )
    subscriptions = await data_store.get_subscriptions()
    assert subscriptions == [
        Subscription(
            store_id, [ServerInfo("http://127:0:0:1/8000", 100, 100), ServerInfo("http://127:0:0:1/8001", 200, 200)]
        ),
        Subscription(
            store_id2, [ServerInfo("http://127:0:0:1/8000", 300, 300), ServerInfo("http://127:0:0:1/8001", 400, 400)]
        ),
    ]


@pytest.mark.anyio
async def test_server_selection(data_store: DataStore, store_id: bytes32) -> None:
    start_timestamp = 1000
    await data_store.subscribe(
        Subscription(store_id, [ServerInfo(f"http://127.0.0.1/{port}", 0, 0) for port in range(8000, 8010)])
    )

    free_servers = {f"http://127.0.0.1/{port}" for port in range(8000, 8010)}
    tried_servers = 0
    random = Random()
    random.seed(100, version=2)
    while len(free_servers) > 0:
        servers_info = await data_store.get_available_servers_for_store(store_id=store_id, timestamp=start_timestamp)
        random.shuffle(servers_info)
        assert servers_info != []
        server_info = servers_info[0]
        assert server_info.ignore_till == 0
        await data_store.received_incorrect_file(store_id=store_id, server_info=server_info, timestamp=start_timestamp)
        assert server_info.url in free_servers
        tried_servers += 1
        free_servers.remove(server_info.url)

    assert tried_servers == 10
    servers_info = await data_store.get_available_servers_for_store(store_id=store_id, timestamp=start_timestamp)
    assert servers_info == []

    current_timestamp = 2000 + 7 * 24 * 3600
    selected_servers = set()
    for _ in range(100):
        servers_info = await data_store.get_available_servers_for_store(store_id=store_id, timestamp=current_timestamp)
        random.shuffle(servers_info)
        assert servers_info != []
        selected_servers.add(servers_info[0].url)
    assert selected_servers == {f"http://127.0.0.1/{port}" for port in range(8000, 8010)}

    for _ in range(100):
        servers_info = await data_store.get_available_servers_for_store(store_id=store_id, timestamp=current_timestamp)
        random.shuffle(servers_info)
        assert servers_info != []
        if servers_info[0].url != "http://127.0.0.1/8000":
            await data_store.received_incorrect_file(
                store_id=store_id, server_info=servers_info[0], timestamp=current_timestamp
            )

    servers_info = await data_store.get_available_servers_for_store(store_id=store_id, timestamp=current_timestamp)
    random.shuffle(servers_info)
    assert len(servers_info) == 1
    assert servers_info[0].url == "http://127.0.0.1/8000"
    await data_store.received_correct_file(store_id=store_id, server_info=servers_info[0])

    ban_times = [5 * 60] * 3 + [15 * 60] * 3 + [30 * 60] * 2 + [60 * 60] * 10
    for ban_time in ban_times:
        servers_info = await data_store.get_available_servers_for_store(store_id=store_id, timestamp=current_timestamp)
        assert len(servers_info) == 1
        await data_store.server_misses_file(store_id=store_id, server_info=servers_info[0], timestamp=current_timestamp)
        current_timestamp += ban_time
        servers_info = await data_store.get_available_servers_for_store(store_id=store_id, timestamp=current_timestamp)
        assert servers_info == []
        current_timestamp += 1


@pytest.mark.parametrize(
    "error",
    [True, False],
)
@pytest.mark.anyio
async def test_server_http_ban(
    data_store: DataStore,
    store_id: bytes32,
    error: bool,
    monkeypatch: Any,
    tmp_path: Path,
    seeded_random: random.Random,
) -> None:
    sinfo = ServerInfo("http://127.0.0.1/8003", 0, 0)
    await data_store.subscribe(Subscription(store_id, [sinfo]))

    async def mock_http_download(
        client_folder: Path,
        filename: str,
        proxy_url: str,
        server_info: ServerInfo,
        timeout: int,
        log: logging.Logger,
    ) -> None:
        if error:
            raise aiohttp.ClientConnectionError()

    start_timestamp = int(time.time())
    with monkeypatch.context() as m:
        m.setattr("chia.data_layer.download_data.http_download", mock_http_download)
        success = await insert_from_delta_file(
            data_store=data_store,
            store_id=store_id,
            existing_generation=3,
            root_hashes=[bytes32.random(seeded_random)],
            server_info=sinfo,
            client_foldername=tmp_path,
            timeout=15,
            log=log,
            proxy_url="",
            downloader=None,
        )

    assert success is False

    subscriptions = await data_store.get_subscriptions()
    sinfo = subscriptions[0].servers_info[0]
    assert sinfo.num_consecutive_failures == 1
    assert sinfo.ignore_till >= start_timestamp + 5 * 60  # ban for 5 minutes
    start_timestamp = sinfo.ignore_till

    with monkeypatch.context() as m:
        m.setattr("chia.data_layer.download_data.http_download", mock_http_download)
        success = await insert_from_delta_file(
            data_store=data_store,
            store_id=store_id,
            existing_generation=3,
            root_hashes=[bytes32.random(seeded_random)],
            server_info=sinfo,
            client_foldername=tmp_path,
            timeout=15,
            log=log,
            proxy_url="",
            downloader=None,
        )

    subscriptions = await data_store.get_subscriptions()
    sinfo = subscriptions[0].servers_info[0]
    assert sinfo.num_consecutive_failures == 2
    assert sinfo.ignore_till == start_timestamp  # we don't increase on second failure


@pytest.mark.parametrize(
    "test_delta",
    [True, False],
)
@pytest.mark.anyio
async def test_data_server_files(data_store: DataStore, store_id: bytes32, test_delta: bool, tmp_path: Path) -> None:
    roots: List[Root] = []
    num_batches = 10
    num_ops_per_batch = 100

    db_uri = generate_in_memory_db_uri()
    async with DataStore.managed(database=db_uri, uri=True) as data_store_server:
        await data_store_server.create_tree(store_id, status=Status.COMMITTED)
        random = Random()
        random.seed(100, version=2)

        keys: List[bytes] = []
        counter = 0

        for batch in range(num_batches):
            changelist: List[Dict[str, Any]] = []
            for operation in range(num_ops_per_batch):
                if random.randint(0, 4) > 0 or len(keys) == 0:
                    key = counter.to_bytes(4, byteorder="big")
                    value = (2 * counter).to_bytes(4, byteorder="big")
                    keys.append(key)
                    changelist.append({"action": "insert", "key": key, "value": value})
                else:
                    key = random.choice(keys)
                    keys.remove(key)
                    changelist.append({"action": "delete", "key": key})
                counter += 1
            await data_store_server.insert_batch(store_id, changelist, status=Status.COMMITTED)
            root = await data_store_server.get_tree_root(store_id)
            await write_files_for_root(data_store_server, store_id, root, tmp_path, 0)
            roots.append(root)

    generation = 1
    assert len(roots) == num_batches
    for root in roots:
        assert root.node_hash is not None
        if not test_delta:
            filename = get_full_tree_filename(store_id, root.node_hash, generation)
        else:
            filename = get_delta_filename(store_id, root.node_hash, generation)
        assert is_filename_valid(filename)
        await insert_into_data_store_from_file(data_store, store_id, root.node_hash, tmp_path.joinpath(filename))
        current_root = await data_store.get_tree_root(store_id=store_id)
        assert current_root.node_hash == root.node_hash
        generation += 1


@pytest.mark.anyio
@pytest.mark.parametrize("pending_status", [Status.PENDING, Status.PENDING_BATCH])
async def test_pending_roots(data_store: DataStore, store_id: bytes32, pending_status: Status) -> None:
    key = b"\x01\x02"
    value = b"abc"

    await data_store.insert(
        key=key,
        value=value,
        store_id=store_id,
        reference_node_hash=None,
        side=None,
        status=Status.COMMITTED,
    )

    key = b"\x01\x03"
    value = b"abc"

    await data_store.autoinsert(
        key=key,
        value=value,
        store_id=store_id,
        status=pending_status,
    )
    pending_root = await data_store.get_pending_root(store_id=store_id)
    assert pending_root is not None
    assert pending_root.generation == 2 and pending_root.status == pending_status

    await data_store.clear_pending_roots(store_id=store_id)
    pending_root = await data_store.get_pending_root(store_id=store_id)
    assert pending_root is None


@pytest.mark.anyio
@pytest.mark.parametrize("pending_status", [Status.PENDING, Status.PENDING_BATCH])
async def test_clear_pending_roots_returns_root(
    data_store: DataStore, store_id: bytes32, pending_status: Status
) -> None:
    key = b"\x01\x02"
    value = b"abc"

    await data_store.insert(
        key=key,
        value=value,
        store_id=store_id,
        reference_node_hash=None,
        side=None,
        status=pending_status,
    )

    pending_root = await data_store.get_pending_root(store_id=store_id)
    cleared_root = await data_store.clear_pending_roots(store_id=store_id)
    assert cleared_root == pending_root


@dataclass
class BatchInsertBenchmarkCase:
    pre: int
    count: int
    limit: float
    marks: Marks = ()

    @property
    def id(self) -> str:
        return f"pre={self.pre},count={self.count}"


@dataclass
class BatchesInsertBenchmarkCase:
    count: int
    batch_count: int
    limit: float
    marks: Marks = ()

    @property
    def id(self) -> str:
        return f"count={self.count},batch_count={self.batch_count}"


@datacases(
    BatchInsertBenchmarkCase(
        pre=0,
        count=100,
        limit=2.2,
    ),
    BatchInsertBenchmarkCase(
        pre=1_000,
        count=100,
        limit=4,
    ),
    BatchInsertBenchmarkCase(
        pre=0,
        count=1_000,
        limit=30,
    ),
    BatchInsertBenchmarkCase(
        pre=1_000,
        count=1_000,
        limit=36,
    ),
    BatchInsertBenchmarkCase(
        pre=10_000,
        count=25_000,
        limit=52,
    ),
)
@pytest.mark.anyio
async def test_benchmark_batch_insert_speed(
    data_store: DataStore,
    store_id: bytes32,
    benchmark_runner: BenchmarkRunner,
    case: BatchInsertBenchmarkCase,
) -> None:
    r = random.Random()
    r.seed("shadowlands", version=2)

    changelist = [
        {
            "action": "insert",
            "key": x.to_bytes(32, byteorder="big", signed=False),
            "value": bytes(r.getrandbits(8) for _ in range(1200)),
        }
        for x in range(case.pre + case.count)
    ]

    pre = changelist[: case.pre]
    batch = changelist[case.pre : case.pre + case.count]

    if case.pre > 0:
        await data_store.insert_batch(
            store_id=store_id,
            changelist=pre,
            status=Status.COMMITTED,
        )

    with benchmark_runner.assert_runtime(seconds=case.limit):
        await data_store.insert_batch(
            store_id=store_id,
            changelist=batch,
        )


@datacases(
    BatchesInsertBenchmarkCase(
        count=50,
        batch_count=200,
        limit=195,
    ),
)
@pytest.mark.anyio
async def test_benchmark_batch_insert_speed_multiple_batches(
    data_store: DataStore,
    tree_id: bytes32,
    benchmark_runner: BenchmarkRunner,
    case: BatchesInsertBenchmarkCase,
) -> None:
    r = random.Random()
    r.seed("shadowlands", version=2)

    with benchmark_runner.assert_runtime(seconds=case.limit):
        for batch in range(case.batch_count):
            changelist = [
                {
                    "action": "insert",
                    "key": x.to_bytes(32, byteorder="big", signed=False),
                    "value": bytes(r.getrandbits(8) for _ in range(10000)),
                }
                for x in range(batch * case.count, (batch + 1) * case.count)
            ]
            await data_store.insert_batch(
                tree_id=tree_id,
                changelist=changelist,
                status=Status.COMMITTED,
            )


@pytest.mark.anyio
async def test_delete_store_data(raw_data_store: DataStore) -> None:
    store_id = bytes32(b"\0" * 32)
    store_id_2 = bytes32(b"\0" * 31 + b"\1")
    await raw_data_store.create_tree(store_id=store_id, status=Status.COMMITTED)
    await raw_data_store.create_tree(store_id=store_id_2, status=Status.COMMITTED)
    total_keys = 4
    keys = [key.to_bytes(4, byteorder="big") for key in range(total_keys)]
    batch1 = [
        {"action": "insert", "key": keys[0], "value": keys[0]},
        {"action": "insert", "key": keys[1], "value": keys[1]},
    ]
    batch2 = batch1.copy()
    batch1.append({"action": "insert", "key": keys[2], "value": keys[2]})
    batch2.append({"action": "insert", "key": keys[3], "value": keys[3]})
    assert batch1 != batch2
    await raw_data_store.insert_batch(store_id, batch1, status=Status.COMMITTED)
    await raw_data_store.insert_batch(store_id_2, batch2, status=Status.COMMITTED)
    keys_values_before = await raw_data_store.get_keys_values(store_id_2)
    async with raw_data_store.db_wrapper.reader() as reader:
        result = await reader.execute("SELECT * FROM node")
        nodes = await result.fetchall()
        kv_nodes_before = {}
        for node in nodes:
            if node["key"] is not None:
                kv_nodes_before[node["key"]] = node["value"]
    assert [kv_nodes_before[key] for key in keys] == keys
    await raw_data_store.delete_store_data(store_id)
    # Deleting from `node` table doesn't alter other stores.
    keys_values_after = await raw_data_store.get_keys_values(store_id_2)
    assert keys_values_before == keys_values_after
    async with raw_data_store.db_wrapper.reader() as reader:
        result = await reader.execute("SELECT * FROM node")
        nodes = await result.fetchall()
        kv_nodes_after = {}
        for node in nodes:
            if node["key"] is not None:
                kv_nodes_after[node["key"]] = node["value"]
    for i in range(total_keys):
        if i != 2:
            assert kv_nodes_after[keys[i]] == keys[i]
        else:
            # `keys[2]` was only present in the first store.
            assert keys[i] not in kv_nodes_after
    assert not await raw_data_store.store_id_exists(store_id)
    await raw_data_store.delete_store_data(store_id_2)
    async with raw_data_store.db_wrapper.reader() as reader:
        async with reader.execute("SELECT COUNT(*) FROM node") as cursor:
            row_count = await cursor.fetchone()
            assert row_count is not None
            assert row_count[0] == 0
    assert not await raw_data_store.store_id_exists(store_id_2)


@pytest.mark.anyio
async def test_delete_store_data_multiple_stores(raw_data_store: DataStore) -> None:
    # Make sure inserting and deleting the same data works
    for repetition in range(2):
        num_stores = 50
        total_keys = 150
        keys_deleted_per_store = 3
        store_ids = [bytes32(i.to_bytes(32, byteorder="big")) for i in range(num_stores)]
        for store_id in store_ids:
            await raw_data_store.create_tree(store_id=store_id, status=Status.COMMITTED)
        original_keys = [key.to_bytes(4, byteorder="big") for key in range(total_keys)]
        batches = []
        for i in range(num_stores):
            batch = [
                {"action": "insert", "key": key, "value": key} for key in original_keys[i * keys_deleted_per_store :]
            ]
            batches.append(batch)

        for store_id, batch in zip(store_ids, batches):
            await raw_data_store.insert_batch(store_id, batch, status=Status.COMMITTED)

        for tree_index in range(num_stores):
            async with raw_data_store.db_wrapper.reader() as reader:
                result = await reader.execute("SELECT * FROM node")
                nodes = await result.fetchall()

            keys = {node["key"] for node in nodes if node["key"] is not None}
            assert len(keys) == total_keys - tree_index * keys_deleted_per_store
            keys_after_index = set(original_keys[tree_index * keys_deleted_per_store :])
            keys_before_index = set(original_keys[: tree_index * keys_deleted_per_store])
            assert keys_after_index.issubset(keys)
            assert keys.isdisjoint(keys_before_index)
            await raw_data_store.delete_store_data(store_ids[tree_index])

        async with raw_data_store.db_wrapper.reader() as reader:
            async with reader.execute("SELECT COUNT(*) FROM node") as cursor:
                row_count = await cursor.fetchone()
                assert row_count is not None
                assert row_count[0] == 0


@pytest.mark.parametrize("common_keys_count", [1, 250, 499])
@pytest.mark.anyio
async def test_delete_store_data_with_common_values(raw_data_store: DataStore, common_keys_count: int) -> None:
    store_id_1 = bytes32(b"\x00" * 31 + b"\x01")
    store_id_2 = bytes32(b"\x00" * 31 + b"\x02")

    await raw_data_store.create_tree(store_id=store_id_1, status=Status.COMMITTED)
    await raw_data_store.create_tree(store_id=store_id_2, status=Status.COMMITTED)

    key_offset = 1000
    total_keys_per_store = 500
    assert common_keys_count < key_offset
    common_keys = {key.to_bytes(4, byteorder="big") for key in range(common_keys_count)}
    unique_keys_1 = {
        (key + key_offset).to_bytes(4, byteorder="big") for key in range(total_keys_per_store - common_keys_count)
    }
    unique_keys_2 = {
        (key + (2 * key_offset)).to_bytes(4, byteorder="big") for key in range(total_keys_per_store - common_keys_count)
    }

    batch1 = [{"action": "insert", "key": key, "value": key} for key in common_keys.union(unique_keys_1)]
    batch2 = [{"action": "insert", "key": key, "value": key} for key in common_keys.union(unique_keys_2)]

    await raw_data_store.insert_batch(store_id_1, batch1, status=Status.COMMITTED)
    await raw_data_store.insert_batch(store_id_2, batch2, status=Status.COMMITTED)

    await raw_data_store.delete_store_data(store_id_1)
    async with raw_data_store.db_wrapper.reader() as reader:
        result = await reader.execute("SELECT * FROM node")
        nodes = await result.fetchall()

    keys = {node["key"] for node in nodes if node["key"] is not None}
    # Since one store got all its keys deleted, we're left only with the keys of the other store.
    assert len(keys) == total_keys_per_store
    assert keys.intersection(unique_keys_1) == set()
    assert keys.symmetric_difference(common_keys.union(unique_keys_2)) == set()


@pytest.mark.anyio
@pytest.mark.parametrize("pending_status", [Status.PENDING, Status.PENDING_BATCH])
async def test_delete_store_data_protects_pending_roots(raw_data_store: DataStore, pending_status: Status) -> None:
    num_stores = 5
    total_keys = 15
    store_ids = [bytes32(i.to_bytes(32, byteorder="big")) for i in range(num_stores)]
    for store_id in store_ids:
        await raw_data_store.create_tree(store_id=store_id, status=Status.COMMITTED)
    original_keys = [key.to_bytes(4, byteorder="big") for key in range(total_keys)]
    batches = []
    keys_per_pending_root = 2

    for i in range(num_stores - 1):
        start_index = i * keys_per_pending_root
        end_index = (i + 1) * keys_per_pending_root
        batch = [{"action": "insert", "key": key, "value": key} for key in original_keys[start_index:end_index]]
        batches.append(batch)
    for store_id, batch in zip(store_ids, batches):
        await raw_data_store.insert_batch(store_id, batch, status=pending_status)

    store_id = store_ids[-1]
    batch = [{"action": "insert", "key": key, "value": key} for key in original_keys]
    await raw_data_store.insert_batch(store_id, batch, status=Status.COMMITTED)

    async with raw_data_store.db_wrapper.reader() as reader:
        result = await reader.execute("SELECT * FROM node")
        nodes = await result.fetchall()

    keys = {node["key"] for node in nodes if node["key"] is not None}
    assert keys == set(original_keys)

    await raw_data_store.delete_store_data(store_id)
    async with raw_data_store.db_wrapper.reader() as reader:
        result = await reader.execute("SELECT * FROM node")
        nodes = await result.fetchall()

    keys = {node["key"] for node in nodes if node["key"] is not None}
    assert keys == set(original_keys[: (num_stores - 1) * keys_per_pending_root])

    for index in range(num_stores - 1):
        store_id = store_ids[index]
        root = await raw_data_store.get_pending_root(store_id)
        assert root is not None
        await raw_data_store.change_root_status(root, Status.COMMITTED)
        kv = await raw_data_store.get_keys_values(store_id=store_id)
        start_index = index * keys_per_pending_root
        end_index = (index + 1) * keys_per_pending_root
        assert {pair.key for pair in kv} == set(original_keys[start_index:end_index])


@pytest.mark.anyio
async def test_get_node_by_key_with_overlapping_keys(raw_data_store: DataStore) -> None:
    num_stores = 5
    num_keys = 20
    values_offset = 10000
    repetitions = 25
    random = Random()
    random.seed(100, version=2)

    store_ids = [bytes32(i.to_bytes(32, byteorder="big")) for i in range(num_stores)]
    for store_id in store_ids:
        await raw_data_store.create_tree(store_id=store_id, status=Status.COMMITTED)
    keys = [key.to_bytes(4, byteorder="big") for key in range(num_keys)]
    for repetition in range(repetitions):
        for index, store_id in enumerate(store_ids):
            values = [
                (value + values_offset * repetition).to_bytes(4, byteorder="big")
                for value in range(index * num_keys, (index + 1) * num_keys)
            ]
            batch = []
            for key, value in zip(keys, values):
                batch.append({"action": "upsert", "key": key, "value": value})
            await raw_data_store.insert_batch(store_id, batch, status=Status.COMMITTED)

        for index, store_id in enumerate(store_ids):
            values = [
                (value + values_offset * repetition).to_bytes(4, byteorder="big")
                for value in range(index * num_keys, (index + 1) * num_keys)
            ]
            for key, value in zip(keys, values):
                node = await raw_data_store.get_node_by_key(store_id=store_id, key=key)
                assert node.value == value
                if random.randint(0, 4) == 0:
                    batch = [{"action": "delete", "key": key}]
                    await raw_data_store.insert_batch(store_id, batch, status=Status.COMMITTED)
                    with pytest.raises(KeyNotFoundError, match=f"Key not found: {key.hex()}"):
                        await raw_data_store.get_node_by_key(store_id=store_id, key=key)


@pytest.mark.anyio
async def test_insert_from_delta_file_correct_file_exists(
    data_store: DataStore, store_id: bytes32, tmp_path: Path
) -> None:
    await data_store.create_tree(store_id=store_id, status=Status.COMMITTED)
    num_files = 5
    for generation in range(num_files):
        key = generation.to_bytes(4, byteorder="big")
        value = generation.to_bytes(4, byteorder="big")
        await data_store.autoinsert(
            key=key,
            value=value,
            store_id=store_id,
            status=Status.COMMITTED,
        )

    root = await data_store.get_tree_root(store_id=store_id)
    assert root.generation == num_files + 1
    root_hashes = []
    for generation in range(1, num_files + 2):
        root = await data_store.get_tree_root(store_id=store_id, generation=generation)
        await write_files_for_root(data_store, store_id, root, tmp_path, 0)
        root_hashes.append(bytes32([0] * 32) if root.node_hash is None else root.node_hash)
    with os.scandir(tmp_path) as entries:
        filenames = {entry.name for entry in entries}
        assert len(filenames) == 2 * (num_files + 1)
    for filename in filenames:
        if "full" in filename:
            tmp_path.joinpath(filename).unlink()
    with os.scandir(tmp_path) as entries:
        filenames = {entry.name for entry in entries}
        assert len(filenames) == num_files + 1
    kv_before = await data_store.get_keys_values(store_id=store_id)
    await data_store.rollback_to_generation(store_id, 0)
    root = await data_store.get_tree_root(store_id=store_id)
    assert root.generation == 0

    sinfo = ServerInfo("http://127.0.0.1/8003", 0, 0)
    success = await insert_from_delta_file(
        data_store=data_store,
        store_id=store_id,
        existing_generation=0,
        root_hashes=root_hashes,
        server_info=sinfo,
        client_foldername=tmp_path,
        timeout=15,
        log=log,
        proxy_url="",
        downloader=None,
    )
    assert success

    root = await data_store.get_tree_root(store_id=store_id)
    assert root.generation == num_files + 1
    with os.scandir(tmp_path) as entries:
        filenames = {entry.name for entry in entries}
        assert len(filenames) == 2 * (num_files + 1)
    kv = await data_store.get_keys_values(store_id=store_id)
    assert kv == kv_before


@pytest.mark.anyio
async def test_insert_from_delta_file_incorrect_file_exists(
    data_store: DataStore, store_id: bytes32, tmp_path: Path
) -> None:
    await data_store.create_tree(store_id=store_id, status=Status.COMMITTED)
    root = await data_store.get_tree_root(store_id=store_id)
    assert root.generation == 1

    key = b"a"
    value = b"a"
    await data_store.autoinsert(
        key=key,
        value=value,
        store_id=store_id,
        status=Status.COMMITTED,
    )

    root = await data_store.get_tree_root(store_id=store_id)
    assert root.generation == 2
    await write_files_for_root(data_store, store_id, root, tmp_path, 0)

    incorrect_root_hash = bytes32([0] * 31 + [1])
    with os.scandir(tmp_path) as entries:
        filenames = [entry.name for entry in entries]
        assert len(filenames) == 2
        os.rename(
            tmp_path.joinpath(filenames[0]),
            tmp_path.joinpath(get_delta_filename(store_id, incorrect_root_hash, 2)),
        )
        os.rename(
            tmp_path.joinpath(filenames[1]),
            tmp_path.joinpath(get_full_tree_filename(store_id, incorrect_root_hash, 2)),
        )

    await data_store.rollback_to_generation(store_id, 1)
    sinfo = ServerInfo("http://127.0.0.1/8003", 0, 0)
    success = await insert_from_delta_file(
        data_store=data_store,
        store_id=store_id,
        existing_generation=1,
        root_hashes=[incorrect_root_hash],
        server_info=sinfo,
        client_foldername=tmp_path,
        timeout=15,
        log=log,
        proxy_url="",
        downloader=None,
    )
    assert not success

    root = await data_store.get_tree_root(store_id=store_id)
    assert root.generation == 1
    with os.scandir(tmp_path) as entries:
        filenames = [entry.name for entry in entries]
        assert len(filenames) == 0


@pytest.mark.anyio
async def test_insert_key_already_present(data_store: DataStore, store_id: bytes32) -> None:
    key = b"foo"
    value = b"bar"
    await data_store.insert(
        key=key, value=value, store_id=store_id, reference_node_hash=None, side=None, status=Status.COMMITTED
    )
    with pytest.raises(Exception, match=f"Key already present: {key.hex()}"):
        await data_store.insert(key=key, value=value, store_id=store_id, reference_node_hash=None, side=None)


@pytest.mark.anyio
async def test_update_keys(data_store: DataStore, tree_id: bytes32) -> None:
    num_keys = 10
    missing_keys = 50
    num_values = 10
    new_keys = 10
    for value in range(num_values):
        changelist: List[Dict[str, Any]] = []
        bytes_value = value.to_bytes(4, byteorder="big")
        for key in range(num_keys + missing_keys):
            bytes_key = key.to_bytes(4, byteorder="big")
            changelist.append({"action": "delete", "key": bytes_key})
        for key in range(num_keys):
            bytes_key = key.to_bytes(4, byteorder="big")
            changelist.append({"action": "insert", "key": bytes_key, "value": bytes_value})

        await data_store.insert_batch(
            tree_id=tree_id,
            changelist=changelist,
            status=Status.COMMITTED,
        )
        for key in range(num_keys):
            bytes_key = key.to_bytes(4, byteorder="big")
            node = await data_store.get_node_by_key(bytes_key, tree_id)
            assert node.value == bytes_value
        for key in range(num_keys, num_keys + missing_keys):
            bytes_key = key.to_bytes(4, byteorder="big")
            with pytest.raises(KeyNotFoundError, match=f"Key not found: {bytes_key.hex()}"):
                await data_store.get_node_by_key(bytes_key, tree_id)
        num_keys += new_keys


@pytest.mark.anyio
async def test_migration_unknown_version(data_store: DataStore) -> None:
    async with data_store.db_wrapper.writer() as writer:
        await writer.execute(
            "INSERT INTO schema(version_id) VALUES(:version_id)",
            {
                "version_id": "unknown version",
            },
        )
    with pytest.raises(Exception, match="Unknown version"):
        await data_store.migrate_db()<|MERGE_RESOLUTION|>--- conflicted
+++ resolved
@@ -372,26 +372,19 @@
     "use_optimized",
     [True, False],
 )
-<<<<<<< HEAD
-async def test_batch_update(data_store: DataStore, store_id: bytes32, use_optimized: bool, tmp_path: Path) -> None:
-    num_batches = 10
-    num_ops_per_batch = 100 if use_optimized else 10
-    saved_roots: List[Root] = []
-=======
 @pytest.mark.parametrize(
     "num_batches",
     [1, 5, 10, 25],
 )
 async def test_batch_update(
     data_store: DataStore,
-    tree_id: bytes32,
+    store_id: bytes32,
     use_optimized: bool,
     tmp_path: Path,
     num_batches: int,
 ) -> None:
     total_operations = 1000 if use_optimized else 100
     num_ops_per_batch = total_operations // num_batches
->>>>>>> 480bba57
     saved_batches: List[List[Dict[str, Any]]] = []
     saved_kv: List[List[TerminalNode]] = []
     db_uri = generate_in_memory_db_uri()
@@ -460,14 +453,9 @@
             if (operation + 1) % num_ops_per_batch == 0:
                 saved_batches.append(batch)
                 batch = []
-<<<<<<< HEAD
-                root = await single_op_data_store.get_tree_root(store_id=store_id)
-                saved_roots.append(root)
-=======
-                current_kv = await single_op_data_store.get_keys_values(tree_id=tree_id)
+                current_kv = await single_op_data_store.get_keys_values(store_id=store_id)
                 assert {kv.key: kv.value for kv in current_kv} == keys_values
                 saved_kv.append(current_kv)
->>>>>>> 480bba57
 
     for batch_number, batch in enumerate(saved_batches):
         assert len(batch) == num_ops_per_batch
@@ -475,7 +463,7 @@
         root = await data_store.get_tree_root(store_id)
         assert root.generation == batch_number + 1
         assert root.node_hash is not None
-        current_kv = await data_store.get_keys_values(tree_id=tree_id)
+        current_kv = await data_store.get_keys_values(store_id=store_id)
         # Get the same keys/values, but possibly stored in other order.
         assert {node.key: node.value for node in current_kv} == {
             node.key: node.value for node in saved_kv[batch_number]
@@ -1627,7 +1615,7 @@
 @pytest.mark.anyio
 async def test_benchmark_batch_insert_speed_multiple_batches(
     data_store: DataStore,
-    tree_id: bytes32,
+    store_id: bytes32,
     benchmark_runner: BenchmarkRunner,
     case: BatchesInsertBenchmarkCase,
 ) -> None:
@@ -1645,7 +1633,7 @@
                 for x in range(batch * case.count, (batch + 1) * case.count)
             ]
             await data_store.insert_batch(
-                tree_id=tree_id,
+                store_id=store_id,
                 changelist=changelist,
                 status=Status.COMMITTED,
             )
@@ -2003,7 +1991,7 @@
 
 
 @pytest.mark.anyio
-async def test_update_keys(data_store: DataStore, tree_id: bytes32) -> None:
+async def test_update_keys(data_store: DataStore, store_id: bytes32) -> None:
     num_keys = 10
     missing_keys = 50
     num_values = 10
@@ -2019,18 +2007,18 @@
             changelist.append({"action": "insert", "key": bytes_key, "value": bytes_value})
 
         await data_store.insert_batch(
-            tree_id=tree_id,
+            store_id=store_id,
             changelist=changelist,
             status=Status.COMMITTED,
         )
         for key in range(num_keys):
             bytes_key = key.to_bytes(4, byteorder="big")
-            node = await data_store.get_node_by_key(bytes_key, tree_id)
+            node = await data_store.get_node_by_key(bytes_key, store_id)
             assert node.value == bytes_value
         for key in range(num_keys, num_keys + missing_keys):
             bytes_key = key.to_bytes(4, byteorder="big")
             with pytest.raises(KeyNotFoundError, match=f"Key not found: {bytes_key.hex()}"):
-                await data_store.get_node_by_key(bytes_key, tree_id)
+                await data_store.get_node_by_key(bytes_key, store_id)
         num_keys += new_keys
 
 
