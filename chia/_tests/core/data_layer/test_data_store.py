--- conflicted
+++ resolved
@@ -222,9 +222,9 @@
         cursor = await reader.execute("SELECT * FROM node")
         before = await cursor.fetchall()
 
-    root = await data_store.get_tree_root(tree_id=tree_id)
+    root = await data_store.get_tree_root(store_id=store_id)
     await data_store._insert_internal_node(
-        tree_id=tree_id,
+        store_id=store_id,
         generation=root.generation,
         parent_hash=parent.hash,
         left_hash=parent.left_hash,
@@ -248,10 +248,10 @@
         cursor = await reader.execute("SELECT * FROM node")
         before = await cursor.fetchall()
 
-    root = await data_store.get_tree_root(tree_id=tree_id)
+    root = await data_store.get_tree_root(store_id=store_id)
     new_generation = root.generation + 1
     await data_store._insert_terminal_node(
-        tree_id=tree_id, generation=new_generation, parent_hash=kv_node.hash, key=kv_node.key, value=kv_node.value
+        store_id=store_id, generation=new_generation, parent_hash=kv_node.hash, key=kv_node.key, value=kv_node.value
     )
 
     async with data_store.db_wrapper.reader() as reader:
@@ -269,13 +269,8 @@
 ) -> None:
     example = await create_example(data_store, store_id)
 
-<<<<<<< HEAD
     # await _debug_dump(db=data_store.db_wrapper, description="final")
-    actual = await data_store.get_tree_as_program(tree_id=tree_id)
-=======
-    await _debug_dump(db=data_store.db_wrapper, description="final")
     actual = await data_store.get_tree_as_program(store_id=store_id)
->>>>>>> 98df4ce2
     # print("actual  ", actual.as_python())
     # print("expected", example.expected.as_python())
     assert actual == example.expected
@@ -294,10 +289,10 @@
 
 
 # @pytest.mark.anyio
-# async def test_get_one_ancestor(data_store: DataStore, tree_id: bytes32) -> None:
+# async def test_get_one_ancestor(data_store: DataStore, store_id: bytes32) -> None:
 #     async with data_store.transaction(foreign_key_checks_enabled=False):
 #         await data_store._insert_terminal_node(
-#             tree_id=tree_id,
+#             ,
 #             generation=0,
 #             left_hash=
 #         )
@@ -309,7 +304,7 @@
 #
 #     reference_node_hash = example.terminal_nodes[2]
 #
-#     ancestor = await data_store._get_one_ancestor(node_hash=reference_node_hash, tree_id=tree_id)
+#     ancestor = await data_store._get_one_ancestor(node_hash=reference_node_hash, )
 #     print()
 
 
@@ -328,18 +323,9 @@
         "c852ecd8fb61549a0a42f9eb9dde65e6c94a01934dbd9c1d35ab94e2a0ae58e2",
     ]
 
-<<<<<<< HEAD
-
-@pytest.mark.anyio
-async def test_get_ancestors_again(data_store: DataStore, tree_id: bytes32, task_instrumentation) -> None:
-=======
-    ancestors_2 = await data_store.get_ancestors_optimized(node_hash=reference_node_hash, store_id=store_id)
-    assert ancestors == ancestors_2
-
-
-@pytest.mark.anyio
-async def test_get_ancestors_optimized(data_store: DataStore, store_id: bytes32) -> None:
->>>>>>> 98df4ce2
+
+@pytest.mark.anyio
+async def test_get_ancestors_again(data_store: DataStore, store_id: bytes32, task_instrumentation) -> None:
     ancestors: List[Tuple[int, bytes32, List[InternalNode]]] = []
     random = Random()
     random.seed(100, version=2)
@@ -360,14 +346,10 @@
                 while node_count > 0:
                     node_count -= 1
                     seed = bytes32(b"0" * 32)
-<<<<<<< HEAD
-                    generation = await data_store.get_tree_generation(tree_id=tree_id)
-                    node_hash = await data_store.get_terminal_node_for_seed(tree_id, generation, seed)
-=======
-                    node_hash = await data_store.get_terminal_node_for_seed(store_id, seed)
->>>>>>> 98df4ce2
+                    generation = await data_store.get_tree_generation(store_id=store_id)
+                    node_hash = await data_store.get_terminal_node_for_seed(store_id, generation, seed)
                     assert node_hash is not None
-                    node = await data_store.get_node(tree_id=tree_id, generation=generation, node_hash=node_hash)
+                    node = await data_store.get_node(store_id=store_id, generation=generation, node_hash=node_hash)
                     assert isinstance(node, TerminalNode)
                     await data_store.delete(key=node.key, store_id=store_id, status=Status.COMMITTED)
                 deleted_all = True
@@ -381,18 +363,14 @@
         key = (i % 200).to_bytes(4, byteorder="big")
         value = (i % 200).to_bytes(4, byteorder="big")
         seed = Program.to((key, value)).get_tree_hash()
-<<<<<<< HEAD
-        generation = await data_store.get_tree_generation(tree_id=tree_id)
-        node_hash = await data_store.get_terminal_node_for_seed(tree_id, generation, seed)
-=======
-        node_hash = await data_store.get_terminal_node_for_seed(store_id, seed)
->>>>>>> 98df4ce2
+        generation = await data_store.get_tree_generation(store_id=store_id)
+        node_hash = await data_store.get_terminal_node_for_seed(store_id, generation, seed)
         if is_insert:
             node_count += 1
             side = None if node_hash is None else data_store.get_side_for_seed(seed)
 
             # TODO: added for debug
-            generation = await data_store.get_tree_generation(tree_id=tree_id)
+            generation = await data_store.get_tree_generation(store_id=store_id)
             # await _debug_dump(db=data_store.db_wrapper, description=f"insert {node_hash=}")
             insert_result = await data_store.insert(
                 key=key,
@@ -411,24 +389,16 @@
             node_count -= 1
             await _debug_dump(db=data_store.db_wrapper, description=f"delete {node_hash=}")
             assert node_hash is not None
-            generation = await data_store.get_tree_generation(tree_id=tree_id)
-            node = await data_store.get_node(tree_id=tree_id, generation=generation, node_hash=node_hash)
+            generation = await data_store.get_tree_generation(store_id=store_id)
+            node = await data_store.get_node(store_id=store_id, generation=generation, node_hash=node_hash)
             assert isinstance(node, TerminalNode)
-<<<<<<< HEAD
-            await data_store.delete(key=node.key, tree_id=tree_id, status=Status.COMMITTED)
+            await data_store.delete(key=node.key, store_id=store_id, status=Status.COMMITTED)
 
     for generation, node_hash, expected_ancestors in ancestors:
-        current_ancestors = await data_store.get_ancestors(node_hash=node_hash, tree_id=tree_id, generation=generation)
-        assert current_ancestors == expected_ancestors, (generation, node_hash)
-=======
-            await data_store.delete(key=node.key, store_id=store_id, use_optimized=False, status=Status.COMMITTED)
-
-    for generation, node_hash, expected_ancestors in ancestors:
-        current_ancestors = await data_store.get_ancestors_optimized(
+        current_ancestors = await data_store.get_ancestors(
             node_hash=node_hash, store_id=store_id, generation=generation
         )
-        assert current_ancestors == expected_ancestors
->>>>>>> 98df4ce2
+        assert current_ancestors == expected_ancestors, (generation, node_hash)
 
 
 @pytest.mark.anyio
@@ -438,12 +408,7 @@
 )
 async def test_batch_update(
     data_store: DataStore,
-<<<<<<< HEAD
-    tree_id: bytes32,
-=======
     store_id: bytes32,
-    use_optimized: bool,
->>>>>>> 98df4ce2
     tmp_path: Path,
     num_batches: int,
 ) -> None:
@@ -475,24 +440,14 @@
                     await single_op_data_store.autoinsert(
                         key=key,
                         value=value,
-<<<<<<< HEAD
-                        tree_id=tree_id,
-=======
                         store_id=store_id,
-                        use_optimized=use_optimized,
->>>>>>> 98df4ce2
                         status=Status.COMMITTED,
                     )
                 else:
                     await single_op_data_store.upsert(
                         key=key,
                         new_value=value,
-<<<<<<< HEAD
-                        tree_id=tree_id,
-=======
                         store_id=store_id,
-                        use_optimized=use_optimized,
->>>>>>> 98df4ce2
                         status=Status.COMMITTED,
                     )
                 action = "insert" if op_type == "insert" else "upsert"
@@ -503,12 +458,7 @@
                 del keys_values[key]
                 await single_op_data_store.delete(
                     key=key,
-<<<<<<< HEAD
-                    tree_id=tree_id,
-=======
                     store_id=store_id,
-                    use_optimized=use_optimized,
->>>>>>> 98df4ce2
                     status=Status.COMMITTED,
                 )
                 batch.append({"action": "delete", "key": key})
@@ -521,12 +471,7 @@
                 await single_op_data_store.upsert(
                     key=key,
                     new_value=new_value,
-<<<<<<< HEAD
-                    tree_id=tree_id,
-=======
                     store_id=store_id,
-                    use_optimized=use_optimized,
->>>>>>> 98df4ce2
                     status=Status.COMMITTED,
                 )
                 keys_values[key] = new_value
@@ -558,13 +503,9 @@
             while ancestor in ancestors:
                 ancestor = ancestors[ancestor]
                 expected_ancestors.append(ancestor)
-<<<<<<< HEAD
-            result_ancestors = await data_store.get_ancestors(node_hash, tree_id)
-=======
-            result_ancestors = await data_store.get_ancestors_optimized(node_hash, store_id)
->>>>>>> 98df4ce2
+            result_ancestors = await data_store.get_ancestors(node_hash, store_id)
             assert [node.hash for node in result_ancestors] == expected_ancestors
-            node = await data_store.get_node(tree_id=tree_id, generation=batch_number + 1, node_hash=node_hash)
+            node = await data_store.get_node(store_id=store_id, generation=batch_number + 1, node_hash=node_hash)
             if isinstance(node, InternalNode):
                 queue.append(node.left_hash)
                 queue.append(node.right_hash)
@@ -578,12 +519,7 @@
 @pytest.mark.anyio
 async def test_upsert_ignores_existing_arguments(
     data_store: DataStore,
-<<<<<<< HEAD
-    tree_id: bytes32,
-=======
     store_id: bytes32,
-    use_optimized: bool,
->>>>>>> 98df4ce2
 ) -> None:
     key = b"key"
     value = b"value1"
@@ -591,12 +527,7 @@
     await data_store.autoinsert(
         key=key,
         value=value,
-<<<<<<< HEAD
-        tree_id=tree_id,
-=======
         store_id=store_id,
-        use_optimized=use_optimized,
->>>>>>> 98df4ce2
         status=Status.COMMITTED,
     )
     node = await data_store.get_node_by_key(key, store_id)
@@ -606,12 +537,7 @@
     await data_store.upsert(
         key=key,
         new_value=new_value,
-<<<<<<< HEAD
-        tree_id=tree_id,
-=======
         store_id=store_id,
-        use_optimized=use_optimized,
->>>>>>> 98df4ce2
         status=Status.COMMITTED,
     )
     node = await data_store.get_node_by_key(key, store_id)
@@ -620,12 +546,7 @@
     await data_store.upsert(
         key=key,
         new_value=new_value,
-<<<<<<< HEAD
-        tree_id=tree_id,
-=======
         store_id=store_id,
-        use_optimized=use_optimized,
->>>>>>> 98df4ce2
         status=Status.COMMITTED,
     )
     node = await data_store.get_node_by_key(key, store_id)
@@ -635,12 +556,7 @@
     await data_store.upsert(
         key=key2,
         new_value=value,
-<<<<<<< HEAD
-        tree_id=tree_id,
-=======
         store_id=store_id,
-        use_optimized=use_optimized,
->>>>>>> 98df4ce2
         status=Status.COMMITTED,
     )
     node = await data_store.get_node_by_key(key2, store_id)
@@ -688,21 +604,6 @@
 
 
 @pytest.mark.anyio
-<<<<<<< HEAD
-=======
-async def test_ancestor_table_unique_inserts(data_store: DataStore, store_id: bytes32) -> None:
-    await add_0123_example(data_store=data_store, store_id=store_id)
-    hash_1 = bytes32.from_hexstr("0763561814685fbf92f6ca71fbb1cb11821951450d996375c239979bd63e9535")
-    hash_2 = bytes32.from_hexstr("924be8ff27e84cba17f5bc918097f8410fab9824713a4668a21c8e060a8cab40")
-    await data_store._insert_ancestor_table(hash_1, hash_2, store_id, 2)
-    await data_store._insert_ancestor_table(hash_1, hash_2, store_id, 2)
-    with pytest.raises(Exception, match="^Requested insertion of ancestor"):
-        await data_store._insert_ancestor_table(hash_1, hash_1, store_id, 2)
-    await data_store._insert_ancestor_table(hash_1, hash_2, store_id, 2)
-
-
-@pytest.mark.anyio
->>>>>>> 98df4ce2
 async def test_get_pairs(
     data_store: DataStore,
     store_id: bytes32,
@@ -772,7 +673,7 @@
     with pytest.raises(aiosqlite.IntegrityError):
         # casting since we are testing an invalid case
         await data_store._insert_node(
-            tree_id=bytes32.random(),
+            store_id=bytes32.random(),
             generation=0,
             node_hash=cast(bytes32, b"\x05"),
             parent_hash=bytes32([0] * 32),
@@ -785,26 +686,7 @@
 
 
 @pytest.mark.anyio()
-<<<<<<< HEAD
-async def test_autoinsert_balances_from_scratch(data_store: DataStore, tree_id: bytes32) -> None:
-=======
-async def test_inserting_invalid_length_ancestor_hash_raises_original_exception(
-    data_store: DataStore,
-    store_id: bytes32,
-) -> None:
-    with pytest.raises(aiosqlite.IntegrityError):
-        # casting since we are testing an invalid case
-        await data_store._insert_ancestor_table(
-            left_hash=bytes32(b"\x01" * 32),
-            right_hash=bytes32(b"\x02" * 32),
-            store_id=store_id,
-            generation=0,
-        )
-
-
-@pytest.mark.anyio()
 async def test_autoinsert_balances_from_scratch(data_store: DataStore, store_id: bytes32) -> None:
->>>>>>> 98df4ce2
     random = Random()
     random.seed(100, version=2)
     hashes = []
@@ -815,11 +697,7 @@
         insert_result = await data_store.autoinsert(key, value, store_id, status=Status.COMMITTED)
         hashes.append(insert_result.node_hash)
 
-<<<<<<< HEAD
-    heights = {node_hash: len(await data_store.get_ancestors(node_hash, tree_id)) for node_hash in hashes}
-=======
-    heights = {node_hash: len(await data_store.get_ancestors_optimized(node_hash, store_id)) for node_hash in hashes}
->>>>>>> 98df4ce2
+    heights = {node_hash: len(await data_store.get_ancestors(node_hash, store_id)) for node_hash in hashes}
     too_tall = {hash: height for hash, height in heights.items() if height > 14}
     assert too_tall == {}
     assert 11 <= statistics.mean(heights.values()) <= 12
@@ -846,19 +724,11 @@
                 side=Side.LEFT,
                 status=Status.COMMITTED,
             )
-<<<<<<< HEAD
-            ancestors = await data_store.get_ancestors(insert_result.node_hash, tree_id)
+            ancestors = await data_store.get_ancestors(insert_result.node_hash, store_id)
             assert len(ancestors) == i
         hashes.append(insert_result.node_hash)
 
-    heights = {node_hash: len(await data_store.get_ancestors(node_hash, tree_id)) for node_hash in hashes}
-=======
-            ancestors = await data_store.get_ancestors_optimized(insert_result.node_hash, store_id)
-            assert len(ancestors) == i
-        hashes.append(insert_result.node_hash)
-
-    heights = {node_hash: len(await data_store.get_ancestors_optimized(node_hash, store_id)) for node_hash in hashes}
->>>>>>> 98df4ce2
+    heights = {node_hash: len(await data_store.get_ancestors(node_hash, store_id)) for node_hash in hashes}
     too_tall = {hash: height for hash, height in heights.items() if height > 14}
     assert too_tall == {}
     assert 11 <= statistics.mean(heights.values()) <= 12
@@ -2169,7 +2039,7 @@
 @pytest.mark.anyio
 async def test_hum(
     data_store: DataStore,
-    tree_id: bytes32,
+    store_id: bytes32,
     benchmark_runner: BenchmarkRunner,
     # task_instrumentation,
 ) -> None:
@@ -2223,7 +2093,7 @@
                 clock=time.monotonic,
             ) as f:
                 await data_store.insert_batch(
-                    tree_id=tree_id,
+                    store_id=store_id,
                     changelist=pre_batch,
                     # TODO: does this mess up test accuracy?
                     status=Status.COMMITTED,
