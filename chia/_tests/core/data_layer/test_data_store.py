--- conflicted
+++ resolved
@@ -270,13 +270,8 @@
 ) -> None:
     example = await create_example(data_store, store_id)
 
-<<<<<<< HEAD
     # await _debug_dump(db=data_store.db_wrapper, description="final")
-    actual = await data_store.get_tree_as_program(store_id=store_id)
-=======
-    await _debug_dump(db=data_store.db_wrapper, description="final")
     actual = await data_store.get_tree_as_nodes(store_id=store_id)
->>>>>>> 6354ea3a
     # print("actual  ", actual.as_python())
     # print("expected", example.expected.as_python())
     assert actual == example.expected
