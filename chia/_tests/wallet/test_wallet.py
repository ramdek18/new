--- conflicted
+++ resolved
@@ -1899,11 +1899,7 @@
 
         puzzle_hashes = []
         for i in range(211):
-<<<<<<< HEAD
-            pubkey = master_sk_to_wallet_sk(wsm.get_master_private_key(), uint32(i)).get_g1()
-=======
             pubkey = master_sk_to_wallet_sk(wallet.wallet_state_manager.get_master_private_key(), uint32(i)).get_g1()
->>>>>>> bd3a638d
             puzzle: Program = wallet.puzzle_for_pk(pubkey)
             puzzle_hash: bytes32 = puzzle.get_tree_hash()
             puzzle_hashes.append(puzzle_hash)
