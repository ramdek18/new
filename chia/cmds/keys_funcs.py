from __future__ import annotations

import json
import os
import sys
from enum import Enum
from pathlib import Path
from typing import Any, Dict, List, Optional, Tuple, Union

from chia_rs import AugSchemeMPL, G1Element, G2Element, PrivateKey

from chia.cmds.passphrase_funcs import obtain_current_passphrase
from chia.consensus.coinbase import create_puzzlehash_for_pk
from chia.types.signing_mode import SigningMode
from chia.util.bech32m import encode_puzzle_hash
from chia.util.config import load_config
from chia.util.errors import KeychainException
from chia.util.file_keyring import MAX_LABEL_LENGTH
from chia.util.ints import uint32
from chia.util.keychain import Keychain, KeyData, bytes_to_mnemonic, generate_mnemonic, mnemonic_to_seed
from chia.util.keyring_wrapper import KeyringWrapper
from chia.wallet.derive_keys import (
    master_pk_to_wallet_pk_unhardened,
    master_sk_to_farmer_sk,
    master_sk_to_pool_sk,
    master_sk_to_wallet_sk,
)


def unlock_keyring() -> None:
    """
    Used to unlock the keyring interactively, if necessary
    """

    try:
        if KeyringWrapper.get_shared_instance().has_master_passphrase():
            obtain_current_passphrase(use_passphrase_cache=True)
    except Exception as e:
        print(f"Unable to unlock the keyring: {e}")
        sys.exit(1)


def generate_and_print() -> str:
    """
    Generates a seed for a private key, and prints the mnemonic to the terminal.
    """

    mnemonic = generate_mnemonic()
    print("Generating private key. Mnemonic (24 secret words):")
    print(mnemonic)
    print("Note that this key has not been added to the keychain. Run chia keys add")
    return mnemonic


def generate_and_add(label: Optional[str]) -> None:
    """
    Generates a seed for a private key, prints the mnemonic to the terminal, and adds the key to the keyring.
    """
    unlock_keyring()
    print("Generating private key")
    query_and_add_key_info(mnemonic_or_pk=generate_mnemonic(), label=label)


def query_and_add_key_info(mnemonic_or_pk: Optional[str], label: Optional[str] = None) -> None:
    unlock_keyring()
    if mnemonic_or_pk is None:
        mnemonic_or_pk = input("Enter the mnemonic/observer key you want to use: ")
    if label is None:
        label = input("Enter the label you want to assign to this key (Press Enter to skip): ")
    if len(label) == 0:
        label = None
    add_key_info(mnemonic_or_pk, label)


def add_key_info(mnemonic_or_pk: str, label: Optional[str]) -> None:
    """
    Add a private key seed or public key to the keyring, with the given mnemonic and an optional label.
    """
    unlock_keyring()
    try:
<<<<<<< HEAD
        if mnemonic_or_pk.count(" ") == 23:
            sk = Keychain().add_private_key(mnemonic_or_pk, label)
            fingerprint = sk.get_g1().get_fingerprint()
            print(f"Added private key with public key fingerprint {fingerprint}")
        else:
            pk = Keychain().add_public_key(mnemonic_or_pk, label)
            fingerprint = pk.get_fingerprint()
            print(f"Added public key with fingerprint {fingerprint}")
=======
        sk = Keychain().add_key(mnemonic, label)
        fingerprint = sk.get_g1().get_fingerprint()
        print(f"Added private key with public key fingerprint {fingerprint}")
>>>>>>> 3c172ef0

    except (ValueError, KeychainException) as e:
        print(e)


def show_all_key_labels() -> None:
    unlock_keyring()
    fingerprint_width = 11

    def print_line(fingerprint: str, label: str) -> None:
        fingerprint_text = ("{0:<" + str(fingerprint_width) + "}").format(fingerprint)
        label_text = ("{0:<" + str(MAX_LABEL_LENGTH) + "}").format(label)
        print("| " + fingerprint_text + " | " + label_text + " |")

    keys = Keychain().get_keys()

    if len(keys) == 0:
        sys.exit("No keys are present in the keychain. Generate them with 'chia keys generate'")

    print_line("fingerprint", "label")
    print_line("-" * fingerprint_width, "-" * MAX_LABEL_LENGTH)

    for key_data in keys:
        print_line(str(key_data.fingerprint), key_data.label or "No label assigned")


def set_key_label(fingerprint: int, label: str) -> None:
    unlock_keyring()
    try:
        Keychain().set_label(fingerprint, label)
        print(f"label {label!r} assigned to {fingerprint!r}")
    except Exception as e:
        sys.exit(f"Error: {e}")


def delete_key_label(fingerprint: int) -> None:
    unlock_keyring()
    try:
        Keychain().delete_label(fingerprint)
        print(f"label removed for {fingerprint!r}")
    except Exception as e:
        sys.exit(f"Error: {e}")


def show_keys(
    root_path: Path, show_mnemonic: bool, non_observer_derivation: bool, json_output: bool, fingerprint: Optional[int]
) -> None:
    """
    Prints all keys and mnemonics (if available).
    """
    unlock_keyring()
    config = load_config(root_path, "config.yaml")
    if fingerprint is None:
        all_keys = Keychain().get_keys(True)
    else:
        all_keys = [Keychain().get_key(fingerprint, True)]
    selected = config["selected_network"]
    prefix = config["network_overrides"]["config"][selected]["address_prefix"]

    if len(all_keys) == 0:
        if json_output:
            print(json.dumps({"keys": []}))
        else:
            print("There are no saved private keys")
        return None

    if not json_output:
        msg = "Showing all public keys derived from your master key:"
        if show_mnemonic:
            msg = "Showing all public and private keys"
        print(msg)

    def process_key_data(key_data: KeyData) -> Dict[str, Any]:
        key: Dict[str, Any] = {}
        sk = key_data.private_key if key_data.secrets is not None else None
        if key_data.label is not None:
            key["label"] = key_data.label

        key["fingerprint"] = key_data.fingerprint
        key["master_pk"] = bytes(key_data.public_key).hex()
        if sk is not None:
            key["farmer_pk"] = bytes(master_sk_to_farmer_sk(sk).get_g1()).hex()
            key["pool_pk"] = bytes(master_sk_to_pool_sk(sk).get_g1()).hex()
        else:
            key["farmer_pk"] = None
            key["pool_pk"] = None

        if non_observer_derivation:
            if sk is None:
                first_wallet_pk: Optional[G1Element] = None
            else:
                first_wallet_pk = master_sk_to_wallet_sk(sk, uint32(0)).get_g1()
        else:
            first_wallet_pk = master_pk_to_wallet_pk_unhardened(key_data.public_key, uint32(0))

        if first_wallet_pk is not None:
            wallet_address: str = encode_puzzle_hash(create_puzzlehash_for_pk(first_wallet_pk), prefix)
            key["wallet_address"] = wallet_address
        else:
            key["wallet_address"] = None

        key["non_observer"] = non_observer_derivation

        if show_mnemonic and sk is not None:
            key["master_sk"] = bytes(sk).hex()
            key["farmer_sk"] = bytes(master_sk_to_farmer_sk(sk)).hex()
            key["wallet_sk"] = bytes(master_sk_to_wallet_sk(sk, uint32(0))).hex()
            key["mnemonic"] = bytes_to_mnemonic(key_data.entropy)
        else:
            key["master_sk"] = None
            key["farmer_sk"] = None
            key["wallet_sk"] = None
            key["mnemonic"] = None

        return key

    keys = [process_key_data(key) for key in all_keys]

    if json_output:
        print(json.dumps({"keys": list(keys)}))
    else:
        for _key in keys:
            key = {k: "N/A" if v is None else v for k, v in _key.items()}
            print("")
            if "label" in key:
                print("Label:", key["label"])
            print("Fingerprint:", key["fingerprint"])
            print("Master public key (m):", key["master_pk"])
            print("Farmer public key (m/12381/8444/0/0):", key["farmer_pk"])
            print("Pool public key (m/12381/8444/1/0):", key["pool_pk"])
            print(f"First wallet address{' (non-observer)' if key['non_observer'] else ''}: {key['wallet_address']}")
            if show_mnemonic:
                print("Master private key (m):", key["master_sk"])
                print("Farmer private key (m/12381/8444/0/0):", key["farmer_sk"])
                print("First wallet secret key (m/12381/8444/2/0):", key["wallet_sk"])
                print("  Mnemonic seed (24 secret words):")
                print(key["mnemonic"])


def delete(fingerprint: int) -> None:
    """
    Delete a key by its public key fingerprint (which is an integer).
    """
    unlock_keyring()
    print(f"Deleting private_key with fingerprint {fingerprint}")
    Keychain().delete_key_by_fingerprint(fingerprint)


def derive_pk_and_sk_from_hd_path(
    master_pk: G1Element, hd_path_root: str, master_sk: Optional[PrivateKey] = None
) -> Tuple[G1Element, Optional[PrivateKey], str]:
    """
    Derive a private key from the provided HD path. Takes a master key and HD path as input,
    and returns the derived key and the HD path that was used to derive it.
    """

    from chia.wallet.derive_keys import _derive_path, _derive_path_unhardened, _derive_pk_unhardened

    class DerivationType(Enum):
        NONOBSERVER = 0
        OBSERVER = 1

    path: List[str] = hd_path_root.split("/")
    if len(path) == 0 or path[0] != "m":
        raise ValueError("Invalid HD path. Must start with 'm'")

    path = path[1:]  # Skip "m"

    if len(path) > 0 and path[-1] == "":  # remove trailing slash
        path = path[:-1]

    index_and_derivation_types: List[Tuple[int, DerivationType]] = []

    # Validate path
    for current_index_str in path:
        if len(current_index_str) == 0:
            raise ValueError("Invalid HD path. Empty index")

        non_observer: bool = current_index_str[-1] == "n"
        if non_observer and master_sk is None:
            raise ValueError("Hardened path specified for observer key")
        current_index: int = int(current_index_str[:-1]) if non_observer else int(current_index_str)

        index_and_derivation_types.append(
            (current_index, DerivationType.NONOBSERVER if non_observer else DerivationType.OBSERVER)
        )

    # Derive keys along the path
    if master_sk is not None:
        current_sk: Optional[PrivateKey] = master_sk
        assert current_sk is not None
        for current_index, derivation_type in index_and_derivation_types:
            if derivation_type == DerivationType.NONOBSERVER:
                current_sk = _derive_path(current_sk, [current_index])
            elif derivation_type == DerivationType.OBSERVER:
                current_sk = _derive_path_unhardened(current_sk, [current_index])
            else:
                raise ValueError(f"Unhandled derivation type: {derivation_type}")  # pragma: no cover
        current_pk: G1Element = current_sk.get_g1()
    else:
        current_sk = None
        current_pk = master_pk
        for current_index, _ in index_and_derivation_types:
            current_pk = _derive_pk_unhardened(current_pk, [current_index])

    return (current_pk, current_sk, "m/" + "/".join(path) + "/")


def sign(message: str, private_key: PrivateKey, hd_path: str, as_bytes: bool, json_output: bool) -> None:
    sk = derive_pk_and_sk_from_hd_path(private_key.get_g1(), hd_path, master_sk=private_key)[1]
    assert sk is not None
    data = bytes.fromhex(message) if as_bytes else bytes(message, "utf-8")
    signing_mode: SigningMode = (
        SigningMode.BLS_MESSAGE_AUGMENTATION_HEX_INPUT if as_bytes else SigningMode.BLS_MESSAGE_AUGMENTATION_UTF8_INPUT
    )
    pubkey_hex: str = bytes(sk.get_g1()).hex()
    signature_hex: str = bytes(AugSchemeMPL.sign(sk, data)).hex()
    if json_output:
        print(
            json.dumps(
                {
                    "message": message,
                    "pubkey": pubkey_hex,
                    "signature": signature_hex,
                    "signing_mode": signing_mode.value,
                }
            )
        )
    else:
        print(f"Message: {message}")
        print(f"Public Key: {pubkey_hex}")
        print(f"Signature: {signature_hex}")
        print(f"Signing Mode: {signing_mode.value}")


def verify(message: str, public_key: str, signature: str, as_bytes: bool) -> None:
    data = bytes.fromhex(message) if as_bytes else bytes(message, "utf-8")
    pk = G1Element.from_bytes(bytes.fromhex(public_key))
    sig = G2Element.from_bytes(bytes.fromhex(signature))
    print(AugSchemeMPL.verify(pk, data, sig))


def as_bytes_from_signing_mode(signing_mode_str: str) -> bool:
    if signing_mode_str == SigningMode.BLS_MESSAGE_AUGMENTATION_HEX_INPUT.value:
        return True
    else:
        return False


def _clear_line_part(n: int) -> None:
    # Move backward, overwrite with spaces, then move backward again
    sys.stdout.write("\b" * n)
    sys.stdout.write(" " * n)
    sys.stdout.write("\b" * n)


def _search_derived(
    current_pk: G1Element,
    current_sk: Optional[PrivateKey],
    search_terms: Tuple[str, ...],
    path: str,
    path_indices: Optional[List[int]],
    limit: int,
    non_observer_derivation: bool,
    show_progress: bool,
    search_public_key: bool,
    search_private_key: bool,
    search_address: bool,
    prefix: str,
) -> List[str]:  # Return a subset of search_terms that were found
    """
    Performs a shallow search of keys derived from the current pk/sk for items matching
    the provided search terms.
    """

    from chia.wallet.derive_keys import _derive_path, _derive_path_unhardened, _derive_pk_unhardened

    class DerivedSearchResultType(Enum):
        PUBLIC_KEY = "public key"
        PRIVATE_KEY = "private key"
        WALLET_ADDRESS = "wallet address"

    remaining_search_terms: Dict[str, None] = dict.fromkeys(search_terms)
    current_path: str = path
    current_path_indices: List[int] = path_indices if path_indices is not None else []
    found_search_terms: List[str] = []

    assert not (non_observer_derivation and current_sk is None)

    for index in range(limit):
        found_items: List[Tuple[str, str, DerivedSearchResultType]] = []
        printed_match: bool = False
        current_index_str = str(index) + ("n" if non_observer_derivation else "")
        current_path += f"{current_index_str}"
        current_path_indices.append(index)
        if show_progress:
            # Output just the current index e.g. "25" or "25n"
            sys.stdout.write(f"{current_index_str}")
            sys.stdout.flush()

        # Derive the private key
        if non_observer_derivation:
            assert current_sk is not None  # semantics above guarantee this
            child_sk = _derive_path(current_sk, current_path_indices)
            if search_public_key or search_address:
                child_pk = child_sk.get_g1()
        else:
            if search_public_key or search_address:
                child_pk = _derive_pk_unhardened(current_pk, current_path_indices)
            else:
                child_pk = None
            if search_private_key and current_sk is not None:
                child_sk = _derive_path_unhardened(current_sk, current_path_indices)
            else:
                child_sk = None

        address: Optional[str] = None

        if search_address:
            # Generate a wallet address using the standard p2_delegated_puzzle_or_hidden_puzzle puzzle
            assert child_pk is not None
            # TODO: consider generating addresses using other puzzles
            address = encode_puzzle_hash(create_puzzlehash_for_pk(child_pk), prefix)

        for term in remaining_search_terms:
            found_item: Any = None
            found_item_type: Optional[DerivedSearchResultType] = None

            if search_private_key and term in str(child_sk):
                assert child_sk is not None  # semantics above guarantee this
                found_item = private_key_string_repr(child_sk)
                found_item_type = DerivedSearchResultType.PRIVATE_KEY
            elif search_public_key and child_pk is not None and term in str(child_pk):
                found_item = child_pk
                found_item_type = DerivedSearchResultType.PUBLIC_KEY
            elif search_address and address is not None and term in address:
                found_item = address
                found_item_type = DerivedSearchResultType.WALLET_ADDRESS

            if found_item is not None and found_item_type is not None:
                found_items.append((term, found_item, found_item_type))

        if len(found_items) > 0 and show_progress:
            print()

        for term, found_item, found_item_type in found_items:
            # Update remaining_search_terms and found_search_terms
            del remaining_search_terms[term]
            found_search_terms.append(term)

            print(
                f"Found {found_item_type.value}: {found_item} (HD path: {current_path})"
            )  # lgtm [py/clear-text-logging-sensitive-data]

            printed_match = True

        if len(remaining_search_terms) == 0:
            break

        # Remove the last index from the path
        current_path = current_path[: -len(str(current_index_str))]
        current_path_indices = current_path_indices[:-1]

        if show_progress:
            if printed_match:
                # Write the path (without current_index_str) since we printed out a match
                # e.g. m/12381/8444/2/
                sys.stdout.write(f"{current_path}")  # lgtm [py/clear-text-logging-sensitive-data]
            # Remove the last index from the output
            else:
                _clear_line_part(len(current_index_str))

    return found_search_terms


def search_derive(
    root_path: Path,
    fingerprint: Optional[int],
    search_terms: Tuple[str, ...],
    limit: int,
    non_observer_derivation: bool,
    show_progress: bool,
    search_types: Tuple[str, ...],
    derive_from_hd_path: Optional[str],
    prefix: Optional[str],
    private_key: Optional[PrivateKey],
) -> bool:
    """
    Searches for items derived from the provided private key, or if not specified,
    search each private key in the keyring.
    """

    from time import perf_counter

    start_time = perf_counter()
    remaining_search_terms: Dict[str, None] = dict.fromkeys(search_terms)  # poor man's ordered set
    search_address = "address" in search_types
    search_public_key = "public_key" in search_types
    search_private_key = "private_key" in search_types

    if prefix is None:
        config: Dict[str, Any] = load_config(root_path, "config.yaml")
        selected: str = config["selected_network"]
        prefix = config["network_overrides"]["config"][selected]["address_prefix"]

    if "all" in search_types:
        search_address = True
        search_public_key = True
        search_private_key = True

    if fingerprint is None and private_key is None:
        public_keys: List[G1Element] = Keychain().get_all_public_keys()
        private_keys: List[Optional[PrivateKey]] = [
            data.private_key if data.secrets is not None else None for data in Keychain().get_keys(include_secrets=True)
        ]
    elif fingerprint is None:
        assert private_key is not None
        public_keys = [private_key.get_g1()]
        private_keys = [private_key]
    else:
        master_key_data = Keychain().get_key(fingerprint, include_secrets=True)
        public_keys = [master_key_data.public_key]
        private_keys = [master_key_data.private_key if master_key_data.secrets is not None else None]

    for pk, sk in zip(public_keys, private_keys):
        if sk is None and non_observer_derivation:
            continue
        current_path: str = ""
        found_terms: List[str] = []

        if show_progress:
            print(f"Searching keys derived from: {pk.get_fingerprint()}")

        # Derive from the provided HD path
        if derive_from_hd_path is not None:
            derivation_root_pk, derivation_root_sk, hd_path_root = derive_pk_and_sk_from_hd_path(
                pk, derive_from_hd_path, master_sk=sk
            )

            if show_progress:
                sys.stdout.write(hd_path_root)

            # Shallow search under hd_path_root
            found_terms = _search_derived(
                derivation_root_pk,
                derivation_root_sk,
                tuple(remaining_search_terms.keys()),
                hd_path_root,
                None,
                limit,
                non_observer_derivation,
                show_progress,
                search_public_key,
                search_private_key,
                search_address,
                prefix,
            )

            # Update remaining_search_terms
            for term in found_terms:
                del remaining_search_terms[term]

            if len(remaining_search_terms) == 0:
                # Found everything we were looking for
                break

            current_path = hd_path_root
        # Otherwise derive from well-known derivation paths
        else:
            current_path_indices: List[int] = [12381, 8444]
            path_root: str = "m/"
            for i in [12381, 8444]:
                path_root += f"{i}{'n' if non_observer_derivation else ''}/"

            if show_progress:
                # Print the path root (without last index)
                # e.g. m/12381/8444/
                sys.stdout.write(path_root)

            # 7 account levels for derived keys (0-6):
            # 0 = farmer, 1 = pool, 2 = wallet, 3 = local, 4 = backup key, 5 = singleton, 6 = pooling authentication
            for account in range(7):
                account_str = str(account) + ("n" if non_observer_derivation else "")
                current_path = path_root + f"{account_str}/"
                current_path_indices.append(account)
                if show_progress:
                    # Print the current path index
                    # e.g. 2/ (example full output: m/12381/8444/2/)
                    sys.stdout.write(f"{account_str}/")  # lgtm [py/clear-text-logging-sensitive-data]

                found_terms = _search_derived(
                    pk,
                    sk,
                    tuple(remaining_search_terms.keys()),
                    current_path,
                    list(current_path_indices),  # copy
                    limit,
                    non_observer_derivation,
                    show_progress,
                    search_public_key,
                    search_private_key,
                    search_address,
                    prefix,
                )

                # Update remaining_search_terms
                for found_term in found_terms:
                    del remaining_search_terms[found_term]

                if len(remaining_search_terms) == 0:
                    # Found everything we were looking for
                    break

                if show_progress:
                    # +1 to remove the trailing slash
                    _clear_line_part(1 + len(str(account_str)))

                current_path_indices = current_path_indices[:-1]

        if len(remaining_search_terms) == 0:
            # Found everything we were looking for
            break

        if show_progress:
            # +1 to remove the trailing slash
            _clear_line_part(1 + len(current_path))
            sys.stdout.flush()

    end_time = perf_counter()
    if len(remaining_search_terms) > 0:
        for term in remaining_search_terms:
            print(f"Could not find '{term}'")

    if show_progress:
        print()
        print(f"Search completed in {end_time - start_time} seconds")

    return len(remaining_search_terms) == 0


def derive_wallet_address(
    root_path: Path,
    fingerprint: Optional[int],
    index: int,
    count: int,
    prefix: Optional[str],
    non_observer_derivation: bool,
    show_hd_path: bool,
    private_key: Optional[PrivateKey],
) -> None:
    """
    Generate wallet addresses using keys derived from the provided private key.
    """
    if fingerprint is not None:
        key_data: KeyData = Keychain().get_key(fingerprint, include_secrets=non_observer_derivation)
        if non_observer_derivation and key_data.secrets is None:
            print("Need a private key for non observer derivation of wallet addresses")
            return
        elif non_observer_derivation:
            sk = key_data.private_key
        else:
            sk = None
        pk = key_data.public_key
    else:
        assert private_key is not None
        sk = private_key
        pk = sk.get_g1()

    if prefix is None:
        config: Dict[str, Any] = load_config(root_path, "config.yaml")
        selected: str = config["selected_network"]
        prefix = config["network_overrides"]["config"][selected]["address_prefix"]
    path_indices: List[int] = [12381, 8444, 2]
    wallet_hd_path_root: str = "m/"
    for i in path_indices:
        wallet_hd_path_root += f"{i}{'n' if non_observer_derivation else ''}/"
    for i in range(index, index + count):
        if non_observer_derivation:
            assert sk is not None
            pubkey = master_sk_to_wallet_sk(sk, uint32(i)).get_g1()
        else:
            pubkey = master_pk_to_wallet_pk_unhardened(pk, uint32(i))
        # Generate a wallet address using the standard p2_delegated_puzzle_or_hidden_puzzle puzzle
        # TODO: consider generating addresses using other puzzles
        address = encode_puzzle_hash(create_puzzlehash_for_pk(pubkey), prefix)
        if show_hd_path:
            print(
                f"Wallet address {i} "
                f"({wallet_hd_path_root + str(i) + ('n' if non_observer_derivation else '')}): {address}"
            )
        else:
            print(f"Wallet address {i}: {address}")


def private_key_string_repr(private_key: PrivateKey) -> str:
    """Print a PrivateKey in a human-readable formats"""

    s = str(private_key)
    return s[len("<PrivateKey ") : s.rfind(">")] if s.startswith("<PrivateKey ") else s


def derive_child_key(
    fingerprint: Optional[int],
    key_type: Optional[str],
    derive_from_hd_path: Optional[str],
    index: int,
    count: int,
    non_observer_derivation: bool,
    show_private_keys: bool,
    show_hd_path: bool,
    private_key: Optional[PrivateKey],
) -> None:
    """
    Derive child keys from the provided master key.
    """
    from chia.wallet.derive_keys import _derive_path, _derive_path_unhardened, _derive_pk_unhardened

    if fingerprint is not None:
        key_data: KeyData = Keychain().get_key(fingerprint, include_secrets=True)
        current_pk: G1Element = key_data.public_key
        current_sk: Optional[PrivateKey] = key_data.private_key if key_data.secrets is not None else None
    else:
        assert private_key is not None
        current_pk = private_key.get_g1()
        current_sk = private_key

    if non_observer_derivation and current_sk is None:
        raise ValueError("Cannot perform non-observer derivation on an observer-only key")

    # Key type was specified
    if key_type is not None:
        path_indices: List[int] = [12381, 8444]
        path_indices.append(
            {
                "farmer": 0,
                "pool": 1,
                "wallet": 2,
                "local": 3,
                "backup": 4,
                "singleton": 5,
                "pool_auth": 6,
            }[key_type]
        )

        if non_observer_derivation:
            assert current_sk is not None  # semantics above guarantee this
            current_sk = _derive_path(current_sk, path_indices)
        else:
            if current_sk is not None:
                current_sk = _derive_path_unhardened(current_sk, path_indices)
            else:
                current_pk = _derive_pk_unhardened(current_pk, path_indices)

        derivation_root_sk = current_sk
        derivation_root_pk = current_pk
        hd_path_root = "m/"
        for i in path_indices:
            hd_path_root += f"{i}{'n' if non_observer_derivation else ''}/"
    # Arbitrary HD path was specified
    elif derive_from_hd_path is not None:
        derivation_root_pk, derivation_root_sk, hd_path_root = derive_pk_and_sk_from_hd_path(
            current_pk, derive_from_hd_path, master_sk=current_sk
        )

    # Derive child keys from derivation_root_sk
    for i in range(index, index + count):
        if non_observer_derivation:
            assert derivation_root_sk is not None  # semantics above guarantee this
            sk = _derive_path(derivation_root_sk, [i])
            pk = sk.get_g1()
        else:
            if derivation_root_sk is not None:
                sk = _derive_path_unhardened(derivation_root_sk, [i])
                pk = sk.get_g1()
            else:
                sk = None
                pk = _derive_pk_unhardened(derivation_root_pk, [i])
        hd_path: str = (
            " (" + hd_path_root + str(i) + ("n" if non_observer_derivation else "") + ")" if show_hd_path else ""
        )
        key_type_str: Optional[str]

        if key_type is not None:
            key_type_str = key_type.capitalize()
        else:
            key_type_str = "Non-Observer" if non_observer_derivation else "Observer"

        print(f"{key_type_str} public key {i}{hd_path}: {pk}")
        if show_private_keys and sk is not None:
            print(f"{key_type_str} private key {i}{hd_path}: {private_key_string_repr(sk)}")


def private_key_for_fingerprint(fingerprint: int) -> Optional[PrivateKey]:
    unlock_keyring()
    private_keys = Keychain().get_all_private_keys()

    for sk, _ in private_keys:
        if sk.get_g1().get_fingerprint() == fingerprint:
            return sk
    return None


def get_private_key_with_fingerprint_or_prompt(fingerprint: Optional[int]) -> Optional[PrivateKey]:
    """
    Get a private key with the specified fingerprint. If fingerprint is not
    specified, prompt the user to select a key.
    """

    # Return the private key matching the specified fingerprint
    if fingerprint is not None:
        return private_key_for_fingerprint(fingerprint)

    fingerprints: List[int] = [pk.get_fingerprint() for pk in Keychain().get_all_public_keys()]
    while True:
        print("Choose key:")
        for i, fp in enumerate(fingerprints):
            print(f"{i+1}) {fp}")
        val = None
        while val is None:
            val = input("Enter a number to pick or q to quit: ")
            if val == "q":
                return None
            if not val.isdigit():
                val = None
            else:
                index = int(val) - 1
                if index >= len(fingerprints):
                    print("Invalid value")
                    val = None
                    continue
                else:
                    return private_key_for_fingerprint(fingerprints[index])


def private_key_from_mnemonic_seed_file(filename: Path) -> PrivateKey:
    """
    Create a private key from a mnemonic seed file.
    """

    mnemonic = filename.read_text().rstrip()
    seed = mnemonic_to_seed(mnemonic)
    return AugSchemeMPL.key_gen(seed)


def resolve_derivation_master_key(fingerprint_or_filename: Optional[Union[int, str, Path]]) -> PrivateKey:
    """
    Given a key fingerprint of file containing a mnemonic seed, return the private key.
    """

    if fingerprint_or_filename is not None and (
        isinstance(fingerprint_or_filename, str) or isinstance(fingerprint_or_filename, Path)
    ):
        return private_key_from_mnemonic_seed_file(Path(os.fspath(fingerprint_or_filename)))
    else:
        ret = get_private_key_with_fingerprint_or_prompt(fingerprint_or_filename)
        if ret is None:
            raise ValueError("Abort. No private key")
        return ret<|MERGE_RESOLUTION|>--- conflicted
+++ resolved
@@ -78,20 +78,14 @@
     """
     unlock_keyring()
     try:
-<<<<<<< HEAD
         if mnemonic_or_pk.count(" ") == 23:
-            sk = Keychain().add_private_key(mnemonic_or_pk, label)
+            sk = Keychain().add_key(mnemonic_or_pk, label, private=True)
             fingerprint = sk.get_g1().get_fingerprint()
             print(f"Added private key with public key fingerprint {fingerprint}")
         else:
-            pk = Keychain().add_public_key(mnemonic_or_pk, label)
+            pk = Keychain().add_key(mnemonic_or_pk, label, private=False)
             fingerprint = pk.get_fingerprint()
             print(f"Added public key with fingerprint {fingerprint}")
-=======
-        sk = Keychain().add_key(mnemonic, label)
-        fingerprint = sk.get_g1().get_fingerprint()
-        print(f"Added private key with public key fingerprint {fingerprint}")
->>>>>>> 3c172ef0
 
     except (ValueError, KeychainException) as e:
         print(e)
