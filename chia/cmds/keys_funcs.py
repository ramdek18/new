--- conflicted
+++ resolved
@@ -110,12 +110,8 @@
     keychain.delete_key_by_fingerprint(fingerprint)
 
 
-<<<<<<< HEAD
 @unlocks_keyring(use_passphrase_cache=True)
-def sign(message: str, fingerprint: int, hd_path: str):
-=======
 def sign(message: str, fingerprint: int, hd_path: str, as_bytes: bool):
->>>>>>> 6a7034ff
     k = Keychain()
     private_keys = k.get_all_private_keys()
 
