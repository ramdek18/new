--- conflicted
+++ resolved
@@ -893,10 +893,10 @@
     asyncio.run(execute_with_wallet(wallet_rpc_port, fingerprint, extra_params, get_nft_info))
 
 
-<<<<<<< HEAD
 # Keep at bottom.
 wallet_cmd.add_command(coins_cmd)
-=======
+
+
 @wallet_cmd.group("notifications", short_help="Send/Manage notifications")
 def notification_cmd():
     pass
@@ -1000,5 +1000,4 @@
         "ids": id,
         "all": all,
     }
-    asyncio.run(execute_with_wallet(wallet_rpc_port, fingerprint, extra_params, delete_notifications))
->>>>>>> 88cf6297
+    asyncio.run(execute_with_wallet(wallet_rpc_port, fingerprint, extra_params, delete_notifications))