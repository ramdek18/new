--- conflicted
+++ resolved
@@ -126,7 +126,6 @@
     asyncio.run(execute_with_wallet(wallet_rpc_port, fingerprint, extra_params, get_address))
 
 
-<<<<<<< HEAD
 @wallet_cmd.group("create", short_help="Create new wallets")
 def wallet_create_cmd():
     pass
@@ -224,28 +223,30 @@
 
 
 @wallet_create_cmd.command("rate-limited-user", short_help="Create a rate limited user wallet")
-=======
+@click.option(
+    "-wp",
+    "--wallet-rpc-port",
+    help="Set the port where the Wallet is hosting the RPC interface. See the rpc_port under wallet in config.yaml",
+    type=int,
+    default=9256,
+    show_default=True,
+)
+@click.option("-f", "--fingerprint", help="Set the fingerprint to specify which wallet to use", type=int)
+def create_rate_limited_user_cmd(wallet_rpc_port: int, fingerprint: int) -> None:
+    import asyncio
+    from .wallet_funcs import execute_with_wallet, create_new_wallet
+
+    extra_params = {"wallet_type": "rl_wallet", "data": {"rl_type": "user"}}
+    asyncio.run(execute_with_wallet(wallet_rpc_port, fingerprint, extra_params, create_new_wallet))
+
 @wallet_cmd.command(
     "delete_unconfirmed_transactions", short_help="Deletes all unconfirmed transactions for this wallet ID"
 )
->>>>>>> 5af2f3d2
-@click.option(
-    "-wp",
-    "--wallet-rpc-port",
-    help="Set the port where the Wallet is hosting the RPC interface. See the rpc_port under wallet in config.yaml",
-    type=int,
-<<<<<<< HEAD
-    default=9256,
-    show_default=True,
-)
-@click.option("-f", "--fingerprint", help="Set the fingerprint to specify which wallet to use", type=int)
-def create_rate_limited_user_cmd(wallet_rpc_port: int, fingerprint: int) -> None:
-    import asyncio
-    from .wallet_funcs import execute_with_wallet, create_new_wallet
-
-    extra_params = {"wallet_type": "rl_wallet", "data": {"rl_type": "user"}}
-    asyncio.run(execute_with_wallet(wallet_rpc_port, fingerprint, extra_params, create_new_wallet))
-=======
+@click.option(
+    "-wp",
+    "--wallet-rpc-port",
+    help="Set the port where the Wallet is hosting the RPC interface. See the rpc_port under wallet in config.yaml",
+    type=int,
     default=None,
 )
 @click.option("-i", "--id", help="Id of the wallet to use", type=int, default=1, show_default=True, required=True)
@@ -255,5 +256,4 @@
     import asyncio
     from .wallet_funcs import execute_with_wallet, delete_unconfirmed_transactions
 
-    asyncio.run(execute_with_wallet(wallet_rpc_port, fingerprint, extra_params, delete_unconfirmed_transactions))
->>>>>>> 5af2f3d2
+    asyncio.run(execute_with_wallet(wallet_rpc_port, fingerprint, extra_params, delete_unconfirmed_transactions))