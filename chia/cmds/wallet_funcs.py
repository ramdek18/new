--- conflicted
+++ resolved
@@ -15,14 +15,8 @@
 from chia.util.bech32m import bech32_decode, decode_puzzle_hash, encode_puzzle_hash
 from chia.util.config import load_config, selected_network_address_prefix
 from chia.util.default_root import DEFAULT_ROOT_PATH
-<<<<<<< HEAD
 from chia.util.ints import uint32, uint64
-from chia.wallet.did_wallet.did_info import DID_HRP
-from chia.wallet.nft_wallet.nft_info import NFT_HRP, NFTInfo
-=======
-from chia.util.ints import uint16, uint32, uint64
 from chia.wallet.nft_wallet.nft_info import NFTInfo
->>>>>>> f318f98f
 from chia.wallet.trade_record import TradeRecord
 from chia.wallet.trading.offer import Offer
 from chia.wallet.trading.trade_status import TradeStatus
@@ -681,100 +675,6 @@
     await print_connections(wallet_client, trusted_peers)
 
 
-<<<<<<< HEAD
-=======
-async def get_wallet(wallet_client: WalletRpcClient, fingerprint: int = None) -> Optional[Tuple[WalletRpcClient, int]]:
-    if fingerprint is not None:
-        fingerprints = [fingerprint]
-    else:
-        fingerprints = await wallet_client.get_public_keys()
-    if len(fingerprints) == 0:
-        print("No keys loaded. Run 'chia keys generate' or import a key")
-        return None
-    if len(fingerprints) == 1:
-        fingerprint = fingerprints[0]
-    if fingerprint is not None:
-        log_in_response = await wallet_client.log_in(fingerprint)
-    else:
-        logged_in_fingerprint: Optional[int] = await wallet_client.get_logged_in_fingerprint()
-        spacing: str = "  " if logged_in_fingerprint is not None else ""
-        current_sync_status: str = ""
-        if logged_in_fingerprint is not None:
-            if await wallet_client.get_synced():
-                current_sync_status = "Synced"
-            elif await wallet_client.get_sync_status():
-                current_sync_status = "Syncing"
-            else:
-                current_sync_status = "Not Synced"
-        print("Wallet keys:")
-        for i, fp in enumerate(fingerprints):
-            row: str = f"{i + 1}) "
-            row += "* " if fp == logged_in_fingerprint else spacing
-            row += f"{fp}"
-            if fp == logged_in_fingerprint and len(current_sync_status) > 0:
-                row += f" ({current_sync_status})"
-            print(row)
-        val = None
-        prompt: str = (
-            f"Choose a wallet key [1-{len(fingerprints)}] ('q' to quit, or Enter to use {logged_in_fingerprint}): "
-        )
-        while val is None:
-            val = input(prompt)
-            if val == "q":
-                return None
-            elif val == "" and logged_in_fingerprint is not None:
-                fingerprint = logged_in_fingerprint
-                break
-            elif not val.isdigit():
-                val = None
-            else:
-                index = int(val) - 1
-                if index < 0 or index >= len(fingerprints):
-                    print("Invalid value")
-                    val = None
-                    continue
-                else:
-                    fingerprint = fingerprints[index]
-        assert fingerprint is not None
-        log_in_response = await wallet_client.log_in(fingerprint)
-
-    if log_in_response["success"] is False:
-        print(f"Login failed: {log_in_response}")
-        return None
-    return wallet_client, fingerprint
-
-
-async def execute_with_wallet(
-    wallet_rpc_port: Optional[int], fingerprint: int, extra_params: Dict, function: Callable
-) -> None:
-    try:
-        config = load_config(DEFAULT_ROOT_PATH, "config.yaml")
-        self_hostname = config["self_hostname"]
-        if wallet_rpc_port is None:
-            wallet_rpc_port = config["wallet"]["rpc_port"]
-        wallet_client = await WalletRpcClient.create(self_hostname, uint16(wallet_rpc_port), DEFAULT_ROOT_PATH, config)
-        wallet_client_f = await get_wallet(wallet_client, fingerprint=fingerprint)
-        if wallet_client_f is None:
-            wallet_client.close()
-            await wallet_client.await_closed()
-            return None
-        wallet_client, fingerprint = wallet_client_f
-        await function(extra_params, wallet_client, fingerprint)
-    except KeyboardInterrupt:
-        pass
-    except Exception as e:
-        if isinstance(e, aiohttp.ClientConnectorError):
-            print(
-                f"Connection error. Check if the wallet is running at {wallet_rpc_port}. "
-                "You can run the wallet via:\n\tchia start wallet"
-            )
-        else:
-            print(f"Exception from 'wallet' {e}")
-    wallet_client.close()
-    await wallet_client.await_closed()
-
-
->>>>>>> f318f98f
 async def create_did_wallet(args: Dict, wallet_client: WalletRpcClient, fingerprint: int) -> None:
     amount = args["amount"]
     fee: int = int(Decimal(args["fee"]) * units["chia"])
