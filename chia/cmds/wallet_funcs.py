from __future__ import annotations

import asyncio
import json
import os
import pathlib
import sys
import time
from datetime import datetime
from decimal import Decimal
from typing import Any, Awaitable, Callable, Dict, List, Optional, Sequence, Tuple, Union

from chia.cmds.cmds_util import get_wallet_client, transaction_status_msg, transaction_submitted_msg
from chia.cmds.peer_funcs import print_connections
from chia.cmds.units import units
from chia.rpc.wallet_rpc_client import WalletRpcClient
from chia.types.blockchain_format.sized_bytes import bytes32
from chia.util.bech32m import bech32_decode, decode_puzzle_hash, encode_puzzle_hash
from chia.util.config import selected_network_address_prefix
from chia.util.ints import uint16, uint32, uint64
from chia.wallet.nft_wallet.nft_info import NFTInfo
from chia.wallet.outer_puzzles import AssetType
from chia.wallet.puzzle_drivers import PuzzleInfo
from chia.wallet.trade_record import TradeRecord
from chia.wallet.trading.offer import Offer
from chia.wallet.trading.trade_status import TradeStatus
from chia.wallet.transaction_record import TransactionRecord
from chia.wallet.transaction_sorting import SortKey
from chia.wallet.util.address_type import AddressType, ensure_valid_address
from chia.wallet.util.puzzle_decorator_type import PuzzleDecoratorType
from chia.wallet.util.query_filter import HashFilter, TransactionTypeFilter
from chia.wallet.util.transaction_type import CLAWBACK_INCOMING_TRANSACTION_TYPES, TransactionType
from chia.wallet.util.wallet_types import WalletType
from chia.wallet.vc_wallet.vc_store import VCProofs
from chia.wallet.wallet_coin_store import GetCoinRecords

CATNameResolver = Callable[[bytes32], Awaitable[Optional[Tuple[Optional[uint32], str]]]]

transaction_type_descriptions = {
    TransactionType.INCOMING_TX: "received",
    TransactionType.OUTGOING_TX: "sent",
    TransactionType.COINBASE_REWARD: "rewarded",
    TransactionType.FEE_REWARD: "rewarded",
    TransactionType.INCOMING_TRADE: "received in trade",
    TransactionType.OUTGOING_TRADE: "sent in trade",
    TransactionType.INCOMING_CLAWBACK_RECEIVE: "received in clawback as recipient",
    TransactionType.INCOMING_CLAWBACK_SEND: "received in clawback as sender",
    TransactionType.OUTGOING_CLAWBACK: "claim/clawback",
}


def transaction_description_from_type(tx: TransactionRecord) -> str:
    return transaction_type_descriptions.get(TransactionType(tx.type), "(unknown reason)")


def print_transaction(
    tx: TransactionRecord,
    verbose: bool,
    name: str,
    address_prefix: str,
    mojo_per_unit: int,
    coin_record: Optional[Dict[str, Any]] = None,
) -> None:  # pragma: no cover
    if verbose:
        print(tx)
    else:
        chia_amount = Decimal(int(tx.amount)) / mojo_per_unit
        to_address = encode_puzzle_hash(tx.to_puzzle_hash, address_prefix)
        print(f"Transaction {tx.name}")
        print(f"Status: {'Confirmed' if tx.confirmed else ('In mempool' if tx.is_in_mempool() else 'Pending')}")
        description = transaction_description_from_type(tx)
        print(f"Amount {description}: {chia_amount} {name}")
        print(f"To address: {to_address}")
        print("Created at:", datetime.fromtimestamp(tx.created_at_time).strftime("%Y-%m-%d %H:%M:%S"))
        if coin_record is not None:
            print(
                "Recipient claimable time:",
                datetime.fromtimestamp(tx.created_at_time + coin_record["metadata"]["time_lock"]).strftime(
                    "%Y-%m-%d %H:%M:%S"
                ),
            )
        print("")


def get_mojo_per_unit(wallet_type: WalletType) -> int:
    mojo_per_unit: int
    if wallet_type in {
        WalletType.STANDARD_WALLET,
        WalletType.POOLING_WALLET,
        WalletType.DATA_LAYER,
        WalletType.VC,
    }:  # pragma: no cover
        mojo_per_unit = units["chia"]
    elif wallet_type == WalletType.CAT:
        mojo_per_unit = units["cat"]
    else:
        raise LookupError(f"Operation is not supported for Wallet type {wallet_type.name}")

    return mojo_per_unit


async def get_wallet_type(wallet_id: int, wallet_client: WalletRpcClient) -> WalletType:
    summaries_response = await wallet_client.get_wallets()
    for summary in summaries_response:
        summary_id: int = summary["id"]
        summary_type: int = summary["type"]
        if wallet_id == summary_id:
            return WalletType(summary_type)

    raise LookupError(f"Wallet ID not found: {wallet_id}")


async def get_unit_name_for_wallet_id(
    config: Dict[str, Any],
    wallet_type: WalletType,
    wallet_id: int,
    wallet_client: WalletRpcClient,
) -> str:
    if wallet_type in {
        WalletType.STANDARD_WALLET,
        WalletType.POOLING_WALLET,
        WalletType.DATA_LAYER,
        WalletType.VC,
    }:  # pragma: no cover
        name: str = config["network_overrides"]["config"][config["selected_network"]]["address_prefix"].upper()
    elif wallet_type == WalletType.CAT:
        name = await wallet_client.get_cat_name(wallet_id=wallet_id)
    else:
        raise LookupError(f"Operation is not supported for Wallet type {wallet_type.name}")

    return name


async def get_transaction(
    *, wallet_rpc_port: Optional[int], fingerprint: Optional[int], tx_id: str, verbose: int
) -> None:
    async with get_wallet_client(wallet_rpc_port, fingerprint) as (wallet_client, fingerprint, config):
        transaction_id = bytes32.from_hexstr(tx_id)
        address_prefix = selected_network_address_prefix(config)
        # The wallet id parameter is required by the client but unused by the RPC.
        this_is_unused = 37
        tx: TransactionRecord = await wallet_client.get_transaction(this_is_unused, transaction_id=transaction_id)

        try:
            wallet_type = await get_wallet_type(wallet_id=tx.wallet_id, wallet_client=wallet_client)
            mojo_per_unit = get_mojo_per_unit(wallet_type=wallet_type)
            name = await get_unit_name_for_wallet_id(
                config=config,
                wallet_type=wallet_type,
                wallet_id=tx.wallet_id,
                wallet_client=wallet_client,
            )
        except LookupError as e:
            print(e.args[0])
            return

        print_transaction(
            tx,
            verbose=(verbose > 0),
            name=name,
            address_prefix=address_prefix,
            mojo_per_unit=mojo_per_unit,
        )


async def get_transactions(
    *,
    wallet_rpc_port: Optional[int],
    fp: Optional[int],
    wallet_id: int,
    verbose: int,
    paginate: Optional[bool],
    offset: int,
    limit: int,
    sort_key: SortKey,
    reverse: bool,
    clawback: bool,
) -> None:  # pragma: no cover
    async with get_wallet_client(wallet_rpc_port, fp) as (wallet_client, fingerprint, config):
        if paginate is None:
            paginate = sys.stdout.isatty()
        type_filter = (
            None
            if not clawback
            else TransactionTypeFilter.include(
                [TransactionType.INCOMING_CLAWBACK_RECEIVE, TransactionType.INCOMING_CLAWBACK_SEND]
            )
        )
        txs: List[TransactionRecord] = await wallet_client.get_transactions(
            wallet_id, start=offset, end=(offset + limit), sort_key=sort_key, reverse=reverse, type_filter=type_filter
        )

        address_prefix = selected_network_address_prefix(config)
        if len(txs) == 0:
            print("There are no transactions to this address")

        try:
            wallet_type = await get_wallet_type(wallet_id=wallet_id, wallet_client=wallet_client)
            mojo_per_unit = get_mojo_per_unit(wallet_type=wallet_type)
            name = await get_unit_name_for_wallet_id(
                config=config,
                wallet_type=wallet_type,
                wallet_id=wallet_id,
                wallet_client=wallet_client,
            )
        except LookupError as e:
            print(e.args[0])
            return

        skipped = 0
        num_per_screen = 5 if paginate else len(txs)
        for i in range(0, len(txs), num_per_screen):
            for j in range(0, num_per_screen):
                if i + j + skipped >= len(txs):
                    break
                coin_record: Optional[Dict[str, Any]] = None
                if txs[i + j + skipped].type in CLAWBACK_INCOMING_TRANSACTION_TYPES:
                    coin_records = await wallet_client.get_coin_records(
                        GetCoinRecords(coin_id_filter=HashFilter.include([txs[i + j + skipped].additions[0].name()]))
                    )
                    if len(coin_records["coin_records"]) > 0:
                        coin_record = coin_records["coin_records"][0]
                    else:
                        j -= 1
                        skipped += 1
                        continue
                print_transaction(
                    txs[i + j + skipped],
                    verbose=(verbose > 0),
                    name=name,
                    address_prefix=address_prefix,
                    mojo_per_unit=mojo_per_unit,
                    coin_record=coin_record,
                )
            if i + num_per_screen >= len(txs):
                return None
            print("Press q to quit, or c to continue")
            while True:
                entered_key = sys.stdin.read(1)
                if entered_key == "q":
                    return None
                elif entered_key == "c":
                    break


def check_unusual_transaction(amount: Decimal, fee: Decimal) -> bool:
    return fee >= amount


async def send(
    *,
    wallet_rpc_port: Optional[int],
    fp: Optional[int],
    wallet_id: int,
    amount: Decimal,
    memo: Optional[str],
    fee: Decimal,
    address: str,
    override: bool,
    min_coin_amount: Decimal,
    max_coin_amount: Decimal,
    excluded_coin_ids: Sequence[str],
    reuse_puzhash: Optional[bool],
    clawback_time_lock: int,
) -> None:  # pragma: no cover
    async with get_wallet_client(wallet_rpc_port, fp) as (wallet_client, fingerprint, _):
        if memo is None:
            memos = None
        else:
            memos = [memo]

        if not override and check_unusual_transaction(amount, fee):
            print(
                f"A transaction of amount {amount} and fee {fee} is unusual.\n"
                f"Pass in --override if you are sure you mean to do this."
            )
            return
        if amount == 0:
            print("You can not send an empty transaction")
            return
        if clawback_time_lock < 0:
            print("Clawback time lock seconds cannot be negative.")
            return
        try:
            typ = await get_wallet_type(wallet_id=wallet_id, wallet_client=wallet_client)
            mojo_per_unit = get_mojo_per_unit(typ)
        except LookupError:
            print(f"Wallet id: {wallet_id} not found.")
            return

        final_fee: uint64 = uint64(int(fee * units["chia"]))  # fees are always in XCH mojos
        final_amount: uint64 = uint64(int(amount * mojo_per_unit))
        final_min_coin_amount: uint64 = uint64(int(min_coin_amount * mojo_per_unit))
        final_max_coin_amount: uint64 = uint64(int(max_coin_amount * mojo_per_unit))
        if typ == WalletType.STANDARD_WALLET:
            print("Submitting transaction...")
            res = await wallet_client.send_transaction(
                wallet_id,
                final_amount,
                address,
                final_fee,
                memos,
                final_min_coin_amount,
                final_max_coin_amount,
                excluded_coin_ids=excluded_coin_ids,
                reuse_puzhash=reuse_puzhash,
                puzzle_decorator_override=[
                    {"decorator": PuzzleDecoratorType.CLAWBACK.name, "clawback_timelock": clawback_time_lock}
                ]
                if clawback_time_lock > 0
                else None,
            )
        elif typ == WalletType.CAT:
            print("Submitting transaction...")
            res = await wallet_client.cat_spend(
                wallet_id,
                final_amount,
                address,
                final_fee,
                memos,
                final_min_coin_amount,
                final_max_coin_amount,
                excluded_coin_ids=excluded_coin_ids,
                reuse_puzhash=reuse_puzhash,
            )
        else:
            print("Only standard wallet and CAT wallets are supported")
            return

        tx_id = res.name
        start = time.time()
        while time.time() - start < 10:
            await asyncio.sleep(0.1)
            tx = await wallet_client.get_transaction(wallet_id, tx_id)
            if len(tx.sent_to) > 0:
                print(transaction_submitted_msg(tx))
                print(transaction_status_msg(fingerprint, tx_id))
                return None

        print("Transaction not yet submitted to nodes")
        print(f"To get status, use command: chia wallet get_transaction -f {fingerprint} -tx 0x{tx_id}")


async def get_address(wallet_rpc_port: Optional[int], fp: Optional[int], wallet_id: int, new_address: bool) -> None:
    async with get_wallet_client(wallet_rpc_port, fp) as (wallet_client, fingerprint, config):
        res = await wallet_client.get_next_address(wallet_id, new_address)
        print(res)


async def delete_unconfirmed_transactions(wallet_rpc_port: Optional[int], fp: Optional[int], wallet_id: int) -> None:
    async with get_wallet_client(wallet_rpc_port, fp) as (wallet_client, fingerprint, _):
        await wallet_client.delete_unconfirmed_transactions(wallet_id)
        print(f"Successfully deleted all unconfirmed transactions for wallet id {wallet_id} on key {fingerprint}")


async def get_derivation_index(wallet_rpc_port: Optional[int], fp: Optional[int]) -> None:
    async with get_wallet_client(wallet_rpc_port, fp) as (wallet_client, _, _):
        res = await wallet_client.get_current_derivation_index()
        print(f"Last derivation index: {res}")


async def update_derivation_index(wallet_rpc_port: Optional[int], fp: Optional[int], index: int) -> None:
    async with get_wallet_client(wallet_rpc_port, fp) as (wallet_client, _, _):
        print("Updating derivation index... This may take a while.")
        res = await wallet_client.extend_derivation_index(index)
        print(f"Updated derivation index: {res}")
        print("Your balances may take a while to update.")


async def add_token(wallet_rpc_port: Optional[int], fp: Optional[int], asset_id: str, token_name: str) -> None:
    async with get_wallet_client(wallet_rpc_port, fp) as (wallet_client, fingerprint, _):
        try:
            asset_id_bytes: bytes32 = bytes32.from_hexstr(asset_id)
            existing_info: Optional[Tuple[Optional[uint32], str]] = await wallet_client.cat_asset_id_to_name(
                asset_id_bytes
            )
            if existing_info is None or existing_info[0] is None:
                response = await wallet_client.create_wallet_for_existing_cat(asset_id_bytes)
                wallet_id = response["wallet_id"]
                await wallet_client.set_cat_name(wallet_id, token_name)
                print(f"Successfully added {token_name} with wallet id {wallet_id} on key {fingerprint}")
            else:
                wallet_id, old_name = existing_info
                await wallet_client.set_cat_name(wallet_id, token_name)
                print(
                    f"Successfully renamed {old_name} with wallet_id {wallet_id} on key {fingerprint} to {token_name}"
                )
        except ValueError as e:
            if "fromhex()" in str(e):
                print(f"{asset_id} is not a valid Asset ID")
            else:
                raise


async def make_offer(
    *,
    wallet_rpc_port: Optional[int],
    fp: Optional[int],
    d_fee: Decimal,
    offers: Sequence[str],
    requests: Sequence[str],
    filepath: str,
    reuse_puzhash: Optional[bool],
) -> None:
    async with get_wallet_client(wallet_rpc_port, fp) as (wallet_client, fingerprint, config):
        fee: int = int(d_fee * units["chia"])

        if offers == [] or requests == []:
            print("Not creating offer: Must be offering and requesting at least one asset")
        else:
            offer_dict: Dict[Union[uint32, str], int] = {}
            driver_dict: Dict[str, Any] = {}
            printable_dict: Dict[str, Tuple[str, int, int]] = {}  # Dict[asset_name, Tuple[amount, unit, multiplier]]
            royalty_asset_dict: Dict[Any, Tuple[Any, uint16]] = {}
            fungible_asset_dict: Dict[Any, uint64] = {}
            for item in [*offers, *requests]:
                name, amount = tuple(item.split(":")[0:2])
                try:
                    b32_id = bytes32.from_hexstr(name)
                    id: Union[uint32, str] = b32_id.hex()
                    result = await wallet_client.cat_asset_id_to_name(b32_id)
                    if result is not None:
                        name = result[1]
                    else:
                        name = "Unknown CAT"
                    unit = units["cat"]
                    if item in offers:
                        fungible_asset_dict[name] = uint64(abs(int(Decimal(amount) * unit)))
                except ValueError:
                    try:
                        hrp, _ = bech32_decode(name)
                        if hrp == "nft":
                            coin_id = decode_puzzle_hash(name)
                            unit = 1
                            info = NFTInfo.from_json_dict((await wallet_client.get_nft_info(coin_id.hex()))["nft_info"])
                            id = info.launcher_id.hex()
                            assert isinstance(id, str)
                            if item in requests:
                                driver_dict[id] = {
                                    "type": "singleton",
                                    "launcher_id": "0x" + id,
                                    "launcher_ph": "0x" + info.launcher_puzhash.hex(),
                                    "also": {
                                        "type": "metadata",
                                        "metadata": info.chain_info,
                                        "updater_hash": "0x" + info.updater_puzhash.hex(),
                                    },
                                }
                                if info.supports_did:
                                    assert info.royalty_puzzle_hash is not None
                                    assert info.royalty_percentage is not None
                                    driver_dict[id]["also"]["also"] = {
                                        "type": "ownership",
                                        "owner": "()",
                                        "transfer_program": {
                                            "type": "royalty transfer program",
                                            "launcher_id": "0x" + info.launcher_id.hex(),
                                            "royalty_address": "0x" + info.royalty_puzzle_hash.hex(),
                                            "royalty_percentage": str(info.royalty_percentage),
                                        },
                                    }
                                    royalty_asset_dict[name] = (
                                        encode_puzzle_hash(info.royalty_puzzle_hash, AddressType.XCH.hrp(config)),
                                        info.royalty_percentage,
                                    )
                        else:
                            id = decode_puzzle_hash(name).hex()
                            assert hrp is not None
                            unit = units[hrp]
                    except ValueError:
                        id = uint32(int(name))
                        if id == 1:
                            name = "XCH"
                            unit = units["chia"]
                        else:
                            name = await wallet_client.get_cat_name(id)
                            unit = units["cat"]
                        if item in offers:
                            fungible_asset_dict[name] = uint64(abs(int(Decimal(amount) * unit)))
                multiplier: int = -1 if item in offers else 1
                printable_dict[name] = (amount, unit, multiplier)
                if id in offer_dict:
                    print("Not creating offer: Cannot offer and request the same asset in a trade")
                    break
                else:
                    offer_dict[id] = int(Decimal(amount) * unit) * multiplier
            else:
                print("Creating Offer")
                print("--------------")
                print()
                print("OFFERING:")
                for name, data in printable_dict.items():
                    amount, unit, multiplier = data
                    if multiplier < 0:
                        print(f"  - {amount} {name} ({int(Decimal(amount) * unit)} mojos)")
                print("REQUESTING:")
                for name, data in printable_dict.items():
                    amount, unit, multiplier = data
                    if multiplier > 0:
                        print(f"  - {amount} {name} ({int(Decimal(amount) * unit)} mojos)")

                if fee > 0:
                    print()
                    print(f"Including Fees: {Decimal(fee) / units['chia']} XCH, {fee} mojos")

                if royalty_asset_dict != {}:
                    royalty_summary: Dict[Any, List[Dict[str, Any]]] = await wallet_client.nft_calculate_royalties(
                        royalty_asset_dict, fungible_asset_dict
                    )
                    total_amounts_requested: Dict[Any, int] = {}
                    print()
                    print("Royalties Summary:")
                    for nft_id, summaries in royalty_summary.items():
                        print(f"  - For {nft_id}:")
                        for summary in summaries:
                            divisor = units["chia"] if summary["asset"] == "XCH" else units["cat"]
                            converted_amount = Decimal(summary["amount"]) / divisor
                            total_amounts_requested.setdefault(summary["asset"], fungible_asset_dict[summary["asset"]])
                            total_amounts_requested[summary["asset"]] += summary["amount"]
                            print(
                                f"    - {converted_amount} {summary['asset']} ({summary['amount']} mojos) to {summary['address']}"  # noqa
                            )

                    print()
                    print("Total Amounts Offered:")
                    for asset, requested_amount in total_amounts_requested.items():
                        divisor = units["chia"] if asset == "XCH" else units["cat"]
                        converted_amount = Decimal(requested_amount) / divisor
                        print(f"  - {converted_amount} {asset} ({requested_amount} mojos)")

                    print()
                    nft_confirmation = input(
                        "Offers for NFTs will have royalties automatically added. "
                        + "Are you sure you would like to continue? (y/n): "
                    )
                    if nft_confirmation not in ["y", "yes"]:
                        print("Not creating offer...")
                        return

                confirmation = input("Confirm (y/n): ")
                if confirmation not in ["y", "yes"]:
                    print("Not creating offer...")
                else:
                    with open(pathlib.Path(filepath), "w") as file:
                        offer, trade_record = await wallet_client.create_offer_for_ids(
                            offer_dict, driver_dict=driver_dict, fee=fee, reuse_puzhash=reuse_puzhash
                        )
                        if offer is not None:
                            file.write(offer.to_bech32())
                            print(f"Created offer with ID {trade_record.trade_id}")
                            print(
                                f"Use chia wallet get_offers --id "
                                f"{trade_record.trade_id} -f {fingerprint} to view status"
                            )
                        else:
                            print("Error creating offer")


def timestamp_to_time(timestamp: int) -> str:
    return datetime.fromtimestamp(timestamp).strftime("%Y-%m-%d %H:%M:%S")


async def print_offer_summary(
    cat_name_resolver: CATNameResolver, sum_dict: Dict[str, int], has_fee: bool = False, network_xch: str = "XCH"
) -> None:
    for asset_id, amount in sum_dict.items():
        description: str = ""
        unit: int = units["chia"]
        wid: str = "1" if asset_id == "xch" else ""
        mojo_amount: int = int(Decimal(amount))
        name: str = network_xch
        if asset_id != "xch":
            name = asset_id
            if asset_id == "unknown":
                name = "Unknown"
                unit = units["mojo"]
                if has_fee:
                    description = " [Typically represents change returned from the included fee]"
            else:
                unit = units["cat"]
                result = await cat_name_resolver(bytes32.from_hexstr(asset_id))
                if result is not None:
                    wid = str(result[0])
                    name = result[1]
        output: str = f"    - {name}"
        mojo_str: str = f"{mojo_amount} {'mojo' if mojo_amount == 1 else 'mojos'}"
        if len(wid) > 0:
            output += f" (Wallet ID: {wid})"
        if unit == units["mojo"]:
            output += f": {mojo_str}"
        else:
            output += f": {mojo_amount / unit} ({mojo_str})"
        if len(description) > 0:
            output += f" {description}"
        print(output)


async def print_trade_record(record: TradeRecord, wallet_client: WalletRpcClient, summaries: bool = False) -> None:
    print()
    print(f"Record with id: {record.trade_id}")
    print("---------------")
    print(f"Created at: {timestamp_to_time(record.created_at_time)}")
    print(f"Confirmed at: {record.confirmed_at_index if record.confirmed_at_index > 0 else 'Not confirmed'}")
    print(f"Accepted at: {timestamp_to_time(record.accepted_at_time) if record.accepted_at_time else 'N/A'}")
    print(f"Status: {TradeStatus(record.status).name}")
    if summaries:
        print("Summary:")
        offer = Offer.from_bytes(record.offer)
        offered, requested, _ = offer.summary()
        outbound_balances: Dict[str, int] = offer.get_pending_amounts()
        fees: Decimal = Decimal(offer.fees())
        cat_name_resolver = wallet_client.cat_asset_id_to_name
        print("  OFFERED:")
        await print_offer_summary(cat_name_resolver, offered)
        print("  REQUESTED:")
        await print_offer_summary(cat_name_resolver, requested)
        print("Pending Outbound Balances:")
        await print_offer_summary(cat_name_resolver, outbound_balances, has_fee=(fees > 0))
        print(f"Included Fees: {fees / units['chia']} XCH, {fees} mojos")
    print("---------------")


async def get_offers(
    *,
    wallet_rpc_port: Optional[int],
    fp: Optional[int],
    offer_id: Optional[str],
    filepath: Optional[str],
    exclude_my_offers: bool = False,
    exclude_taken_offers: bool = False,
    include_completed: bool = False,
    summaries: bool = False,
    reverse: bool = False,
) -> None:
    async with get_wallet_client(wallet_rpc_port, fp) as (wallet_client, fingerprint, config):
        file_contents: bool = (filepath is not None) or summaries
        records: List[TradeRecord] = []
        if offer_id is None:
            batch_size: int = 10
            start: int = 0
            end: int = start + batch_size

            # Traverse offers page by page
            while True:
                new_records: List[TradeRecord] = await wallet_client.get_all_offers(
                    start,
                    end,
                    reverse=reverse,
                    file_contents=file_contents,
                    exclude_my_offers=exclude_my_offers,
                    exclude_taken_offers=exclude_taken_offers,
                    include_completed=include_completed,
                )
                records.extend(new_records)

                # If fewer records were returned than requested, we're done
                if len(new_records) < batch_size:
                    break

                start = end
                end += batch_size
        else:
            records = [await wallet_client.get_offer(bytes32.from_hexstr(offer_id), file_contents)]
            if filepath is not None:
                with open(pathlib.Path(filepath), "w") as file:
                    file.write(Offer.from_bytes(records[0].offer).to_bech32())
                    file.close()

        for record in records:
            await print_trade_record(record, wallet_client, summaries=summaries)


async def take_offer(
    wallet_rpc_port: Optional[int],
    fp: Optional[int],
    d_fee: Decimal,
    file: str,
    examine_only: bool,
) -> None:
    async with get_wallet_client(wallet_rpc_port, fp) as (wallet_client, fingerprint, config):
        if os.path.exists(file):
            filepath = pathlib.Path(file)
            with open(filepath, "r") as ffile:
                offer_hex: str = ffile.read()
                ffile.close()
        else:
            offer_hex = file

        fee: int = int(d_fee * units["chia"])

        try:
            offer = Offer.from_bech32(offer_hex)
        except ValueError:
            print("Please enter a valid offer file or hex blob")
            return

        offered, requested, _ = offer.summary()
        cat_name_resolver = wallet_client.cat_asset_id_to_name
        network_xch = AddressType.XCH.hrp(config).upper()
        print("Summary:")
        print("  OFFERED:")
        await print_offer_summary(cat_name_resolver, offered, network_xch=network_xch)
        print("  REQUESTED:")
        await print_offer_summary(cat_name_resolver, requested, network_xch=network_xch)

        print()

        royalty_asset_dict: Dict[Any, Tuple[Any, uint16]] = {}
        for royalty_asset_id in nft_coin_ids_supporting_royalties_from_offer(offer):
            if royalty_asset_id.hex() in offered:
                percentage, address = await get_nft_royalty_percentage_and_address(royalty_asset_id, wallet_client)
                royalty_asset_dict[encode_puzzle_hash(royalty_asset_id, AddressType.NFT.hrp(config))] = (
                    encode_puzzle_hash(address, AddressType.XCH.hrp(config)),
                    percentage,
                )

        if royalty_asset_dict != {}:
            fungible_asset_dict: Dict[Any, uint64] = {}
            for fungible_asset_id in fungible_assets_from_offer(offer):
                fungible_asset_id_str = fungible_asset_id.hex() if fungible_asset_id is not None else "xch"
                if fungible_asset_id_str in requested:
                    nft_royalty_currency: str = "Unknown CAT"
                    if fungible_asset_id is None:
                        nft_royalty_currency = network_xch
                    else:
                        result = await wallet_client.cat_asset_id_to_name(fungible_asset_id)
                        if result is not None:
                            nft_royalty_currency = result[1]
                    fungible_asset_dict[nft_royalty_currency] = uint64(requested[fungible_asset_id_str])

            if fungible_asset_dict != {}:
                royalty_summary: Dict[Any, List[Dict[str, Any]]] = await wallet_client.nft_calculate_royalties(
                    royalty_asset_dict, fungible_asset_dict
                )
                total_amounts_requested: Dict[Any, int] = {}
                print("Royalties Summary:")
                for nft_id, summaries in royalty_summary.items():
                    print(f"  - For {nft_id}:")
                    for summary in summaries:
                        divisor = units["chia"] if summary["asset"] == network_xch else units["cat"]
                        converted_amount = Decimal(summary["amount"]) / divisor
                        total_amounts_requested.setdefault(summary["asset"], fungible_asset_dict[summary["asset"]])
                        total_amounts_requested[summary["asset"]] += summary["amount"]
                        print(
                            f"    - {converted_amount} {summary['asset']} ({summary['amount']} mojos) to {summary['address']}"  # noqa
                        )

                print()
                print("Total Amounts Requested:")
                for asset, amount in total_amounts_requested.items():
                    divisor = units["chia"] if asset == network_xch else units["cat"]
                    converted_amount = Decimal(amount) / divisor
                    print(f"  - {converted_amount} {asset} ({amount} mojos)")

        print(f"Included Fees: {Decimal(offer.fees()) / units['chia']} {network_xch}, {offer.fees()} mojos")

        if not examine_only:
            print()
            confirmation = input("Would you like to take this offer? (y/n): ")
            if confirmation in ["y", "yes"]:
                trade_record = await wallet_client.take_offer(offer, fee=fee)
                print(f"Accepted offer with ID {trade_record.trade_id}")
                print(f"Use chia wallet get_offers --id {trade_record.trade_id} -f {fingerprint} to view its status")


async def cancel_offer(
    wallet_rpc_port: Optional[int], fp: Optional[int], d_fee: Decimal, offer_id_hex: str, secure: bool
) -> None:
    async with get_wallet_client(wallet_rpc_port, fp) as (wallet_client, fingerprint, config):
        offer_id = bytes32.from_hexstr(offer_id_hex)
        fee: int = int(d_fee * units["chia"])

        trade_record = await wallet_client.get_offer(offer_id, file_contents=True)
        await print_trade_record(trade_record, wallet_client, summaries=True)

        confirmation = input(f"Are you sure you wish to cancel offer with ID: {trade_record.trade_id}? (y/n): ")
        if confirmation in ["y", "yes"]:
            await wallet_client.cancel_offer(offer_id, secure=secure, fee=fee)
            print(f"Cancelled offer with ID {trade_record.trade_id}")
            if secure:
                print(f"Use chia wallet get_offers --id {trade_record.trade_id} -f {fingerprint} to view cancel status")


def wallet_coin_unit(typ: WalletType, address_prefix: str) -> Tuple[str, int]:
    if typ == WalletType.CAT:
        return "", units["cat"]
    if typ in [WalletType.STANDARD_WALLET, WalletType.POOLING_WALLET, WalletType.MULTI_SIG]:
        return address_prefix, units["chia"]
    return "", units["mojo"]


def print_balance(amount: int, scale: int, address_prefix: str, *, decimal_only: bool = False) -> str:
    if decimal_only:  # dont use scientific notation.
        final_amount = f"{amount / scale:.12f}"
    else:
        final_amount = f"{amount / scale}"
    ret = f"{final_amount} {address_prefix} "
    if scale > 1:
        ret += f"({amount} mojo)"
    return ret


async def print_balances(
    wallet_rpc_port: Optional[int], fp: Optional[int], wallet_type: Optional[WalletType] = None
) -> None:
    async with get_wallet_client(wallet_rpc_port, fp) as (wallet_client, fingerprint, config):
        summaries_response = await wallet_client.get_wallets(wallet_type)
        address_prefix = selected_network_address_prefix(config)

        is_synced: bool = await wallet_client.get_synced()
        is_syncing: bool = await wallet_client.get_sync_status()

        print(f"Wallet height: {await wallet_client.get_height_info()}")
        if is_syncing:
            print("Sync status: Syncing...")
        elif is_synced:
            print("Sync status: Synced")
        else:
            print("Sync status: Not synced")

        if not is_syncing and is_synced:
            if len(summaries_response) == 0:
                type_hint = " " if wallet_type is None else f" from type {wallet_type.name} "
                print(f"\nNo wallets{type_hint}available for fingerprint: {fingerprint}")
            else:
                print(f"Balances, fingerprint: {fingerprint}")
            for summary in summaries_response:
                indent: str = "   "
                # asset_id currently contains both the asset ID and TAIL program bytes concatenated together.
                # A future RPC update may split them apart, but for now we'll show the first 32 bytes (64 chars)
                asset_id = summary["data"][:64]
                wallet_id = summary["id"]
                balances = await wallet_client.get_wallet_balance(wallet_id)
                typ = WalletType(int(summary["type"]))
                address_prefix, scale = wallet_coin_unit(typ, address_prefix)
                total_balance: str = print_balance(balances["confirmed_wallet_balance"], scale, address_prefix)
                unconfirmed_wallet_balance: str = print_balance(
                    balances["unconfirmed_wallet_balance"], scale, address_prefix
                )
                spendable_balance: str = print_balance(balances["spendable_balance"], scale, address_prefix)
                my_did: Optional[str] = None
                print()
                print(f"{summary['name']}:")
                print(f"{indent}{'-Total Balance:'.ljust(23)} {total_balance}")
                print(f"{indent}{'-Pending Total Balance:'.ljust(23)} {unconfirmed_wallet_balance}")
                print(f"{indent}{'-Spendable:'.ljust(23)} {spendable_balance}")
                print(f"{indent}{'-Type:'.ljust(23)} {typ.name}")
                if typ == WalletType.DECENTRALIZED_ID:
                    get_did_response = await wallet_client.get_did_id(wallet_id)
                    my_did = get_did_response["my_did"]
                    print(f"{indent}{'-DID ID:'.ljust(23)} {my_did}")
                elif typ == WalletType.NFT:
                    get_did_response = await wallet_client.get_nft_wallet_did(wallet_id)
                    my_did = get_did_response["did_id"]
                    if my_did is not None and len(my_did) > 0:
                        print(f"{indent}{'-DID ID:'.ljust(23)} {my_did}")
                elif len(asset_id) > 0:
                    print(f"{indent}{'-Asset ID:'.ljust(23)} {asset_id}")
                print(f"{indent}{'-Wallet ID:'.ljust(23)} {wallet_id}")

        print(" ")
        trusted_peers: dict[str, str] = config["wallet"].get("trusted_peers", {})
        await print_connections(wallet_client, trusted_peers)


async def create_did_wallet(
    wallet_rpc_port: Optional[int], fp: Optional[int], d_fee: Decimal, name: Optional[str], amount: int
) -> None:
    async with get_wallet_client(wallet_rpc_port, fp) as (wallet_client, fingerprint, config):
        fee: int = int(d_fee * units["chia"])
        try:
            response = await wallet_client.create_new_did_wallet(amount, fee, name)
            wallet_id = response["wallet_id"]
            my_did = response["my_did"]
            print(f"Successfully created a DID wallet with name {name} and id {wallet_id} on key {fingerprint}")
            print(f"Successfully created a DID {my_did} in the newly created DID wallet")
        except Exception as e:
            print(f"Failed to create DID wallet: {e}")


async def did_set_wallet_name(wallet_rpc_port: Optional[int], fp: Optional[int], wallet_id: int, name: str) -> None:
    async with get_wallet_client(wallet_rpc_port, fp) as (wallet_client, fingerprint, config):
        try:
            await wallet_client.did_set_wallet_name(wallet_id, name)
            print(f"Successfully set a new name for DID wallet with id {wallet_id}: {name}")
        except Exception as e:
            print(f"Failed to set DID wallet name: {e}")


async def get_did(wallet_rpc_port: Optional[int], fp: Optional[int], did_wallet_id: int) -> None:
    async with get_wallet_client(wallet_rpc_port, fp) as (wallet_client, fingerprint, config):
        try:
            response = await wallet_client.get_did_id(did_wallet_id)
            my_did = response["my_did"]
            coin_id = response["coin_id"]
            print(f"{'DID:'.ljust(23)} {my_did}")
            print(f"{'Coin ID:'.ljust(23)} {coin_id}")
        except Exception as e:
            print(f"Failed to get DID: {e}")


async def get_did_info(wallet_rpc_port: Optional[int], fp: Optional[int], coin_id: str, latest: bool) -> None:
    async with get_wallet_client(wallet_rpc_port, fp) as (wallet_client, fingerprint, config):
        did_padding_length = 23
        try:
            response = await wallet_client.get_did_info(coin_id, latest)
            print(f"{'DID:'.ljust(did_padding_length)} {response['did_id']}")
            print(f"{'Coin ID:'.ljust(did_padding_length)} {response['latest_coin']}")
            print(f"{'Inner P2 Address:'.ljust(did_padding_length)} {response['p2_address']}")
            print(f"{'Public Key:'.ljust(did_padding_length)} {response['public_key']}")
            print(f"{'Launcher ID:'.ljust(did_padding_length)} {response['launcher_id']}")
            print(f"{'DID Metadata:'.ljust(did_padding_length)} {response['metadata']}")
            print(f"{'Recovery List Hash:'.ljust(did_padding_length)} {response['recovery_list_hash']}")
            print(f"{'Recovery Required Verifications:'.ljust(did_padding_length)} {response['num_verification']}")
            print(f"{'Last Spend Puzzle:'.ljust(did_padding_length)} {response['full_puzzle']}")
            print(f"{'Last Spend Solution:'.ljust(did_padding_length)} {response['solution']}")
            print(f"{'Last Spend Hints:'.ljust(did_padding_length)} {response['hints']}")

        except Exception as e:
            print(f"Failed to get DID details: {e}")


async def update_did_metadata(
    wallet_rpc_port: Optional[int], fp: Optional[int], did_wallet_id: int, metadata: str, reuse_puzhash: bool
) -> None:
    async with get_wallet_client(wallet_rpc_port, fp) as (wallet_client, fingerprint, config):
        try:
            response = await wallet_client.update_did_metadata(did_wallet_id, json.loads(metadata), reuse_puzhash)
            print(
                f"Successfully updated DID wallet ID: {response['wallet_id']}, Spend Bundle: {response['spend_bundle']}"
            )
        except Exception as e:
            print(f"Failed to update DID metadata: {e}")


async def did_message_spend(
    wallet_rpc_port: Optional[int],
    fp: Optional[int],
    did_wallet_id: int,
    puzzle_announcements: List[str],
    coin_announcements: List[str],
) -> None:
    async with get_wallet_client(wallet_rpc_port, fp) as (wallet_client, fingerprint, config):
        try:
            response = await wallet_client.did_message_spend(did_wallet_id, puzzle_announcements, coin_announcements)
            print(f"Message Spend Bundle: {response['spend_bundle']}")
        except Exception as e:
            print(f"Failed to update DID metadata: {e}")


async def transfer_did(
    wallet_rpc_port: Optional[int],
    fp: Optional[int],
    did_wallet_id: int,
    fee: int,
    target_address: str,
    with_recovery: bool,
    reuse_puzhash: Optional[bool],
) -> None:
    async with get_wallet_client(wallet_rpc_port, fp) as (wallet_client, fingerprint, config):
        try:
            response = await wallet_client.did_transfer_did(
                did_wallet_id,
                target_address,
                fee,
                with_recovery,
                reuse_puzhash,
            )
            print(f"Successfully transferred DID to {target_address}")
            print(f"Transaction ID: {response['transaction_id']}")
            print(f"Transaction: {response['transaction']}")
        except Exception as e:
            print(f"Failed to transfer DID: {e}")


async def find_lost_did(
    *,
    wallet_rpc_port: Optional[int],
    fp: Optional[int],
    coin_id: str,
    metadata: Optional[Any],
    recovery_list_hash: Optional[str],
    num_verification: Optional[int],
) -> None:
    async with get_wallet_client(wallet_rpc_port, fp) as (wallet_client, fingerprint, config):
        try:
            response = await wallet_client.find_lost_did(
                coin_id,
                recovery_list_hash,
                metadata,
                num_verification,
            )
            if response["success"]:
                print(f"Successfully found lost DID {coin_id}, latest coin ID: {response['latest_coin_id']}")
            else:
                print(f"Cannot find lost DID {coin_id}: {response['error']}")
        except Exception as e:
            print(f"Failed to find lost DID: {e}")


async def create_nft_wallet(
    wallet_rpc_port: Optional[int], fp: Optional[int], did_id: Optional[str] = None, name: Optional[str] = None
) -> None:
    async with get_wallet_client(wallet_rpc_port, fp) as (wallet_client, fingerprint, config):
        try:
            response = await wallet_client.create_new_nft_wallet(did_id, name)
            wallet_id = response["wallet_id"]
            print(f"Successfully created an NFT wallet with id {wallet_id} on key {fingerprint}")
        except Exception as e:
            print(f"Failed to create NFT wallet: {e}")


async def mint_nft(
    *,
    wallet_rpc_port: Optional[int],
    fp: Optional[int],
    wallet_id: int,
    royalty_address: Optional[str],
    target_address: Optional[str],
    no_did_ownership: bool,
    hash: str,
    uris: List[str],
    metadata_hash: Optional[str],
    metadata_uris: List[str],
    license_hash: Optional[str],
    license_uris: List[str],
    edition_total: Optional[int],
    edition_number: Optional[int],
    d_fee: Decimal,
    royalty_percentage: int,
    reuse_puzhash: Optional[bool],
) -> None:
    async with get_wallet_client(wallet_rpc_port, fp) as (wallet_client, fingerprint, config):
        royalty_address = (
            None
            if not royalty_address
            else ensure_valid_address(royalty_address, allowed_types={AddressType.XCH}, config=config)
        )
        target_address = (
            None
            if not target_address
            else ensure_valid_address(target_address, allowed_types={AddressType.XCH}, config=config)
        )
        fee: int = int(d_fee * units["chia"])
        try:
            response = await wallet_client.get_nft_wallet_did(wallet_id)
            wallet_did = response["did_id"]
            wallet_has_did = wallet_did is not None
            did_id: Optional[str] = wallet_did
            # Handle the case when the user wants to disable DID ownership
            if no_did_ownership:
                if wallet_has_did:
                    raise ValueError("Disabling DID ownership is not supported for this NFT wallet, it does have a DID")
                else:
                    did_id = None
            else:
                if not wallet_has_did:
                    did_id = ""

            response = await wallet_client.mint_nft(
                wallet_id,
                royalty_address,
                target_address,
                hash,
                uris,
                metadata_hash,
                metadata_uris,
                license_hash,
                license_uris,
                edition_total,
                edition_number,
                fee,
                royalty_percentage,
                did_id,
                reuse_puzhash=reuse_puzhash,
            )
            spend_bundle = response["spend_bundle"]
            print(f"NFT minted Successfully with spend bundle: {spend_bundle}")
        except Exception as e:
            print(f"Failed to mint NFT: {e}")


async def add_uri_to_nft(
    *,
    wallet_rpc_port: Optional[int],
    fp: Optional[int],
    wallet_id: int,
    d_fee: Decimal,
    nft_coin_id: str,
    uri: str,
    metadata_uri: str,
    license_uri: str,
    reuse_puzhash: Optional[bool],
) -> None:
    async with get_wallet_client(wallet_rpc_port, fp) as (wallet_client, fingerprint, config):
        try:
            if len([x for x in (uri, metadata_uri, license_uri) if x is not None]) > 1:
                raise ValueError("You must provide only one of the URI flags")
            if uri is not None and len(uri) > 0:
                key = "u"
                uri_value = uri
            elif metadata_uri is not None and len(metadata_uri) > 0:
                key = "mu"
                uri_value = metadata_uri
            elif license_uri is not None and len(license_uri) > 0:
                key = "lu"
                uri_value = license_uri
            else:
                raise ValueError("You must provide at least one of the URI flags")
            fee: int = int(d_fee * units["chia"])
            response = await wallet_client.add_uri_to_nft(wallet_id, nft_coin_id, key, uri_value, fee, reuse_puzhash)
            spend_bundle = response["spend_bundle"]
            print(f"URI added successfully with spend bundle: {spend_bundle}")
        except Exception as e:
            print(f"Failed to add URI to NFT: {e}")


async def transfer_nft(
    *,
    wallet_rpc_port: Optional[int],
    fp: Optional[int],
    wallet_id: int,
    d_fee: Decimal,
    nft_coin_id: str,
    target_address: str,
    reuse_puzhash: Optional[bool],
) -> None:
    async with get_wallet_client(wallet_rpc_port, fp) as (wallet_client, fingerprint, config):
        try:
            target_address = ensure_valid_address(target_address, allowed_types={AddressType.XCH}, config=config)
            fee: int = int(d_fee * units["chia"])
            response = await wallet_client.transfer_nft(
                wallet_id, nft_coin_id, target_address, fee, reuse_puzhash=reuse_puzhash
            )
            spend_bundle = response["spend_bundle"]
            print(f"NFT transferred successfully with spend bundle: {spend_bundle}")
        except Exception as e:
            print(f"Failed to transfer NFT: {e}")


def print_nft_info(nft: NFTInfo, *, config: Dict[str, Any]) -> None:
    indent: str = "   "
    owner_did = None if nft.owner_did is None else encode_puzzle_hash(nft.owner_did, AddressType.DID.hrp(config))
    minter_did = None if nft.minter_did is None else encode_puzzle_hash(nft.minter_did, AddressType.DID.hrp(config))
    print()
    print(f"{'NFT identifier:'.ljust(26)} {encode_puzzle_hash(nft.launcher_id, AddressType.NFT.hrp(config))}")
    print(f"{'Launcher coin ID:'.ljust(26)} {nft.launcher_id}")
    print(f"{'Launcher puzhash:'.ljust(26)} {nft.launcher_puzhash}")
    print(f"{'Current NFT coin ID:'.ljust(26)} {nft.nft_coin_id}")
    print(f"{'On-chain data/info:'.ljust(26)} {nft.chain_info}")
    print(f"{'Owner DID:'.ljust(26)} {owner_did}")
    print(f"{'Minter DID:'.ljust(26)} {minter_did}")
    print(f"{'Royalty percentage:'.ljust(26)} {nft.royalty_percentage}")
    print(f"{'Royalty puzhash:'.ljust(26)} {nft.royalty_puzzle_hash}")
    print(f"{'NFT content hash:'.ljust(26)} {nft.data_hash.hex()}")
    print(f"{'Metadata hash:'.ljust(26)} {nft.metadata_hash.hex()}")
    print(f"{'License hash:'.ljust(26)} {nft.license_hash.hex()}")
    print(f"{'NFT edition total:'.ljust(26)} {nft.edition_total}")
    print(f"{'Current NFT number in the edition:'.ljust(26)} {nft.edition_number}")
    print(f"{'Metadata updater puzhash:'.ljust(26)} {nft.updater_puzhash}")
    print(f"{'NFT minting block height:'.ljust(26)} {nft.mint_height}")
    print(f"{'Inner puzzle supports DID:'.ljust(26)} {nft.supports_did}")
    print(f"{'NFT is pending for a transaction:'.ljust(26)} {nft.pending_transaction}")
    print()
    print("URIs:")
    for uri in nft.data_uris:
        print(f"{indent}{uri}")
    print()
    print("Metadata URIs:")
    for metadata_uri in nft.metadata_uris:
        print(f"{indent}{metadata_uri}")
    print()
    print("License URIs:")
    for license_uri in nft.license_uris:
        print(f"{indent}{license_uri}")


<<<<<<< HEAD
async def list_nfts(args: Dict, wallet_client: WalletRpcClient, fingerprint: int) -> None:
    wallet_id = args["wallet_id"]
    num = args["num"]
    start_index = args["start_index"]
    try:
        config = load_config(DEFAULT_ROOT_PATH, "config.yaml", SERVICE_NAME)
        response = await wallet_client.list_nfts(wallet_id, num, start_index)
        nft_list = response["nft_list"]
        if len(nft_list) > 0:
            for n in nft_list:
                nft = NFTInfo.from_json_dict(n)
                print_nft_info(nft, config=config)
        else:
            print(f"No NFTs found for wallet with id {wallet_id} on key {fingerprint}")
    except Exception as e:
        print(f"Failed to list NFTs for wallet with id {wallet_id} on key {fingerprint}: {e}")


async def set_nft_did(args: Dict, wallet_client: WalletRpcClient, fingerprint: int) -> None:
    wallet_id = args["wallet_id"]
    did_id = args["did_id"]
    nft_coin_id = args["nft_coin_id"]
    fee: int = int(Decimal(args["fee"]) * units["chia"])
    try:
        response = await wallet_client.set_nft_did(
            wallet_id, did_id, nft_coin_id, fee, reuse_puzhash=args["reuse_puzhash"]
        )
        spend_bundle = response["spend_bundle"]
        print(f"Transaction to set DID on NFT has been initiated with: {spend_bundle}")
    except Exception as e:
        print(f"Failed to set DID on NFT: {e}")
=======
async def list_nfts(wallet_rpc_port: Optional[int], fp: Optional[int], wallet_id: int) -> None:
    async with get_wallet_client(wallet_rpc_port, fp) as (wallet_client, fingerprint, config):
        try:
            response = await wallet_client.list_nfts(wallet_id)
            nft_list = response["nft_list"]
            if len(nft_list) > 0:
                for n in nft_list:
                    nft = NFTInfo.from_json_dict(n)
                    print_nft_info(nft, config=config)
            else:
                print(f"No NFTs found for wallet with id {wallet_id} on key {fingerprint}")
        except Exception as e:
            print(f"Failed to list NFTs for wallet with id {wallet_id} on key {fingerprint}: {e}")
>>>>>>> b565f606


async def set_nft_did(
    *,
    wallet_rpc_port: Optional[int],
    fp: Optional[int],
    wallet_id: int,
    d_fee: Decimal,
    nft_coin_id: str,
    did_id: str,
    reuse_puzhash: Optional[bool],
) -> None:
    async with get_wallet_client(wallet_rpc_port, fp) as (wallet_client, fingerprint, config):
        fee: int = int(d_fee * units["chia"])
        try:
            response = await wallet_client.set_nft_did(wallet_id, did_id, nft_coin_id, fee, reuse_puzhash=reuse_puzhash)
            spend_bundle = response["spend_bundle"]
            print(f"Transaction to set DID on NFT has been initiated with: {spend_bundle}")
        except Exception as e:
            print(f"Failed to set DID on NFT: {e}")


async def get_nft_info(wallet_rpc_port: Optional[int], fp: Optional[int], nft_coin_id: str) -> None:
    async with get_wallet_client(wallet_rpc_port, fp) as (wallet_client, fingerprint, config):
        try:
            response = await wallet_client.get_nft_info(nft_coin_id)
            nft_info = NFTInfo.from_json_dict(response["nft_info"])
            print_nft_info(nft_info, config=config)
        except Exception as e:
            print(f"Failed to get NFT info: {e}")


async def get_nft_royalty_percentage_and_address(
    nft_coin_id: bytes32, wallet_client: WalletRpcClient
) -> Tuple[uint16, bytes32]:
    info = NFTInfo.from_json_dict((await wallet_client.get_nft_info(nft_coin_id.hex()))["nft_info"])
    assert info.royalty_puzzle_hash is not None
    percentage = uint16(info.royalty_percentage) if info.royalty_percentage is not None else 0
    return uint16(percentage), info.royalty_puzzle_hash


def calculate_nft_royalty_amount(
    offered: Dict[str, Any], requested: Dict[str, Any], nft_coin_id: bytes32, nft_royalty_percentage: int
) -> Tuple[str, int, int]:
    nft_asset_id = nft_coin_id.hex()
    amount_dict: Dict[str, Any] = requested if nft_asset_id in offered else offered
    amounts: List[Tuple[str, int]] = list(amount_dict.items())

    if len(amounts) != 1 or not isinstance(amounts[0][1], int):
        raise ValueError("Royalty enabled NFTs only support offering/requesting one NFT for one currency")

    royalty_amount: uint64 = uint64(amounts[0][1] * nft_royalty_percentage / 10000)
    royalty_asset_id = amounts[0][0]
    total_amount_requested = (requested[royalty_asset_id] if amount_dict == requested else 0) + royalty_amount
    return royalty_asset_id, royalty_amount, total_amount_requested


def driver_dict_asset_is_nft_supporting_royalties(driver_dict: Dict[bytes32, PuzzleInfo], asset_id: bytes32) -> bool:
    asset_dict: PuzzleInfo = driver_dict[asset_id]
    return asset_dict.check_type(
        [
            AssetType.SINGLETON.value,
            AssetType.METADATA.value,
            AssetType.OWNERSHIP.value,
        ]
    )


def driver_dict_asset_is_fungible(driver_dict: Dict[bytes32, PuzzleInfo], asset_id: bytes32) -> bool:
    asset_dict: PuzzleInfo = driver_dict[asset_id]
    return not asset_dict.check_type(
        [
            AssetType.SINGLETON.value,
        ]
    )


def nft_coin_ids_supporting_royalties_from_offer(offer: Offer) -> List[bytes32]:
    return [
        key for key in offer.driver_dict.keys() if driver_dict_asset_is_nft_supporting_royalties(offer.driver_dict, key)
    ]


def fungible_assets_from_offer(offer: Offer) -> List[Optional[bytes32]]:
    return [
        asset for asset in offer.arbitrage() if asset is None or driver_dict_asset_is_fungible(offer.driver_dict, asset)
    ]


async def send_notification(
    wallet_rpc_port: Optional[int],
    fp: Optional[int],
    d_fee: Decimal,
    address_str: str,
    message_hex: str,
    d_amount: Decimal,
) -> None:
    async with get_wallet_client(wallet_rpc_port, fp) as (wallet_client, fingerprint, config):
        address: bytes32 = decode_puzzle_hash(address_str)
        amount: uint64 = uint64(d_amount * units["chia"])
        message: bytes = bytes(message_hex, "utf8")
        fee: uint64 = uint64(d_fee * units["chia"])

        tx = await wallet_client.send_notification(address, message, amount, fee)

        print("Notification sent successfully.")
        print(f"To get status, use command: chia wallet get_transaction -f {fingerprint} -tx 0x{tx.name}")


async def get_notifications(
    wallet_rpc_port: Optional[int], fp: Optional[int], str_ids: Sequence[str], start: Optional[int], end: Optional[int]
) -> None:
    async with get_wallet_client(wallet_rpc_port, fp) as (wallet_client, fingerprint, config):
        ids: Optional[List[bytes32]] = [bytes32.from_hexstr(sid) for sid in str_ids]
        if ids is not None and len(ids) == 0:
            ids = None

        notifications = await wallet_client.get_notifications(ids=ids, pagination=(start, end))
        for notification in notifications:
            print("")
            print(f"ID: {notification.coin_id.hex()}")
            print(f"message: {notification.message.decode('utf-8')}")
            print(f"amount: {notification.amount}")


async def delete_notifications(
    wallet_rpc_port: Optional[int], fp: Optional[int], str_ids: Sequence[str], delete_all: bool
) -> None:
    async with get_wallet_client(wallet_rpc_port, fp) as (wallet_client, fingerprint, config):
        ids: Optional[List[bytes32]] = [bytes32.from_hexstr(sid) for sid in str_ids]

        if delete_all:
            print(f"Success: {await wallet_client.delete_notifications()}")
        else:
            print(f"Success: {await wallet_client.delete_notifications(ids=ids)}")


async def sign_message(
    *,
    wallet_rpc_port: Optional[int],
    fp: Optional[int],
    addr_type: AddressType,
    message: str,
    address: Optional[str] = None,
    did_id: Optional[str] = None,
    nft_id: Optional[str] = None,
) -> None:
    async with get_wallet_client(wallet_rpc_port, fp) as (wallet_client, fingerprint, config):
        if addr_type == AddressType.XCH:
            if address is None:
                print("Address is required for XCH address type.")
                return
            pubkey, signature, signing_mode = await wallet_client.sign_message_by_address(address, message)
        elif addr_type == AddressType.DID:
            if did_id is None:
                print("DID id is required for DID address type.")
                return
            pubkey, signature, signing_mode = await wallet_client.sign_message_by_id(did_id, message)
        elif addr_type == AddressType.NFT:
            if nft_id is None:
                print("NFT id is required for NFT address type.")
                return
            pubkey, signature, signing_mode = await wallet_client.sign_message_by_id(nft_id, message)
        else:
            print("Invalid wallet type.")
            return
        print("")
        print(f"Message: {message}")
        print(f"Public Key: {pubkey}")
        print(f"Signature: {signature}")
        print(f"Signing Mode: {signing_mode}")


async def spend_clawback(
    *, wallet_rpc_port: Optional[int], fp: Optional[int], fee: Decimal, tx_ids_str: str
) -> None:  # pragma: no cover
    async with get_wallet_client(wallet_rpc_port, fp) as (wallet_client, _, _):
        tx_ids = []
        for tid in tx_ids_str.split(","):
            tx_ids.append(bytes32.from_hexstr(tid))
        if len(tx_ids) == 0:
            print("Transaction ID is required.")
            return
        if fee < 0:
            print("Batch fee cannot be negative.")
            return
        response = await wallet_client.spend_clawback_coins(tx_ids, int(fee * units["chia"]))
        print(str(response))


async def mint_vc(
    wallet_rpc_port: Optional[int], fp: Optional[int], did: str, d_fee: Decimal, target_address: Optional[str]
) -> None:  # pragma: no cover
    async with get_wallet_client(wallet_rpc_port, fp) as (wallet_client, fingerprint, config):
        vc_record, txs = await wallet_client.vc_mint(
            decode_puzzle_hash(ensure_valid_address(did, allowed_types={AddressType.DID}, config=config)),
            None
            if target_address is None
            else decode_puzzle_hash(
                ensure_valid_address(target_address, allowed_types={AddressType.XCH}, config=config)
            ),
            uint64(int(d_fee * units["chia"])),
        )

        print(f"New VC with launcher ID minted: {vc_record.vc.launcher_id}")
        print("Relevant TX records:")
        print("")
        for tx in txs:
            print_transaction(
                tx,
                verbose=False,
                name="XCH",
                address_prefix=selected_network_address_prefix(config),
                mojo_per_unit=get_mojo_per_unit(wallet_type=WalletType.STANDARD_WALLET),
            )


async def get_vcs(
    wallet_rpc_port: Optional[int], fp: Optional[int], start: int, count: int
) -> None:  # pragma: no cover
    async with get_wallet_client(wallet_rpc_port, fp) as (wallet_client, fingerprint, config):
        vc_records, proofs = await wallet_client.vc_get_list(start, count)
        print("Proofs:")
        for hash, proof_dict in proofs.items():
            if proof_dict is not None:
                print(f"- {hash}")
                for proof in proof_dict:
                    print(f"  - {proof}")
        for record in vc_records:
            print("")
            print(f"Launcher ID: {record.vc.launcher_id.hex()}")
            print(f"Coin ID: {record.vc.coin.name().hex()}")
            print(
                f"Inner Address:"
                f" {encode_puzzle_hash(record.vc.inner_puzzle_hash,selected_network_address_prefix(config))}"
            )
            if record.vc.proof_hash is None:
                pass
            else:
                print(f"Proof Hash: {record.vc.proof_hash.hex()}")


async def spend_vc(
    *,
    wallet_rpc_port: Optional[int],
    fp: Optional[int],
    vc_id: str,
    d_fee: Decimal,
    new_puzhash: Optional[str],
    new_proof_hash: str,
    reuse_puzhash: bool,
) -> None:  # pragma: no cover
    async with get_wallet_client(wallet_rpc_port, fp) as (wallet_client, fingerprint, config):
        txs = await wallet_client.vc_spend(
            bytes32.from_hexstr(vc_id),
            new_puzhash=None if new_puzhash is None else bytes32.from_hexstr(new_puzhash),
            new_proof_hash=bytes32.from_hexstr(new_proof_hash),
            fee=uint64(int(d_fee * units["chia"])),
            reuse_puzhash=reuse_puzhash,
        )

        print("Proofs successfully updated!")
        print("Relevant TX records:")
        print("")
        for tx in txs:
            print_transaction(
                tx,
                verbose=False,
                name="XCH",
                address_prefix=selected_network_address_prefix(config),
                mojo_per_unit=get_mojo_per_unit(wallet_type=WalletType.STANDARD_WALLET),
            )


async def add_proof_reveal(
    wallet_rpc_port: Optional[int], fp: Optional[int], proofs: Sequence[str], root_only: bool
) -> None:  # pragma: no cover
    async with get_wallet_client(wallet_rpc_port, fp) as (wallet_client, fingerprint, config):
        if len(proofs) == 0:
            print("Must specify at least one proof")
            return

        proof_dict: Dict[str, str] = {proof: "1" for proof in proofs}
        if root_only:
            print(f"Proof Hash: {VCProofs(proof_dict).root()}")
            return
        else:
            await wallet_client.vc_add_proofs(proof_dict)
            print("Proofs added to DB successfully!")
            return


async def get_proofs_for_root(
    wallet_rpc_port: Optional[int], fp: Optional[int], proof_hash: str
) -> None:  # pragma: no cover
    async with get_wallet_client(wallet_rpc_port, fp) as (wallet_client, fingerprint, config):
        proof_dict: Dict[str, str] = await wallet_client.vc_get_proofs_for_root(bytes32.from_hexstr(proof_hash))
        print("Proofs:")
        for proof in proof_dict:
            print(f" - {proof}")


async def revoke_vc(
    wallet_rpc_port: Optional[int],
    fp: Optional[int],
    parent_coin_id: Optional[str],
    vc_id: Optional[str],
    fee: Decimal,
    reuse_puzhash: bool,
) -> None:  # pragma: no cover
    async with get_wallet_client(wallet_rpc_port, fp) as (wallet_client, fingerprint, config):
        if parent_coin_id is None:
            if vc_id is None:
                print("Must specify either --parent-coin-id or --vc-id")
                return
            record = await wallet_client.vc_get(bytes32.from_hexstr(vc_id))
            if record is None:
                print(f"Cannot find a VC with ID {vc_id}")
                return
            parent_id: bytes32 = record.vc.coin.parent_coin_info
        else:
            parent_id = bytes32.from_hexstr(parent_coin_id)
        txs = await wallet_client.vc_revoke(
            parent_id,
            fee=uint64(fee * units["chia"]),
            reuse_puzhash=reuse_puzhash,
        )

        print("VC successfully revoked!")
        print("Relevant TX records:")
        print("")
        for tx in txs:
            print_transaction(
                tx,
                verbose=False,
                name="XCH",
                address_prefix=selected_network_address_prefix(config),
                mojo_per_unit=get_mojo_per_unit(wallet_type=WalletType.STANDARD_WALLET),
            )<|MERGE_RESOLUTION|>--- conflicted
+++ resolved
@@ -1175,43 +1175,10 @@
         print(f"{indent}{license_uri}")
 
 
-<<<<<<< HEAD
-async def list_nfts(args: Dict, wallet_client: WalletRpcClient, fingerprint: int) -> None:
-    wallet_id = args["wallet_id"]
-    num = args["num"]
-    start_index = args["start_index"]
-    try:
-        config = load_config(DEFAULT_ROOT_PATH, "config.yaml", SERVICE_NAME)
-        response = await wallet_client.list_nfts(wallet_id, num, start_index)
-        nft_list = response["nft_list"]
-        if len(nft_list) > 0:
-            for n in nft_list:
-                nft = NFTInfo.from_json_dict(n)
-                print_nft_info(nft, config=config)
-        else:
-            print(f"No NFTs found for wallet with id {wallet_id} on key {fingerprint}")
-    except Exception as e:
-        print(f"Failed to list NFTs for wallet with id {wallet_id} on key {fingerprint}: {e}")
-
-
-async def set_nft_did(args: Dict, wallet_client: WalletRpcClient, fingerprint: int) -> None:
-    wallet_id = args["wallet_id"]
-    did_id = args["did_id"]
-    nft_coin_id = args["nft_coin_id"]
-    fee: int = int(Decimal(args["fee"]) * units["chia"])
-    try:
-        response = await wallet_client.set_nft_did(
-            wallet_id, did_id, nft_coin_id, fee, reuse_puzhash=args["reuse_puzhash"]
-        )
-        spend_bundle = response["spend_bundle"]
-        print(f"Transaction to set DID on NFT has been initiated with: {spend_bundle}")
-    except Exception as e:
-        print(f"Failed to set DID on NFT: {e}")
-=======
-async def list_nfts(wallet_rpc_port: Optional[int], fp: Optional[int], wallet_id: int) -> None:
-    async with get_wallet_client(wallet_rpc_port, fp) as (wallet_client, fingerprint, config):
-        try:
-            response = await wallet_client.list_nfts(wallet_id)
+async def list_nfts(wallet_rpc_port: Optional[int], fp: Optional[int], wallet_id: int, num: int, start_index: int) -> None:
+    async with get_wallet_client(wallet_rpc_port, fp) as (wallet_client, fingerprint, config):
+        try:
+            response = await wallet_client.list_nfts(wallet_id, num, start_index)
             nft_list = response["nft_list"]
             if len(nft_list) > 0:
                 for n in nft_list:
@@ -1221,7 +1188,6 @@
                 print(f"No NFTs found for wallet with id {wallet_id} on key {fingerprint}")
         except Exception as e:
             print(f"Failed to list NFTs for wallet with id {wallet_id} on key {fingerprint}: {e}")
->>>>>>> b565f606
 
 
 async def set_nft_did(
