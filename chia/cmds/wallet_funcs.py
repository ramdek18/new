--- conflicted
+++ resolved
@@ -548,39 +548,21 @@
 
                 cli_confirm("Confirm (y/n): ", "Not creating offer...")
 
-<<<<<<< HEAD
-                res = await wallet_client.create_offer_for_ids(
-                    offer_dict,
-                    driver_dict=driver_dict,
-                    fee=fee,
-                    tx_config=CMDTXConfigLoader(
-                        reuse_puzhash=reuse_puzhash,
-                    ).to_tx_config(units["chia"], config, fingerprint),
-                )
-                if res.offer is not None:
-                    with open(pathlib.Path(filepath), "w") as file:
-                        file.write(res.offer.to_bech32())
-                    print(f"Created offer with ID {res.trade_record.trade_id}")
-                    print(
-                        "Use chia wallet get_offers --id "
-                        f"{res.trade_record.trade_id} -f {fingerprint} to view status"
-=======
                 with filepath.open(mode="w") as file:
-                    offer, trade_record = await wallet_client.create_offer_for_ids(
+                    res = await wallet_client.create_offer_for_ids(
                         offer_dict,
                         driver_dict=driver_dict,
                         fee=fee,
                         tx_config=CMDTXConfigLoader(
                             reuse_puzhash=reuse_puzhash,
                         ).to_tx_config(units["chia"], config, fingerprint),
->>>>>>> c068e1fc
                     )
-                    if offer is not None:
-                        file.write(offer.to_bech32())
-                        print(f"Created offer with ID {trade_record.trade_id}")
+                    if res.offer is not None:
+                        file.write(res.offer.to_bech32())
+                        print(f"Created offer with ID {res.trade_record.trade_id}")
                         print(
                             f"Use chia wallet get_offers --id "
-                            f"{trade_record.trade_id} -f {fingerprint} to view status"
+                            f"{res.trade_record.trade_id} -f {fingerprint} to view status"
                         )
                     else:
                         print("Error creating offer")
