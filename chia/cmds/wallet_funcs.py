--- conflicted
+++ resolved
@@ -343,26 +343,15 @@
             return []  # pragma: no cover
 
         tx_id = res.transaction.name
-<<<<<<< HEAD
         if push:
             start = time.time()
             while time.time() - start < 10:
                 await asyncio.sleep(0.1)
-                tx = await wallet_client.get_transaction(wallet_id, tx_id)
+                tx = await wallet_client.get_transaction(tx_id)
                 if len(tx.sent_to) > 0:
                     print(transaction_submitted_msg(tx))
                     print(transaction_status_msg(fingerprint, tx_id))
                     return res.transactions
-=======
-        start = time.time()
-        while time.time() - start < 10:
-            await asyncio.sleep(0.1)
-            tx = await wallet_client.get_transaction(tx_id)
-            if len(tx.sent_to) > 0:
-                print(transaction_submitted_msg(tx))
-                print(transaction_status_msg(fingerprint, tx_id))
-                return None
->>>>>>> 107302a8
 
         print("Transaction not yet submitted to nodes")
         if push:  # pragma: no cover
