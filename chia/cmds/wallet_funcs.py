from __future__ import annotations

import asyncio
import json
import os
import pathlib
import sys
import time
from datetime import datetime
from decimal import Decimal
from typing import Any, Awaitable, Callable, Dict, List, Optional, Sequence, Tuple, Union

from chia.cmds.cmds_util import (
    CMDTXConfigLoader,
    cli_confirm,
    get_wallet_client,
    transaction_status_msg,
    transaction_submitted_msg,
)
from chia.cmds.peer_funcs import print_connections
from chia.cmds.units import units
from chia.rpc.wallet_request_types import CATSpendResponse, GetNotifications, SendTransactionResponse
from chia.rpc.wallet_rpc_client import WalletRpcClient
from chia.types.blockchain_format.sized_bytes import bytes32
from chia.util.bech32m import bech32_decode, decode_puzzle_hash, encode_puzzle_hash
from chia.util.byte_types import hexstr_to_bytes
from chia.util.config import selected_network_address_prefix
from chia.util.ints import uint16, uint32, uint64
from chia.wallet.conditions import CreateCoinAnnouncement, CreatePuzzleAnnouncement
from chia.wallet.nft_wallet.nft_info import NFTInfo
from chia.wallet.outer_puzzles import AssetType
from chia.wallet.puzzle_drivers import PuzzleInfo
from chia.wallet.trade_record import TradeRecord
from chia.wallet.trading.offer import Offer
from chia.wallet.trading.trade_status import TradeStatus
from chia.wallet.transaction_record import TransactionRecord
from chia.wallet.transaction_sorting import SortKey
from chia.wallet.util.address_type import AddressType, ensure_valid_address
from chia.wallet.util.puzzle_decorator_type import PuzzleDecoratorType
from chia.wallet.util.query_filter import HashFilter, TransactionTypeFilter
from chia.wallet.util.transaction_type import CLAWBACK_INCOMING_TRANSACTION_TYPES, TransactionType
from chia.wallet.util.wallet_types import WalletType
from chia.wallet.vc_wallet.vc_store import VCProofs
from chia.wallet.wallet_coin_store import GetCoinRecords

CATNameResolver = Callable[[bytes32], Awaitable[Optional[Tuple[Optional[uint32], str]]]]

transaction_type_descriptions = {
    TransactionType.INCOMING_TX: "received",
    TransactionType.OUTGOING_TX: "sent",
    TransactionType.COINBASE_REWARD: "rewarded",
    TransactionType.FEE_REWARD: "rewarded",
    TransactionType.INCOMING_TRADE: "received in trade",
    TransactionType.OUTGOING_TRADE: "sent in trade",
    TransactionType.INCOMING_CLAWBACK_RECEIVE: "received in clawback as recipient",
    TransactionType.INCOMING_CLAWBACK_SEND: "received in clawback as sender",
    TransactionType.OUTGOING_CLAWBACK: "claim/clawback",
}


def transaction_description_from_type(tx: TransactionRecord) -> str:
    return transaction_type_descriptions.get(TransactionType(tx.type), "(unknown reason)")


def print_transaction(
    tx: TransactionRecord,
    verbose: bool,
    name: str,
    address_prefix: str,
    mojo_per_unit: int,
    coin_record: Optional[Dict[str, Any]] = None,
) -> None:  # pragma: no cover
    if verbose:
        print(tx)
    else:
        chia_amount = Decimal(int(tx.amount)) / mojo_per_unit
        to_address = encode_puzzle_hash(tx.to_puzzle_hash, address_prefix)
        print(f"Transaction {tx.name}")
        print(f"Status: {'Confirmed' if tx.confirmed else ('In mempool' if tx.is_in_mempool() else 'Pending')}")
        description = transaction_description_from_type(tx)
        print(f"Amount {description}: {chia_amount} {name}")
        print(f"To address: {to_address}")
        print("Created at:", datetime.fromtimestamp(tx.created_at_time).strftime("%Y-%m-%d %H:%M:%S"))
        if coin_record is not None:
            print(
                "Recipient claimable time:",
                datetime.fromtimestamp(tx.created_at_time + coin_record["metadata"]["time_lock"]).strftime(
                    "%Y-%m-%d %H:%M:%S"
                ),
            )
        print("")


def get_mojo_per_unit(wallet_type: WalletType) -> int:  # pragma: no cover
    mojo_per_unit: int
    if wallet_type in {
        WalletType.STANDARD_WALLET,
        WalletType.POOLING_WALLET,
        WalletType.DATA_LAYER,
        WalletType.VC,
        WalletType.DAO,
    }:
        mojo_per_unit = units["chia"]
    elif wallet_type in {WalletType.CAT, WalletType.CRCAT}:
        mojo_per_unit = units["cat"]
    elif wallet_type in {WalletType.NFT, WalletType.DECENTRALIZED_ID, WalletType.DAO_CAT}:
        mojo_per_unit = units["mojo"]
    else:
        raise LookupError(f"Operation is not supported for Wallet type {wallet_type.name}")

    return mojo_per_unit


async def get_wallet_type(wallet_id: int, wallet_client: WalletRpcClient) -> WalletType:
    summaries_response = await wallet_client.get_wallets()
    for summary in summaries_response:
        summary_id: int = summary["id"]
        summary_type: int = summary["type"]
        if wallet_id == summary_id:
            return WalletType(summary_type)

    raise LookupError(f"Wallet ID not found: {wallet_id}")


async def get_unit_name_for_wallet_id(
    config: Dict[str, Any],
    wallet_type: WalletType,
    wallet_id: int,
    wallet_client: WalletRpcClient,
) -> str:  # pragma: no cover
    if wallet_type in {
        WalletType.STANDARD_WALLET,
        WalletType.POOLING_WALLET,
        WalletType.DATA_LAYER,
        WalletType.VC,
    }:  # pragma: no cover
        name: str = config["network_overrides"]["config"][config["selected_network"]]["address_prefix"].upper()
    elif wallet_type in {WalletType.CAT, WalletType.CRCAT}:
        name = await wallet_client.get_cat_name(wallet_id=wallet_id)
    else:
        raise LookupError(f"Operation is not supported for Wallet type {wallet_type.name}")

    return name


async def get_transaction(
    *, wallet_rpc_port: Optional[int], fingerprint: Optional[int], tx_id: str, verbose: int
) -> None:
    async with get_wallet_client(wallet_rpc_port, fingerprint) as (wallet_client, fingerprint, config):
        transaction_id = bytes32.from_hexstr(tx_id)
        address_prefix = selected_network_address_prefix(config)
        tx: TransactionRecord = await wallet_client.get_transaction(transaction_id=transaction_id)

        try:
            wallet_type = await get_wallet_type(wallet_id=tx.wallet_id, wallet_client=wallet_client)
            mojo_per_unit = get_mojo_per_unit(wallet_type=wallet_type)
            name = await get_unit_name_for_wallet_id(
                config=config,
                wallet_type=wallet_type,
                wallet_id=tx.wallet_id,
                wallet_client=wallet_client,
            )
        except LookupError as e:
            print(e.args[0])
            return

        print_transaction(
            tx,
            verbose=(verbose > 0),
            name=name,
            address_prefix=address_prefix,
            mojo_per_unit=mojo_per_unit,
        )


async def get_transactions(
    *,
    wallet_rpc_port: Optional[int],
    fp: Optional[int],
    wallet_id: int,
    verbose: int,
    paginate: Optional[bool],
    offset: int,
    limit: int,
    sort_key: SortKey,
    reverse: bool,
    clawback: bool,
) -> None:  # pragma: no cover
    async with get_wallet_client(wallet_rpc_port, fp) as (wallet_client, fingerprint, config):
        if paginate is None:
            paginate = sys.stdout.isatty()
        type_filter = (
            None
            if not clawback
            else TransactionTypeFilter.include(
                [TransactionType.INCOMING_CLAWBACK_RECEIVE, TransactionType.INCOMING_CLAWBACK_SEND]
            )
        )
        txs: List[TransactionRecord] = await wallet_client.get_transactions(
            wallet_id, start=offset, end=(offset + limit), sort_key=sort_key, reverse=reverse, type_filter=type_filter
        )

        address_prefix = selected_network_address_prefix(config)
        if len(txs) == 0:
            print("There are no transactions to this address")

        try:
            wallet_type = await get_wallet_type(wallet_id=wallet_id, wallet_client=wallet_client)
            mojo_per_unit = get_mojo_per_unit(wallet_type=wallet_type)
            name = await get_unit_name_for_wallet_id(
                config=config,
                wallet_type=wallet_type,
                wallet_id=wallet_id,
                wallet_client=wallet_client,
            )
        except LookupError as e:
            print(e.args[0])
            return

        skipped = 0
        num_per_screen = 5 if paginate else len(txs)
        for i in range(0, len(txs), num_per_screen):
            for j in range(0, num_per_screen):
                if i + j + skipped >= len(txs):
                    break
                coin_record: Optional[Dict[str, Any]] = None
                if txs[i + j + skipped].type in CLAWBACK_INCOMING_TRANSACTION_TYPES:
                    coin_records = await wallet_client.get_coin_records(
                        GetCoinRecords(coin_id_filter=HashFilter.include([txs[i + j + skipped].additions[0].name()]))
                    )
                    if len(coin_records["coin_records"]) > 0:
                        coin_record = coin_records["coin_records"][0]
                    else:
                        j -= 1
                        skipped += 1
                        continue
                print_transaction(
                    txs[i + j + skipped],
                    verbose=(verbose > 0),
                    name=name,
                    address_prefix=address_prefix,
                    mojo_per_unit=mojo_per_unit,
                    coin_record=coin_record,
                )
            if i + num_per_screen >= len(txs):
                return None
            print("Press q to quit, or c to continue")
            while True:
                entered_key = sys.stdin.read(1)
                if entered_key == "q":
                    return None
                elif entered_key == "c":
                    break


def check_unusual_transaction(amount: Decimal, fee: Decimal) -> bool:
    return fee >= amount


async def send(
    *,
    wallet_rpc_port: Optional[int],
    fp: Optional[int],
    wallet_id: int,
    amount: Decimal,
    memo: Optional[str],
    fee: Decimal,
    address: str,
    override: bool,
    min_coin_amount: str,
    max_coin_amount: Optional[str],
    excluded_coin_ids: Sequence[str],
    reuse_puzhash: Optional[bool],
    clawback_time_lock: int,
    push: bool,
) -> List[TransactionRecord]:
    async with get_wallet_client(wallet_rpc_port, fp) as (wallet_client, fingerprint, config):
        if memo is None:
            memos = None
        else:
            memos = [memo]

        if not override and check_unusual_transaction(amount, fee):
            print(
                f"A transaction of amount {amount} and fee {fee} is unusual.\n"
                f"Pass in --override if you are sure you mean to do this."
            )
            return []  # pragma: no cover
        if amount == 0:
            print("You can not send an empty transaction")
            return []  # pragma: no cover
        if clawback_time_lock < 0:
            print("Clawback time lock seconds cannot be negative.")
            return []  # pragma: no cover
        try:
            typ = await get_wallet_type(wallet_id=wallet_id, wallet_client=wallet_client)
            mojo_per_unit = get_mojo_per_unit(typ)
        except LookupError:
            print(f"Wallet id: {wallet_id} not found.")
            return []  # pragma: no cover

        final_fee: uint64 = uint64(int(fee * units["chia"]))  # fees are always in XCH mojos
        final_amount: uint64 = uint64(int(amount * mojo_per_unit))
        if typ == WalletType.STANDARD_WALLET:
            print("Submitting transaction...")
            res: Union[CATSpendResponse, SendTransactionResponse] = await wallet_client.send_transaction(
                wallet_id,
                final_amount,
                address,
                CMDTXConfigLoader(
                    min_coin_amount=min_coin_amount,
                    max_coin_amount=max_coin_amount,
                    excluded_coin_ids=list(excluded_coin_ids),
                    reuse_puzhash=reuse_puzhash,
                ).to_tx_config(mojo_per_unit, config, fingerprint),
                final_fee,
                memos,
<<<<<<< HEAD
                puzzle_decorator_override=[
                    {"decorator": PuzzleDecoratorType.CLAWBACK.name, "clawback_timelock": clawback_time_lock}
                ]
                if clawback_time_lock > 0
                else None,
                push=push,
=======
                puzzle_decorator_override=(
                    [{"decorator": PuzzleDecoratorType.CLAWBACK.name, "clawback_timelock": clawback_time_lock}]
                    if clawback_time_lock > 0
                    else None
                ),
>>>>>>> 99a58af9
            )
        elif typ in {WalletType.CAT, WalletType.CRCAT}:
            print("Submitting transaction...")
            res = await wallet_client.cat_spend(
                wallet_id,
                CMDTXConfigLoader(
                    min_coin_amount=min_coin_amount,
                    max_coin_amount=max_coin_amount,
                    excluded_coin_ids=list(excluded_coin_ids),
                    reuse_puzhash=reuse_puzhash,
                ).to_tx_config(mojo_per_unit, config, fingerprint),
                final_amount,
                address,
                final_fee,
                memos,
                push=push,
            )
        else:
            print("Only standard wallet and CAT wallets are supported")
            return []  # pragma: no cover

        tx_id = res.transaction.name
        if push:
            start = time.time()
            while time.time() - start < 10:
                await asyncio.sleep(0.1)
                tx = await wallet_client.get_transaction(tx_id)
                if len(tx.sent_to) > 0:
                    print(transaction_submitted_msg(tx))
                    print(transaction_status_msg(fingerprint, tx_id))
                    return res.transactions

        print("Transaction not yet submitted to nodes")
        if push:  # pragma: no cover
            print(f"To get status, use command: chia wallet get_transaction -f {fingerprint} -tx 0x{tx_id}")

        return res.transactions  # pragma: no cover


async def get_address(wallet_rpc_port: Optional[int], fp: Optional[int], wallet_id: int, new_address: bool) -> None:
    async with get_wallet_client(wallet_rpc_port, fp) as (wallet_client, fingerprint, config):
        res = await wallet_client.get_next_address(wallet_id, new_address)
        print(res)


async def delete_unconfirmed_transactions(wallet_rpc_port: Optional[int], fp: Optional[int], wallet_id: int) -> None:
    async with get_wallet_client(wallet_rpc_port, fp) as (wallet_client, fingerprint, _):
        await wallet_client.delete_unconfirmed_transactions(wallet_id)
        print(f"Successfully deleted all unconfirmed transactions for wallet id {wallet_id} on key {fingerprint}")


async def get_derivation_index(wallet_rpc_port: Optional[int], fp: Optional[int]) -> None:
    async with get_wallet_client(wallet_rpc_port, fp) as (wallet_client, _, _):
        res = await wallet_client.get_current_derivation_index()
        print(f"Last derivation index: {res}")


async def update_derivation_index(wallet_rpc_port: Optional[int], fp: Optional[int], index: int) -> None:
    async with get_wallet_client(wallet_rpc_port, fp) as (wallet_client, _, _):
        print("Updating derivation index... This may take a while.")
        res = await wallet_client.extend_derivation_index(index)
        print(f"Updated derivation index: {res}")
        print("Your balances may take a while to update.")


async def add_token(wallet_rpc_port: Optional[int], fp: Optional[int], asset_id: str, token_name: str) -> None:
    async with get_wallet_client(wallet_rpc_port, fp) as (wallet_client, fingerprint, _):
        try:
            asset_id_bytes: bytes32 = bytes32.from_hexstr(asset_id)
            existing_info: Optional[Tuple[Optional[uint32], str]] = await wallet_client.cat_asset_id_to_name(
                asset_id_bytes
            )
            if existing_info is None or existing_info[0] is None:
                response = await wallet_client.create_wallet_for_existing_cat(asset_id_bytes)
                wallet_id = response["wallet_id"]
                await wallet_client.set_cat_name(wallet_id, token_name)
                print(f"Successfully added {token_name} with wallet id {wallet_id} on key {fingerprint}")
            else:
                wallet_id, old_name = existing_info
                await wallet_client.set_cat_name(wallet_id, token_name)
                print(
                    f"Successfully renamed {old_name} with wallet_id {wallet_id} on key {fingerprint} to {token_name}"
                )
        except ValueError as e:
            if "fromhex()" in str(e):
                print(f"{asset_id} is not a valid Asset ID")
            else:
                raise


async def make_offer(
    *,
    wallet_rpc_port: Optional[int],
    fp: Optional[int],
    d_fee: Decimal,
    offers: Sequence[str],
    requests: Sequence[str],
    filepath: pathlib.Path,
    reuse_puzhash: Optional[bool],
) -> None:
    async with get_wallet_client(wallet_rpc_port, fp) as (wallet_client, fingerprint, config):
        fee: int = int(d_fee * units["chia"])

        if offers == [] or requests == []:
            print("Not creating offer: Must be offering and requesting at least one asset")
        else:
            offer_dict: Dict[Union[uint32, str], int] = {}
            driver_dict: Dict[str, Any] = {}
            printable_dict: Dict[str, Tuple[str, int, int]] = {}  # Dict[asset_name, Tuple[amount, unit, multiplier]]
            royalty_asset_dict: Dict[Any, Tuple[Any, uint16]] = {}
            fungible_asset_dict: Dict[Any, uint64] = {}
            for item in [*offers, *requests]:
                name, amount = tuple(item.split(":")[0:2])
                try:
                    b32_id = bytes32.from_hexstr(name)
                    id: Union[uint32, str] = b32_id.hex()
                    result = await wallet_client.cat_asset_id_to_name(b32_id)
                    if result is not None:
                        name = result[1]
                    else:
                        name = "Unknown CAT"
                    unit = units["cat"]
                    if item in offers:
                        fungible_asset_dict[name] = uint64(abs(int(Decimal(amount) * unit)))
                except ValueError:
                    try:
                        hrp, _ = bech32_decode(name)
                        if hrp == "nft":
                            coin_id = decode_puzzle_hash(name)
                            unit = 1
                            info = NFTInfo.from_json_dict((await wallet_client.get_nft_info(coin_id.hex()))["nft_info"])
                            id = info.launcher_id.hex()
                            assert isinstance(id, str)
                            if item in requests:
                                driver_dict[id] = {
                                    "type": "singleton",
                                    "launcher_id": "0x" + id,
                                    "launcher_ph": "0x" + info.launcher_puzhash.hex(),
                                    "also": {
                                        "type": "metadata",
                                        "metadata": info.chain_info,
                                        "updater_hash": "0x" + info.updater_puzhash.hex(),
                                    },
                                }
                                if info.supports_did:
                                    assert info.royalty_puzzle_hash is not None
                                    assert info.royalty_percentage is not None
                                    driver_dict[id]["also"]["also"] = {
                                        "type": "ownership",
                                        "owner": "()",
                                        "transfer_program": {
                                            "type": "royalty transfer program",
                                            "launcher_id": "0x" + info.launcher_id.hex(),
                                            "royalty_address": "0x" + info.royalty_puzzle_hash.hex(),
                                            "royalty_percentage": str(info.royalty_percentage),
                                        },
                                    }
                                    royalty_asset_dict[name] = (
                                        encode_puzzle_hash(info.royalty_puzzle_hash, AddressType.XCH.hrp(config)),
                                        info.royalty_percentage,
                                    )
                        else:
                            id = decode_puzzle_hash(name).hex()
                            assert hrp is not None
                            unit = units[hrp]
                    except ValueError:
                        id = uint32(int(name))
                        if id == 1:
                            name = "XCH"
                            unit = units["chia"]
                        else:
                            name = await wallet_client.get_cat_name(id)
                            unit = units["cat"]
                        if item in offers:
                            fungible_asset_dict[name] = uint64(abs(int(Decimal(amount) * unit)))
                multiplier: int = -1 if item in offers else 1
                printable_dict[name] = (amount, unit, multiplier)
                if id in offer_dict:
                    print("Not creating offer: Cannot offer and request the same asset in a trade")
                    break
                else:
                    offer_dict[id] = int(Decimal(amount) * unit) * multiplier
            else:
                print("Creating Offer")
                print("--------------")
                print()
                print("OFFERING:")
                for name, data in printable_dict.items():
                    amount, unit, multiplier = data
                    if multiplier < 0:
                        print(f"  - {amount} {name} ({int(Decimal(amount) * unit)} mojos)")
                print("REQUESTING:")
                for name, data in printable_dict.items():
                    amount, unit, multiplier = data
                    if multiplier > 0:
                        print(f"  - {amount} {name} ({int(Decimal(amount) * unit)} mojos)")

                if fee > 0:
                    print()
                    print(f"Including Fees: {Decimal(fee) / units['chia']} XCH, {fee} mojos")

                if royalty_asset_dict != {}:
                    royalty_summary: Dict[Any, List[Dict[str, Any]]] = await wallet_client.nft_calculate_royalties(
                        royalty_asset_dict, fungible_asset_dict
                    )
                    total_amounts_requested: Dict[Any, int] = {}
                    print()
                    print("Royalties Summary:")
                    for nft_id, summaries in royalty_summary.items():
                        print(f"  - For {nft_id}:")
                        for summary in summaries:
                            divisor = units["chia"] if summary["asset"] == "XCH" else units["cat"]
                            converted_amount = Decimal(summary["amount"]) / divisor
                            total_amounts_requested.setdefault(summary["asset"], fungible_asset_dict[summary["asset"]])
                            total_amounts_requested[summary["asset"]] += summary["amount"]
                            print(
                                f"    - {converted_amount} {summary['asset']} ({summary['amount']} mojos) to {summary['address']}"  # noqa
                            )

                    print()
                    print("Total Amounts Offered:")
                    for asset, requested_amount in total_amounts_requested.items():
                        divisor = units["chia"] if asset == "XCH" else units["cat"]
                        converted_amount = Decimal(requested_amount) / divisor
                        print(f"  - {converted_amount} {asset} ({requested_amount} mojos)")

                    cli_confirm(
                        "\nOffers for NFTs will have royalties automatically added. "
                        "Are you sure you would like to continue? (y/n): ",
                        "Not creating offer...",
                    )

                cli_confirm("Confirm (y/n): ", "Not creating offer...")

                with filepath.open(mode="w") as file:
                    res = await wallet_client.create_offer_for_ids(
                        offer_dict,
                        driver_dict=driver_dict,
                        fee=fee,
                        tx_config=CMDTXConfigLoader(
                            reuse_puzhash=reuse_puzhash,
                        ).to_tx_config(units["chia"], config, fingerprint),
                    )
                    if res.offer is not None:
                        file.write(res.offer.to_bech32())
                        print(f"Created offer with ID {res.trade_record.trade_id}")
                        print(
                            f"Use chia wallet get_offers --id "
                            f"{res.trade_record.trade_id} -f {fingerprint} to view status"
                        )
                    else:
                        print("Error creating offer")


def timestamp_to_time(timestamp: int) -> str:
    return datetime.fromtimestamp(timestamp).strftime("%Y-%m-%d %H:%M:%S")


async def print_offer_summary(
    cat_name_resolver: CATNameResolver, sum_dict: Dict[str, int], has_fee: bool = False, network_xch: str = "XCH"
) -> None:
    for asset_id, amount in sum_dict.items():
        description: str = ""
        unit: int = units["chia"]
        wid: str = "1" if asset_id == "xch" else ""
        mojo_amount: int = int(Decimal(amount))
        name: str = network_xch
        if asset_id != "xch":
            name = asset_id
            if asset_id == "unknown":
                name = "Unknown"
                unit = units["mojo"]
                if has_fee:
                    description = " [Typically represents change returned from the included fee]"
            else:
                unit = units["cat"]
                result = await cat_name_resolver(bytes32.from_hexstr(asset_id))
                if result is not None:
                    wid = str(result[0])
                    name = result[1]
        output: str = f"    - {name}"
        mojo_str: str = f"{mojo_amount} {'mojo' if mojo_amount == 1 else 'mojos'}"
        if len(wid) > 0:
            output += f" (Wallet ID: {wid})"
        if unit == units["mojo"]:
            output += f": {mojo_str}"
        else:
            output += f": {mojo_amount / unit} ({mojo_str})"
        if len(description) > 0:
            output += f" {description}"
        print(output)


async def print_trade_record(record: TradeRecord, wallet_client: WalletRpcClient, summaries: bool = False) -> None:
    print()
    print(f"Record with id: {record.trade_id}")
    print("---------------")
    print(f"Created at: {timestamp_to_time(record.created_at_time)}")
    print(f"Confirmed at: {record.confirmed_at_index if record.confirmed_at_index > 0 else 'Not confirmed'}")
    print(f"Accepted at: {timestamp_to_time(record.accepted_at_time) if record.accepted_at_time else 'N/A'}")
    print(f"Status: {TradeStatus(record.status).name}")
    if summaries:
        print("Summary:")
        offer = Offer.from_bytes(record.offer)
        offered, requested, _, _ = offer.summary()
        outbound_balances: Dict[str, int] = offer.get_pending_amounts()
        fees: Decimal = Decimal(offer.fees())
        cat_name_resolver = wallet_client.cat_asset_id_to_name
        print("  OFFERED:")
        await print_offer_summary(cat_name_resolver, offered)
        print("  REQUESTED:")
        await print_offer_summary(cat_name_resolver, requested)
        print("Pending Outbound Balances:")
        await print_offer_summary(cat_name_resolver, outbound_balances, has_fee=(fees > 0))
        print(f"Included Fees: {fees / units['chia']} XCH, {fees} mojos")
    print("---------------")


async def get_offers(
    *,
    wallet_rpc_port: Optional[int],
    fp: Optional[int],
    offer_id: Optional[str],
    filepath: Optional[str],
    exclude_my_offers: bool = False,
    exclude_taken_offers: bool = False,
    include_completed: bool = False,
    summaries: bool = False,
    reverse: bool = False,
) -> None:
    async with get_wallet_client(wallet_rpc_port, fp) as (wallet_client, fingerprint, config):
        file_contents: bool = (filepath is not None) or summaries
        records: List[TradeRecord] = []
        if offer_id is None:
            batch_size: int = 10
            start: int = 0
            end: int = start + batch_size

            # Traverse offers page by page
            while True:
                new_records: List[TradeRecord] = await wallet_client.get_all_offers(
                    start,
                    end,
                    reverse=reverse,
                    file_contents=file_contents,
                    exclude_my_offers=exclude_my_offers,
                    exclude_taken_offers=exclude_taken_offers,
                    include_completed=include_completed,
                )
                records.extend(new_records)

                # If fewer records were returned than requested, we're done
                if len(new_records) < batch_size:
                    break

                start = end
                end += batch_size
        else:
            records = [await wallet_client.get_offer(bytes32.from_hexstr(offer_id), file_contents)]
            if filepath is not None:
                with open(pathlib.Path(filepath), "w") as file:
                    file.write(Offer.from_bytes(records[0].offer).to_bech32())
                    file.close()

        for record in records:
            await print_trade_record(record, wallet_client, summaries=summaries)


async def take_offer(
    wallet_rpc_port: Optional[int],
    fp: Optional[int],
    d_fee: Decimal,
    file: str,
    examine_only: bool,
) -> None:
    async with get_wallet_client(wallet_rpc_port, fp) as (wallet_client, fingerprint, config):
        if os.path.exists(file):
            filepath = pathlib.Path(file)
            with open(filepath) as ffile:
                offer_hex: str = ffile.read()
                ffile.close()
        else:
            offer_hex = file

        fee: int = int(d_fee * units["chia"])

        try:
            offer = Offer.from_bech32(offer_hex)
        except ValueError:
            print("Please enter a valid offer file or hex blob")
            return

        offered, requested, _, _ = offer.summary()
        cat_name_resolver = wallet_client.cat_asset_id_to_name
        network_xch = AddressType.XCH.hrp(config).upper()
        print("Summary:")
        print("  OFFERED:")
        await print_offer_summary(cat_name_resolver, offered, network_xch=network_xch)
        print("  REQUESTED:")
        await print_offer_summary(cat_name_resolver, requested, network_xch=network_xch)

        print()

        royalty_asset_dict: Dict[Any, Tuple[Any, uint16]] = {}
        for royalty_asset_id in nft_coin_ids_supporting_royalties_from_offer(offer):
            if royalty_asset_id.hex() in offered:
                percentage, address = await get_nft_royalty_percentage_and_address(royalty_asset_id, wallet_client)
                royalty_asset_dict[encode_puzzle_hash(royalty_asset_id, AddressType.NFT.hrp(config))] = (
                    encode_puzzle_hash(address, AddressType.XCH.hrp(config)),
                    percentage,
                )

        if royalty_asset_dict != {}:
            fungible_asset_dict: Dict[Any, uint64] = {}
            for fungible_asset_id in fungible_assets_from_offer(offer):
                fungible_asset_id_str = fungible_asset_id.hex() if fungible_asset_id is not None else "xch"
                if fungible_asset_id_str in requested:
                    nft_royalty_currency: str = "Unknown CAT"
                    if fungible_asset_id is None:
                        nft_royalty_currency = network_xch
                    else:
                        result = await wallet_client.cat_asset_id_to_name(fungible_asset_id)
                        if result is not None:
                            nft_royalty_currency = result[1]
                    fungible_asset_dict[nft_royalty_currency] = uint64(requested[fungible_asset_id_str])

            if fungible_asset_dict != {}:
                royalty_summary: Dict[Any, List[Dict[str, Any]]] = await wallet_client.nft_calculate_royalties(
                    royalty_asset_dict, fungible_asset_dict
                )
                total_amounts_requested: Dict[Any, int] = {}
                print("Royalties Summary:")
                for nft_id, summaries in royalty_summary.items():
                    print(f"  - For {nft_id}:")
                    for summary in summaries:
                        divisor = units["chia"] if summary["asset"] == network_xch else units["cat"]
                        converted_amount = Decimal(summary["amount"]) / divisor
                        total_amounts_requested.setdefault(summary["asset"], fungible_asset_dict[summary["asset"]])
                        total_amounts_requested[summary["asset"]] += summary["amount"]
                        print(
                            f"    - {converted_amount} {summary['asset']} ({summary['amount']} mojos) to {summary['address']}"  # noqa
                        )

                print()
                print("Total Amounts Requested:")
                for asset, amount in total_amounts_requested.items():
                    divisor = units["chia"] if asset == network_xch else units["cat"]
                    converted_amount = Decimal(amount) / divisor
                    print(f"  - {converted_amount} {asset} ({amount} mojos)")

        print(f"Included Fees: {Decimal(offer.fees()) / units['chia']} {network_xch}, {offer.fees()} mojos")

        if not examine_only:
            print()
            cli_confirm("Would you like to take this offer? (y/n): ")
            trade_record = (
                await wallet_client.take_offer(
                    offer,
                    fee=fee,
                    tx_config=CMDTXConfigLoader().to_tx_config(units["chia"], config, fingerprint),
                )
            ).trade_record
            print(f"Accepted offer with ID {trade_record.trade_id}")
            print(f"Use chia wallet get_offers --id {trade_record.trade_id} -f {fingerprint} to view its status")


async def cancel_offer(
    wallet_rpc_port: Optional[int],
    fp: Optional[int],
    d_fee: Decimal,
    offer_id_hex: str,
    secure: bool,
) -> None:
    async with get_wallet_client(wallet_rpc_port, fp) as (wallet_client, fingerprint, config):
        offer_id = bytes32.from_hexstr(offer_id_hex)
        fee: int = int(d_fee * units["chia"])

        trade_record = await wallet_client.get_offer(offer_id, file_contents=True)
        await print_trade_record(trade_record, wallet_client, summaries=True)

        cli_confirm(f"Are you sure you wish to cancel offer with ID: {trade_record.trade_id}? (y/n): ")
        await wallet_client.cancel_offer(
            offer_id, CMDTXConfigLoader().to_tx_config(units["chia"], config, fingerprint), secure=secure, fee=fee
        )
        print(f"Cancelled offer with ID {trade_record.trade_id}")
        if secure:
            print(f"Use chia wallet get_offers --id {trade_record.trade_id} -f {fingerprint} to view cancel status")


def wallet_coin_unit(typ: WalletType, address_prefix: str) -> Tuple[str, int]:  # pragma: no cover
    if typ in {WalletType.CAT, WalletType.CRCAT}:
        return "", units["cat"]
    if typ in [WalletType.STANDARD_WALLET, WalletType.POOLING_WALLET, WalletType.MULTI_SIG]:
        return address_prefix, units["chia"]
    return "", units["mojo"]


def print_balance(amount: int, scale: int, address_prefix: str, *, decimal_only: bool = False) -> str:
    if decimal_only:  # dont use scientific notation.
        final_amount = f"{amount / scale:.12f}"
    else:
        final_amount = f"{amount / scale}"
    ret = f"{final_amount} {address_prefix} "
    if scale > 1:
        ret += f"({amount} mojo)"
    return ret


async def print_balances(
    wallet_rpc_port: Optional[int], fp: Optional[int], wallet_type: Optional[WalletType] = None
) -> None:  # pragma: no cover
    async with get_wallet_client(wallet_rpc_port, fp) as (wallet_client, fingerprint, config):
        summaries_response = await wallet_client.get_wallets(wallet_type)
        address_prefix = selected_network_address_prefix(config)

        is_synced: bool = await wallet_client.get_synced()
        is_syncing: bool = await wallet_client.get_sync_status()

        print(f"Wallet height: {await wallet_client.get_height_info()}")
        if is_syncing:
            print("Sync status: Syncing...")
        elif is_synced:
            print("Sync status: Synced")
        else:
            print("Sync status: Not synced")

        if not is_syncing and is_synced:
            if len(summaries_response) == 0:
                type_hint = " " if wallet_type is None else f" from type {wallet_type.name} "
                print(f"\nNo wallets{type_hint}available for fingerprint: {fingerprint}")
            else:
                print(f"Balances, fingerprint: {fingerprint}")
            for summary in summaries_response:
                indent: str = "   "
                # asset_id currently contains both the asset ID and TAIL program bytes concatenated together.
                # A future RPC update may split them apart, but for now we'll show the first 32 bytes (64 chars)
                asset_id = summary["data"][:64]
                wallet_id = summary["id"]
                balances = await wallet_client.get_wallet_balance(wallet_id)
                typ = WalletType(int(summary["type"]))
                address_prefix, scale = wallet_coin_unit(typ, address_prefix)
                total_balance: str = print_balance(balances["confirmed_wallet_balance"], scale, address_prefix)
                unconfirmed_wallet_balance: str = print_balance(
                    balances["unconfirmed_wallet_balance"], scale, address_prefix
                )
                spendable_balance: str = print_balance(balances["spendable_balance"], scale, address_prefix)
                my_did: Optional[str] = None
                ljust = 23
                if typ == WalletType.CRCAT:
                    ljust = 36
                print()
                print(f"{summary['name']}:")
                print(f"{indent}{'-Total Balance:'.ljust(ljust)} {total_balance}")
                if typ == WalletType.CRCAT:
                    print(
                        f"{indent}{'-Balance Pending VC Approval:'.ljust(ljust)} "
                        f"{print_balance(balances['pending_approval_balance'], scale, address_prefix)}"
                    )
                print(f"{indent}{'-Pending Total Balance:'.ljust(ljust)} {unconfirmed_wallet_balance}")
                print(f"{indent}{'-Spendable:'.ljust(ljust)} {spendable_balance}")
                print(f"{indent}{'-Type:'.ljust(ljust)} {typ.name}")
                if typ == WalletType.DECENTRALIZED_ID:
                    get_did_response = await wallet_client.get_did_id(wallet_id)
                    my_did = get_did_response["my_did"]
                    print(f"{indent}{'-DID ID:'.ljust(ljust)} {my_did}")
                elif typ == WalletType.NFT:
                    get_did_response = await wallet_client.get_nft_wallet_did(wallet_id)
                    my_did = get_did_response["did_id"]
                    if my_did is not None and len(my_did) > 0:
                        print(f"{indent}{'-DID ID:'.ljust(ljust)} {my_did}")
                elif typ == WalletType.DAO:
                    get_id_response = await wallet_client.dao_get_treasury_id(wallet_id)
                    treasury_id = get_id_response["treasury_id"][2:]
                    print(f"{indent}{'-Treasury ID:'.ljust(ljust)} {treasury_id}")
                elif typ == WalletType.DAO_CAT:
                    cat_asset_id = summary["data"][32:96]
                    print(f"{indent}{'-Asset ID:'.ljust(ljust)} {cat_asset_id}")
                elif len(asset_id) > 0:
                    print(f"{indent}{'-Asset ID:'.ljust(ljust)} {asset_id}")
                print(f"{indent}{'-Wallet ID:'.ljust(ljust)} {wallet_id}")

        print(" ")
        trusted_peers: dict[str, str] = config["wallet"].get("trusted_peers", {})
        await print_connections(wallet_client, trusted_peers)


async def create_did_wallet(
    wallet_rpc_port: Optional[int], fp: Optional[int], d_fee: Decimal, name: Optional[str], amount: int
) -> None:
    async with get_wallet_client(wallet_rpc_port, fp) as (wallet_client, fingerprint, config):
        fee: int = int(d_fee * units["chia"])
        try:
            response = await wallet_client.create_new_did_wallet(amount, fee, name)
            wallet_id = response["wallet_id"]
            my_did = response["my_did"]
            print(f"Successfully created a DID wallet with name {name} and id {wallet_id} on key {fingerprint}")
            print(f"Successfully created a DID {my_did} in the newly created DID wallet")
        except Exception as e:
            print(f"Failed to create DID wallet: {e}")


async def did_set_wallet_name(wallet_rpc_port: Optional[int], fp: Optional[int], wallet_id: int, name: str) -> None:
    async with get_wallet_client(wallet_rpc_port, fp) as (wallet_client, fingerprint, config):
        try:
            await wallet_client.did_set_wallet_name(wallet_id, name)
            print(f"Successfully set a new name for DID wallet with id {wallet_id}: {name}")
        except Exception as e:
            print(f"Failed to set DID wallet name: {e}")


async def get_did(wallet_rpc_port: Optional[int], fp: Optional[int], did_wallet_id: int) -> None:
    async with get_wallet_client(wallet_rpc_port, fp) as (wallet_client, fingerprint, config):
        try:
            response = await wallet_client.get_did_id(did_wallet_id)
            my_did = response["my_did"]
            coin_id = response["coin_id"]
            print(f"{'DID:'.ljust(23)} {my_did}")
            print(f"{'Coin ID:'.ljust(23)} {coin_id}")
        except Exception as e:
            print(f"Failed to get DID: {e}")


async def get_did_info(wallet_rpc_port: Optional[int], fp: Optional[int], coin_id: str, latest: bool) -> None:
    async with get_wallet_client(wallet_rpc_port, fp) as (wallet_client, fingerprint, config):
        did_padding_length = 23
        try:
            response = await wallet_client.get_did_info(coin_id, latest)
            print(f"{'DID:'.ljust(did_padding_length)} {response['did_id']}")
            print(f"{'Coin ID:'.ljust(did_padding_length)} {response['latest_coin']}")
            print(f"{'Inner P2 Address:'.ljust(did_padding_length)} {response['p2_address']}")
            print(f"{'Public Key:'.ljust(did_padding_length)} {response['public_key']}")
            print(f"{'Launcher ID:'.ljust(did_padding_length)} {response['launcher_id']}")
            print(f"{'DID Metadata:'.ljust(did_padding_length)} {response['metadata']}")
            print(f"{'Recovery List Hash:'.ljust(did_padding_length)} {response['recovery_list_hash']}")
            print(f"{'Recovery Required Verifications:'.ljust(did_padding_length)} {response['num_verification']}")
            print(f"{'Last Spend Puzzle:'.ljust(did_padding_length)} {response['full_puzzle']}")
            print(f"{'Last Spend Solution:'.ljust(did_padding_length)} {response['solution']}")
            print(f"{'Last Spend Hints:'.ljust(did_padding_length)} {response['hints']}")

        except Exception as e:
            print(f"Failed to get DID details: {e}")


async def update_did_metadata(
    wallet_rpc_port: Optional[int],
    fp: Optional[int],
    did_wallet_id: int,
    metadata: str,
    reuse_puzhash: bool,
) -> None:
    async with get_wallet_client(wallet_rpc_port, fp) as (wallet_client, fingerprint, config):
        try:
            response = await wallet_client.update_did_metadata(
                did_wallet_id,
                json.loads(metadata),
                tx_config=CMDTXConfigLoader(
                    reuse_puzhash=reuse_puzhash,
                ).to_tx_config(units["chia"], config, fingerprint),
            )
            print(
                f"Successfully updated DID wallet ID: {response.wallet_id}, "
                f"Spend Bundle: {response.spend_bundle.to_json_dict()}"
            )
        except Exception as e:
            print(f"Failed to update DID metadata: {e}")


async def did_message_spend(
    wallet_rpc_port: Optional[int],
    fp: Optional[int],
    did_wallet_id: int,
    puzzle_announcements: List[str],
    coin_announcements: List[str],
) -> None:
    async with get_wallet_client(wallet_rpc_port, fp) as (wallet_client, fingerprint, config):
        try:
            response = await wallet_client.did_message_spend(
                did_wallet_id,
                CMDTXConfigLoader().to_tx_config(units["chia"], config, fingerprint),
                extra_conditions=(
                    *(CreateCoinAnnouncement(hexstr_to_bytes(ca)) for ca in coin_announcements),
                    *(CreatePuzzleAnnouncement(hexstr_to_bytes(pa)) for pa in puzzle_announcements),
                ),
            )
            print(f"Message Spend Bundle: {response.spend_bundle.to_json_dict()}")
        except Exception as e:
            print(f"Failed to update DID metadata: {e}")


async def transfer_did(
    wallet_rpc_port: Optional[int],
    fp: Optional[int],
    did_wallet_id: int,
    d_fee: Decimal,
    target_address: str,
    with_recovery: bool,
    reuse_puzhash: Optional[bool],
) -> None:
    fee: int = int(d_fee * units["chia"])

    async with get_wallet_client(wallet_rpc_port, fp) as (wallet_client, fingerprint, config):
        try:
            response = await wallet_client.did_transfer_did(
                did_wallet_id,
                target_address,
                fee,
                with_recovery,
                tx_config=CMDTXConfigLoader(
                    reuse_puzhash=reuse_puzhash,
                ).to_tx_config(units["chia"], config, fingerprint),
            )
            print(f"Successfully transferred DID to {target_address}")
            print(f"Transaction ID: {response.transaction_id.hex()}")
            print(f"Transaction: {response.transaction.to_json_dict_convenience(config)}")
        except Exception as e:
            print(f"Failed to transfer DID: {e}")


async def find_lost_did(
    *,
    wallet_rpc_port: Optional[int],
    fp: Optional[int],
    coin_id: str,
    metadata: Optional[Any],
    recovery_list_hash: Optional[str],
    num_verification: Optional[int],
) -> None:
    async with get_wallet_client(wallet_rpc_port, fp) as (wallet_client, fingerprint, config):
        try:
            response = await wallet_client.find_lost_did(
                coin_id,
                recovery_list_hash,
                metadata,
                num_verification,
            )
            if response["success"]:
                print(f"Successfully found lost DID {coin_id}, latest coin ID: {response['latest_coin_id']}")
            else:
                print(f"Cannot find lost DID {coin_id}: {response['error']}")
        except Exception as e:
            print(f"Failed to find lost DID: {e}")


async def create_nft_wallet(
    wallet_rpc_port: Optional[int], fp: Optional[int], did_id: Optional[str] = None, name: Optional[str] = None
) -> None:
    async with get_wallet_client(wallet_rpc_port, fp) as (wallet_client, fingerprint, config):
        try:
            response = await wallet_client.create_new_nft_wallet(did_id, name)
            wallet_id = response["wallet_id"]
            print(f"Successfully created an NFT wallet with id {wallet_id} on key {fingerprint}")
        except Exception as e:
            print(f"Failed to create NFT wallet: {e}")


async def mint_nft(
    *,
    wallet_rpc_port: Optional[int],
    fp: Optional[int],
    wallet_id: int,
    royalty_address: Optional[str],
    target_address: Optional[str],
    no_did_ownership: bool,
    hash: str,
    uris: List[str],
    metadata_hash: Optional[str],
    metadata_uris: List[str],
    license_hash: Optional[str],
    license_uris: List[str],
    edition_total: Optional[int],
    edition_number: Optional[int],
    d_fee: Decimal,
    royalty_percentage: int,
    reuse_puzhash: Optional[bool],
) -> None:
    async with get_wallet_client(wallet_rpc_port, fp) as (wallet_client, fingerprint, config):
        royalty_address = (
            None
            if not royalty_address
            else ensure_valid_address(royalty_address, allowed_types={AddressType.XCH}, config=config)
        )
        target_address = (
            None
            if not target_address
            else ensure_valid_address(target_address, allowed_types={AddressType.XCH}, config=config)
        )
        fee: int = int(d_fee * units["chia"])
        try:
            response = await wallet_client.get_nft_wallet_did(wallet_id)
            wallet_did = response["did_id"]
            wallet_has_did = wallet_did is not None
            did_id: Optional[str] = wallet_did
            # Handle the case when the user wants to disable DID ownership
            if no_did_ownership:
                if wallet_has_did:
                    raise ValueError("Disabling DID ownership is not supported for this NFT wallet, it does have a DID")
                else:
                    did_id = None
            else:
                if not wallet_has_did:
                    did_id = ""

            mint_response = await wallet_client.mint_nft(
                wallet_id,
                royalty_address,
                target_address,
                hash,
                uris,
                CMDTXConfigLoader(
                    reuse_puzhash=reuse_puzhash,
                ).to_tx_config(units["chia"], config, fingerprint),
                metadata_hash,
                metadata_uris,
                license_hash,
                license_uris,
                edition_total,
                edition_number,
                fee,
                royalty_percentage,
                did_id,
            )
            spend_bundle = mint_response.spend_bundle
            print(f"NFT minted Successfully with spend bundle: {spend_bundle}")
        except Exception as e:
            print(f"Failed to mint NFT: {e}")


async def add_uri_to_nft(
    *,
    wallet_rpc_port: Optional[int],
    fp: Optional[int],
    wallet_id: int,
    d_fee: Decimal,
    nft_coin_id: str,
    uri: Optional[str],
    metadata_uri: Optional[str],
    license_uri: Optional[str],
    reuse_puzhash: Optional[bool],
) -> None:
    async with get_wallet_client(wallet_rpc_port, fp) as (wallet_client, fingerprint, config):
        try:
            if len([x for x in (uri, metadata_uri, license_uri) if x is not None]) > 1:
                raise ValueError("You must provide only one of the URI flags")
            if uri is not None and len(uri) > 0:
                key = "u"
                uri_value = uri
            elif metadata_uri is not None and len(metadata_uri) > 0:
                key = "mu"
                uri_value = metadata_uri
            elif license_uri is not None and len(license_uri) > 0:
                key = "lu"
                uri_value = license_uri
            else:
                raise ValueError("You must provide at least one of the URI flags")
            fee: int = int(d_fee * units["chia"])
            response = await wallet_client.add_uri_to_nft(
                wallet_id,
                nft_coin_id,
                key,
                uri_value,
                fee,
                tx_config=CMDTXConfigLoader(
                    reuse_puzhash=reuse_puzhash,
                ).to_tx_config(units["chia"], config, fingerprint),
            )
            spend_bundle = response.spend_bundle.to_json_dict()
            print(f"URI added successfully with spend bundle: {spend_bundle}")
        except Exception as e:
            print(f"Failed to add URI to NFT: {e}")


async def transfer_nft(
    *,
    wallet_rpc_port: Optional[int],
    fp: Optional[int],
    wallet_id: int,
    d_fee: Decimal,
    nft_coin_id: str,
    target_address: str,
    reuse_puzhash: Optional[bool],
) -> None:
    async with get_wallet_client(wallet_rpc_port, fp) as (wallet_client, fingerprint, config):
        try:
            target_address = ensure_valid_address(target_address, allowed_types={AddressType.XCH}, config=config)
            fee: int = int(d_fee * units["chia"])
            response = await wallet_client.transfer_nft(
                wallet_id,
                nft_coin_id,
                target_address,
                fee,
                tx_config=CMDTXConfigLoader(
                    reuse_puzhash=reuse_puzhash,
                ).to_tx_config(units["chia"], config, fingerprint),
            )
            spend_bundle = response.spend_bundle.to_json_dict()
            print(f"NFT transferred successfully with spend bundle: {spend_bundle}")
        except Exception as e:
            print(f"Failed to transfer NFT: {e}")


def print_nft_info(nft: NFTInfo, *, config: Dict[str, Any]) -> None:
    indent: str = "   "
    owner_did = None if nft.owner_did is None else encode_puzzle_hash(nft.owner_did, AddressType.DID.hrp(config))
    minter_did = None if nft.minter_did is None else encode_puzzle_hash(nft.minter_did, AddressType.DID.hrp(config))
    print()
    print(f"{'NFT identifier:'.ljust(26)} {encode_puzzle_hash(nft.launcher_id, AddressType.NFT.hrp(config))}")
    print(f"{'Launcher coin ID:'.ljust(26)} {nft.launcher_id}")
    print(f"{'Launcher puzhash:'.ljust(26)} {nft.launcher_puzhash}")
    print(f"{'Current NFT coin ID:'.ljust(26)} {nft.nft_coin_id}")
    print(f"{'On-chain data/info:'.ljust(26)} {nft.chain_info}")
    print(f"{'Owner DID:'.ljust(26)} {owner_did}")
    print(f"{'Minter DID:'.ljust(26)} {minter_did}")
    print(f"{'Royalty percentage:'.ljust(26)} {nft.royalty_percentage}")
    print(f"{'Royalty puzhash:'.ljust(26)} {nft.royalty_puzzle_hash}")
    print(f"{'NFT content hash:'.ljust(26)} {nft.data_hash.hex()}")
    print(f"{'Metadata hash:'.ljust(26)} {nft.metadata_hash.hex()}")
    print(f"{'License hash:'.ljust(26)} {nft.license_hash.hex()}")
    print(f"{'NFT edition total:'.ljust(26)} {nft.edition_total}")
    print(f"{'Current NFT number in the edition:'.ljust(26)} {nft.edition_number}")
    print(f"{'Metadata updater puzhash:'.ljust(26)} {nft.updater_puzhash}")
    print(f"{'NFT minting block height:'.ljust(26)} {nft.mint_height}")
    print(f"{'Inner puzzle supports DID:'.ljust(26)} {nft.supports_did}")
    print(f"{'NFT is pending for a transaction:'.ljust(26)} {nft.pending_transaction}")
    print()
    print("URIs:")
    for uri in nft.data_uris:
        print(f"{indent}{uri}")
    print()
    print("Metadata URIs:")
    for metadata_uri in nft.metadata_uris:
        print(f"{indent}{metadata_uri}")
    print()
    print("License URIs:")
    for license_uri in nft.license_uris:
        print(f"{indent}{license_uri}")


async def list_nfts(
    wallet_rpc_port: Optional[int], fp: Optional[int], wallet_id: int, num: int, start_index: int
) -> None:
    async with get_wallet_client(wallet_rpc_port, fp) as (wallet_client, fingerprint, config):
        try:
            response = await wallet_client.list_nfts(wallet_id, num, start_index)
            nft_list = response["nft_list"]
            if len(nft_list) > 0:
                for n in nft_list:
                    nft = NFTInfo.from_json_dict(n)
                    print_nft_info(nft, config=config)
            else:
                print(f"No NFTs found for wallet with id {wallet_id} on key {fingerprint}")
        except Exception as e:
            print(f"Failed to list NFTs for wallet with id {wallet_id} on key {fingerprint}: {e}")


async def set_nft_did(
    *,
    wallet_rpc_port: Optional[int],
    fp: Optional[int],
    wallet_id: int,
    d_fee: Decimal,
    nft_coin_id: str,
    did_id: str,
    reuse_puzhash: Optional[bool],
) -> None:
    async with get_wallet_client(wallet_rpc_port, fp) as (wallet_client, fingerprint, config):
        fee: int = int(d_fee * units["chia"])
        try:
            response = await wallet_client.set_nft_did(
                wallet_id,
                did_id,
                nft_coin_id,
                fee,
                tx_config=CMDTXConfigLoader(
                    reuse_puzhash=reuse_puzhash,
                ).to_tx_config(units["chia"], config, fingerprint),
            )
            spend_bundle = response.spend_bundle.to_json_dict()
            print(f"Transaction to set DID on NFT has been initiated with: {spend_bundle}")
        except Exception as e:
            print(f"Failed to set DID on NFT: {e}")


async def get_nft_info(wallet_rpc_port: Optional[int], fp: Optional[int], nft_coin_id: str) -> None:
    async with get_wallet_client(wallet_rpc_port, fp) as (wallet_client, fingerprint, config):
        try:
            response = await wallet_client.get_nft_info(nft_coin_id)
            nft_info = NFTInfo.from_json_dict(response["nft_info"])
            print_nft_info(nft_info, config=config)
        except Exception as e:
            print(f"Failed to get NFT info: {e}")


async def get_nft_royalty_percentage_and_address(
    nft_coin_id: bytes32, wallet_client: WalletRpcClient
) -> Tuple[uint16, bytes32]:
    info = NFTInfo.from_json_dict((await wallet_client.get_nft_info(nft_coin_id.hex()))["nft_info"])
    assert info.royalty_puzzle_hash is not None
    percentage = uint16(info.royalty_percentage) if info.royalty_percentage is not None else 0
    return uint16(percentage), info.royalty_puzzle_hash


def calculate_nft_royalty_amount(
    offered: Dict[str, Any], requested: Dict[str, Any], nft_coin_id: bytes32, nft_royalty_percentage: int
) -> Tuple[str, int, int]:
    nft_asset_id = nft_coin_id.hex()
    amount_dict: Dict[str, Any] = requested if nft_asset_id in offered else offered
    amounts: List[Tuple[str, int]] = list(amount_dict.items())

    if len(amounts) != 1 or not isinstance(amounts[0][1], int):
        raise ValueError("Royalty enabled NFTs only support offering/requesting one NFT for one currency")

    royalty_amount: uint64 = uint64(amounts[0][1] * nft_royalty_percentage / 10000)
    royalty_asset_id = amounts[0][0]
    total_amount_requested = (requested[royalty_asset_id] if amount_dict == requested else 0) + royalty_amount
    return royalty_asset_id, royalty_amount, total_amount_requested


def driver_dict_asset_is_nft_supporting_royalties(driver_dict: Dict[bytes32, PuzzleInfo], asset_id: bytes32) -> bool:
    asset_dict: PuzzleInfo = driver_dict[asset_id]
    return asset_dict.check_type(
        [
            AssetType.SINGLETON.value,
            AssetType.METADATA.value,
            AssetType.OWNERSHIP.value,
        ]
    )


def driver_dict_asset_is_fungible(driver_dict: Dict[bytes32, PuzzleInfo], asset_id: bytes32) -> bool:
    asset_dict: PuzzleInfo = driver_dict[asset_id]
    return not asset_dict.check_type(
        [
            AssetType.SINGLETON.value,
        ]
    )


def nft_coin_ids_supporting_royalties_from_offer(offer: Offer) -> List[bytes32]:
    return [
        key for key in offer.driver_dict.keys() if driver_dict_asset_is_nft_supporting_royalties(offer.driver_dict, key)
    ]


def fungible_assets_from_offer(offer: Offer) -> List[Optional[bytes32]]:
    return [
        asset for asset in offer.arbitrage() if asset is None or driver_dict_asset_is_fungible(offer.driver_dict, asset)
    ]


async def send_notification(
    wallet_rpc_port: Optional[int],
    fp: Optional[int],
    d_fee: Decimal,
    address_str: str,
    message_hex: str,
    d_amount: Decimal,
) -> None:
    async with get_wallet_client(wallet_rpc_port, fp) as (wallet_client, fingerprint, config):
        address: bytes32 = decode_puzzle_hash(address_str)
        amount: uint64 = uint64(d_amount * units["chia"])
        message: bytes = bytes(message_hex, "utf8")
        fee: uint64 = uint64(d_fee * units["chia"])

        tx = await wallet_client.send_notification(address, message, amount, fee)

        print("Notification sent successfully.")
        print(f"To get status, use command: chia wallet get_transaction -f {fingerprint} -tx 0x{tx.name}")


async def get_notifications(
    wallet_rpc_port: Optional[int], fp: Optional[int], str_ids: Sequence[str], start: Optional[int], end: Optional[int]
) -> None:
    async with get_wallet_client(wallet_rpc_port, fp) as (wallet_client, fingerprint, config):
        ids: Optional[List[bytes32]] = [bytes32.from_hexstr(sid) for sid in str_ids]
        if ids is not None and len(ids) == 0:
            ids = None

        response = await wallet_client.get_notifications(
            GetNotifications(ids=ids, start=uint32.construct_optional(start), end=uint32.construct_optional(end))
        )
        for notification in response.notifications:
            print("")
            print(f"ID: {notification.id.hex()}")
            print(f"message: {notification.message.decode('utf-8')}")
            print(f"amount: {notification.amount}")


async def delete_notifications(
    wallet_rpc_port: Optional[int], fp: Optional[int], str_ids: Sequence[str], delete_all: bool
) -> None:
    async with get_wallet_client(wallet_rpc_port, fp) as (wallet_client, fingerprint, config):
        ids: Optional[List[bytes32]] = [bytes32.from_hexstr(sid) for sid in str_ids]

        if delete_all:
            print(f"Success: {await wallet_client.delete_notifications()}")
        else:
            print(f"Success: {await wallet_client.delete_notifications(ids=ids)}")


async def sign_message(
    *,
    wallet_rpc_port: Optional[int],
    fp: Optional[int],
    addr_type: AddressType,
    message: str,
    address: Optional[str] = None,
    did_id: Optional[str] = None,
    nft_id: Optional[str] = None,
) -> None:
    async with get_wallet_client(wallet_rpc_port, fp) as (wallet_client, fingerprint, config):
        if addr_type == AddressType.XCH:
            if address is None:
                print("Address is required for XCH address type.")
                return
            pubkey, signature, signing_mode = await wallet_client.sign_message_by_address(address, message)
        elif addr_type == AddressType.DID:
            if did_id is None:
                print("DID id is required for DID address type.")
                return
            pubkey, signature, signing_mode = await wallet_client.sign_message_by_id(did_id, message)
        elif addr_type == AddressType.NFT:
            if nft_id is None:
                print("NFT id is required for NFT address type.")
                return
            pubkey, signature, signing_mode = await wallet_client.sign_message_by_id(nft_id, message)
        else:
            print("Invalid wallet type.")
            return
        print("")
        print(f"Message: {message}")
        print(f"Public Key: {pubkey}")
        print(f"Signature: {signature}")
        print(f"Signing Mode: {signing_mode}")


async def spend_clawback(
    *, wallet_rpc_port: Optional[int], fp: Optional[int], fee: Decimal, tx_ids_str: str, force: bool = False
) -> None:  # pragma: no cover
    async with get_wallet_client(wallet_rpc_port, fp) as (wallet_client, _, _):
        tx_ids = []
        for tid in tx_ids_str.split(","):
            tx_ids.append(bytes32.from_hexstr(tid))
        if len(tx_ids) == 0:
            print("Transaction ID is required.")
            return
        if fee < 0:
            print("Batch fee cannot be negative.")
            return
        response = await wallet_client.spend_clawback_coins(tx_ids, int(fee * units["chia"]), force)
        print(str(response))


async def mint_vc(
    wallet_rpc_port: Optional[int], fp: Optional[int], did: str, d_fee: Decimal, target_address: Optional[str]
) -> None:  # pragma: no cover
    async with get_wallet_client(wallet_rpc_port, fp) as (wallet_client, fingerprint, config):
        res = await wallet_client.vc_mint(
            decode_puzzle_hash(ensure_valid_address(did, allowed_types={AddressType.DID}, config=config)),
            CMDTXConfigLoader().to_tx_config(units["chia"], config, fingerprint),
            (
                None
                if target_address is None
                else decode_puzzle_hash(
                    ensure_valid_address(target_address, allowed_types={AddressType.XCH}, config=config)
                )
            ),
            uint64(int(d_fee * units["chia"])),
        )

        print(f"New VC with launcher ID minted: {res.vc_record.vc.launcher_id.hex()}")
        print("Relevant TX records:")
        print("")
        for tx in res.transactions:
            print_transaction(
                tx,
                verbose=False,
                name="XCH",
                address_prefix=selected_network_address_prefix(config),
                mojo_per_unit=get_mojo_per_unit(wallet_type=WalletType.STANDARD_WALLET),
            )


async def get_vcs(
    wallet_rpc_port: Optional[int], fp: Optional[int], start: int, count: int
) -> None:  # pragma: no cover
    async with get_wallet_client(wallet_rpc_port, fp) as (wallet_client, fingerprint, config):
        vc_records, proofs = await wallet_client.vc_get_list(start, count)
        print("Proofs:")
        for hash, proof_dict in proofs.items():
            if proof_dict is not None:
                print(f"- {hash}")
                for proof in proof_dict:
                    print(f"  - {proof}")
        for record in vc_records:
            print("")
            print(f"Launcher ID: {record.vc.launcher_id.hex()}")
            print(f"Coin ID: {record.vc.coin.name().hex()}")
            print(
                f"Inner Address:"
                f" {encode_puzzle_hash(record.vc.inner_puzzle_hash, selected_network_address_prefix(config))}"
            )
            if record.vc.proof_hash is None:
                pass
            else:
                print(f"Proof Hash: {record.vc.proof_hash.hex()}")


async def spend_vc(
    *,
    wallet_rpc_port: Optional[int],
    fp: Optional[int],
    vc_id: str,
    d_fee: Decimal,
    new_puzhash: Optional[str],
    new_proof_hash: str,
    reuse_puzhash: bool,
) -> None:  # pragma: no cover
    async with get_wallet_client(wallet_rpc_port, fp) as (wallet_client, fingerprint, config):
        txs = (
            await wallet_client.vc_spend(
                bytes32.from_hexstr(vc_id),
                new_puzhash=None if new_puzhash is None else bytes32.from_hexstr(new_puzhash),
                new_proof_hash=bytes32.from_hexstr(new_proof_hash),
                fee=uint64(int(d_fee * units["chia"])),
                tx_config=CMDTXConfigLoader(
                    reuse_puzhash=reuse_puzhash,
                ).to_tx_config(units["chia"], config, fingerprint),
            )
        ).transactions

        print("Proofs successfully updated!")
        print("Relevant TX records:")
        print("")
        for tx in txs:
            print_transaction(
                tx,
                verbose=False,
                name="XCH",
                address_prefix=selected_network_address_prefix(config),
                mojo_per_unit=get_mojo_per_unit(wallet_type=WalletType.STANDARD_WALLET),
            )


async def add_proof_reveal(
    wallet_rpc_port: Optional[int], fp: Optional[int], proofs: Sequence[str], root_only: bool
) -> None:  # pragma: no cover
    async with get_wallet_client(wallet_rpc_port, fp) as (wallet_client, fingerprint, config):
        if len(proofs) == 0:
            print("Must specify at least one proof")
            return

        proof_dict: Dict[str, str] = {proof: "1" for proof in proofs}
        if root_only:
            print(f"Proof Hash: {VCProofs(proof_dict).root()}")
            return
        else:
            await wallet_client.vc_add_proofs(proof_dict)
            print("Proofs added to DB successfully!")
            return


async def get_proofs_for_root(
    wallet_rpc_port: Optional[int], fp: Optional[int], proof_hash: str
) -> None:  # pragma: no cover
    async with get_wallet_client(wallet_rpc_port, fp) as (wallet_client, fingerprint, config):
        proof_dict: Dict[str, str] = await wallet_client.vc_get_proofs_for_root(bytes32.from_hexstr(proof_hash))
        print("Proofs:")
        for proof in proof_dict:
            print(f" - {proof}")


async def revoke_vc(
    wallet_rpc_port: Optional[int],
    fp: Optional[int],
    parent_coin_id: Optional[str],
    vc_id: Optional[str],
    fee: Decimal,
    reuse_puzhash: bool,
) -> None:  # pragma: no cover
    async with get_wallet_client(wallet_rpc_port, fp) as (wallet_client, fingerprint, config):
        if parent_coin_id is None:
            if vc_id is None:
                print("Must specify either --parent-coin-id or --vc-id")
                return
            record = await wallet_client.vc_get(bytes32.from_hexstr(vc_id))
            if record is None:
                print(f"Cannot find a VC with ID {vc_id}")
                return
            parent_id: bytes32 = bytes32(record.vc.coin.parent_coin_info)
        else:
            parent_id = bytes32.from_hexstr(parent_coin_id)
        txs = (
            await wallet_client.vc_revoke(
                parent_id,
                fee=uint64(fee * units["chia"]),
                tx_config=CMDTXConfigLoader(
                    reuse_puzhash=reuse_puzhash,
                ).to_tx_config(units["chia"], config, fingerprint),
            )
        ).transactions

        print("VC successfully revoked!")
        print("Relevant TX records:")
        print("")
        for tx in txs:
            print_transaction(
                tx,
                verbose=False,
                name="XCH",
                address_prefix=selected_network_address_prefix(config),
                mojo_per_unit=get_mojo_per_unit(wallet_type=WalletType.STANDARD_WALLET),
            )


async def approve_r_cats(
    wallet_rpc_port: Optional[int],
    fingerprint: int,
    id: int,
    min_amount_to_claim: str,
    fee: Decimal,
    min_coin_amount: Optional[Decimal],
    max_coin_amount: Optional[Decimal],
    reuse: bool,
) -> None:  # pragma: no cover
    async with get_wallet_client(wallet_rpc_port, fingerprint) as (wallet_client, fingerprint, config):
        if wallet_client is None:
            return
        txs = await wallet_client.crcat_approve_pending(
            wallet_id=uint32(id),
            min_amount_to_claim=uint64(int(Decimal(min_amount_to_claim) * units["cat"])),
            fee=uint64(int(fee * units["chia"])),
            tx_config=CMDTXConfigLoader(
                min_coin_amount=None if min_coin_amount is None else str(min_coin_amount),
                max_coin_amount=None if max_coin_amount is None else str(max_coin_amount),
                reuse_puzhash=reuse,
            ).to_tx_config(units["cat"], config, fingerprint),
        )

        print("VC successfully approved R-CATs!")
        print("Relevant TX records:")
        print("")
        for tx in txs:
            try:
                wallet_type = await get_wallet_type(wallet_id=tx.wallet_id, wallet_client=wallet_client)
                mojo_per_unit = get_mojo_per_unit(wallet_type=wallet_type)
                name = await get_unit_name_for_wallet_id(
                    config=config,
                    wallet_type=wallet_type,
                    wallet_id=tx.wallet_id,
                    wallet_client=wallet_client,
                )
            except LookupError as e:
                print(e.args[0])
                return

            print_transaction(
                tx,
                verbose=False,
                name=name,
                address_prefix=selected_network_address_prefix(config),
                mojo_per_unit=mojo_per_unit,
            )<|MERGE_RESOLUTION|>--- conflicted
+++ resolved
@@ -315,20 +315,12 @@
                 ).to_tx_config(mojo_per_unit, config, fingerprint),
                 final_fee,
                 memos,
-<<<<<<< HEAD
-                puzzle_decorator_override=[
-                    {"decorator": PuzzleDecoratorType.CLAWBACK.name, "clawback_timelock": clawback_time_lock}
-                ]
-                if clawback_time_lock > 0
-                else None,
-                push=push,
-=======
                 puzzle_decorator_override=(
                     [{"decorator": PuzzleDecoratorType.CLAWBACK.name, "clawback_timelock": clawback_time_lock}]
                     if clawback_time_lock > 0
                     else None
                 ),
->>>>>>> 99a58af9
+                push=push,
             )
         elif typ in {WalletType.CAT, WalletType.CRCAT}:
             print("Submitting transaction...")
