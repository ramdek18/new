--- conflicted
+++ resolved
@@ -10,10 +10,6 @@
 from decimal import Decimal
 from typing import Any, Awaitable, Callable, Dict, List, Optional, Sequence, Tuple, Union
 
-<<<<<<< HEAD
-from chia.cmds.cmds_util import cli_confirm, get_wallet_client, transaction_status_msg, transaction_submitted_msg
-from chia.cmds.param_types import CliAddress, CliAmount
-=======
 from chia.cmds.cmds_util import (
     CMDTXConfigLoader,
     cli_confirm,
@@ -21,7 +17,7 @@
     transaction_status_msg,
     transaction_submitted_msg,
 )
->>>>>>> 1e7842b0
+from chia.cmds.param_types import CliAddress, CliAmount
 from chia.cmds.peer_funcs import print_connections
 from chia.cmds.units import units
 from chia.rpc.wallet_rpc_client import WalletRpcClient
@@ -271,23 +267,13 @@
     fee: uint64,
     address: CliAddress,
     override: bool,
-<<<<<<< HEAD
     min_coin_amount: CliAmount,
     max_coin_amount: CliAmount,
     excluded_coin_ids: Sequence[str],
     reuse_puzhash: Optional[bool],
     clawback_time_lock: int,
 ) -> None:
-    async with get_wallet_client(wallet_rpc_port, fp) as (wallet_client, fingerprint, _):
-=======
-    min_coin_amount: str,
-    max_coin_amount: Optional[str],
-    excluded_coin_ids: Sequence[str],
-    reuse_puzhash: Optional[bool],
-    clawback_time_lock: int,
-) -> None:  # pragma: no cover
-    async with get_wallet_client(wallet_rpc_port, fp) as (wallet_client, fingerprint, config):
->>>>>>> 1e7842b0
+    async with get_wallet_client(wallet_rpc_port, fp) as (wallet_client, fingerprint, config):
         if memo is None:
             memos = None
         else:
@@ -303,10 +289,7 @@
             print(f"Wallet id: {wallet_id} not found.")
             return
 
-<<<<<<< HEAD
         final_amount: uint64 = amount.convert_amount(mojo_per_unit)
-        final_min_coin_amount: uint64 = min_coin_amount.convert_amount(mojo_per_unit)
-        final_max_coin_amount: uint64 = max_coin_amount.convert_amount(mojo_per_unit)
 
         if not override and check_unusual_transaction(final_amount, fee):
             print(
@@ -318,28 +301,19 @@
             print("You can not send an empty transaction")
             return
 
-=======
-        final_fee: uint64 = uint64(int(fee * units["chia"]))  # fees are always in XCH mojos
-        final_amount: uint64 = uint64(int(amount * mojo_per_unit))
->>>>>>> 1e7842b0
         if typ == WalletType.STANDARD_WALLET:
             print("Submitting transaction...")
             res = await wallet_client.send_transaction(
                 wallet_id,
                 final_amount,
-<<<<<<< HEAD
                 address.original_address,
-                fee,
-=======
-                address,
                 CMDTXConfigLoader(
                     min_coin_amount=min_coin_amount,
                     max_coin_amount=max_coin_amount,
                     excluded_coin_ids=list(excluded_coin_ids),
                     reuse_puzhash=reuse_puzhash,
                 ).to_tx_config(mojo_per_unit, config, fingerprint),
-                final_fee,
->>>>>>> 1e7842b0
+                fee,
                 memos,
                 puzzle_decorator_override=[
                     {"decorator": PuzzleDecoratorType.CLAWBACK.name, "clawback_timelock": clawback_time_lock}
@@ -790,15 +764,10 @@
 
 
 async def cancel_offer(
-<<<<<<< HEAD
-    wallet_rpc_port: Optional[int], fp: Optional[int], fee: uint64, offer_id: bytes32, secure: bool
-=======
-    wallet_rpc_port: Optional[int],
-    fp: Optional[int],
-    d_fee: Decimal,
-    offer_id_hex: str,
+    wallet_rpc_port: Optional[int],
+    fp: Optional[int],
+    fee: uint64, offer_id: bytes32,
     secure: bool,
->>>>>>> 1e7842b0
 ) -> None:
     async with get_wallet_client(wallet_rpc_port, fp) as (wallet_client, fingerprint, config):
         trade_record = await wallet_client.get_offer(offer_id, file_contents=True)
@@ -1161,10 +1130,6 @@
                 uri_value = license_uri
             else:
                 raise ValueError("You must provide at least one of the URI flags")
-<<<<<<< HEAD
-            response = await wallet_client.add_uri_to_nft(wallet_id, nft_coin_id, key, uri_value, fee, reuse_puzhash)
-=======
-            fee: int = int(d_fee * units["chia"])
             response = await wallet_client.add_uri_to_nft(
                 wallet_id,
                 nft_coin_id,
@@ -1175,7 +1140,6 @@
                     reuse_puzhash=reuse_puzhash,
                 ).to_tx_config(units["chia"], config, fingerprint),
             )
->>>>>>> 1e7842b0
             spend_bundle = response["spend_bundle"]
             print(f"URI added successfully with spend bundle: {spend_bundle}")
         except Exception as e:
@@ -1467,20 +1431,10 @@
 ) -> None:
     async with get_wallet_client(wallet_rpc_port, fp) as (wallet_client, fingerprint, config):
         vc_record, txs = await wallet_client.vc_mint(
-<<<<<<< HEAD
             did.validate_address_type_get_ph(AddressType.DID),
+            CMDTXConfigLoader().to_tx_config(units["chia"], config, fingerprint),
             target_address.validate_address_type_get_ph(AddressType.XCH) if target_address else None,
             fee,
-=======
-            decode_puzzle_hash(ensure_valid_address(did, allowed_types={AddressType.DID}, config=config)),
-            CMDTXConfigLoader().to_tx_config(units["chia"], config, fingerprint),
-            None
-            if target_address is None
-            else decode_puzzle_hash(
-                ensure_valid_address(target_address, allowed_types={AddressType.XCH}, config=config)
-            ),
-            uint64(int(d_fee * units["chia"])),
->>>>>>> 1e7842b0
         )
 
         print(f"New VC with launcher ID minted: {vc_record.vc.launcher_id}")
@@ -1534,15 +1488,10 @@
             vc_id,
             new_puzhash=new_puzhash,
             new_proof_hash=bytes32.from_hexstr(new_proof_hash),
-<<<<<<< HEAD
             fee=fee,
-            reuse_puzhash=reuse_puzhash,
-=======
-            fee=uint64(int(d_fee * units["chia"])),
             tx_config=CMDTXConfigLoader(
                 reuse_puzhash=reuse_puzhash,
             ).to_tx_config(units["chia"], config, fingerprint),
->>>>>>> 1e7842b0
         )
 
         print("Proofs successfully updated!")
@@ -1606,15 +1555,10 @@
             parent_id = parent_coin_id
         txs = await wallet_client.vc_revoke(
             parent_id,
-<<<<<<< HEAD
             fee=fee,
-            reuse_puzhash=reuse_puzhash,
-=======
-            fee=uint64(fee * units["chia"]),
             tx_config=CMDTXConfigLoader(
                 reuse_puzhash=reuse_puzhash,
             ).to_tx_config(units["chia"], config, fingerprint),
->>>>>>> 1e7842b0
         )
 
         print("VC successfully revoked!")
@@ -1644,23 +1588,14 @@
         if wallet_client is None:
             return
         txs = await wallet_client.crcat_approve_pending(
-<<<<<<< HEAD
             wallet_id=wallet_id,
             min_amount_to_claim=min_amount_to_claim.convert_amount(units["cat"]),
             fee=fee,
-            min_coin_amount=min_coin_amount.convert_amount(units["chia"]),
-            max_coin_amount=max_coin_amount.convert_amount(units["chia"]),
-            reuse_puzhash=reuse,
-=======
-            wallet_id=uint32(id),
-            min_amount_to_claim=uint64(int(Decimal(min_amount_to_claim) * units["cat"])),
-            fee=uint64(int(fee * units["chia"])),
             tx_config=CMDTXConfigLoader(
-                min_coin_amount=None if min_coin_amount is None else str(min_coin_amount),
-                max_coin_amount=None if max_coin_amount is None else str(max_coin_amount),
+                min_coin_amount=min_coin_amount,
+                max_coin_amount=max_coin_amount,
                 reuse_puzhash=reuse,
-            ).to_tx_config(units["cat"], config, fingerprint),
->>>>>>> 1e7842b0
+            ).to_tx_config(units["chia"], config, fingerprint),
         )
 
         print("VC successfully approved R-CATs!")
