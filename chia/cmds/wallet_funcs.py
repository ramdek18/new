import asyncio
import sys
import time
from datetime import datetime
from decimal import Decimal
from typing import Callable, List, Optional, Tuple, Dict

import aiohttp

from chia.cmds.units import units
from chia.rpc.wallet_rpc_client import WalletRpcClient
from chia.server.start_wallet import SERVICE_NAME
from chia.util.bech32m import encode_puzzle_hash
from chia.util.byte_types import hexstr_to_bytes
from chia.util.config import load_config
from chia.util.default_root import DEFAULT_ROOT_PATH
from chia.util.ints import uint16, uint64
from chia.wallet.transaction_record import TransactionRecord

from chia.wallet.util.wallet_types import WalletType


def print_transaction(tx: TransactionRecord, verbose: bool, name) -> None:
    if verbose:
        print(tx)
    else:
        chia_amount = Decimal(int(tx.amount)) / units["chia"]
        to_address = encode_puzzle_hash(tx.to_puzzle_hash, name)
        print(f"Transaction {tx.name}")
        print(f"Status: {'Confirmed' if tx.confirmed else ('In mempool' if tx.is_in_mempool() else 'Pending')}")
        print(f"Amount: {chia_amount} {name}")
        print(f"To address: {to_address}")
        print("Created at:", datetime.fromtimestamp(tx.created_at_time).strftime("%Y-%m-%d %H:%M:%S"))
        print("")


async def get_transaction(args: dict, wallet_client: WalletRpcClient, fingerprint: int) -> None:
    wallet_id = args["id"]
    transaction_id = hexstr_to_bytes(args["tx_id"])
    config = load_config(DEFAULT_ROOT_PATH, "config.yaml", SERVICE_NAME)
    name = config["network_overrides"]["config"][config["selected_network"]]["address_prefix"]
    tx: TransactionRecord = await wallet_client.get_transaction(wallet_id, transaction_id=transaction_id)
    print_transaction(tx, verbose=(args["verbose"] > 0), name=name)


async def get_transactions(args: dict, wallet_client: WalletRpcClient, fingerprint: int) -> None:
    wallet_id = args["id"]
    txs: List[TransactionRecord] = await wallet_client.get_transactions(wallet_id)
    config = load_config(DEFAULT_ROOT_PATH, "config.yaml", SERVICE_NAME)
    name = config["network_overrides"]["config"][config["selected_network"]]["address_prefix"]
    if len(txs) == 0:
        print("There are no transactions to this address")

    offset = args["offset"]
    num_per_screen = 5
    for i in range(offset, len(txs), num_per_screen):
        for j in range(0, num_per_screen):
            if i + j >= len(txs):
                break
            print_transaction(txs[i + j], verbose=(args["verbose"] > 0), name=name)
        if i + num_per_screen >= len(txs):
            return None
        print("Press q to quit, or c to continue")
        while True:
            entered_key = sys.stdin.read(1)
            if entered_key == "q":
                return None
            elif entered_key == "c":
                break


<<<<<<< HEAD
async def get_csv(args: dict, wallet_client: WalletRpcClient, fingerprint: int) -> None:

    file_path = args["file"]

    results: dict = await wallet_client.get_csv(args)
    csv_body: str = results["results"]

    if file_path:
        f = open(file_path, "w")
        f.write(csv_body)
        f.close()
        print(f"CSV Output to: {file_path}")
        return

    print(csv_body)
=======
def check_unusual_transaction(amount: Decimal, fee: Decimal):
    return fee >= amount
>>>>>>> c0373acb


async def send(args: dict, wallet_client: WalletRpcClient, fingerprint: int) -> None:
    wallet_id = args["id"]
    amount = Decimal(args["amount"])
    fee = Decimal(args["fee"])
    address = args["address"]
    override = args["override"]

    if not override and check_unusual_transaction(amount, fee):
        print(
            f"A transaction of amount {amount} and fee {fee} is unusual.\n"
            f"Pass in --override if you are sure you mean to do this."
        )
        return
    print("Submitting transaction...")
    final_amount = uint64(int(amount * units["chia"]))
    final_fee = uint64(int(fee * units["chia"]))
    res = await wallet_client.send_transaction(wallet_id, final_amount, address, final_fee)
    tx_id = res.name
    start = time.time()
    while time.time() - start < 10:
        await asyncio.sleep(0.1)
        tx = await wallet_client.get_transaction(wallet_id, tx_id)
        if len(tx.sent_to) > 0:
            print(f"Transaction submitted to nodes: {tx.sent_to}")
            print(f"Do chia wallet get_transaction -f {fingerprint} -tx {tx_id} to get status")
            return None

    print("Transaction not yet submitted to nodes")
    print(f"Do 'chia wallet get_transaction -f {fingerprint} -tx {tx_id}' to get status")


async def get_address(args: dict, wallet_client: WalletRpcClient, fingerprint: int) -> None:
    wallet_id = args["id"]
    res = await wallet_client.get_next_address(wallet_id, False)
    print(res)


async def delete_unconfirmed_transactions(args: dict, wallet_client: WalletRpcClient, fingerprint: int) -> None:
    wallet_id = args["id"]
    await wallet_client.delete_unconfirmed_transactions(wallet_id)
    print(f"Successfully deleted all unconfirmed transactions for wallet id {wallet_id} on key {fingerprint}")


def wallet_coin_unit(typ: WalletType, address_prefix: str) -> Tuple[str, int]:
    if typ == WalletType.COLOURED_COIN:
        return "", units["colouredcoin"]
    if typ in [WalletType.STANDARD_WALLET, WalletType.POOLING_WALLET, WalletType.MULTI_SIG, WalletType.RATE_LIMITED]:
        return address_prefix, units["chia"]
    return "", units["mojo"]


def print_balance(amount: int, scale: int, address_prefix: str) -> str:
    ret = f"{amount/scale} {address_prefix} "
    if scale > 1:
        ret += f"({amount} mojo)"
    return ret


async def print_balances(args: dict, wallet_client: WalletRpcClient, fingerprint: int) -> None:
    summaries_response = await wallet_client.get_wallets()
    config = load_config(DEFAULT_ROOT_PATH, "config.yaml")
    address_prefix = config["network_overrides"]["config"][config["selected_network"]]["address_prefix"]

    print(f"Wallet height: {await wallet_client.get_height_info()}")
    print(f"Sync status: {'Synced' if (await wallet_client.get_synced()) else 'Not synced'}")
    print(f"Balances, fingerprint: {fingerprint}")
    for summary in summaries_response:
        wallet_id = summary["id"]
        balances = await wallet_client.get_wallet_balance(wallet_id)
        typ = WalletType(int(summary["type"]))
        address_prefix, scale = wallet_coin_unit(typ, address_prefix)
        print(f"Wallet ID {wallet_id} type {typ.name} {summary['name']}")
        print(f"   -Total Balance: {print_balance(balances['confirmed_wallet_balance'], scale, address_prefix)}")
        print(
            f"   -Pending Total Balance: {print_balance(balances['unconfirmed_wallet_balance'], scale, address_prefix)}"
        )
        print(f"   -Spendable: {print_balance(balances['spendable_balance'], scale, address_prefix)}")


async def get_wallet(wallet_client: WalletRpcClient, fingerprint: int = None) -> Optional[Tuple[WalletRpcClient, int]]:
    if fingerprint is not None:
        fingerprints = [fingerprint]
    else:
        fingerprints = await wallet_client.get_public_keys()
    if len(fingerprints) == 0:
        print("No keys loaded. Run 'chia keys generate' or import a key")
        return None
    if len(fingerprints) == 1:
        fingerprint = fingerprints[0]
    if fingerprint is not None:
        log_in_response = await wallet_client.log_in(fingerprint)
    else:
        print("Choose wallet key:")
        for i, fp in enumerate(fingerprints):
            print(f"{i+1}) {fp}")
        val = None
        while val is None:
            val = input("Enter a number to pick or q to quit: ")
            if val == "q":
                return None
            if not val.isdigit():
                val = None
            else:
                index = int(val) - 1
                if index >= len(fingerprints):
                    print("Invalid value")
                    val = None
                    continue
                else:
                    fingerprint = fingerprints[index]
        assert fingerprint is not None
        log_in_response = await wallet_client.log_in(fingerprint)

    if log_in_response["success"] is False:
        if log_in_response["error"] == "not_initialized":
            use_cloud = True
            if "backup_path" in log_in_response:
                path = log_in_response["backup_path"]
                print(f"Backup file from backup.chia.net downloaded and written to: {path}")
                val = input("Do you want to use this file to restore from backup? (Y/N) ")
                if val.lower() == "y":
                    log_in_response = await wallet_client.log_in_and_restore(fingerprint, path)
                else:
                    use_cloud = False

            if "backup_path" not in log_in_response or use_cloud is False:
                if use_cloud is True:
                    val = input(
                        "No online backup file found,\n Press S to skip restore from backup"
                        "\n Press F to use your own backup file: "
                    )
                else:
                    val = input(
                        "Cloud backup declined,\n Press S to skip restore from backup"
                        "\n Press F to use your own backup file: "
                    )

                if val.lower() == "s":
                    log_in_response = await wallet_client.log_in_and_skip(fingerprint)
                elif val.lower() == "f":
                    val = input("Please provide the full path to your backup file: ")
                    log_in_response = await wallet_client.log_in_and_restore(fingerprint, val)

    if "success" not in log_in_response or log_in_response["success"] is False:
        if "error" in log_in_response:
            error = log_in_response["error"]
            print(f"Error: {log_in_response[error]}")
        return None
    return wallet_client, fingerprint


async def execute_with_wallet(
    wallet_rpc_port: Optional[int], fingerprint: int, extra_params: Dict, function: Callable
) -> None:
    try:
        config = load_config(DEFAULT_ROOT_PATH, "config.yaml")
        self_hostname = config["self_hostname"]
        if wallet_rpc_port is None:
            wallet_rpc_port = config["wallet"]["rpc_port"]
        wallet_client = await WalletRpcClient.create(self_hostname, uint16(wallet_rpc_port), DEFAULT_ROOT_PATH, config)
        wallet_client_f = await get_wallet(wallet_client, fingerprint=fingerprint)
        if wallet_client_f is None:
            wallet_client.close()
            await wallet_client.await_closed()
            return None
        wallet_client, fingerprint = wallet_client_f
        await function(extra_params, wallet_client, fingerprint)
    except KeyboardInterrupt:
        pass
    except Exception as e:
        if isinstance(e, aiohttp.ClientConnectorError):
            print(
                f"Connection error. Check if the wallet is running at {wallet_rpc_port}. "
                "You can run the wallet via:\n\tchia start wallet"
            )
        else:
            print(f"Exception from 'wallet' {e}")
    wallet_client.close()
    await wallet_client.await_closed()<|MERGE_RESOLUTION|>--- conflicted
+++ resolved
@@ -69,7 +69,6 @@
                 break
 
 
-<<<<<<< HEAD
 async def get_csv(args: dict, wallet_client: WalletRpcClient, fingerprint: int) -> None:
 
     file_path = args["file"]
@@ -85,10 +84,10 @@
         return
 
     print(csv_body)
-=======
+
+
 def check_unusual_transaction(amount: Decimal, fee: Decimal):
     return fee >= amount
->>>>>>> c0373acb
 
 
 async def send(args: dict, wallet_client: WalletRpcClient, fingerprint: int) -> None:
