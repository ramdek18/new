from __future__ import annotations

import asyncio
import dataclasses
import enum
import logging
import multiprocessing
import traceback
from concurrent.futures import Executor
from concurrent.futures.process import ProcessPoolExecutor
from enum import Enum
from multiprocessing.context import BaseContext
from pathlib import Path
from typing import Dict, List, Optional, Set, Tuple

from chia.consensus.block_body_validation import validate_block_body
from chia.consensus.block_header_validation import validate_unfinished_header_block
from chia.consensus.block_record import BlockRecord
from chia.consensus.blockchain_interface import BlockchainInterface
from chia.consensus.constants import ConsensusConstants
from chia.consensus.cost_calculator import NPCResult
from chia.consensus.difficulty_adjustment import get_next_sub_slot_iters_and_difficulty
from chia.consensus.find_fork_point import find_fork_point_in_chain
from chia.consensus.full_block_to_block_record import block_to_block_record
from chia.consensus.multiprocess_validation import (
    PreValidationResult,
    _run_generator,
    pre_validate_blocks_multiprocessing,
)
from chia.full_node.block_height_map import BlockHeightMap
from chia.full_node.block_store import BlockStore
from chia.full_node.coin_store import CoinStore
from chia.full_node.mempool_check_conditions import get_name_puzzle_conditions
from chia.types.block_protocol import BlockInfo
from chia.types.blockchain_format.coin import Coin
from chia.types.blockchain_format.serialized_program import SerializedProgram
from chia.types.blockchain_format.sized_bytes import bytes32
from chia.types.blockchain_format.sub_epoch_summary import SubEpochSummary
from chia.types.blockchain_format.vdf import VDFInfo
from chia.types.coin_record import CoinRecord
from chia.types.end_of_slot_bundle import EndOfSubSlotBundle
from chia.types.full_block import FullBlock
from chia.types.generator_types import BlockGenerator
from chia.types.header_block import HeaderBlock
from chia.types.unfinished_block import UnfinishedBlock
from chia.types.unfinished_header_block import UnfinishedHeaderBlock
from chia.types.weight_proof import SubEpochChallengeSegment
from chia.util.errors import ConsensusError, Err
from chia.util.generator_tools import get_block_header, tx_removals_and_additions
from chia.util.hash import std_hash
from chia.util.inline_executor import InlineExecutor
from chia.util.ints import uint16, uint32, uint64, uint128
from chia.util.priority_mutex import PriorityMutex
from chia.util.setproctitle import getproctitle, setproctitle

log = logging.getLogger(__name__)


class AddBlockResult(Enum):
    """
    When Blockchain.add_block(b) is called, one of these results is returned,
    showing whether the block was added to the chain (extending the peak),
    and if not, why it was not added.
    """

    NEW_PEAK = 1  # Added to the peak of the blockchain
    ADDED_AS_ORPHAN = 2  # Added as an orphan/stale block (not a new peak of the chain)
    INVALID_BLOCK = 3  # Block was not added because it was invalid
    ALREADY_HAVE_BLOCK = 4  # Block is already present in this blockchain
    DISCONNECTED_BLOCK = 5  # Block's parent (previous pointer) is not in this blockchain


@dataclasses.dataclass
class StateChangeSummary:
    peak: BlockRecord
    fork_height: uint32
    rolled_back_records: List[CoinRecord]
    new_npc_results: List[NPCResult]
    new_rewards: List[Coin]


class BlockchainLockPriority(enum.IntEnum):
    # lower values are higher priority
    low = 1
    high = 0


class Blockchain(BlockchainInterface):
    constants: ConsensusConstants

    # peak of the blockchain
    _peak_height: Optional[uint32]
    # All blocks in peak path are guaranteed to be included, can include orphan blocks
    __block_records: Dict[bytes32, BlockRecord]
    # all hashes of blocks in block_record by height, used for garbage collection
    __heights_in_cache: Dict[uint32, Set[bytes32]]
    # maps block height (of the current heaviest chain) to block hash and sub
    # epoch summaries
    __height_map: BlockHeightMap
    # Unspent Store
    coin_store: CoinStore
    # Store
    block_store: BlockStore
    # Used to verify blocks in parallel
    pool: Executor
    # Set holding seen compact proofs, in order to avoid duplicates.
    _seen_compact_proofs: Set[Tuple[VDFInfo, uint32]]

    # Whether blockchain is shut down or not
    _shut_down: bool

    # Lock to prevent simultaneous reads and writes
    priority_mutex: PriorityMutex[BlockchainLockPriority]
    compact_proof_lock: asyncio.Lock

    @staticmethod
    async def create(
        coin_store: CoinStore,
        block_store: BlockStore,
        consensus_constants: ConsensusConstants,
        blockchain_dir: Path,
        reserved_cores: int,
        multiprocessing_context: Optional[BaseContext] = None,
        *,
        single_threaded: bool = False,
    ) -> "Blockchain":
        """
        Initializes a blockchain with the BlockRecords from disk, assuming they have all been
        validated. Uses the genesis block given in override_constants, or as a fallback,
        in the consensus constants config.
        """
        self = Blockchain()
        # Blocks are validated under high priority, and transactions under low priority. This guarantees blocks will
        # be validated first.
<<<<<<< HEAD
        self.lock_queue = LockQueue.create(priority_type=BlockchainLockPriority)
=======
        self.priority_mutex = PriorityMutex()
>>>>>>> c99f5498
        self.compact_proof_lock = asyncio.Lock()
        if single_threaded:
            self.pool = InlineExecutor()
        else:
            cpu_count = multiprocessing.cpu_count()
            if cpu_count > 61:
                cpu_count = 61  # Windows Server 2016 has an issue https://bugs.python.org/issue26903
            num_workers = max(cpu_count - reserved_cores, 1)
            self.pool = ProcessPoolExecutor(
                max_workers=num_workers,
                mp_context=multiprocessing_context,
                initializer=setproctitle,
                initargs=(f"{getproctitle()}_worker",),
            )
            log.info(f"Started {num_workers} processes for block validation")

        self.constants = consensus_constants
        self.coin_store = coin_store
        self.block_store = block_store
        self._shut_down = False
        await self._load_chain_from_store(blockchain_dir)
        self._seen_compact_proofs = set()
        return self

    def shut_down(self) -> None:
        self._shut_down = True
        self.pool.shutdown(wait=True)

    async def _load_chain_from_store(self, blockchain_dir: Path) -> None:
        """
        Initializes the state of the Blockchain class from the database.
        """
        self.__height_map = await BlockHeightMap.create(blockchain_dir, self.block_store.db_wrapper)
        self.__block_records = {}
        self.__heights_in_cache = {}
        block_records, peak = await self.block_store.get_block_records_close_to_peak(self.constants.BLOCKS_CACHE_SIZE)
        for block in block_records.values():
            self.add_block_record(block)

        if len(block_records) == 0:
            assert peak is None
            self._peak_height = None
            return

        assert peak is not None
        self._peak_height = self.block_record(peak).height
        assert self.__height_map.contains_height(self._peak_height)
        assert not self.__height_map.contains_height(uint32(self._peak_height + 1))

    def get_peak(self) -> Optional[BlockRecord]:
        """
        Return the peak of the blockchain
        """
        if self._peak_height is None:
            return None
        return self.height_to_block_record(self._peak_height)

    async def get_full_peak(self) -> Optional[FullBlock]:
        if self._peak_height is None:
            return None
        """ Return list of FullBlocks that are peaks"""
        peak_hash: Optional[bytes32] = self.height_to_hash(self._peak_height)
        assert peak_hash is not None  # Since we must have the peak block
        block = await self.block_store.get_full_block(peak_hash)
        assert block is not None
        return block

    async def get_full_block(self, header_hash: bytes32) -> Optional[FullBlock]:
        return await self.block_store.get_full_block(header_hash)

    async def add_block(
        self,
        block: FullBlock,
        pre_validation_result: PreValidationResult,
        fork_point_with_peak: Optional[uint32] = None,
    ) -> Tuple[AddBlockResult, Optional[Err], Optional[StateChangeSummary]]:
        """
        This method must be called under the blockchain lock
        Adds a new block into the blockchain, if it's valid and connected to the current
        blockchain, regardless of whether it is the child of a head, or another block.
        Returns a header if block is added to head. Returns an error if the block is
        invalid. Also returns the fork height, in the case of a new peak.

        Args:
            block: The FullBlock to be validated.
            pre_validation_result: A result of successful pre validation
            fork_point_with_peak: The fork point, for efficiency reasons, if None, it will be recomputed

        Returns:
            The result of adding the block to the blockchain (NEW_PEAK, ADDED_AS_ORPHAN, INVALID_BLOCK,
                DISCONNECTED_BLOCK, ALREDY_HAVE_BLOCK)
            An optional error if the result is not NEW_PEAK or ADDED_AS_ORPHAN
            A StateChangeSumamry iff NEW_PEAK, with:
                - A fork point if the result is NEW_PEAK
                - A list of coin changes as a result of rollback
                - A list of NPCResult for any new transaction block added to the chain
        """

        genesis: bool = block.height == 0
        if self.contains_block(block.header_hash):
            return AddBlockResult.ALREADY_HAVE_BLOCK, None, None

        if not self.contains_block(block.prev_header_hash) and not genesis:
            return AddBlockResult.DISCONNECTED_BLOCK, Err.INVALID_PREV_BLOCK_HASH, None

        if not genesis and (self.block_record(block.prev_header_hash).height + 1) != block.height:
            return AddBlockResult.INVALID_BLOCK, Err.INVALID_HEIGHT, None

        npc_result: Optional[NPCResult] = pre_validation_result.npc_result
        required_iters = pre_validation_result.required_iters
        if pre_validation_result.error is not None:
            return AddBlockResult.INVALID_BLOCK, Err(pre_validation_result.error), None
        assert required_iters is not None

        error_code, _ = await validate_block_body(
            self.constants,
            self,
            self.block_store,
            self.coin_store,
            self.get_peak(),
            block,
            block.height,
            npc_result,
            fork_point_with_peak,
            self.get_block_generator,
            # If we did not already validate the signature, validate it now
            validate_signature=not pre_validation_result.validated_signature,
        )
        if error_code is not None:
            return AddBlockResult.INVALID_BLOCK, error_code, None

        block_record = block_to_block_record(
            self.constants,
            self,
            required_iters,
            block,
            None,
        )
        # Always add the block to the database
        async with self.block_store.db_wrapper.writer():
            try:
                header_hash: bytes32 = block.header_hash
                # Perform the DB operations to update the state, and rollback if something goes wrong
                await self.block_store.add_full_block(header_hash, block, block_record)
                records, state_change_summary = await self._reconsider_peak(
                    block_record, genesis, fork_point_with_peak, npc_result
                )

                # Then update the memory cache. It is important that this is not cancelled and does not throw
                # This is done after all async/DB operations, so there is a decreased chance of failure.
                self.add_block_record(block_record)
                if state_change_summary is not None:
                    self.__height_map.rollback(state_change_summary.fork_height)
                for fetched_block_record in records:
                    self.__height_map.update_height(
                        fetched_block_record.height,
                        fetched_block_record.header_hash,
                        fetched_block_record.sub_epoch_summary_included,
                    )
            except BaseException as e:
                self.block_store.rollback_cache_block(header_hash)
                log.error(
                    f"Error while adding block {block.header_hash} height {block.height},"
                    f" rolling back: {traceback.format_exc()} {e}"
                )
                raise

        # make sure to update _peak_height after the transaction is committed,
        # otherwise other tasks may go look for this block before it's available
        if state_change_summary is not None:
            self._peak_height = block_record.height

        # This is done outside the try-except in case it fails, since we do not want to revert anything if it does
        await self.__height_map.maybe_flush()

        if state_change_summary is not None:
            # new coin records added
            return AddBlockResult.NEW_PEAK, None, state_change_summary
        else:
            return AddBlockResult.ADDED_AS_ORPHAN, None, None

    # only to be called under short fork points
    # under deep reorgs this can cause OOM
    async def _reconsider_peak(
        self,
        block_record: BlockRecord,
        genesis: bool,
        fork_point_with_peak: Optional[uint32],
        npc_result: Optional[NPCResult],
    ) -> Tuple[List[BlockRecord], Optional[StateChangeSummary]]:
        """
        When a new block is added, this is called, to check if the new block is the new peak of the chain.
        This also handles reorgs by reverting blocks which are not in the heaviest chain.
        It returns the summary of the applied changes, including the height of the fork between the previous chain
        and the new chain, or returns None if there was no update to the heaviest chain.
        """

        peak = self.get_peak()
        rolled_back_state: Dict[bytes32, CoinRecord] = {}

        if genesis:
            if peak is None:
                block: Optional[FullBlock] = await self.block_store.get_full_block(block_record.header_hash)
                assert block is not None

                if npc_result is not None:
                    tx_removals, tx_additions = tx_removals_and_additions(npc_result.conds)
                else:
                    tx_removals, tx_additions = [], []
                if block.is_transaction_block():
                    assert block.foliage_transaction_block is not None
                    await self.coin_store.new_block(
                        block.height,
                        block.foliage_transaction_block.timestamp,
                        block.get_included_reward_coins(),
                        tx_additions,
                        tx_removals,
                    )
                await self.block_store.set_in_chain([(block_record.header_hash,)])
                await self.block_store.set_peak(block_record.header_hash)
                return [block_record], StateChangeSummary(
                    block_record, uint32(0), [], [], list(block.get_included_reward_coins())
                )
            return [], None

        assert peak is not None
        if block_record.weight <= peak.weight:
            # This is not a heavier block than the heaviest we have seen, so we don't change the coin set
            return [], None

        # Finds the fork. if the block is just being appended, it will return the peak
        # If no blocks in common, returns -1, and reverts all blocks
        if block_record.prev_hash == peak.header_hash:
            fork_height: int = peak.height
        elif fork_point_with_peak is not None:
            fork_height = fork_point_with_peak
        else:
            fork_height = find_fork_point_in_chain(self, block_record, peak)

        if block_record.prev_hash != peak.header_hash:
            for coin_record in await self.coin_store.rollback_to_block(fork_height):
                rolled_back_state[coin_record.name] = coin_record

        # Collects all blocks from fork point to new peak
        blocks_to_add: List[Tuple[FullBlock, BlockRecord]] = []
        curr = block_record.header_hash

        # Backtracks up to the fork point, pulling all the required blocks from DB (that will soon be in the chain)
        while fork_height < 0 or curr != self.height_to_hash(uint32(fork_height)):
            fetched_full_block: Optional[FullBlock] = await self.block_store.get_full_block(curr)
            fetched_block_record: Optional[BlockRecord] = await self.block_store.get_block_record(curr)
            assert fetched_full_block is not None
            assert fetched_block_record is not None
            blocks_to_add.append((fetched_full_block, fetched_block_record))
            if fetched_full_block.height == 0:
                # Doing a full reorg, starting at height 0
                break
            curr = fetched_block_record.prev_hash

        records_to_add: List[BlockRecord] = []
        npc_results: List[NPCResult] = []
        reward_coins: List[Coin] = []
        for fetched_full_block, fetched_block_record in reversed(blocks_to_add):
            records_to_add.append(fetched_block_record)
            if not fetched_full_block.is_transaction_block():
                # Coins are only created in TX blocks so there are no state updates for this block
                continue

            # We need to recompute the additions and removals, since they are not stored on DB (only generator is).
            if fetched_block_record.header_hash == block_record.header_hash:
                tx_removals, tx_additions, npc_res = await self.get_tx_removals_and_additions(
                    fetched_full_block, npc_result
                )
            else:
                tx_removals, tx_additions, npc_res = await self.get_tx_removals_and_additions(fetched_full_block, None)

            # Collect the NPC results for later post-processing
            if npc_res is not None:
                npc_results.append(npc_res)

            # Apply the coin store changes for each block that is now in the blockchain
            assert fetched_full_block.foliage_transaction_block is not None
            await self.coin_store.new_block(
                fetched_full_block.height,
                fetched_full_block.foliage_transaction_block.timestamp,
                fetched_full_block.get_included_reward_coins(),
                tx_additions,
                tx_removals,
            )
            # Collect the new reward coins for later post-processing
            reward_coins.extend(fetched_full_block.get_included_reward_coins())

        # we made it to the end successfully
        # Rollback sub_epoch_summaries
        await self.block_store.rollback(fork_height)
        await self.block_store.set_in_chain([(br.header_hash,) for br in records_to_add])

        # Changes the peak to be the new peak
        await self.block_store.set_peak(block_record.header_hash)

        return records_to_add, StateChangeSummary(
            block_record, uint32(max(fork_height, 0)), list(rolled_back_state.values()), npc_results, reward_coins
        )

    async def get_tx_removals_and_additions(
        self, block: FullBlock, npc_result: Optional[NPCResult] = None
    ) -> Tuple[List[bytes32], List[Coin], Optional[NPCResult]]:
        if not block.is_transaction_block():
            return [], [], None

        if block.transactions_generator is None:
            return [], [], None

        if npc_result is None:
            block_generator: Optional[BlockGenerator] = await self.get_block_generator(block)
            assert block_generator is not None
            npc_result = get_name_puzzle_conditions(
                block_generator, self.constants.MAX_BLOCK_COST_CLVM, mempool_mode=False, height=block.height
            )
        tx_removals, tx_additions = tx_removals_and_additions(npc_result.conds)
        return tx_removals, tx_additions, npc_result

    def get_next_difficulty(self, header_hash: bytes32, new_slot: bool) -> uint64:
        assert self.contains_block(header_hash)
        curr = self.block_record(header_hash)
        if curr.height <= 2:
            return self.constants.DIFFICULTY_STARTING

        return get_next_sub_slot_iters_and_difficulty(self.constants, new_slot, curr, self)[1]

    def get_next_slot_iters(self, header_hash: bytes32, new_slot: bool) -> uint64:
        assert self.contains_block(header_hash)
        curr = self.block_record(header_hash)
        if curr.height <= 2:
            return self.constants.SUB_SLOT_ITERS_STARTING
        return get_next_sub_slot_iters_and_difficulty(self.constants, new_slot, curr, self)[0]

    async def get_sp_and_ip_sub_slots(
        self, header_hash: bytes32
    ) -> Optional[Tuple[Optional[EndOfSubSlotBundle], Optional[EndOfSubSlotBundle]]]:
        block: Optional[FullBlock] = await self.block_store.get_full_block(header_hash)
        if block is None:
            return None
        curr_br: BlockRecord = self.block_record(block.header_hash)
        is_overflow = curr_br.overflow

        curr: Optional[FullBlock] = block
        assert curr is not None
        while True:
            if curr_br.first_in_sub_slot:
                curr = await self.block_store.get_full_block(curr_br.header_hash)
                assert curr is not None
                break
            if curr_br.height == 0:
                break
            curr_br = self.block_record(curr_br.prev_hash)

        if len(curr.finished_sub_slots) == 0:
            # This means we got to genesis and still no sub-slots
            return None, None

        ip_sub_slot = curr.finished_sub_slots[-1]

        if not is_overflow:
            # Pos sub-slot is the same as infusion sub slot
            return None, ip_sub_slot

        if len(curr.finished_sub_slots) > 1:
            # Have both sub-slots
            return curr.finished_sub_slots[-2], ip_sub_slot

        prev_curr: Optional[FullBlock] = await self.block_store.get_full_block(curr.prev_header_hash)
        if prev_curr is None:
            assert curr.height == 0
            prev_curr = curr
            prev_curr_br = self.block_record(curr.header_hash)
        else:
            prev_curr_br = self.block_record(curr.prev_header_hash)
        assert prev_curr_br is not None
        while prev_curr_br.height > 0:
            if prev_curr_br.first_in_sub_slot:
                prev_curr = await self.block_store.get_full_block(prev_curr_br.header_hash)
                assert prev_curr is not None
                break
            prev_curr_br = self.block_record(prev_curr_br.prev_hash)

        if len(prev_curr.finished_sub_slots) == 0:
            return None, ip_sub_slot
        return prev_curr.finished_sub_slots[-1], ip_sub_slot

    def get_recent_reward_challenges(self) -> List[Tuple[bytes32, uint128]]:
        peak = self.get_peak()
        if peak is None:
            return []
        recent_rc: List[Tuple[bytes32, uint128]] = []
        curr: Optional[BlockRecord] = peak
        while curr is not None and len(recent_rc) < 2 * self.constants.MAX_SUB_SLOT_BLOCKS:
            if curr != peak:
                recent_rc.append((curr.reward_infusion_new_challenge, curr.total_iters))
            if curr.first_in_sub_slot:
                assert curr.finished_reward_slot_hashes is not None
                sub_slot_total_iters = curr.ip_sub_slot_total_iters(self.constants)
                # Start from the most recent
                for rc in reversed(curr.finished_reward_slot_hashes):
                    if sub_slot_total_iters < curr.sub_slot_iters:
                        break
                    recent_rc.append((rc, sub_slot_total_iters))
                    sub_slot_total_iters = uint128(sub_slot_total_iters - curr.sub_slot_iters)
            curr = self.try_block_record(curr.prev_hash)
        return list(reversed(recent_rc))

    async def validate_unfinished_block_header(
        self, block: UnfinishedBlock, skip_overflow_ss_validation: bool = True
    ) -> Tuple[Optional[uint64], Optional[Err]]:
        if len(block.transactions_generator_ref_list) > self.constants.MAX_GENERATOR_REF_LIST_SIZE:
            return None, Err.TOO_MANY_GENERATOR_REFS

        if (
            not self.contains_block(block.prev_header_hash)
            and block.prev_header_hash != self.constants.GENESIS_CHALLENGE
        ):
            return None, Err.INVALID_PREV_BLOCK_HASH

        if block.transactions_info is not None:
            if block.transactions_generator is not None:
                if std_hash(bytes(block.transactions_generator)) != block.transactions_info.generator_root:
                    return None, Err.INVALID_TRANSACTIONS_GENERATOR_HASH
            else:
                if block.transactions_info.generator_root != bytes([0] * 32):
                    return None, Err.INVALID_TRANSACTIONS_GENERATOR_HASH

            if (
                block.foliage_transaction_block is None
                or block.foliage_transaction_block.transactions_info_hash != block.transactions_info.get_hash()
            ):
                return None, Err.INVALID_TRANSACTIONS_INFO_HASH
        else:
            # make sure non-tx blocks don't have these fields
            if block.transactions_generator is not None:
                return None, Err.INVALID_TRANSACTIONS_GENERATOR_HASH
            if block.foliage_transaction_block is not None:
                return None, Err.INVALID_TRANSACTIONS_INFO_HASH

        unfinished_header_block = UnfinishedHeaderBlock(
            block.finished_sub_slots,
            block.reward_chain_block,
            block.challenge_chain_sp_proof,
            block.reward_chain_sp_proof,
            block.foliage,
            block.foliage_transaction_block,
            b"",
        )
        prev_b = self.try_block_record(unfinished_header_block.prev_header_hash)
        sub_slot_iters, difficulty = get_next_sub_slot_iters_and_difficulty(
            self.constants, len(unfinished_header_block.finished_sub_slots) > 0, prev_b, self
        )
        required_iters, error = validate_unfinished_header_block(
            self.constants,
            self,
            unfinished_header_block,
            False,
            difficulty,
            sub_slot_iters,
            skip_overflow_ss_validation,
        )
        if error is not None:
            return required_iters, error.code
        return required_iters, None

    async def validate_unfinished_block(
        self, block: UnfinishedBlock, npc_result: Optional[NPCResult], skip_overflow_ss_validation: bool = True
    ) -> PreValidationResult:
        required_iters, error = await self.validate_unfinished_block_header(block, skip_overflow_ss_validation)

        if error is not None:
            return PreValidationResult(uint16(error.value), None, None, False)

        prev_height = (
            -1
            if block.prev_header_hash == self.constants.GENESIS_CHALLENGE
            else self.block_record(block.prev_header_hash).height
        )

        error_code, cost_result = await validate_block_body(
            self.constants,
            self,
            self.block_store,
            self.coin_store,
            self.get_peak(),
            block,
            uint32(prev_height + 1),
            npc_result,
            None,
            self.get_block_generator,
            validate_signature=False,  # Signature was already validated before calling this method, no need to validate
        )

        if error_code is not None:
            return PreValidationResult(uint16(error_code.value), None, None, False)

        return PreValidationResult(None, required_iters, cost_result, False)

    async def pre_validate_blocks_multiprocessing(
        self,
        blocks: List[FullBlock],
        npc_results: Dict[uint32, NPCResult],  # A cache of the result of running CLVM, optional (you can use {})
        batch_size: int = 4,
        wp_summaries: Optional[List[SubEpochSummary]] = None,
        *,
        validate_signatures: bool,
    ) -> List[PreValidationResult]:
        return await pre_validate_blocks_multiprocessing(
            self.constants,
            self,
            blocks,
            self.pool,
            True,
            npc_results,
            self.get_block_generator,
            batch_size,
            wp_summaries,
            validate_signatures=validate_signatures,
        )

    async def run_generator(self, unfinished_block: bytes, generator: BlockGenerator, height: uint32) -> NPCResult:
        task = asyncio.get_running_loop().run_in_executor(
            self.pool,
            _run_generator,
            self.constants,
            unfinished_block,
            bytes(generator),
            height,
        )
        npc_result_bytes = await task
        if npc_result_bytes is None:
            raise ConsensusError(Err.UNKNOWN)
        ret: NPCResult = NPCResult.from_bytes(npc_result_bytes)
        if ret.error is not None:
            raise ConsensusError(Err(ret.error))
        return ret

    def contains_block(self, header_hash: bytes32) -> bool:
        """
        True if we have already added this block to the chain. This may return false for orphan blocks
        that we have added but no longer keep in memory.
        """
        return header_hash in self.__block_records

    def block_record(self, header_hash: bytes32) -> BlockRecord:
        return self.__block_records[header_hash]

    def height_to_block_record(self, height: uint32) -> BlockRecord:
        # Precondition: height is in the blockchain
        header_hash: Optional[bytes32] = self.height_to_hash(height)
        if header_hash is None:
            raise ValueError(f"Height is not in blockchain: {height}")
        return self.block_record(header_hash)

    def get_ses_heights(self) -> List[uint32]:
        return self.__height_map.get_ses_heights()

    def get_ses(self, height: uint32) -> SubEpochSummary:
        return self.__height_map.get_ses(height)

    def height_to_hash(self, height: uint32) -> Optional[bytes32]:
        if not self.__height_map.contains_height(height):
            return None
        return self.__height_map.get_hash(height)

    def contains_height(self, height: uint32) -> bool:
        return self.__height_map.contains_height(height)

    def get_peak_height(self) -> Optional[uint32]:
        return self._peak_height

    async def warmup(self, fork_point: uint32) -> None:
        """
        Loads blocks into the cache. The blocks loaded include all blocks from
        fork point - BLOCKS_CACHE_SIZE up to and including the fork_point.

        Args:
            fork_point: the last block height to load in the cache

        """
        if self._peak_height is None:
            return None
        block_records = await self.block_store.get_block_records_in_range(
            max(fork_point - self.constants.BLOCKS_CACHE_SIZE, uint32(0)), fork_point
        )
        for block_record in block_records.values():
            self.add_block_record(block_record)

    def clean_block_record(self, height: int) -> None:
        """
        Clears all block records in the cache which have block_record < height.
        Args:
            height: Minimum height that we need to keep in the cache
        """
        if height < 0:
            return None
        blocks_to_remove = self.__heights_in_cache.get(uint32(height), None)
        while blocks_to_remove is not None and height >= 0:
            for header_hash in blocks_to_remove:
                del self.__block_records[header_hash]  # remove from blocks
            del self.__heights_in_cache[uint32(height)]  # remove height from heights in cache

            if height == 0:
                break
            height = height - 1
            blocks_to_remove = self.__heights_in_cache.get(uint32(height), None)

    def clean_block_records(self) -> None:
        """
        Cleans the cache so that we only maintain relevant blocks. This removes
        block records that have height < peak - BLOCKS_CACHE_SIZE.
        These blocks are necessary for calculating future difficulty adjustments.
        """

        if len(self.__block_records) < self.constants.BLOCKS_CACHE_SIZE:
            return None

        assert self._peak_height is not None
        if self._peak_height - self.constants.BLOCKS_CACHE_SIZE < 0:
            return None
        self.clean_block_record(self._peak_height - self.constants.BLOCKS_CACHE_SIZE)

    async def get_block_records_in_range(self, start: int, stop: int) -> Dict[bytes32, BlockRecord]:
        return await self.block_store.get_block_records_in_range(start, stop)

    async def get_header_blocks_in_range(
        self, start: int, stop: int, tx_filter: bool = True
    ) -> Dict[bytes32, HeaderBlock]:
        hashes = []
        for height in range(start, stop + 1):
            header_hash: Optional[bytes32] = self.height_to_hash(uint32(height))
            if header_hash is not None:
                hashes.append(header_hash)

        blocks: List[FullBlock] = []
        for hash in hashes.copy():
            block = self.block_store.block_cache.get(hash)
            if block is not None:
                blocks.append(block)
                hashes.remove(hash)
        blocks_on_disk: List[FullBlock] = await self.block_store.get_blocks_by_hash(hashes)
        blocks.extend(blocks_on_disk)
        header_blocks: Dict[bytes32, HeaderBlock] = {}

        for block in blocks:
            if self.height_to_hash(block.height) != block.header_hash:
                raise ValueError(f"Block at {block.header_hash} is no longer in the blockchain (it's in a fork)")
            if tx_filter is False:
                header = get_block_header(block, [], [])
            else:
                tx_additions: List[CoinRecord] = [
                    c for c in (await self.coin_store.get_coins_added_at_height(block.height)) if not c.coinbase
                ]
                removed: List[CoinRecord] = await self.coin_store.get_coins_removed_at_height(block.height)
                header = get_block_header(
                    block, [record.coin for record in tx_additions], [record.coin.name() for record in removed]
                )
            header_blocks[header.header_hash] = header

        return header_blocks

    async def get_header_block_by_height(
        self, height: int, header_hash: bytes32, tx_filter: bool = True
    ) -> Optional[HeaderBlock]:
        header_dict: Dict[bytes32, HeaderBlock] = await self.get_header_blocks_in_range(height, height, tx_filter)
        if len(header_dict) == 0:
            return None
        if header_hash not in header_dict:
            return None
        return header_dict[header_hash]

    async def get_block_records_at(self, heights: List[uint32], batch_size: int = 900) -> List[BlockRecord]:
        """
        gets block records by height (only blocks that are part of the chain)
        """
        records: List[BlockRecord] = []
        hashes: List[bytes32] = []
        assert batch_size < 999  # sqlite in python 3.7 has a limit on 999 variables in queries
        for height in heights:
            header_hash: Optional[bytes32] = self.height_to_hash(height)
            if header_hash is None:
                raise ValueError(f"Do not have block at height {height}")
            hashes.append(header_hash)
            if len(hashes) > batch_size:
                res = await self.block_store.get_block_records_by_hash(hashes)
                records.extend(res)
                hashes = []

        if len(hashes) > 0:
            res = await self.block_store.get_block_records_by_hash(hashes)
            records.extend(res)
        return records

    async def get_block_record_from_db(self, header_hash: bytes32) -> Optional[BlockRecord]:
        if header_hash in self.__block_records:
            return self.__block_records[header_hash]
        return await self.block_store.get_block_record(header_hash)

    def remove_block_record(self, header_hash: bytes32) -> None:
        sbr = self.block_record(header_hash)
        del self.__block_records[header_hash]
        self.__heights_in_cache[sbr.height].remove(header_hash)

    def add_block_record(self, block_record: BlockRecord) -> None:
        """
        Adds a block record to the cache.
        """

        self.__block_records[block_record.header_hash] = block_record
        if block_record.height not in self.__heights_in_cache.keys():
            self.__heights_in_cache[block_record.height] = set()
        self.__heights_in_cache[block_record.height].add(block_record.header_hash)

    async def persist_sub_epoch_challenge_segments(
        self, ses_block_hash: bytes32, segments: List[SubEpochChallengeSegment]
    ) -> None:
        await self.block_store.persist_sub_epoch_challenge_segments(ses_block_hash, segments)

    async def get_sub_epoch_challenge_segments(
        self,
        ses_block_hash: bytes32,
    ) -> Optional[List[SubEpochChallengeSegment]]:
        segments: Optional[List[SubEpochChallengeSegment]] = await self.block_store.get_sub_epoch_challenge_segments(
            ses_block_hash
        )
        if segments is None:
            return None
        return segments

    # Returns 'True' if the info is already in the set, otherwise returns 'False' and stores it.
    def seen_compact_proofs(self, vdf_info: VDFInfo, height: uint32) -> bool:
        pot_tuple = (vdf_info, height)
        if pot_tuple in self._seen_compact_proofs:
            return True
        # Periodically cleanup to keep size small. TODO: make this smarter, like FIFO.
        if len(self._seen_compact_proofs) > 10000:
            self._seen_compact_proofs.clear()
        self._seen_compact_proofs.add(pot_tuple)
        return False

    async def get_block_generator(
        self, block: BlockInfo, additional_blocks: Optional[Dict[bytes32, FullBlock]] = None
    ) -> Optional[BlockGenerator]:
        if additional_blocks is None:
            additional_blocks = {}
        ref_list = block.transactions_generator_ref_list
        if block.transactions_generator is None:
            assert len(ref_list) == 0
            return None
        if len(ref_list) == 0:
            return BlockGenerator(block.transactions_generator, [], [])

        result: List[SerializedProgram] = []
        previous_block_hash = block.prev_header_hash
        if (
            self.try_block_record(previous_block_hash)
            and self.height_to_hash(self.block_record(previous_block_hash).height) == previous_block_hash
        ):
            # We are not in a reorg, no need to look up alternate header hashes
            # (we can get them from height_to_hash)
            if self.block_store.db_wrapper.db_version == 2:
                # in the v2 database, we can look up blocks by height directly
                # (as long as we're in the main chain)
                result = await self.block_store.get_generators_at(block.transactions_generator_ref_list)
            else:
                for ref_height in block.transactions_generator_ref_list:
                    header_hash = self.height_to_hash(ref_height)

                    # if ref_height is invalid, this block should have failed with
                    # FUTURE_GENERATOR_REFS before getting here
                    assert header_hash is not None

                    ref_gen = await self.block_store.get_generator(header_hash)
                    if ref_gen is None:
                        raise ValueError(Err.GENERATOR_REF_HAS_NO_GENERATOR)
                    result.append(ref_gen)
        else:
            # First tries to find the blocks in additional_blocks
            reorg_chain: Dict[uint32, FullBlock] = {}
            curr = block
            additional_height_dict = {}
            while curr.prev_header_hash in additional_blocks:
                prev: FullBlock = additional_blocks[curr.prev_header_hash]
                additional_height_dict[prev.height] = prev
                if isinstance(curr, FullBlock):
                    assert curr.height == prev.height + 1
                reorg_chain[prev.height] = prev
                curr = prev

            peak: Optional[BlockRecord] = self.get_peak()
            if self.contains_block(curr.prev_header_hash) and peak is not None:
                # Then we look up blocks up to fork point one at a time, backtracking
                previous_block_hash = curr.prev_header_hash
                prev_block_record = await self.block_store.get_block_record(previous_block_hash)
                prev_block = await self.block_store.get_full_block(previous_block_hash)
                assert prev_block is not None
                assert prev_block_record is not None
                fork = find_fork_point_in_chain(self, peak, prev_block_record)
                curr_2: Optional[FullBlock] = prev_block
                assert curr_2 is not None and isinstance(curr_2, FullBlock)
                reorg_chain[curr_2.height] = curr_2
                while curr_2.height > fork and curr_2.height > 0:
                    curr_2 = await self.block_store.get_full_block(curr_2.prev_header_hash)
                    assert curr_2 is not None
                    reorg_chain[curr_2.height] = curr_2

            for ref_height in block.transactions_generator_ref_list:
                if ref_height in reorg_chain:
                    ref_block = reorg_chain[ref_height]
                    assert ref_block is not None
                    if ref_block.transactions_generator is None:
                        raise ValueError(Err.GENERATOR_REF_HAS_NO_GENERATOR)
                    result.append(ref_block.transactions_generator)
                else:
                    if ref_height in additional_height_dict:
                        ref_block = additional_height_dict[ref_height]
                        assert ref_block is not None
                        if ref_block.transactions_generator is None:
                            raise ValueError(Err.GENERATOR_REF_HAS_NO_GENERATOR)
                        result.append(ref_block.transactions_generator)
                    else:
                        header_hash = self.height_to_hash(ref_height)
                        if header_hash is None:
                            raise ValueError(Err.GENERATOR_REF_HAS_NO_GENERATOR)
                        gen = await self.block_store.get_generator(header_hash)
                        if gen is None:
                            raise ValueError(Err.GENERATOR_REF_HAS_NO_GENERATOR)
                        result.append(gen)
        assert len(result) == len(ref_list)
        return BlockGenerator(block.transactions_generator, result, [])<|MERGE_RESOLUTION|>--- conflicted
+++ resolved
@@ -132,11 +132,7 @@
         self = Blockchain()
         # Blocks are validated under high priority, and transactions under low priority. This guarantees blocks will
         # be validated first.
-<<<<<<< HEAD
-        self.lock_queue = LockQueue.create(priority_type=BlockchainLockPriority)
-=======
-        self.priority_mutex = PriorityMutex()
->>>>>>> c99f5498
+        self.priority_mutex = PriorityMutex.create(priority_type=BlockchainLockPriority)
         self.compact_proof_lock = asyncio.Lock()
         if single_threaded:
             self.pool = InlineExecutor()
