--- conflicted
+++ resolved
@@ -32,7 +32,6 @@
     npc: NPC
     for npc in npc_list:
         for condition, cvp_list in npc.condition_dict.items():
-<<<<<<< HEAD
             if condition is ConditionOpcode.AGG_SIG_UNSAFE or condition is ConditionOpcode.AGG_SIG_ME:
                 total_vbyte_cost += len(cvp_list) * ConditionCost.AGG_SIG.value
             elif condition is ConditionOpcode.CREATE_COIN:
@@ -45,18 +44,6 @@
                 total_vbyte_cost += len(cvp_list) * ConditionCost.ASSERT_HEIGHT_ABSOLUTE.value
             elif condition is ConditionOpcode.ASSERT_HEIGHT_RELATIVE:
                 total_vbyte_cost += len(cvp_list) * ConditionCost.ASSERT_HEIGHT_RELATIVE.value
-=======
-            if condition is ConditionOpcode.AGG_SIG or condition is ConditionOpcode.AGG_SIG_ME:
-                total_cost += len(cvp_list) * ConditionCost.AGG_SIG.value
-            elif condition is ConditionOpcode.CREATE_COIN:
-                total_cost += len(cvp_list) * ConditionCost.CREATE_COIN.value
-            elif condition is ConditionOpcode.ASSERT_SECONDS_NOW_EXCEEDS:
-                total_cost += len(cvp_list) * ConditionCost.ASSERT_SECONDS_NOW_EXCEEDS.value
-            elif condition is ConditionOpcode.ASSERT_HEIGHT_AGE_EXCEEDS:
-                total_cost += len(cvp_list) * ConditionCost.ASSERT_HEIGHT_AGE_EXCEEDS.value
-            elif condition is ConditionOpcode.ASSERT_HEIGHT_NOW_EXCEEDS:
-                total_cost += len(cvp_list) * ConditionCost.ASSERT_HEIGHT_NOW_EXCEEDS.value
->>>>>>> cab78c43
             elif condition is ConditionOpcode.ASSERT_MY_COIN_ID:
                 total_cost += len(cvp_list) * ConditionCost.ASSERT_MY_COIN_ID.value
             elif condition is ConditionOpcode.RESERVE_FEE:
