from dataclasses import dataclass
from typing import List, Optional

from chia.consensus.condition_costs import ConditionCost
from chia.types.blockchain_format.program import SerializedProgram
from chia.types.condition_opcodes import ConditionOpcode
from chia.types.name_puzzle_condition import NPC
from chia.util.ints import uint64, uint16
from chia.util.streamable import Streamable, streamable


@dataclass(frozen=True)
@streamable
class NPCResult(Streamable):
    error: Optional[uint16]
    npc_list: List[NPC]
    clvm_cost: uint64  # CLVM cost only, cost of conditions and tx size is not included


<<<<<<< HEAD
def calculate_cost_of_program(
    program: SerializedProgram, npc_result: NPCResult, clvm_cost_ratio_constant: int
) -> uint64:
    """
    This function calculates the total cost of either a block or a spendbundle
    """
    total_clvm_cost = 0
    total_clvm_cost += npc_result.clvm_cost
    npc_list = npc_result.npc_list
=======
def calculate_cost_of_program(program: SerializedProgram, cost_per_byte: int, strict_mode: bool = False) -> CostResult:
    """
    This function calculates the total cost of either a block or a spendbundle
    """
    total_cost = 0
    error, npc_list, cost = get_name_puzzle_conditions(program, strict_mode)
    if error or cost is None or npc_list is None:
        raise Exception("get_name_puzzle_conditions raised error:" + str(error))
    total_cost += cost

>>>>>>> cab78c43
    # Add cost of conditions
    npc: NPC
    for npc in npc_list:
        for condition, cvp_list in npc.condition_dict.items():
            if condition is ConditionOpcode.AGG_SIG or condition is ConditionOpcode.AGG_SIG_ME:
                total_cost += len(cvp_list) * ConditionCost.AGG_SIG.value
            elif condition is ConditionOpcode.CREATE_COIN:
                total_cost += len(cvp_list) * ConditionCost.CREATE_COIN.value
            elif condition is ConditionOpcode.ASSERT_SECONDS_NOW_EXCEEDS:
                total_cost += len(cvp_list) * ConditionCost.ASSERT_SECONDS_NOW_EXCEEDS.value
            elif condition is ConditionOpcode.ASSERT_HEIGHT_AGE_EXCEEDS:
                total_cost += len(cvp_list) * ConditionCost.ASSERT_HEIGHT_AGE_EXCEEDS.value
            elif condition is ConditionOpcode.ASSERT_HEIGHT_NOW_EXCEEDS:
                total_cost += len(cvp_list) * ConditionCost.ASSERT_HEIGHT_NOW_EXCEEDS.value
            elif condition is ConditionOpcode.ASSERT_MY_COIN_ID:
                total_cost += len(cvp_list) * ConditionCost.ASSERT_MY_COIN_ID.value
            elif condition is ConditionOpcode.RESERVE_FEE:
                total_cost += len(cvp_list) * ConditionCost.RESERVE_FEE.value
            elif condition is ConditionOpcode.CREATE_COIN_ANNOUNCEMENT:
                total_cost += len(cvp_list) * ConditionCost.CREATE_COIN_ANNOUNCEMENT.value
            elif condition is ConditionOpcode.ASSERT_COIN_ANNOUNCEMENT:
                total_cost += len(cvp_list) * ConditionCost.ASSERT_COIN_ANNOUNCEMENT.value
            elif condition is ConditionOpcode.CREATE_PUZZLE_ANNOUNCEMENT:
                total_cost += len(cvp_list) * ConditionCost.CREATE_PUZZLE_ANNOUNCEMENT.value
            elif condition is ConditionOpcode.ASSERT_PUZZLE_ANNOUNCEMENT:
                total_cost += len(cvp_list) * ConditionCost.ASSERT_PUZZLE_ANNOUNCEMENT.value
            else:
                # We ignore unknown conditions in order to allow for future soft forks
                pass

    # Add raw size of the program
    total_cost += len(bytes(program)) * cost_per_byte

<<<<<<< HEAD
    total_clvm_cost += total_vbyte_cost * clvm_cost_ratio_constant

    return uint64(total_clvm_cost)
=======
    return CostResult(None, npc_list, uint64(total_cost))
>>>>>>> cab78c43
<|MERGE_RESOLUTION|>--- conflicted
+++ resolved
@@ -17,28 +17,13 @@
     clvm_cost: uint64  # CLVM cost only, cost of conditions and tx size is not included
 
 
-<<<<<<< HEAD
-def calculate_cost_of_program(
-    program: SerializedProgram, npc_result: NPCResult, clvm_cost_ratio_constant: int
-) -> uint64:
-    """
-    This function calculates the total cost of either a block or a spendbundle
-    """
-    total_clvm_cost = 0
-    total_clvm_cost += npc_result.clvm_cost
-    npc_list = npc_result.npc_list
-=======
-def calculate_cost_of_program(program: SerializedProgram, cost_per_byte: int, strict_mode: bool = False) -> CostResult:
+def calculate_cost_of_program(program: SerializedProgram, npc_result: NPCResult, cost_per_byte: int) -> uint64:
     """
     This function calculates the total cost of either a block or a spendbundle
     """
     total_cost = 0
-    error, npc_list, cost = get_name_puzzle_conditions(program, strict_mode)
-    if error or cost is None or npc_list is None:
-        raise Exception("get_name_puzzle_conditions raised error:" + str(error))
-    total_cost += cost
-
->>>>>>> cab78c43
+    total_cost += npc_result.clvm_cost
+    npc_list = npc_result.npc_list
     # Add cost of conditions
     npc: NPC
     for npc in npc_list:
@@ -71,11 +56,4 @@
 
     # Add raw size of the program
     total_cost += len(bytes(program)) * cost_per_byte
-
-<<<<<<< HEAD
-    total_clvm_cost += total_vbyte_cost * clvm_cost_ratio_constant
-
-    return uint64(total_clvm_cost)
-=======
-    return CostResult(None, npc_list, uint64(total_cost))
->>>>>>> cab78c43
+    return uint64(total_cost)