from __future__ import annotations

import asyncio
import logging
import ssl
import traceback
from pathlib import Path
from typing import Any, Dict, List, Literal, Optional, Tuple, Union, overload

from aiohttp import ClientConnectorError, ClientSession
from chia_rs import AugSchemeMPL, G1Element, PrivateKey

from chia.cmds.init_funcs import check_keys
from chia.daemon.client import DaemonProxy
from chia.daemon.keychain_server import (
    KEYCHAIN_ERR_KEY_NOT_FOUND,
    KEYCHAIN_ERR_KEYERROR,
    KEYCHAIN_ERR_LOCKED,
    KEYCHAIN_ERR_MALFORMED_REQUEST,
    KEYCHAIN_ERR_NO_KEYS,
)
from chia.server.server import ssl_context_for_client
from chia.util.byte_types import hexstr_to_bytes
from chia.util.config import load_config
from chia.util.errors import (
    KeychainIsEmpty,
    KeychainIsLocked,
    KeychainKeyNotFound,
    KeychainMalformedRequest,
    KeychainMalformedResponse,
    KeychainProxyConnectionTimeout,
)
from chia.util.keychain import Keychain, KeyData, KeyTypes, bytes_to_mnemonic, mnemonic_to_seed
from chia.util.observation_root import ObservationRoot
from chia.util.ws_message import WsRpcMessage


class KeychainProxy(DaemonProxy):
    """
    KeychainProxy can act on behalf of a local or remote keychain. In the case of
    wrapping a local keychain, the proxy object simply forwards-along the calls to
    the underlying local keychain. In the remote case, calls are made to the daemon
    over the RPC interface, allowing the daemon to act as the keychain authority.
    """

    def __init__(
        self,
        log: logging.Logger,
        uri: str = "",
        ssl_context: Optional[ssl.SSLContext] = None,
        local_keychain: Optional[Keychain] = None,
        user: Optional[str] = None,
        service: Optional[str] = None,
        heartbeat: int = 300,
    ):
        super().__init__(uri, ssl_context, heartbeat=heartbeat)
        self.log = log
        if local_keychain:
            self.keychain = local_keychain
        else:
            self.keychain = None  # type: ignore
        self.keychain_user = user
        self.keychain_service = service
        # these are used to track and close the keychain connection
        self.keychain_connection_task: Optional[asyncio.Task[None]] = None
        self.shut_down: bool = False
        self.connection_established: asyncio.Event = asyncio.Event()

    def use_local_keychain(self) -> bool:
        """
        Indicates whether the proxy forwards calls to a local keychain
        """
        return self.keychain is not None

    def format_request(self, command: str, data: Dict[str, Any]) -> WsRpcMessage:
        """
        Overrides DaemonProxy.format_request() to add keychain-specific RPC params
        """
        if data is None:
            data = {}

        if self.keychain_user or self.keychain_service:
            data["kc_user"] = self.keychain_user
            data["kc_service"] = self.keychain_service

        return super().format_request(command, data)

    async def _get(self, request: WsRpcMessage) -> WsRpcMessage:
        """
        Overrides DaemonProxy._get() to handle the connection state
        """
        try:
            if not self.shut_down:  # if we are shut down, and we send a request we should throw original error.
                await asyncio.wait_for(self.connection_established.wait(), timeout=30)  # in case of heavy swap usage.
            else:
                self.log.error("Attempting to send request to a keychain-proxy that has shut down.")
            self.log.debug(f"Sending request to keychain command: {request['command']} from {request['origin']}.")
            return await super()._get(request)
        except asyncio.TimeoutError:
            raise KeychainProxyConnectionTimeout()

    async def start(self) -> None:
        self.keychain_connection_task = asyncio.create_task(self.connect_to_keychain())
        await self.connection_established.wait()  # wait until connection is established.

    async def connect_to_keychain(self) -> None:
        while not self.shut_down:
            try:
                self.client_session = ClientSession()
                self.websocket = await self.client_session.ws_connect(
                    self._uri,
                    autoclose=True,
                    autoping=True,
                    heartbeat=self.heartbeat,
                    ssl=self.ssl_context,
                    max_msg_size=self.max_message_size,
                )
                await self.listener()
            except ClientConnectorError:
                self.log.warning(f"Can not connect to keychain at {self._uri}.")
            except Exception as e:
                tb = traceback.format_exc()
                self.log.warning(f"Exception: {tb} {type(e)}")
            self.log.info(f"Reconnecting to keychain at {self._uri}.")
            self.connection_established.clear()
            if self.websocket is not None:
                await self.websocket.close()
            if self.client_session is not None:
                await self.client_session.close()
            self.websocket = None
            self.client_session = None
            await asyncio.sleep(2)

    async def listener(self) -> None:
        self.connection_established.set()  # mark connection as active.
        await super().listener()
        self.log.info("Close signal received from keychain, we probably timed out.")

    async def close(self) -> None:
        self.shut_down = True
        await super().close()
        if self.keychain_connection_task is not None:
            await self.keychain_connection_task

    async def get_response_for_request(self, request_name: str, data: Dict[str, Any]) -> Tuple[WsRpcMessage, bool]:
        request = self.format_request(request_name, data)
        response = await self._get(request)
        success = response["data"].get("success", False)
        return response, success

    def handle_error(self, response: WsRpcMessage) -> None:
        """
        Common error handling for RPC responses
        """
        error = response["data"].get("error", None)
        if error:
            error_details = response["data"].get("error_details", {})
            if error == KEYCHAIN_ERR_LOCKED:
                raise KeychainIsLocked()
            elif error == KEYCHAIN_ERR_NO_KEYS:
                raise KeychainIsEmpty()
            elif error == KEYCHAIN_ERR_KEY_NOT_FOUND:
                raise KeychainKeyNotFound()
            elif error == KEYCHAIN_ERR_MALFORMED_REQUEST:
                message = error_details.get("message", "")
                raise KeychainMalformedRequest(message)
            else:
                # Try to construct a more informative error message including the call that failed
                if "command" in response["data"]:
                    err = f"{response['data'].get('command')} failed with error: {error}"
                    raise Exception(f"{err}")
                raise Exception(f"{error}")

    @overload
<<<<<<< HEAD
    async def add_key(self, mnemonic_or_pk: str) -> Tuple[PrivateKey, KeyTypes]:
        ...

    @overload
    async def add_key(self, mnemonic_or_pk: str, label: Optional[str]) -> Tuple[PrivateKey, KeyTypes]:
        ...

    @overload
    async def add_key(
        self, mnemonic_or_pk: str, label: Optional[str], private: Literal[True]
    ) -> Tuple[PrivateKey, KeyTypes]:
        ...

    @overload
    async def add_key(
        self, mnemonic_or_pk: str, label: Optional[str], private: Literal[False]
    ) -> Tuple[ObservationRoot, KeyTypes]:
        ...
=======
    async def add_key(self, mnemonic_or_pk: str) -> PrivateKey: ...

    @overload
    async def add_key(self, mnemonic_or_pk: str, label: Optional[str]) -> PrivateKey: ...

    @overload
    async def add_key(self, mnemonic_or_pk: str, label: Optional[str], private: Literal[True]) -> PrivateKey: ...

    @overload
    async def add_key(self, mnemonic_or_pk: str, label: Optional[str], private: Literal[False]) -> G1Element: ...
>>>>>>> 62210935

    @overload
    async def add_key(
        self, mnemonic_or_pk: str, label: Optional[str], private: bool
<<<<<<< HEAD
    ) -> Tuple[Union[PrivateKey, ObservationRoot], KeyTypes]:
        ...
=======
    ) -> Union[PrivateKey, G1Element]: ...
>>>>>>> 62210935

    async def add_key(
        self, mnemonic_or_pk: str, label: Optional[str] = None, private: bool = True
    ) -> Tuple[Union[PrivateKey, ObservationRoot], KeyTypes]:
        """
        Forwards to Keychain.add_key()
        """
        key: Union[PrivateKey, ObservationRoot]
        key_type: KeyTypes
        if self.use_local_keychain():
            key, key_type = self.keychain.add_key(mnemonic_or_pk, label, private)
        else:
            response, success = await self.get_response_for_request(
                "add_key", {"mnemonic_or_pk": mnemonic_or_pk, "label": label, "private": private}
            )
            if success:
                key_type = KeyTypes(response["data"]["key_type"])
                if private:
                    seed = mnemonic_to_seed(mnemonic_or_pk)
                    key = AugSchemeMPL.key_gen(seed)
                else:
                    key = KeyTypes.parse_observation_root(hexstr_to_bytes(mnemonic_or_pk), key_type)
            else:
                error = response["data"].get("error", None)
                if error == KEYCHAIN_ERR_KEYERROR:
                    error_details = response["data"].get("error_details", {})
                    word = error_details.get("word", "")
                    raise KeyError(word)
                else:
                    self.handle_error(response)

        return key, key_type

    async def check_keys(self, root_path: Path) -> None:
        """
        Forwards to init_funcs.check_keys()
        """
        if self.use_local_keychain():
            check_keys(root_path, self.keychain)
        else:
            response, success = await self.get_response_for_request("check_keys", {"root_path": str(root_path)})
            if not success:
                self.handle_error(response)

    async def delete_all_keys(self) -> None:
        """
        Forwards to Keychain.delete_all_keys()
        """
        if self.use_local_keychain():
            self.keychain.delete_all_keys()
        else:
            response, success = await self.get_response_for_request("delete_all_keys", {})
            if not success:
                self.handle_error(response)

    async def delete_key_by_fingerprint(self, fingerprint: int) -> None:
        """
        Forwards to Keychain.delete_key_by_fingerprint()
        """
        if self.use_local_keychain():
            self.keychain.delete_key_by_fingerprint(fingerprint)
        else:
            response, success = await self.get_response_for_request(
                "delete_key_by_fingerprint", {"fingerprint": fingerprint}
            )
            if not success:
                self.handle_error(response)

    async def get_all_private_keys(self) -> List[Tuple[PrivateKey, bytes]]:
        """
        Forwards to Keychain.get_all_private_keys()
        """
        keys: List[Tuple[PrivateKey, bytes]] = []
        if self.use_local_keychain():
            keys = self.keychain.get_all_private_keys()
        else:
            response, success = await self.get_response_for_request("get_all_private_keys", {})
            if success:
                private_keys = response["data"].get("private_keys", None)
                if private_keys is None:
                    err = f"Missing private_keys in {response.get('command')} response"
                    self.log.error(f"{err}")
                    raise KeychainMalformedResponse(f"{err}")
                else:
                    for key_dict in private_keys:
                        pk = key_dict.get("pk", None)
                        ent_str = key_dict.get("entropy", None)
                        if pk is None or ent_str is None:
                            err = f"Missing pk and/or ent in {response.get('command')} response"
                            self.log.error(f"{err}")
                            continue  # We'll skip the incomplete key entry
                        ent = bytes.fromhex(ent_str)
                        mnemonic = bytes_to_mnemonic(ent)
                        seed = mnemonic_to_seed(mnemonic)
                        key = AugSchemeMPL.key_gen(seed)
                        if bytes(key.get_g1()).hex() == pk:
                            keys.append((key, ent))
                        else:
                            err = "G1Elements don't match"
                            self.log.error(f"{err}")
            else:
                self.handle_error(response)

        return keys

    async def get_first_private_key(self) -> Optional[PrivateKey]:
        """
        Forwards to Keychain.get_first_private_key()
        """
        key: Optional[PrivateKey] = None
        if self.use_local_keychain():
            sk_ent = self.keychain.get_first_private_key()
            if sk_ent:
                key = sk_ent[0]
        else:
            response, success = await self.get_response_for_request("get_first_private_key", {})
            if success:
                private_key = response["data"].get("private_key", None)
                if private_key is None:
                    err = f"Missing private_key in {response.get('command')} response"
                    self.log.error(f"{err}")
                    raise KeychainMalformedResponse(f"{err}")
                else:
                    pk = private_key.get("pk", None)
                    ent_str = private_key.get("entropy", None)
                    if pk is None or ent_str is None:
                        err = f"Missing pk and/or ent in {response.get('command')} response"
                        self.log.error(f"{err}")
                        raise KeychainMalformedResponse(f"{err}")
                    ent = bytes.fromhex(ent_str)
                    mnemonic = bytes_to_mnemonic(ent)
                    seed = mnemonic_to_seed(mnemonic)
                    sk = AugSchemeMPL.key_gen(seed)
                    if bytes(sk.get_g1()).hex() == pk:
                        key = sk
                    else:
                        err = "G1Elements don't match"
                        self.log.error(f"{err}")
            else:
                self.handle_error(response)

        return key

    @overload
    async def get_key_for_fingerprint(self, fingerprint: Optional[int]) -> Optional[PrivateKey]: ...

    @overload
    async def get_key_for_fingerprint(
        self, fingerprint: Optional[int], private: Literal[True]
    ) -> Optional[PrivateKey]: ...

    @overload
    async def get_key_for_fingerprint(
        self, fingerprint: Optional[int], private: Literal[False]
<<<<<<< HEAD
    ) -> Optional[ObservationRoot]:
        ...
=======
    ) -> Optional[G1Element]: ...
>>>>>>> 62210935

    @overload
    async def get_key_for_fingerprint(
        self, fingerprint: Optional[int], private: bool
<<<<<<< HEAD
    ) -> Optional[Union[PrivateKey, ObservationRoot]]:
        ...
=======
    ) -> Optional[Union[PrivateKey, G1Element]]: ...
>>>>>>> 62210935

    async def get_key_for_fingerprint(
        self, fingerprint: Optional[int], private: bool = True
    ) -> Optional[Union[PrivateKey, ObservationRoot]]:
        """
        Locates and returns a private key matching the provided fingerprint
        """
        key: Optional[Union[PrivateKey, ObservationRoot]] = None
        if self.use_local_keychain():
            keys = self.keychain.get_keys(include_secrets=private)
            if len(keys) == 0:
                raise KeychainIsEmpty()
            else:
                selected_key = keys[0]
                if fingerprint is not None:
                    for key_data in keys:
                        if key_data.observation_root.get_fingerprint() == fingerprint:
                            selected_key = key_data
                            break
                    else:
                        raise KeychainKeyNotFound(fingerprint)
                key = selected_key.private_key if private else selected_key.observation_root
        else:
            response, success = await self.get_response_for_request(
                "get_key_for_fingerprint", {"fingerprint": fingerprint, "private": private}
            )
            if success:
                pk = response["data"].get("pk", None)
                ent = response["data"].get("entropy", None)
                if pk is None or (private and ent is None):
                    err = f"Missing pk and/or ent in {response.get('command')} response"
                    self.log.error(f"{err}")
                    raise KeychainMalformedResponse(f"{err}")
                elif private:
                    mnemonic = bytes_to_mnemonic(bytes.fromhex(ent))
                    seed = mnemonic_to_seed(mnemonic)
                    private_key = AugSchemeMPL.key_gen(seed)
                    if bytes(private_key.get_g1()).hex() == pk:
                        key = private_key
                    else:
                        err = "G1Elements don't match"
                        self.log.error(f"{err}")
                else:
                    key = G1Element.from_bytes(bytes.fromhex(pk))
            else:
                self.handle_error(response)

        return key

    async def get_key(self, fingerprint: int, include_secrets: bool = False) -> Optional[KeyData]:
        """
        Locates and returns KeyData matching the provided fingerprint
        """
        key_data: Optional[KeyData] = None
        if self.use_local_keychain():
            key_data = self.keychain.get_key(fingerprint, include_secrets)
        else:
            response, success = await self.get_response_for_request(
                "get_key", {"fingerprint": fingerprint, "include_secrets": include_secrets}
            )
            if success:
                key_data = KeyData.from_json_dict(response["data"]["key"])
            else:
                self.handle_error(response)
        return key_data

    async def get_keys(self, include_secrets: bool = False) -> List[KeyData]:
        """
        Returns all KeyData
        """
        keys: List[KeyData] = []
        if self.use_local_keychain():
            keys = self.keychain.get_keys(include_secrets)
        else:
            response, success = await self.get_response_for_request("get_keys", {"include_secrets": include_secrets})
            if success:
                keys = [KeyData.from_json_dict(key) for key in response["data"]["keys"]]
            else:
                self.handle_error(response)
        return keys


def wrap_local_keychain(keychain: Keychain, log: logging.Logger) -> KeychainProxy:
    """
    Wrap an existing local Keychain instance in a KeychainProxy to utilize
    the same interface as a remote Keychain
    """
    return KeychainProxy(local_keychain=keychain, log=log)


async def connect_to_keychain(
    self_hostname: str,
    daemon_port: int,
    daemon_heartbeat: int,
    ssl_context: Optional[ssl.SSLContext],
    log: logging.Logger,
    user: Optional[str] = None,
    service: Optional[str] = None,
) -> KeychainProxy:
    """
    Connect to the local daemon.
    """

    client = KeychainProxy(
        uri=f"wss://{self_hostname}:{daemon_port}",
        heartbeat=daemon_heartbeat,
        ssl_context=ssl_context,
        log=log,
        user=user,
        service=service,
    )
    # Connect to the service if the proxy isn't using a local keychain
    if not client.use_local_keychain():
        await client.start()
    return client


async def connect_to_keychain_and_validate(
    root_path: Path,
    log: logging.Logger,
    user: Optional[str] = None,
    service: Optional[str] = None,
) -> Optional[KeychainProxy]:
    """
    Connect to the local daemon and do a ping to ensure that something is really
    there and running.
    """
    try:
        net_config = load_config(root_path, "config.yaml")
        crt_path = root_path / net_config["daemon_ssl"]["private_crt"]
        key_path = root_path / net_config["daemon_ssl"]["private_key"]
        ca_crt_path = root_path / net_config["private_ssl_ca"]["crt"]
        ca_key_path = root_path / net_config["private_ssl_ca"]["key"]
        ssl_context = ssl_context_for_client(ca_crt_path, ca_key_path, crt_path, key_path, log=log)
        daemon_heartbeat = net_config.get("daemon_heartbeat", 300)
        connection = await connect_to_keychain(
            net_config["self_hostname"], net_config["daemon_port"], daemon_heartbeat, ssl_context, log, user, service
        )

        # If proxying to a local keychain, don't attempt to ping
        if connection.use_local_keychain():
            return connection

        r = await connection.ping()  # this is purposely using the base classes _get method

        if "value" in r["data"] and r["data"]["value"] == "pong":
            return connection
    except Exception as e:
        print(f"Keychain(daemon) not started yet: {e}")
    return None<|MERGE_RESOLUTION|>--- conflicted
+++ resolved
@@ -172,47 +172,25 @@
                 raise Exception(f"{error}")
 
     @overload
-<<<<<<< HEAD
-    async def add_key(self, mnemonic_or_pk: str) -> Tuple[PrivateKey, KeyTypes]:
-        ...
-
-    @overload
-    async def add_key(self, mnemonic_or_pk: str, label: Optional[str]) -> Tuple[PrivateKey, KeyTypes]:
-        ...
+    async def add_key(self, mnemonic_or_pk: str) -> Tuple[PrivateKey, KeyTypes]: ...
+
+    @overload
+    async def add_key(self, mnemonic_or_pk: str, label: Optional[str]) -> Tuple[PrivateKey, KeyTypes]: ...
 
     @overload
     async def add_key(
         self, mnemonic_or_pk: str, label: Optional[str], private: Literal[True]
-    ) -> Tuple[PrivateKey, KeyTypes]:
-        ...
+    ) -> Tuple[PrivateKey, KeyTypes]: ...
 
     @overload
     async def add_key(
         self, mnemonic_or_pk: str, label: Optional[str], private: Literal[False]
-    ) -> Tuple[ObservationRoot, KeyTypes]:
-        ...
-=======
-    async def add_key(self, mnemonic_or_pk: str) -> PrivateKey: ...
-
-    @overload
-    async def add_key(self, mnemonic_or_pk: str, label: Optional[str]) -> PrivateKey: ...
-
-    @overload
-    async def add_key(self, mnemonic_or_pk: str, label: Optional[str], private: Literal[True]) -> PrivateKey: ...
-
-    @overload
-    async def add_key(self, mnemonic_or_pk: str, label: Optional[str], private: Literal[False]) -> G1Element: ...
->>>>>>> 62210935
+    ) -> Tuple[ObservationRoot, KeyTypes]: ...
 
     @overload
     async def add_key(
         self, mnemonic_or_pk: str, label: Optional[str], private: bool
-<<<<<<< HEAD
-    ) -> Tuple[Union[PrivateKey, ObservationRoot], KeyTypes]:
-        ...
-=======
-    ) -> Union[PrivateKey, G1Element]: ...
->>>>>>> 62210935
+    ) -> Tuple[Union[PrivateKey, ObservationRoot], KeyTypes]: ...
 
     async def add_key(
         self, mnemonic_or_pk: str, label: Optional[str] = None, private: bool = True
@@ -367,22 +345,12 @@
     @overload
     async def get_key_for_fingerprint(
         self, fingerprint: Optional[int], private: Literal[False]
-<<<<<<< HEAD
-    ) -> Optional[ObservationRoot]:
-        ...
-=======
-    ) -> Optional[G1Element]: ...
->>>>>>> 62210935
+    ) -> Optional[ObservationRoot]: ...
 
     @overload
     async def get_key_for_fingerprint(
         self, fingerprint: Optional[int], private: bool
-<<<<<<< HEAD
-    ) -> Optional[Union[PrivateKey, ObservationRoot]]:
-        ...
-=======
-    ) -> Optional[Union[PrivateKey, G1Element]]: ...
->>>>>>> 62210935
+    ) -> Optional[Union[PrivateKey, ObservationRoot]]: ...
 
     async def get_key_for_fingerprint(
         self, fingerprint: Optional[int], private: bool = True
