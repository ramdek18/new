--- conflicted
+++ resolved
@@ -331,13 +331,10 @@
             response = await self.register_service(websocket, cast(Dict[str, Any], data))
         elif command == "get_status":
             response = self.get_status()
-<<<<<<< HEAD
         elif command == "get_version":
             response = self.get_version()
-=======
         elif command == "get_plotters":
             response = await self.get_plotters()
->>>>>>> 0d845789
         else:
             self.log.error(f"UK>> {message}")
             response = {"success": False, "error": f"unknown_command {command}"}
@@ -575,14 +572,13 @@
         response = {"success": True, "genesis_initialized": True}
         return response
 
-<<<<<<< HEAD
     def get_version(self) -> Dict[str, Any]:
         response = {"success": True, "version": __version__}
-=======
+        return response
+        
     async def get_plotters(self) -> Dict[str, Any]:
         plotters: Dict[str, Any] = get_available_plotters(self.root_path)
         response: Dict[str, Any] = {"success": True, "plotters": plotters}
->>>>>>> 0d845789
         return response
 
     async def _keyring_status_changed(self, keyring_status: Dict[str, Any], destination: str):
