from __future__ import annotations

import asyncio
import functools
import json
import logging
import os
import signal
import ssl
import subprocess
import sys
import time
import traceback
import uuid
from concurrent.futures import ThreadPoolExecutor
from contextlib import asynccontextmanager
from enum import Enum
from pathlib import Path
<<<<<<< HEAD
from typing import Any, Dict, List, Optional, Set, TextIO, Tuple
=======
from typing import Any, AsyncIterator, Dict, List, Optional, TextIO, Tuple
>>>>>>> cae628cc

from chia import __version__
from chia.cmds.init_funcs import check_keys, chia_full_version_str, chia_init
from chia.cmds.passphrase_funcs import default_passphrase, using_default_passphrase
from chia.daemon.keychain_server import KeychainServer, keychain_commands
from chia.daemon.windows_signal import kill
from chia.plotters.plotters import get_available_plotters
from chia.plotting.util import add_plot_directory
from chia.server.server import ssl_context_for_root, ssl_context_for_server
from chia.ssl.create_ssl import get_mozilla_ca_crt
from chia.util.beta_metrics import BetaMetricsLogger
from chia.util.chia_logging import initialize_service_logging
from chia.util.config import load_config
from chia.util.errors import KeychainCurrentPassphraseIsInvalid
from chia.util.json_util import dict_to_json_str
from chia.util.keychain import Keychain, passphrase_requirements, supports_os_passphrase_storage
from chia.util.lock import Lockfile, LockfileError
from chia.util.network import WebServer
from chia.util.service_groups import validate_service
from chia.util.setproctitle import setproctitle
from chia.util.ws_message import WsRpcMessage, create_payload, format_response

io_pool_exc = ThreadPoolExecutor()

try:
    from aiohttp import ClientSession, WSMsgType, web
    from aiohttp.web_ws import WebSocketResponse
except ModuleNotFoundError:
    print("Error: Make sure to run . ./activate from the project folder before starting Chia.")
    quit()


log = logging.getLogger(__name__)

service_plotter = "chia_plotter"


async def fetch(url: str):
    async with ClientSession() as session:
        try:
            mozilla_root = get_mozilla_ca_crt()
            ssl_context = ssl_context_for_root(mozilla_root, log=log)
            response = await session.get(url, ssl=ssl_context)
            if not response.ok:
                log.warning("Response not OK.")
                return None
            return await response.text()
        except Exception as e:
            log.error(f"Exception while fetching {url}, exception: {e}")
            return None


class PlotState(str, Enum):
    SUBMITTED = "SUBMITTED"
    RUNNING = "RUNNING"
    REMOVING = "REMOVING"
    FINISHED = "FINISHED"


class PlotEvent(str, Enum):
    LOG_CHANGED = "log_changed"
    STATE_CHANGED = "state_changed"


# determine if application is a script file or frozen exe
if getattr(sys, "frozen", False):
    name_map = {
        "chia": "chia",
        "chia_data_layer": "start_data_layer",
        "chia_data_layer_http": "start_data_layer_http",
        "chia_wallet": "start_wallet",
        "chia_full_node": "start_full_node",
        "chia_harvester": "start_harvester",
        "chia_farmer": "start_farmer",
        "chia_introducer": "start_introducer",
        "chia_timelord": "start_timelord",
        "chia_timelord_launcher": "timelord_launcher",
        "chia_full_node_simulator": "start_simulator",
        "chia_seeder": "start_seeder",
        "chia_crawler": "start_crawler",
    }

    def executable_for_service(service_name: str) -> str:
        application_path = os.path.dirname(sys.executable)
        if sys.platform == "win32" or sys.platform == "cygwin":
            executable = name_map[service_name]
            path = f"{application_path}/{executable}.exe"
            return path
        else:
            path = f"{application_path}/{name_map[service_name]}"
            return path

else:
    application_path = os.path.dirname(__file__)

    def executable_for_service(service_name: str) -> str:
        return service_name


async def ping() -> Dict[str, Any]:
    response = {"success": True, "value": "pong"}
    return response


class WebSocketServer:
    def __init__(
        self,
        root_path: Path,
        ca_crt_path: Path,
        ca_key_path: Path,
        crt_path: Path,
        key_path: Path,
        run_check_keys_on_unlock: bool = False,
    ):
        self.root_path = root_path
        self.log = log
        self.services: Dict = dict()
        self.plots_queue: List[Dict] = []
        self.connections: Dict[str, Set[WebSocketResponse]] = dict()  # service name : {WebSocketResponse}
        self.ping_job: Optional[asyncio.Task] = None
        self.net_config = load_config(root_path, "config.yaml")
        self.self_hostname = self.net_config["self_hostname"]
        self.daemon_port = self.net_config["daemon_port"]
        self.daemon_max_message_size = self.net_config.get("daemon_max_message_size", 50 * 1000 * 1000)
        self.heartbeat = self.net_config.get("daemon_heartbeat", 300)
        self.webserver: Optional[WebServer] = None
        self.ssl_context = ssl_context_for_server(ca_crt_path, ca_key_path, crt_path, key_path, log=self.log)
        self.keychain_server = KeychainServer()
        self.run_check_keys_on_unlock = run_check_keys_on_unlock
        self.shutdown_event = asyncio.Event()

    @asynccontextmanager
    async def run(self) -> AsyncIterator[None]:
        self.log.info("Starting Daemon Server")

        # Note: the minimum_version has been already set to TLSv1_2
        # in ssl_context_for_server()
        # Daemon is internal connections, so override to TLSv1_3 only
        if ssl.HAS_TLSv1_3:
            try:
                self.ssl_context.minimum_version = ssl.TLSVersion.TLSv1_3
            except ValueError:
                # in case the attempt above confused the config, set it again (likely not needed but doesn't hurt)
                self.ssl_context.minimum_version = ssl.TLSVersion.TLSv1_2

        if self.ssl_context.minimum_version is not ssl.TLSVersion.TLSv1_3:
            self.log.warning(
                (
                    "Deprecation Warning: Your version of SSL (%s) does not support TLS1.3. "
                    "A future version of Chia will require TLS1.3."
                ),
                ssl.OPENSSL_VERSION,
            )

        self.webserver = await WebServer.create(
            hostname=self.self_hostname,
            port=self.daemon_port,
            keepalive_timeout=300,
            shutdown_timeout=3,
            routes=[web.get("/", self.incoming_connection)],
            ssl_context=self.ssl_context,
            logger=self.log,
        )
        try:
            yield
        finally:
            if not self.shutdown_event.is_set():
                await self.stop()
            await self.exit()

    async def setup_process_global_state(self) -> None:
        try:
            asyncio.get_running_loop().add_signal_handler(
                signal.SIGINT,
                functools.partial(self._accept_signal, signal_number=signal.SIGINT),
            )
            asyncio.get_running_loop().add_signal_handler(
                signal.SIGTERM,
                functools.partial(self._accept_signal, signal_number=signal.SIGTERM),
            )
        except NotImplementedError:
            self.log.info("Not implemented")

    def _accept_signal(self, signal_number: int, stack_frame=None):
        asyncio.create_task(self.stop())

    def cancel_task_safe(self, task: Optional[asyncio.Task]):
        if task is not None:
            try:
                task.cancel()
            except Exception as e:
                self.log.error(f"Error while canceling task.{e} {task}")

    async def stop(self) -> Dict[str, Any]:
        self.cancel_task_safe(self.ping_job)
        service_names = list(self.services.keys())
        stop_service_jobs = [
            asyncio.create_task(kill_service(self.root_path, self.services, s_n)) for s_n in service_names
        ]
        if stop_service_jobs:
            await asyncio.wait(stop_service_jobs)
        self.services.clear()
        self.shutdown_event.set()
        log.info(f"Daemon Server stopping, Services stopped: {service_names}")
        return {"success": True, "services_stopped": service_names}

    async def incoming_connection(self, request: web.Request) -> web.StreamResponse:
        ws: WebSocketResponse = web.WebSocketResponse(
            max_msg_size=self.daemon_max_message_size, heartbeat=self.heartbeat
        )
        await ws.prepare(request)

        while True:
            msg = await ws.receive()
            self.log.debug("Received message: %s", msg)
            if msg.type == WSMsgType.TEXT:
                try:
                    decoded = json.loads(msg.data)
                    if "data" not in decoded:
                        decoded["data"] = {}
                    response, connections = await self.handle_message(ws, decoded)
                except Exception as e:
                    tb = traceback.format_exc()
                    self.log.error(f"Error while handling message: {tb}")
                    error = {"success": False, "error": f"{e}"}
                    response = format_response(decoded, error)
                    connections = {ws}  # send error back to the sender

                await self.send_all_responses(connections, response)
            else:
                service_names = self.remove_connection(ws)

                if len(service_names) == 0:
                    service_names = ["Unknown"]

                if msg.type == WSMsgType.CLOSE:
                    self.log.info(f"ConnectionClosed. Closing websocket with {service_names}")
                elif msg.type == WSMsgType.ERROR:
                    self.log.info(f"Websocket exception. Closing websocket with {service_names}. {ws.exception()}")
                else:
                    self.log.info(f"Unexpected message type. Closing websocket with {service_names}. {msg.type}")

                await ws.close()
                break

        return ws

    async def send_all_responses(self, connections: Set[WebSocketResponse], response: Optional[str]) -> None:
        if response is None:
            return
        for connection in connections:
            try:
                await connection.send_str(response)
            except Exception as e:
                service_names = self.remove_connection(connection)
                if len(service_names) == 0:
                    service_names = ["Unknown"]

                tb = ""
                if not isinstance(e, ConnectionResetError):
                    tb = traceback.format_exc()

                self.log.error(f"Unexpected exception trying to send to {service_names} (websocket: {e} {tb})")
                self.log.info(f"Closing websocket with {service_names}")

                await connection.close()

    def remove_connection(self, websocket: WebSocketResponse) -> List[str]:
        """Returns a list of service names from which the connection was removed"""
        service_names = []
        for service_name, connections in self.connections.items():
            try:
                connections.remove(websocket)
                service_names.append(service_name)
            except KeyError:
                pass
        return service_names

    async def ping_task(self) -> None:
        restart = True
        await asyncio.sleep(30)
        for service_name, connections in self.connections.items():
            if service_name == service_plotter:
                continue
            for connection in connections:
                try:
                    self.log.debug(f"About to ping: {service_name}")
                    await connection.ping()
                except asyncio.CancelledError:
                    self.log.warning("Ping task received Cancel")
                    restart = False
                    break
                except Exception:
                    self.log.exception(f"Ping error to {service_name}")
                    self.log.error(f"Ping failed, connection closed to {service_name}.")
                    self.remove_connection(connection)
                    await connection.close()
        if restart is True:
            self.ping_job = asyncio.create_task(self.ping_task())

    async def handle_message(
        self, websocket: WebSocketResponse, message: WsRpcMessage
    ) -> Tuple[Optional[str], Set[WebSocketResponse]]:
        """
        This function gets called when new message is received via websocket.
        """

        command = message["command"]
        destination = message["destination"]
        if destination != "daemon":
            if destination in self.connections:
                sockets = self.connections[destination]
                return dict_to_json_str(message), sockets

            return None, set()

        data = message["data"]
        commands_with_data = [
            "start_service",
            "start_plotting",
            "stop_plotting",
            "stop_service",
            "is_running",
            "register_service",
        ]
        if len(data) == 0 and command in commands_with_data:
            response = {"success": False, "error": f'{command} requires "data"'}
        # Keychain commands should be handled by KeychainServer
        elif command in keychain_commands:
            response = await self.keychain_server.handle_command(command, data)
        elif command == "ping":
            response = await ping()
        elif command == "start_service":
            response = await self.start_service(data)
        elif command == "start_plotting":
            response = await self.start_plotting(data)
        elif command == "stop_plotting":
            response = await self.stop_plotting(data)
        elif command == "stop_service":
            response = await self.stop_service(data)
        elif command == "running_services":
            response = await self.running_services(data)
        elif command == "is_running":
            response = await self.is_running(data)
        elif command == "is_keyring_locked":
            response = await self.is_keyring_locked()
        elif command == "keyring_status":
            response = await self.keyring_status()
        elif command == "unlock_keyring":
            response = await self.unlock_keyring(data)
        elif command == "validate_keyring_passphrase":
            response = await self.validate_keyring_passphrase(data)
        elif command == "set_keyring_passphrase":
            response = await self.set_keyring_passphrase(data)
        elif command == "remove_keyring_passphrase":
            response = await self.remove_keyring_passphrase(data)
        elif command == "exit":
            response = await self.stop()
        elif command == "register_service":
            response = await self.register_service(websocket, data)
        elif command == "get_status":
            response = self.get_status()
        elif command == "get_version":
            response = self.get_version()
        elif command == "get_plotters":
            response = await self.get_plotters()
        else:
            self.log.error(f"UK>> {message}")
            response = {"success": False, "error": f"unknown_command {command}"}

        full_response = format_response(message, response)
        return full_response, {websocket}

    async def is_keyring_locked(self) -> Dict[str, Any]:
        locked: bool = Keychain.is_keyring_locked()
        response: Dict[str, Any] = {"success": True, "is_keyring_locked": locked}
        return response

    async def keyring_status(self) -> Dict[str, Any]:
        can_save_passphrase: bool = supports_os_passphrase_storage()
        user_passphrase_is_set: bool = Keychain.has_master_passphrase() and not using_default_passphrase()
        locked: bool = Keychain.is_keyring_locked()
        can_set_passphrase_hint: bool = True
        passphrase_hint: str = Keychain.get_master_passphrase_hint() or ""
        requirements: Dict[str, Any] = passphrase_requirements()
        response: Dict[str, Any] = {
            "success": True,
            "is_keyring_locked": locked,
            "can_save_passphrase": can_save_passphrase,
            "user_passphrase_is_set": user_passphrase_is_set,
            "can_set_passphrase_hint": can_set_passphrase_hint,
            "passphrase_hint": passphrase_hint,
            "passphrase_requirements": requirements,
        }
        # Help diagnose GUI launch issues
        self.log.debug(f"Keyring status: {response}")
        return response

    async def unlock_keyring(self, request: Dict[str, Any]) -> Dict[str, Any]:
        success: bool = False
        error: Optional[str] = None
        key: Optional[str] = request.get("key", None)
        if type(key) is not str:
            return {"success": False, "error": "missing key"}

        try:
            if Keychain.master_passphrase_is_valid(key, force_reload=True):
                Keychain.set_cached_master_passphrase(key)
                success = True
                # Inform the GUI of keyring status changes
                self.keyring_status_changed(await self.keyring_status(), "wallet_ui")
            else:
                error = "bad passphrase"
        except Exception as e:
            tb = traceback.format_exc()
            self.log.error(f"Keyring passphrase validation failed: {e} {tb}")
            error = "validation exception"

        if success and self.run_check_keys_on_unlock:
            try:
                self.log.info("Running check_keys now that the keyring is unlocked")
                check_keys(self.root_path)
                self.run_check_keys_on_unlock = False
            except Exception as e:
                tb = traceback.format_exc()
                self.log.error(f"check_keys failed after unlocking keyring: {e} {tb}")

        response: Dict[str, Any] = {"success": success, "error": error}
        return response

    async def validate_keyring_passphrase(self, request: Dict[str, Any]) -> Dict[str, Any]:
        success: bool = False
        error: Optional[str] = None
        key: Optional[str] = request.get("key", None)
        if type(key) is not str:
            return {"success": False, "error": "missing key"}

        try:
            success = Keychain.master_passphrase_is_valid(key, force_reload=True)
        except Exception as e:
            tb = traceback.format_exc()
            self.log.error(f"Keyring passphrase validation failed: {e} {tb}")
            error = "validation exception"

        response: Dict[str, Any] = {"success": success, "error": error}
        return response

    async def set_keyring_passphrase(self, request: Dict[str, Any]) -> Dict[str, Any]:
        success: bool = False
        error: Optional[str] = None
        current_passphrase: Optional[str] = None
        new_passphrase: Optional[str] = None
        passphrase_hint: Optional[str] = request.get("passphrase_hint", None)
        save_passphrase: bool = request.get("save_passphrase", False)

        if using_default_passphrase():
            current_passphrase = default_passphrase()

        if Keychain.has_master_passphrase() and not current_passphrase:
            current_passphrase = request.get("current_passphrase", None)
            if type(current_passphrase) is not str:
                return {"success": False, "error": "missing current_passphrase"}

        new_passphrase = request.get("new_passphrase", None)
        if type(new_passphrase) is not str:
            return {"success": False, "error": "missing new_passphrase"}

        if not Keychain.passphrase_meets_requirements(new_passphrase):
            return {"success": False, "error": "passphrase doesn't satisfy requirements"}

        try:
            assert new_passphrase is not None  # mypy, I love you
            Keychain.set_master_passphrase(
                current_passphrase,
                new_passphrase,
                passphrase_hint=passphrase_hint,
                save_passphrase=save_passphrase,
            )
        except KeychainCurrentPassphraseIsInvalid:
            error = "current passphrase is invalid"
        except Exception as e:
            tb = traceback.format_exc()
            self.log.error(f"Failed to set keyring passphrase: {e} {tb}")
        else:
            success = True
            # Inform the GUI of keyring status changes
            self.keyring_status_changed(await self.keyring_status(), "wallet_ui")

        response: Dict[str, Any] = {"success": success, "error": error}
        return response

    async def remove_keyring_passphrase(self, request: Dict[str, Any]) -> Dict[str, Any]:
        success: bool = False
        error: Optional[str] = None
        current_passphrase: Optional[str] = None

        if not Keychain.has_master_passphrase():
            return {"success": False, "error": "passphrase not set"}

        current_passphrase = request.get("current_passphrase", None)
        if type(current_passphrase) is not str:
            return {"success": False, "error": "missing current_passphrase"}

        try:
            Keychain.remove_master_passphrase(current_passphrase)
        except KeychainCurrentPassphraseIsInvalid:
            error = "current passphrase is invalid"
        except Exception as e:
            tb = traceback.format_exc()
            self.log.error(f"Failed to remove keyring passphrase: {e} {tb}")
        else:
            success = True
            # Inform the GUI of keyring status changes
            self.keyring_status_changed(await self.keyring_status(), "wallet_ui")

        response: Dict[str, Any] = {"success": success, "error": error}
        return response

    def get_status(self) -> Dict[str, Any]:
        response = {"success": True, "genesis_initialized": True}
        return response

    def get_version(self) -> Dict[str, Any]:
        response = {"success": True, "version": __version__}
        return response

    async def get_plotters(self) -> Dict[str, Any]:
        plotters: Dict[str, Any] = get_available_plotters(self.root_path)
        response: Dict[str, Any] = {"success": True, "plotters": plotters}
        return response

    async def _keyring_status_changed(self, keyring_status: Dict[str, Any], destination: str):
        """
        Attempt to communicate with the GUI to inform it of any keyring status changes
        (e.g. keyring becomes unlocked)
        """
        websockets = self.connections.get("wallet_ui", None)

        if websockets is None:
            return None

        if keyring_status is None:
            return None

        response = create_payload("keyring_status_changed", keyring_status, "daemon", destination)

        for websocket in websockets.copy():
            try:
                await websocket.send_str(response)
            except Exception as e:
                tb = traceback.format_exc()
                self.log.error(f"Unexpected exception trying to send to websocket: {e} {tb}")
                websockets.remove(websocket)
                await websocket.close()

    def keyring_status_changed(self, keyring_status: Dict[str, Any], destination: str):
        asyncio.create_task(self._keyring_status_changed(keyring_status, destination))

    def plot_queue_to_payload(self, plot_queue_item, send_full_log: bool) -> Dict[str, Any]:
        error = plot_queue_item.get("error")
        has_error = error is not None

        item = {
            "id": plot_queue_item["id"],
            "queue": plot_queue_item["queue"],
            "size": plot_queue_item["size"],
            "parallel": plot_queue_item["parallel"],
            "delay": plot_queue_item["delay"],
            "state": plot_queue_item["state"],
            "error": str(error) if has_error else None,
            "deleted": plot_queue_item["deleted"],
            "log_new": plot_queue_item.get("log_new"),
        }

        if send_full_log:
            item["log"] = plot_queue_item.get("log")
        return item

    def prepare_plot_state_message(self, state: PlotEvent, id):
        message = {
            "state": state,
            "queue": self.extract_plot_queue(id),
        }
        return message

    def extract_plot_queue(self, id=None) -> List[Dict]:
        send_full_log = id is None
        data = []
        for item in self.plots_queue:
            if id is None or item["id"] == id:
                data.append(self.plot_queue_to_payload(item, send_full_log))
        return data

    async def _state_changed(self, service: str, message: Dict[str, Any]):
        """If id is None, send the whole state queue"""
        if service not in self.connections:
            return None

        websockets = self.connections[service]

        if message is None:
            return None

        response = create_payload("state_changed", message, service, "wallet_ui")

        for websocket in websockets.copy():
            try:
                await websocket.send_str(response)
            except Exception as e:
                tb = traceback.format_exc()
                self.log.error(f"Unexpected exception trying to send to websocket: {e} {tb}")
                websockets.remove(websocket)
                await websocket.close()

    def state_changed(self, service: str, message: Dict[str, Any]):
        asyncio.create_task(self._state_changed(service, message))

    async def _watch_file_changes(self, config, fp: TextIO, loop: asyncio.AbstractEventLoop):
        id: str = config["id"]
        plotter: str = config["plotter"]
        final_words: List[str] = []

        if plotter == "chiapos":
            final_words = ["Renamed final file"]
        elif plotter == "bladebit":
            final_words = ["Finished plotting in"]
        elif plotter == "madmax":
            temp_dir = config["temp_dir"]
            final_dir = config["final_dir"]
            if temp_dir == final_dir:
                final_words = ["Total plot creation time was"]
            else:
                # "Renamed final plot" if moving to a final dir on the same volume
                # "Copy to <path> finished, took..." if copying to another volume
                final_words = ["Renamed final plot", "finished, took"]

        while True:
            new_data = await loop.run_in_executor(io_pool_exc, fp.readline)

            if config["state"] is not PlotState.RUNNING:
                return None

            if new_data not in (None, ""):
                config["log"] = new_data if config["log"] is None else config["log"] + new_data
                config["log_new"] = new_data
                self.state_changed(service_plotter, self.prepare_plot_state_message(PlotEvent.LOG_CHANGED, id))

            if new_data:
                for word in final_words:
                    if word in new_data:
                        return None
            else:
                time.sleep(0.5)

    async def _track_plotting_progress(self, config, loop: asyncio.AbstractEventLoop):
        file_path = config["out_file"]
        with open(file_path, "r") as fp:
            await self._watch_file_changes(config, fp, loop)

    def _common_plotting_command_args(self, request: Any, ignoreCount: bool) -> List[str]:
        n = 1 if ignoreCount else request["n"]  # Plot count
        d = request["d"]  # Final directory
        r = request["r"]  # Threads
        f = request.get("f")  # Farmer pubkey
        p = request.get("p")  # Pool pubkey
        c = request.get("c")  # Pool contract address

        command_args: List[str] = ["-n", str(n), "-d", d, "-r", str(r)]

        if f is not None:
            command_args.append("-f")
            command_args.append(str(f))
        if p is not None:
            command_args.append("-p")
            command_args.append(str(p))
        if c is not None:
            command_args.append("-c")
            command_args.append(str(c))

        return command_args

    def _chiapos_plotting_command_args(self, request: Any, ignoreCount: bool) -> List[str]:
        k = request["k"]  # Plot size
        t = request["t"]  # Temp directory
        t2 = request["t2"]  # Temp2 directory
        b = request["b"]  # Buffer size
        u = request["u"]  # Buckets
        a = request.get("a")  # Fingerprint
        e = request["e"]  # Disable bitfield
        x = request["x"]  # Exclude final directory
        override_k = request["overrideK"]  # Force plot sizes < k32

        command_args: List[str] = ["-k", str(k), "-t", t, "-2", t2, "-b", str(b), "-u", str(u)]

        if a is not None:
            command_args.append("-a")
            command_args.append(str(a))
        if e is True:
            command_args.append("-e")
        if x is True:
            command_args.append("-x")
        if override_k is True:
            command_args.append("--override-k")

        return command_args

    def _bladebit_plotting_command_args(self, request: Any, ignoreCount: bool) -> List[str]:
        plot_type = request["plot_type"]
        assert plot_type == "ramplot" or plot_type == "diskplot"

        command_args: List[str] = []

        if plot_type == "ramplot":
            w = request.get("w", False)  # Warm start
            m = request.get("m", False)  # Disable NUMA
            no_cpu_affinity = request.get("no_cpu_affinity", False)

            if w is True:
                command_args.append("--warmstart")
            if m is True:
                command_args.append("--nonuma")
            if no_cpu_affinity is True:
                command_args.append("--no-cpu-affinity")

            return command_args

        # if plot_type == "diskplot"
        w = request.get("w", False)  # Warm start
        m = request.get("m", False)  # Disable NUMA
        no_cpu_affinity = request.get("no_cpu_affinity", False)
        # memo = request["memo"]
        t1 = request["t"]  # Temp directory
        t2 = request.get("t2")  # Temp2 directory
        u = request.get("u")  # Buckets
        cache = request.get("cache")
        f1_threads = request.get("f1_threads")
        fp_threads = request.get("fp_threads")
        c_threads = request.get("c_threads")
        p2_threads = request.get("p2_threads")
        p3_threads = request.get("p3_threads")
        alternate = request.get("alternate", False)
        no_t1_direct = request.get("no_t1_direct", False)
        no_t2_direct = request.get("no_t2_direct", False)

        if w is True:
            command_args.append("--warmstart")
        if m is True:
            command_args.append("--nonuma")
        if no_cpu_affinity is True:
            command_args.append("--no-cpu-affinity")

        command_args.append("-t")
        command_args.append(t1)
        if t2:
            command_args.append("-2")
            command_args.append(t2)
        if u:
            command_args.append("-u")
            command_args.append(str(u))
        if cache:
            command_args.append("--cache")
            command_args.append(str(cache))
        if f1_threads:
            command_args.append("--f1-threads")
            command_args.append(str(f1_threads))
        if fp_threads:
            command_args.append("--fp-threads")
            command_args.append(str(fp_threads))
        if c_threads:
            command_args.append("--c-threads")
            command_args.append(str(c_threads))
        if p2_threads:
            command_args.append("--p2-threads")
            command_args.append(str(p2_threads))
        if p3_threads:
            command_args.append("--p3-threads")
            command_args.append(str(p3_threads))
        if alternate:
            command_args.append("--alternate")
        if no_t1_direct:
            command_args.append("--no-t1-direct")
        if no_t2_direct:
            command_args.append("--no-t2-direct")

        return command_args

    def _madmax_plotting_command_args(self, request: Any, ignoreCount: bool, index: int) -> List[str]:
        k = request["k"]  # Plot size
        t = request["t"]  # Temp directory
        t2 = request["t2"]  # Temp2 directory
        u = request["u"]  # Buckets
        v = request["v"]  # Buckets for phase 3 & 4
        K = request.get("K", 1)  # Thread multiplier for phase 2
        G = request.get("G", False)  # Alternate tmpdir/tmp2dir

        command_args: List[str] = []
        command_args.append(f"-k{k}")
        command_args.append(f"-u{u}")
        command_args.append(f"-v{v}")
        command_args.append(f"-K{K}")

        # Handle madmax's tmptoggle option ourselves when managing GUI plotting
        if G is True and t != t2 and index % 2:
            # Swap tmp and tmp2
            command_args.append(f"-t{t2}")
            command_args.append(f"-2{t}")
        else:
            command_args.append(f"-t{t}")
            command_args.append(f"-2{t2}")

        return command_args

    def _build_plotting_command_args(self, request: Any, ignoreCount: bool, index: int) -> List[str]:
        plotter: str = request.get("plotter", "chiapos")
        command_args: List[str] = ["chia", "plotters", plotter]

        if plotter == "bladebit":
            # plotter command must be either
            # 'chia plotters bladebit ramplot' or 'chia plotters bladebit diskplot'
            plot_type = request["plot_type"]
            assert plot_type == "diskplot" or plot_type == "ramplot"
            command_args.append(plot_type)

        command_args.extend(self._common_plotting_command_args(request, ignoreCount))

        if plotter == "chiapos":
            command_args.extend(self._chiapos_plotting_command_args(request, ignoreCount))
        elif plotter == "madmax":
            command_args.extend(self._madmax_plotting_command_args(request, ignoreCount, index))
        elif plotter == "bladebit":
            command_args.extend(self._bladebit_plotting_command_args(request, ignoreCount))

        return command_args

    def _is_serial_plotting_running(self, queue: str = "default") -> bool:
        response = False
        for item in self.plots_queue:
            if item["queue"] == queue and item["parallel"] is False and item["state"] is PlotState.RUNNING:
                response = True
        return response

    def _get_plots_queue_item(self, id: str):
        config = next(item for item in self.plots_queue if item["id"] == id)
        return config

    def _run_next_serial_plotting(self, loop: asyncio.AbstractEventLoop, queue: str = "default"):
        next_plot_id = None

        if self._is_serial_plotting_running(queue) is True:
            return None

        for item in self.plots_queue:
            if item["queue"] == queue and item["state"] is PlotState.SUBMITTED and item["parallel"] is False:
                next_plot_id = item["id"]
                break

        if next_plot_id is not None:
            loop.create_task(self._start_plotting(next_plot_id, loop, queue))

    def _post_process_plotting_job(self, job: Dict[str, Any]):
        id: str = job["id"]
        final_dir: str = job["final_dir"]
        exclude_final_dir: bool = job["exclude_final_dir"]
        log.info(f"Post-processing plotter job with ID {id}")  # lgtm [py/clear-text-logging-sensitive-data]
        if not exclude_final_dir:
            try:
                add_plot_directory(self.root_path, final_dir)
            except ValueError as e:
                log.warning(f"_post_process_plotting_job: {e}")

    async def _start_plotting(self, id: str, loop: asyncio.AbstractEventLoop, queue: str = "default"):
        current_process = None
        try:
            log.info(f"Starting plotting with ID {id}")  # lgtm [py/clear-text-logging-sensitive-data]
            config = self._get_plots_queue_item(id)

            if config is None:
                raise Exception(f"Plot queue config with ID {id} does not exist")

            state = config["state"]
            if state is not PlotState.SUBMITTED:
                raise Exception(f"Plot with ID {id} has no state submitted")

            assert id == config["id"]
            delay = config["delay"]
            await asyncio.sleep(delay)

            if config["state"] is not PlotState.SUBMITTED:
                return None

            service_name = config["service_name"]
            command_args = config["command_args"]

            # Set the -D/--connect_to_daemon flag to signify that the child should connect
            # to the daemon to access the keychain
            command_args.append("-D")

            self.log.debug(f"command_args before launch_plotter are {command_args}")
            self.log.debug(f"self.root_path before launch_plotter is {self.root_path}")
            process, pid_path = launch_plotter(self.root_path, service_name, command_args, id)

            current_process = process

            config["state"] = PlotState.RUNNING
            config["out_file"] = plotter_log_path(self.root_path, id).absolute()
            config["process"] = process
            self.state_changed(service_plotter, self.prepare_plot_state_message(PlotEvent.STATE_CHANGED, id))

            if service_name not in self.services:
                self.services[service_name] = []

            self.services[service_name].append(process)

            await self._track_plotting_progress(config, loop)

            self.log.debug("finished tracking plotting progress. setting state to FINISHED")

            config["state"] = PlotState.FINISHED
            self.state_changed(service_plotter, self.prepare_plot_state_message(PlotEvent.STATE_CHANGED, id))

            self._post_process_plotting_job(config)

        except (subprocess.SubprocessError, IOError):
            log.exception(f"problem starting {service_name}")  # lgtm [py/clear-text-logging-sensitive-data]
            error = Exception("Start plotting failed")
            config["state"] = PlotState.FINISHED
            config["error"] = error
            self.state_changed(service_plotter, self.prepare_plot_state_message(PlotEvent.STATE_CHANGED, id))
            raise error

        finally:
            if current_process is not None:
                self.services[service_name].remove(current_process)
                current_process.wait()  # prevent zombies
            self._run_next_serial_plotting(loop, queue)

    async def start_plotting(self, request: Dict[str, Any]):
        service_name = request["service"]

        plotter = request.get("plotter", "chiapos")
        delay = int(request.get("delay", 0))
        parallel = request.get("parallel", False)
        size = request.get("k")
        temp_dir = request.get("t")
        final_dir = request.get("d")
        exclude_final_dir = request.get("x", False)
        count = int(request.get("n", 1))
        queue = request.get("queue", "default")

        if ("p" in request) and ("c" in request):
            response = {
                "success": False,
                "service_name": service_name,
                "error": "Choose one of pool_contract_address and pool_public_key",
            }
            return response

        ids: List[str] = []
        for k in range(count):
            id = str(uuid.uuid4())
            ids.append(id)
            config = {
                "id": id,  # lgtm [py/clear-text-logging-sensitive-data]
                "size": size,
                "queue": queue,
                "plotter": plotter,
                "service_name": service_name,
                "command_args": self._build_plotting_command_args(request, True, k),
                "parallel": parallel,
                "delay": delay * k if parallel is True else delay,
                "state": PlotState.SUBMITTED,
                "deleted": False,
                "error": None,
                "log": None,
                "process": None,
                "temp_dir": temp_dir,
                "final_dir": final_dir,
                "exclude_final_dir": exclude_final_dir,
            }

            self.plots_queue.append(config)

            # notify GUI about new plot queue item
            self.state_changed(service_plotter, self.prepare_plot_state_message(PlotEvent.STATE_CHANGED, id))

            # only the first item can start when user selected serial plotting
            can_start_serial_plotting = k == 0 and self._is_serial_plotting_running(queue) is False

            if parallel is True or can_start_serial_plotting:
                log.info(f"Plotting will start in {config['delay']} seconds")
                # TODO: loop gets passed down a lot, review for potential removal
                loop = asyncio.get_running_loop()
                loop.create_task(self._start_plotting(id, loop, queue))
            else:
                log.info("Plotting will start automatically when previous plotting finish")

        response = {
            "success": True,
            "ids": ids,
            "service_name": service_name,
        }

        return response

    async def stop_plotting(self, request: Dict[str, Any]) -> Dict[str, Any]:
        id = request["id"]
        config = self._get_plots_queue_item(id)
        if config is None:
            return {"success": False}

        id = config["id"]
        state = config["state"]
        process = config["process"]
        queue = config["queue"]

        if config["state"] is PlotState.REMOVING:
            return {"success": False}

        try:
            run_next = False
            if process is not None and state == PlotState.RUNNING:
                run_next = True
                config["state"] = PlotState.REMOVING
                self.state_changed(service_plotter, self.prepare_plot_state_message(PlotEvent.STATE_CHANGED, id))
                await kill_process(process, self.root_path, service_plotter, id)

            config["state"] = PlotState.FINISHED
            config["deleted"] = True

            self.state_changed(service_plotter, self.prepare_plot_state_message(PlotEvent.STATE_CHANGED, id))

            self.plots_queue.remove(config)

            if run_next:
                # TODO: review to see if we can remove this
                loop = asyncio.get_running_loop()
                self._run_next_serial_plotting(loop, queue)

            return {"success": True}
        except Exception as e:
            log.error(f"Error during killing the plot process: {e}")
            config["state"] = PlotState.FINISHED
            config["error"] = str(e)
            self.state_changed(service_plotter, self.prepare_plot_state_message(PlotEvent.STATE_CHANGED, id))
            return {"success": False}

    async def start_service(self, request: Dict[str, Any]):
        service_command = request["service"]

        error = None
        success = False
        testing = False
        already_running = False
        if "testing" in request:
            testing = request["testing"]

        if not validate_service(service_command):
            error = "unknown service"

        if service_command in self.services:
            service = self.services[service_command]
            r = service is not None and service.poll() is None
            if r is False:
                self.services.pop(service_command)
                error = None
            else:
                self.log.info(f"Service {service_command} already running")
                already_running = True
        elif len(self.connections.get(service_command, [])) > 0:
            # If the service was started manually (not launched by the daemon), we should
            # have a connection to it.
            self.log.info(f"Service {service_command} already registered")
            already_running = True

        if already_running:
            success = True
        elif error is None:
            try:
                exe_command = service_command
                if testing is True:
                    exe_command = f"{service_command} --testing=true"
                process, pid_path = launch_service(self.root_path, exe_command)
                self.services[service_command] = process
                success = True
            except (subprocess.SubprocessError, IOError):
                log.exception(f"problem starting {service_command}")
                error = "start failed"

        response = {"success": success, "service": service_command, "error": error}
        return response

    async def stop_service(self, request: Dict[str, Any]) -> Dict[str, Any]:
        service_name = request["service"]
        result = await kill_service(self.root_path, self.services, service_name)
        response = {"success": result, "service_name": service_name}
        return response

    def is_service_running(self, service_name: str) -> bool:
        if service_name == service_plotter:
            processes = self.services.get(service_name)
            is_running = processes is not None and len(processes) > 0
        else:
            process = self.services.get(service_name)
            is_running = process is not None and process.poll() is None
            if not is_running:
                # Check if we have a connection to the requested service. This might be the
                # case if the service was started manually (i.e. not started by the daemon).
                service_connections = self.connections.get(service_name)
                if service_connections is not None:
                    is_running = len(service_connections) > 0
        return is_running

    async def running_services(self, request: Dict[str, Any]) -> Dict[str, Any]:
        services = list({*self.services.keys(), *self.connections.keys()})
        running_services = [service_name for service_name in services if self.is_service_running(service_name)]

        return {"success": True, "running_services": running_services}

    async def is_running(self, request: Dict[str, Any]) -> Dict[str, Any]:
        service_name = request["service"]
        is_running = self.is_service_running(service_name)
        return {"success": True, "service_name": service_name, "is_running": is_running}

    async def exit(self) -> None:
        if self.webserver is not None:
            self.webserver.close()
            await self.webserver.await_closed()
        log.info("chia daemon exiting")

    async def register_service(self, websocket: WebSocketResponse, request: Dict[str, Any]) -> Dict[str, Any]:
        self.log.info(f"Register service {request}")
        service = request.get("service")
        if service is None:
            self.log.error("Service Name missing from request to 'register_service'")
            return {"success": False}
        if service not in self.connections:
            self.connections[service] = set()
        self.connections[service].add(websocket)

        response: Dict[str, Any] = {"success": True}
        if service == service_plotter:
            response = {
                "success": True,
                "service": service,
                "queue": self.extract_plot_queue(),
            }
        else:
            if self.ping_job is None:
                self.ping_job = asyncio.create_task(self.ping_task())
        self.log.info(f"registered for service {service}")
        log.info(f"{response}")
        return response


def daemon_launch_lock_path(root_path: Path) -> Path:
    """
    A path to a file that is lock when a daemon is launching but not yet started.
    This prevents multiple instances from launching.
    """
    return service_launch_lock_path(root_path, "daemon")


def service_launch_lock_path(root_path: Path, service: str) -> Path:
    """
    A path that is locked when a service is running.
    """
    service_name = service.replace(" ", "-").replace("/", "-")
    return root_path / "run" / service_name


def pid_path_for_service(root_path: Path, service: str, id: str = "") -> Path:
    """
    Generate a path for a PID file for the given service name.
    """
    pid_name = service.replace(" ", "-").replace("/", "-")
    return root_path / "run" / f"{pid_name}{id}.pid"


def plotter_log_path(root_path: Path, id: str):
    return root_path / "plotter" / f"plotter_log_{id}.txt"


def launch_plotter(root_path: Path, service_name: str, service_array: List[str], id: str):
    # we need to pass on the possibly altered CHIA_ROOT
    os.environ["CHIA_ROOT"] = str(root_path)
    service_executable = executable_for_service(service_array[0])

    # Swap service name with name of executable
    service_array[0] = service_executable
    startupinfo = None
    creationflags = 0
    if sys.platform == "win32" or sys.platform == "cygwin":
        startupinfo = subprocess.STARTUPINFO()
        startupinfo.dwFlags |= subprocess.STARTF_USESHOWWINDOW
        # If the current process group is used, CTRL_C_EVENT will kill the parent and everyone in the group!
        creationflags = subprocess.CREATE_NEW_PROCESS_GROUP

    plotter_path = plotter_log_path(root_path, id)

    if plotter_path.parent.exists():
        if plotter_path.exists():
            plotter_path.unlink()
    else:
        plotter_path.parent.mkdir(parents=True, exist_ok=True)
    outfile = open(plotter_path.resolve(), "w")
    log.info(f"Service array: {service_array}")  # lgtm [py/clear-text-logging-sensitive-data]
    process = subprocess.Popen(
        service_array,
        shell=False,
        stderr=outfile,
        stdout=outfile,
        startupinfo=startupinfo,
        creationflags=creationflags,
    )

    pid_path = pid_path_for_service(root_path, service_name, id)
    try:
        pid_path.parent.mkdir(parents=True, exist_ok=True)
        with open(pid_path, "w") as f:
            f.write(f"{process.pid}\n")
    except Exception:
        pass
    return process, pid_path


def launch_service(root_path: Path, service_command) -> Tuple[subprocess.Popen, Path]:
    """
    Launch a child process.
    """
    # set up CHIA_ROOT
    # invoke correct script
    # save away PID

    # we need to pass on the possibly altered CHIA_ROOT
    os.environ["CHIA_ROOT"] = str(root_path)

    # Insert proper e
    service_array = service_command.split()
    service_executable = executable_for_service(service_array[0])
    service_array[0] = service_executable

    startupinfo = None
    if sys.platform == "win32" or sys.platform == "cygwin":
        startupinfo = subprocess.STARTUPINFO()
        startupinfo.dwFlags |= subprocess.STARTF_USESHOWWINDOW

    log.debug(f"Launching service {service_array} with CHIA_ROOT: {os.environ['CHIA_ROOT']}")

    # CREATE_NEW_PROCESS_GROUP allows graceful shutdown on windows, by CTRL_BREAK_EVENT signal
    if sys.platform == "win32" or sys.platform == "cygwin":
        creationflags = subprocess.CREATE_NEW_PROCESS_GROUP
    else:
        creationflags = 0
    environ_copy = os.environ.copy()
    process = subprocess.Popen(
        service_array, shell=False, startupinfo=startupinfo, creationflags=creationflags, env=environ_copy
    )

    pid_path = pid_path_for_service(root_path, service_command)
    try:
        pid_path.parent.mkdir(parents=True, exist_ok=True)
        with open(pid_path, "w") as f:
            f.write(f"{process.pid}\n")
    except Exception:
        pass
    return process, pid_path


async def kill_process(
    process: subprocess.Popen, root_path: Path, service_name: str, id: str, delay_before_kill: int = 15
) -> bool:
    pid_path = pid_path_for_service(root_path, service_name, id)

    if sys.platform == "win32" or sys.platform == "cygwin":
        log.info("sending CTRL_BREAK_EVENT signal to %s", service_name)
        # pylint: disable=E1101
        kill(process.pid, signal.SIGBREAK)

    else:
        log.info("sending term signal to %s", service_name)
        process.terminate()

    count: float = 0
    while count < delay_before_kill:
        if process.poll() is not None:
            break
        await asyncio.sleep(0.5)
        count += 0.5
    else:
        process.kill()
        log.info("sending kill signal to %s", service_name)
    r = process.wait()
    log.info("process %s returned %d", service_name, r)
    try:
        pid_path_killed = pid_path.with_suffix(".pid-killed")
        if pid_path_killed.exists():
            pid_path_killed.unlink()
        os.rename(pid_path, pid_path_killed)
    except Exception:
        pass

    return True


async def kill_service(
    root_path: Path, services: Dict[str, subprocess.Popen], service_name: str, delay_before_kill: int = 15
) -> bool:
    process = services.get(service_name)
    if process is None:
        return False
    del services[service_name]
    result = await kill_process(process, root_path, service_name, "", delay_before_kill)
    return result


def is_running(services: Dict[str, subprocess.Popen], service_name: str) -> bool:
    process = services.get(service_name)
    return process is not None and process.poll() is None


async def async_run_daemon(root_path: Path, wait_for_unlock: bool = False) -> int:
    # When wait_for_unlock is true, we want to skip the check_keys() call in chia_init
    # since it might be necessary to wait for the GUI to unlock the keyring first.
    chia_init(root_path, should_check_keys=(not wait_for_unlock))
    config = load_config(root_path, "config.yaml")
    setproctitle("chia_daemon")
    initialize_service_logging("daemon", config)
    crt_path = root_path / config["daemon_ssl"]["private_crt"]
    key_path = root_path / config["daemon_ssl"]["private_key"]
    ca_crt_path = root_path / config["private_ssl_ca"]["crt"]
    ca_key_path = root_path / config["private_ssl_ca"]["key"]
    sys.stdout.flush()
    json_msg = dict_to_json_str(
        {
            "message": "cert_path",
            "success": True,
            "cert": f"{crt_path}",
            "key": f"{key_path}",
            "ca_crt": f"{ca_crt_path}",
        }
    )
    sys.stdout.write("\n" + json_msg + "\n")
    sys.stdout.flush()
    try:
        with Lockfile.create(daemon_launch_lock_path(root_path), timeout=1):
            log.info(f"chia-blockchain version: {chia_full_version_str()}")

            beta_metrics: Optional[BetaMetricsLogger] = None
            if config.get("beta", {}).get("enabled", False):
                beta_metrics = BetaMetricsLogger(root_path)
                beta_metrics.start_logging()

            ws_server = WebSocketServer(
                root_path,
                ca_crt_path,
                ca_key_path,
                crt_path,
                key_path,
                run_check_keys_on_unlock=wait_for_unlock,
            )
            await ws_server.setup_process_global_state()
            async with ws_server.run():
                await ws_server.shutdown_event.wait()

            if beta_metrics is not None:
                await beta_metrics.stop_logging()

            log.info("Daemon WebSocketServer closed")
            sys.stdout.close()
            return 0
    except LockfileError:
        print("daemon: already launching")
        return 2


def run_daemon(root_path: Path, wait_for_unlock: bool = False) -> int:
    result = asyncio.run(async_run_daemon(root_path, wait_for_unlock))
    return result


def main() -> int:
    from chia.util.default_root import DEFAULT_ROOT_PATH
    from chia.util.keychain import Keychain

    wait_for_unlock = "--wait-for-unlock" in sys.argv[1:] and Keychain.is_keyring_locked()
    return run_daemon(DEFAULT_ROOT_PATH, wait_for_unlock)


if __name__ == "__main__":
    main()<|MERGE_RESOLUTION|>--- conflicted
+++ resolved
@@ -16,11 +16,7 @@
 from contextlib import asynccontextmanager
 from enum import Enum
 from pathlib import Path
-<<<<<<< HEAD
-from typing import Any, Dict, List, Optional, Set, TextIO, Tuple
-=======
-from typing import Any, AsyncIterator, Dict, List, Optional, TextIO, Tuple
->>>>>>> cae628cc
+from typing import Any, AsyncIterator, Dict, List, Optional, Set, TextIO, Tuple
 
 from chia import __version__
 from chia.cmds.init_funcs import check_keys, chia_full_version_str, chia_init
