--- conflicted
+++ resolved
@@ -697,37 +697,6 @@
         }
         return response
 
-<<<<<<< HEAD
-    async def _keyring_status_changed(self, keyring_status: Dict[str, Any], destination: str):
-        """
-        Attempt to communicate with the GUI to inform it of any keyring status changes
-        (e.g. keyring becomes unlocked)
-        """
-        websockets = self.connections.get("wallet_ui", None)
-
-        if websockets is None:
-            return None
-
-        if keyring_status is None:
-            return None
-
-        response = create_payload("keyring_status_changed", keyring_status, "daemon", destination)
-
-        for websocket in websockets.copy():
-            try:
-                await websocket.send_str(response)
-            except Exception as e:
-                with anyio.CancelScope(shield=True):
-                    tb = traceback.format_exc()
-                    self.log.error(f"Unexpected exception trying to send to websocket: {e} {tb}")
-                    websockets.remove(websocket)
-                    await websocket.close()
-
-    def keyring_status_changed(self, keyring_status: Dict[str, Any], destination: str):
-        asyncio.create_task(self._keyring_status_changed(keyring_status, destination))
-
-=======
->>>>>>> fe89b5b7
     def plot_queue_to_payload(self, plot_queue_item, send_full_log: bool) -> Dict[str, Any]:
         error = plot_queue_item.get("error")
         has_error = error is not None
