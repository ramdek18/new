--- conflicted
+++ resolved
@@ -73,6 +73,7 @@
     wallet_rpc_init: Awaitable[WalletRpcClient]
     downloaders: List[str]
     uploaders: List[str]
+    full_file_storage_window: int,
     server_files_location: Path
     _server: Optional[ChiaServer] = None
     none_bytes: bytes32 = bytes32([0] * 32)
@@ -141,20 +142,13 @@
             server_files_location=path_from_root(root_path, server_files_replaced),
             downloaders=downloaders,
             uploaders=uploaders,
+            full_file_storage_window=config.get("full_file_storage_window", 1),
         )
 
         self.db_path.parent.mkdir(parents=True, exist_ok=True)
         self.server_files_location.mkdir(parents=True, exist_ok=True)
-<<<<<<< HEAD
-        self.none_bytes = bytes32([0] * 32)
-        self._server = None
-        self.downloaders = downloaders
-        self.uploaders = uploaders
-        self.full_file_storage_window = config.get("full_file_storage_window", 1)
-=======
 
         return self
->>>>>>> 53ab0025
 
     def _set_state_changed_callback(self, callback: StateChangedProtocol) -> None:
         self.state_changed_callback = callback
