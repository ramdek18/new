--- conflicted
+++ resolved
@@ -456,11 +456,6 @@
                         async with aiohttp.ClientSession() as session:
                             async with session.post(uploader + "/upload", json=request_json) as response:
                                 res_json = await response.json()
-<<<<<<< HEAD
-                                if not res_json["uploaded"]:
-                                    self.log.error(
-                                        f"Failed to upload files to {uploader} : {res_json} - will retry later"
-=======
                                 if res_json["uploaded"]:
                                     self.log.info(
                                         f"Uploaded files to {uploader} for store {tree_id.hex()} "
@@ -469,22 +464,11 @@
                                 else:
                                     self.log.error(
                                         f"Failed to upload files to, will retry later: {uploader} : {res_json}"
->>>>>>> 317c6461
                                     )
                                     break  # todo this will retry all uploaders
-                                else:
-                                    self.log.info(
-                                        f"Uploaded files to {uploader} for store {tree_id.hex()} "
-                                        f"generation {publish_generation}"
-                                    )
             except Exception as e:
-<<<<<<< HEAD
-                self.log.error(f"Exception uploading files for {tree_id} - will retry later")
-                self.log.debug(f"Failed to upload files, clean local disc {e}")
-=======
                 self.log.error(f"Exception uploading files, will retry later: tree id {tree_id}")
                 self.log.debug(f"Failed to upload files, cleaning local files: {type(e).__name__}: {e}")
->>>>>>> 317c6461
                 os.remove(write_file_result.full_tree)
                 os.remove(write_file_result.diff_tree)
             publish_generation -= 1
