--- conflicted
+++ resolved
@@ -160,8 +160,6 @@
                 )
                 await writer.execute(
                     """
-<<<<<<< HEAD
-=======
                     CREATE TABLE IF NOT EXISTS schema(
                         version_id TEXT PRIMARY KEY,
                         applied_at TIMESTAMP NOT NULL DEFAULT CURRENT_TIMESTAMP
@@ -170,12 +168,6 @@
                 )
                 await writer.execute(
                     """
-                    CREATE INDEX IF NOT EXISTS node_hash ON root(node_hash)
-                    """
-                )
-                await writer.execute(
-                    """
->>>>>>> 480bba57
                     CREATE INDEX IF NOT EXISTS node_key_index ON node(key)
                     """
                 )
@@ -222,29 +214,6 @@
         async with self.db_wrapper.writer():
             yield
 
-<<<<<<< HEAD
-    async def _get_root_hash(self, tree_id: bytes32, generation: int) -> Optional[bytes32]:
-        # TODO: should not be handled this way
-        async with self.db_wrapper.reader() as reader:
-            # await _debug_dump(db=self.db_wrapper, description=f"Reading {bytes(tree_id)} {generation}")
-            cursor = await reader.execute(
-                """
-                SELECT hash
-                FROM node
-                WHERE tree_id = :tree_id AND generation = :generation AND parent IS NULL
-                LIMIT 1
-                """,
-                {"tree_id": tree_id, "generation": generation},
-            )
-            hash_row = await cursor.fetchone()
-
-        if hash_row is None:
-            node_hash = None
-        else:
-            node_hash = bytes32(hash_row["hash"])
-
-        return node_hash
-=======
     async def migrate_db(self) -> None:
         async with self.db_wrapper.reader() as reader:
             cursor = await reader.execute("SELECT * FROM schema")
@@ -278,7 +247,28 @@
             await writer.execute("ALTER TABLE new_root RENAME TO root")
             await writer.execute("INSERT INTO schema (version_id) VALUES (?)", (version,))
         log.info(f"Finished migrating DB to version {version}")
->>>>>>> 480bba57
+
+    async def _get_root_hash(self, tree_id: bytes32, generation: int) -> Optional[bytes32]:
+        # TODO: should not be handled this way
+        async with self.db_wrapper.reader() as reader:
+            # await _debug_dump(db=self.db_wrapper, description=f"Reading {bytes(tree_id)} {generation}")
+            cursor = await reader.execute(
+                """
+                SELECT hash
+                FROM node
+                WHERE tree_id = :tree_id AND generation = :generation AND parent IS NULL
+                LIMIT 1
+                """,
+                {"tree_id": tree_id, "generation": generation},
+            )
+            hash_row = await cursor.fetchone()
+
+        if hash_row is None:
+            node_hash = None
+        else:
+            node_hash = bytes32(hash_row["hash"])
+
+        return node_hash
 
     async def _insert_root(
         self,
@@ -660,7 +650,7 @@
                 """,
                 {"status": Status.PENDING_BATCH.value},
             )
-            roots = [Root.from_row(row=row) async for row in cursor]
+            roots = [await Root.from_row(row=row, data_store=self) async for row in cursor]
             tree_ids = [root.tree_id for root in roots]
             if len(set(tree_ids)) != len(tree_ids):
                 raise Exception("Internal error: multiple pending batches for a store")
@@ -921,9 +911,7 @@
             keys_values_compressed.root_hash,
         )
 
-    async def get_keys_values_paginated(
-        self, root: Root, page: int, max_page_size: int
-    ) -> KeysValuesPaginationData:
+    async def get_keys_values_paginated(self, root: Root, page: int, max_page_size: int) -> KeysValuesPaginationData:
         keys_values_compressed = await self.get_keys_values_compressed(root=root)
         pagination_data = get_hashes_for_page(page, keys_values_compressed.leaf_hash_to_length, max_page_size)
 
@@ -1235,8 +1223,7 @@
             # await _debug_dump(db=self.db_wrapper, description="before get lineage")
             # TODO: ick, just ancestors would make typing easier
             lineage: List[InternalNode] = await self.get_lineage(  # type: ignore[assignment]
-                node_hash=parent_hash,
-                root=root
+                node_hash=parent_hash, root=root
             )
 
             if len(lineage) == 0:
@@ -1365,10 +1352,7 @@
                 if not was_empty:
                     raise Exception(f"Reference node hash must be specified for non-empty tree: {tree_id.hex()}")
             else:
-                reference_node = await self.get_node(
-                    root=root,
-                    node_hash=reference_node_hash
-                )
+                reference_node = await self.get_node(root=root, node_hash=reference_node_hash)
                 if isinstance(reference_node, InternalNode):
                     raise Exception("can not insert a new key/value adjacent to an internal node")
 
@@ -1660,10 +1644,8 @@
 
             assert latest_local_root is not None
 
-<<<<<<< HEAD
             new_generation = await self._create_new_generation(tree_id=tree_id)
 
-=======
             key_hash_frequency: Dict[bytes32, int] = {}
             first_action: Dict[bytes32, str] = {}
             for change in changelist:
@@ -1674,7 +1656,6 @@
                     first_action[hash] = change["action"]
 
             pending_autoinsert_hashes: List[bytes32] = []
->>>>>>> 480bba57
             for change in changelist:
                 if change["action"] == "insert":
                     key = change["key"]
@@ -1743,33 +1724,6 @@
                 else:
                     raise Exception(f"Operation in batch is not insert or delete: {change}")
 
-<<<<<<< HEAD
-            await _debug_dump(db=self.db_wrapper)
-            cursor = await writer.execute(
-                """
-                SELECT hash
-                FROM node
-                WHERE tree_id = :tree_id AND generation = :generation AND parent IS NULL
-                LIMIT 1
-                """,
-                {"tree_id": tree_id, "generation": new_generation},
-            )
-            maybe_row = await cursor.fetchone()
-
-            if maybe_row is None:
-                new_root_hash = None
-            else:
-                new_root_hash = maybe_row["hash"]
-
-            root = await self._insert_root(
-                tree_id=tree_id,
-                node_hash=new_root_hash,
-                status=Status.COMMITTED,  # status,
-                generation=new_generation,
-            )
-
-            await _debug_dump(db=self.db_wrapper)
-=======
             # Start with the leaf nodes and pair them to form new nodes at the next level up, repeating this process
             # in a bottom-up fashion until a single root node remains. This constructs a balanced tree from the leaves.
             while len(pending_autoinsert_hashes) > 1:
@@ -1807,8 +1761,31 @@
                         root=latest_local_root,
                     )
 
-            root = await self.get_tree_root(tree_id=tree_id)
->>>>>>> 480bba57
+            await _debug_dump(db=self.db_wrapper)
+            cursor = await writer.execute(
+                """
+                SELECT hash
+                FROM node
+                WHERE tree_id = :tree_id AND generation = :generation AND parent IS NULL
+                LIMIT 1
+                """,
+                {"tree_id": tree_id, "generation": new_generation},
+            )
+            maybe_row = await cursor.fetchone()
+
+            if maybe_row is None:
+                new_root_hash = None
+            else:
+                new_root_hash = maybe_row["hash"]
+
+            root = await self._insert_root(
+                tree_id=tree_id,
+                node_hash=new_root_hash,
+                status=Status.COMMITTED,  # status,
+                generation=new_generation,
+            )
+
+            await _debug_dump(db=self.db_wrapper)
             if root.node_hash == old_root.node_hash:
                 # if len(changelist) != 0:
                 #     await self.rollback_to_generation(tree_id, old_root.generation)
