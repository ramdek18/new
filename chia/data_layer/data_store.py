--- conflicted
+++ resolved
@@ -986,26 +986,10 @@
             root = await self.get_tree_root(tree_id=tree_id, lock=False)
             # We delete all "temporary" records stored in root and ancestor tables and store only the final result.
             await self.rollback_to_generation(tree_id, old_root.generation, lock=False)
-<<<<<<< HEAD
             await self.insert_root_with_ancestor_table(
                 tree_id=tree_id, node_hash=root.node_hash, status=status, lock=False
             )
             return root.node_hash
-=======
-            await self.insert_root_with_ancestor_table(tree_id, root.node_hash, lock=False)
-            new_root = await self.get_tree_root(tree_id, lock=False)
-            if old_root.node_hash == new_root.node_hash:
-                raise ValueError("Changelist resulted in no change to tree data")
-            if new_root.node_hash != root.node_hash:
-                raise RuntimeError(
-                    f"Tree root mismatches after batch update: Expected: {root.node_hash}. Got: {new_root.node_hash}"
-                )
-            if new_root.generation != old_root.generation + 1:
-                raise RuntimeError(
-                    "Didn't get the expected generation after batch update: "
-                    f"Expected: {old_root.generation + 1}. Got: {new_root.generation}"
-                )
->>>>>>> 07d32b06
 
     async def _get_one_ancestor(
         self,
