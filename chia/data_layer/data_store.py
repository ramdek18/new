import logging
from collections import defaultdict
from dataclasses import dataclass, replace
from typing import Awaitable, Callable, Dict, List, Optional, Set, Tuple

import aiosqlite

from chia.data_layer.data_layer_errors import TreeGenerationIncrementingError
from chia.data_layer.data_layer_types import (
    InternalNode,
    Node,
    NodeType,
    Root,
    ProofOfInclusion,
    ProofOfInclusionLayer,
    Side,
    TerminalNode,
    Status,
)
from chia.data_layer.data_layer_util import row_to_node
from chia.types.blockchain_format.program import Program
from chia.types.blockchain_format.sized_bytes import bytes32
from chia.util.db_wrapper import DBWrapper

log = logging.getLogger(__name__)


# TODO: review exceptions for values that shouldn't be displayed
# TODO: pick exception types other than Exception


@dataclass
class DataStore:
    """A key/value store with the pairs being terminal nodes in a CLVM object tree."""

    db: aiosqlite.Connection
    db_wrapper: DBWrapper

    @classmethod
    async def create(cls, db_wrapper: DBWrapper) -> "DataStore":
        self = cls(db=db_wrapper.db, db_wrapper=db_wrapper)
        self.db.row_factory = aiosqlite.Row

        await self.db.execute("pragma journal_mode=wal")
        # Setting to FULL despite other locations being configurable.  If there are
        # performance issues we can consider other the implications of other options.
        await self.db.execute("pragma synchronous=FULL")
        # If foreign key checking gets turned off, please add corresponding check
        # methods.
        await self.db.execute("PRAGMA foreign_keys=ON")

        async with self.db_wrapper.locked_transaction():
            # TODO: Probably switch from hash being text to blob to more accurately
            #       represent the data and simplify checks.
            # TODO: add tests for the sql checks
            # TODO: remove _check_* functions that are redundant with these sql checks
            await self.db.execute(
                f"""
                CREATE TABLE IF NOT EXISTS node(
                    hash BLOB PRIMARY KEY NOT NULL CHECK(length(hash) == 32),
                    node_type INTEGER NOT NULL CHECK(
                        node_type == {int(NodeType.INTERNAL)}
                        OR node_type == {int(NodeType.TERMINAL)}
                    ),
                    left BLOB REFERENCES node CHECK(
                        (
                            node_type == {int(NodeType.INTERNAL)}
                            AND length(left) == 32
                        )
                        OR
                        (
                            node_type == {int(NodeType.TERMINAL)}
                            AND left IS NULL
                        )
                    ),
                    right BLOB REFERENCES node CHECK(
                        (
                            node_type == {int(NodeType.INTERNAL)}
                            AND length(right) == 32
                        )
                        OR
                        (
                            node_type == {int(NodeType.TERMINAL)}
                            AND right IS NULL
                        )
                    ),
                    key BLOB CHECK(
                        (
                            node_type == {int(NodeType.TERMINAL)}
                            AND key IS NOT NULL
                        )
                        OR
                        (
                            node_type == {int(NodeType.INTERNAL)}
                            AND key IS NULL
                        )
                    ),
                    value BLOB CHECK(
                        (
                            node_type == {int(NodeType.TERMINAL)}
                            AND value IS NOT NULL
                        )
                        OR
                        (
                            node_type == {int(NodeType.INTERNAL)}
                            AND value IS NULL
                        )
                    )
                )
                """
            )
            await self.db.execute(
                """
                CREATE TRIGGER IF NOT EXISTS no_node_updates
                BEFORE UPDATE ON node
                BEGIN
                    SELECT RAISE(FAIL, 'updates not allowed to the node table');
                END
                """
            )
            await self.db.execute(
                f"""
                CREATE TABLE IF NOT EXISTS root(
                    tree_id BLOB NOT NULL CHECK(length(tree_id) == 32),
                    generation INTEGER NOT NULL CHECK(generation >= 0),
                    node_hash BLOB CHECK(length(node_hash) == 32),
                    status INTEGER NOT NULL CHECK(
                        status == {int(Status.PENDING)}
                        OR status == {int(Status.COMMITTED)}
                    ),
                    PRIMARY KEY(tree_id, generation),
                    FOREIGN KEY(node_hash) REFERENCES node(hash)
                )
                """
            )

        return self

    async def _insert_root(self, tree_id: bytes32, node_hash: Optional[bytes32], status: Status) -> None:
        existing_generation = await self.get_tree_generation(tree_id=tree_id, lock=False)

        if existing_generation is None:
            generation = 0
        else:
            generation = existing_generation + 1

        await self.db.execute(
            """
            INSERT INTO root(tree_id, generation, node_hash, status) VALUES(:tree_id, :generation, :node_hash, :status)
            """,
            {
                "tree_id": tree_id,
                "generation": generation,
                "node_hash": None if node_hash is None else node_hash,
                "status": status.value,
            },
        )

    async def _insert_node(
        self,
        node_hash: bytes32,
        node_type: NodeType,
        left_hash: Optional[bytes32],
        right_hash: Optional[bytes32],
        key: Optional[bytes],
        value: Optional[bytes],
    ) -> None:
        # TODO: can we get sqlite to do this check?
        values = {
            "hash": node_hash,
            "node_type": node_type,
            "left": left_hash,
            "right": right_hash,
            "key": key,
            "value": value,
        }

        cursor = await self.db.execute("SELECT * FROM node WHERE hash == :hash", {"hash": node_hash})
        result = await cursor.fetchone()

        if result is None:
            await self.db.execute(
                """
                INSERT INTO node(hash, node_type, left, right, key, value)
                VALUES(:hash, :node_type, :left, :right, :key, :value)
                """,
                values,
            )
        else:
            result_dict = dict(result)
            if result_dict != values:
                raise Exception(f"Requested insertion of node with matching hash but other values differ: {node_hash}")

    async def _insert_internal_node(self, left_hash: bytes32, right_hash: bytes32) -> bytes32:
        node_hash = Program.to((left_hash, right_hash)).get_tree_hash(left_hash, right_hash)

        await self._insert_node(
            node_hash=node_hash,
            node_type=NodeType.INTERNAL,
            left_hash=left_hash,
            right_hash=right_hash,
            key=None,
            value=None,
        )

        return node_hash  # type: ignore[no-any-return]

    async def _insert_terminal_node(self, key: bytes, value: bytes) -> bytes32:
        node_hash = Program.to((key, value)).get_tree_hash()

        await self._insert_node(
            node_hash=node_hash,
            node_type=NodeType.TERMINAL,
            left_hash=None,
            right_hash=None,
            key=key,
            value=value,
        )

        return node_hash  # type: ignore[no-any-return]

    async def change_root_status(self, root: Root, status: Status = Status.PENDING) -> None:
        async with self.db_wrapper.locked_transaction(lock=True):
            await self.db.execute(
                "UPDATE root SET status = ? WHERE tree_id=? and generation = ?",
                (
                    status.value,
                    root.tree_id,
                    root.generation,
                ),
            )

    async def check(self) -> None:
        for check in self._checks:
            await check(self)

<<<<<<< HEAD
=======
    async def _check_internal_key_value_are_null(self, *, lock: bool = True) -> None:
        async with self.db_wrapper.locked_transaction(lock=lock):
            cursor = await self.db.execute(
                "SELECT * FROM node WHERE node_type == :node_type AND (key NOT NULL OR value NOT NULL)",
                {"node_type": NodeType.INTERNAL},
            )
            hashes = [bytes32.fromhex(row["hash"]) async for row in cursor]

        if len(hashes) > 0:
            raise InternalKeyValueError(node_hashes=hashes)  # type: ignore[arg-type]

    async def _check_internal_left_right_are_bytes32(self, *, lock: bool = True) -> None:
        async with self.db_wrapper.locked_transaction(lock=lock):
            cursor = await self.db.execute(
                "SELECT * FROM node WHERE node_type == :node_type",
                {"node_type": NodeType.INTERNAL},
            )

            hashes = []
            async for row in cursor:
                try:
                    bytes32.fromhex(row["left"])
                    bytes32.fromhex(row["right"])
                except ValueError:
                    hashes.append(bytes32.fromhex(row["hash"]))

        if len(hashes) > 0:
            raise InternalLeftRightNotBytes32Error(node_hashes=hashes)  # type: ignore[arg-type]

    async def _check_terminal_left_right_are_null(self, *, lock: bool = True) -> None:
        async with self.db_wrapper.locked_transaction(lock=lock):
            cursor = await self.db.execute(
                "SELECT * FROM node WHERE node_type == :node_type AND (left NOT NULL OR right NOT NULL)",
                {"node_type": NodeType.TERMINAL},
            )
            hashes = [bytes32.fromhex(row["hash"]) async for row in cursor]

        if len(hashes) > 0:
            raise TerminalLeftRightError(node_hashes=hashes)  # type: ignore[arg-type]

>>>>>>> d9e98b91
    async def _check_roots_are_incrementing(self, *, lock: bool = True) -> None:
        async with self.db_wrapper.locked_transaction(lock=lock):
            cursor = await self.db.execute("SELECT * FROM root ORDER BY tree_id, generation")
            roots = [Root.from_row(row=row) async for row in cursor]

            roots_by_tree: Dict[bytes32, List[Root]] = defaultdict(list)
            for root in roots:
                roots_by_tree[root.tree_id].append(root)

            bad_trees = []
            for tree_id, roots in roots_by_tree.items():
                current_generation = roots[-1].generation
                expected_generations = list(range(current_generation + 1))
                actual_generations = [root.generation for root in roots]
                if actual_generations != expected_generations:
                    bad_trees.append(tree_id)

            if len(bad_trees) > 0:
                raise TreeGenerationIncrementingError(tree_ids=bad_trees)

<<<<<<< HEAD
    _checks: Tuple[Callable[["DataStore"], Awaitable[None]], ...] = (_check_roots_are_incrementing,)
=======
    async def _check_hashes(self, *, lock: bool = True) -> None:
        async with self.db_wrapper.locked_transaction(lock=lock):
            cursor = await self.db.execute("SELECT * FROM node")

            bad_node_hashes: List[bytes32] = []
            async for row in cursor:
                node = row_to_node(row=row)
                if isinstance(node, InternalNode):
                    expected_hash = Program.to((node.left_hash, node.right_hash)).get_tree_hash(
                        node.left_hash, node.right_hash
                    )
                elif isinstance(node, TerminalNode):
                    expected_hash = Program.to((node.key, node.value)).get_tree_hash()

                if node.hash != expected_hash:
                    bad_node_hashes.append(node.hash)

        if len(bad_node_hashes) > 0:
            raise NodeHashError(node_hashes=bad_node_hashes)

    _checks: Tuple[Callable[["DataStore"], Awaitable[None]], ...] = (
        _check_internal_key_value_are_null,
        _check_internal_left_right_are_bytes32,
        _check_terminal_left_right_are_null,
        _check_roots_are_incrementing,
        _check_hashes,
    )
>>>>>>> d9e98b91

    async def create_tree(self, tree_id: bytes32, *, lock: bool = True, status: Status = Status.PENDING) -> bool:
        async with self.db_wrapper.locked_transaction(lock=lock):
            await self._insert_root(tree_id=tree_id, node_hash=None, status=status)

        return True

    async def table_is_empty(self, tree_id: bytes32, *, lock: bool = True) -> bool:
        async with self.db_wrapper.locked_transaction(lock=lock):
            tree_root = await self.get_tree_root(tree_id=tree_id, lock=False)

        return tree_root.node_hash is None

    async def get_tree_ids(self, *, lock: bool = True) -> Set[bytes32]:
        async with self.db_wrapper.locked_transaction(lock=lock):
            cursor = await self.db.execute("SELECT DISTINCT tree_id FROM root")

        tree_ids = {bytes32(row["tree_id"]) async for row in cursor}

        return tree_ids

    async def get_tree_generation(self, tree_id: bytes32, *, lock: bool = True) -> int:
        async with self.db_wrapper.locked_transaction(lock=lock):
            cursor = await self.db.execute(
                "SELECT MAX(generation) FROM root WHERE tree_id == :tree_id",
                {"tree_id": tree_id},
            )
            row = await cursor.fetchone()

        if row is None:
            raise Exception(f"No generations found for tree ID: {tree_id.hex()}")
        generation: int = row["MAX(generation)"]
        return generation

    async def get_tree_root(self, tree_id: bytes32, *, lock: bool = True) -> Root:
        async with self.db_wrapper.locked_transaction(lock=lock):
            generation = await self.get_tree_generation(tree_id=tree_id, lock=False)
            cursor = await self.db.execute(
                "SELECT * FROM root WHERE tree_id == :tree_id AND generation == :generation",
                {"tree_id": tree_id, "generation": generation},
            )
            [root_dict] = [row async for row in cursor]

        return Root.from_row(row=root_dict)

    async def get_ancestors(self, node_hash: bytes32, tree_id: bytes32, *, lock: bool = True) -> List[InternalNode]:
        async with self.db_wrapper.locked_transaction(lock=lock):
            root = await self.get_tree_root(tree_id=tree_id, lock=False)
            if root.node_hash is None:
                raise Exception(f"Root hash is unspecified for tree ID: {tree_id.hex()}")
            cursor = await self.db.execute(
                """
                WITH RECURSIVE
                    tree_from_root_hash(hash, node_type, left, right, key, value, depth) AS (
                        SELECT node.*, 0 AS depth FROM node WHERE node.hash == :root_hash
                        UNION ALL
                        SELECT node.*, tree_from_root_hash.depth + 1 AS depth FROM node, tree_from_root_hash
                        WHERE node.hash == tree_from_root_hash.left OR node.hash == tree_from_root_hash.right
                    ),
                    ancestors(hash, node_type, left, right, key, value, depth) AS (
                        SELECT node.*, NULL AS depth FROM node
                        WHERE node.left == :reference_hash OR node.right == :reference_hash
                        UNION ALL
                        SELECT node.*, NULL AS depth FROM node, ancestors
                        WHERE node.left == ancestors.hash OR node.right == ancestors.hash
                    )
                SELECT * FROM tree_from_root_hash INNER JOIN ancestors
                WHERE tree_from_root_hash.hash == ancestors.hash
                ORDER BY tree_from_root_hash.depth DESC
                """,
                {"reference_hash": node_hash, "root_hash": root.node_hash},
            )

            # The resulting rows must represent internal nodes.  InternalNode.from_row()
            # does some amount of validation in the sense that it will fail if left
            # or right can't turn into a bytes32 as expected.  There is room for more
            # validation here if desired.
            ancestors = [InternalNode.from_row(row=row) async for row in cursor]

        return ancestors

    async def get_pairs(self, tree_id: bytes32, *, lock: bool = True) -> List[TerminalNode]:
        async with self.db_wrapper.locked_transaction(lock=lock):
            root = await self.get_tree_root(tree_id=tree_id, lock=False)

            if root.node_hash is None:
                return []

            cursor = await self.db.execute(
                """
                WITH RECURSIVE
                    tree_from_root_hash(hash, node_type, left, right, key, value, depth, rights) AS (
                        SELECT node.*, 0 AS depth, 0 AS rights FROM node WHERE node.hash == :root_hash
                        UNION ALL
                        SELECT
                            node.*,
                            tree_from_root_hash.depth + 1 AS depth,
                            CASE
                                WHEN node.hash == tree_from_root_hash.right
                                THEN tree_from_root_hash.rights + (1 << (62 - tree_from_root_hash.depth))
                                ELSE tree_from_root_hash.rights
                                END AS rights
                            FROM node, tree_from_root_hash
                        WHERE node.hash == tree_from_root_hash.left OR node.hash == tree_from_root_hash.right
                    )
                SELECT * FROM tree_from_root_hash
                WHERE node_type == :node_type
                ORDER BY depth ASC, rights ASC
                """,
                {"root_hash": root.node_hash, "node_type": NodeType.TERMINAL},
            )

            terminal_nodes: List[TerminalNode] = []
            async for row in cursor:
                if row["depth"] > 62:
                    # TODO: Review the value and implementation of left-to-right order
                    #       reporting.  Initial use is for balanced insertion with the
                    #       work done in the query.

                    # This is limited based on the choice of 63 for the maximum left
                    # shift in the query.  This is in turn based on the SQLite integers
                    # ranging in size up to signed 8 bytes, 64 bits.  If we exceed this then
                    # we no longer guarantee the left-to-right ordering of the node
                    # list.  While 63 allows for a lot of nodes in a balanced tree, in
                    # the worst case it allows only 62 terminal nodes.
                    raise Exception("Tree depth exceeded 62, unable to guarantee left-to-right node order.")
                node = row_to_node(row=row)
                if not isinstance(node, TerminalNode):
                    raise Exception(f"Unexpected internal node found: {node.hash.hex()}")
                terminal_nodes.append(node)

        return terminal_nodes

    async def get_node_type(self, node_hash: bytes32, *, lock: bool = True) -> NodeType:
        async with self.db_wrapper.locked_transaction(lock=lock):
            cursor = await self.db.execute("SELECT node_type FROM node WHERE hash == :hash", {"hash": node_hash})
            raw_node_type = await cursor.fetchone()

        if raw_node_type is None:
            raise Exception(f"No node found for specified hash: {node_hash.hex()}")

        return NodeType(raw_node_type["node_type"])

    async def autoinsert(
        self,
        key: bytes,
        value: bytes,
        tree_id: bytes32,
        *,
        lock: bool = True,
    ) -> bytes32:
        async with self.db_wrapper.locked_transaction(lock=lock):
            pairs = await self.get_pairs(tree_id=tree_id, lock=False)

            if len(pairs) == 0:
                reference_node_hash = None
                side = None
            else:
                reference_node_hash = pairs[0].hash
                side = Side.RIGHT

            return await self.insert(
                key=key,
                value=value,
                tree_id=tree_id,
                reference_node_hash=reference_node_hash,
                side=side,
                lock=False,
            )

    async def insert(
        self,
        key: bytes,
        value: bytes,
        tree_id: bytes32,
        reference_node_hash: Optional[bytes32],
        side: Optional[Side],
        *,
        lock: bool = True,
        status: Status = Status.PENDING,
    ) -> bytes32:
        async with self.db_wrapper.locked_transaction(lock=lock):
            was_empty = await self.table_is_empty(tree_id=tree_id, lock=False)
            root = await self.get_tree_root(tree_id=tree_id, lock=False)

            if not was_empty:
                # TODO: is there any way the db can enforce this?
                pairs = await self.get_pairs(tree_id=tree_id, lock=False)
                if any(key == node.key for node in pairs):
                    raise Exception(f"Key already present: {key.hex()}")

            if reference_node_hash is None:
                if not was_empty:
                    raise Exception(f"Reference node hash must be specified for non-empty tree: {tree_id.hex()}")
            else:
                reference_node_type = await self.get_node_type(node_hash=reference_node_hash, lock=False)
                if reference_node_type == NodeType.INTERNAL:
                    raise Exception("can not insert a new key/value on an internal node")

            # create new terminal node
            new_terminal_node_hash = await self._insert_terminal_node(key=key, value=value)

            if was_empty:
                if side is not None:
                    raise Exception("Tree was empty so side must be unspecified, got: {side!r}")

                await self._insert_root(tree_id=tree_id, node_hash=new_terminal_node_hash, status=status)
            else:
                if side is None:
                    raise Exception("Tree was not empty, side must be specified.")
                if reference_node_hash is None:
                    raise Exception("Tree was not empty, reference node hash must be specified.")
                if root.node_hash is None:
                    raise Exception("Internal error.")

                ancestors = await self.get_ancestors(node_hash=reference_node_hash, tree_id=tree_id, lock=False)

                if side == Side.LEFT:
                    left = new_terminal_node_hash
                    right = reference_node_hash
                elif side == Side.RIGHT:
                    left = reference_node_hash
                    right = new_terminal_node_hash

                # create first new internal node
                new_hash = await self._insert_internal_node(left_hash=left, right_hash=right)

                traversal_node_hash = reference_node_hash

                # create updated replacements for the rest of the internal nodes
                for ancestor in ancestors:
                    if not isinstance(ancestor, InternalNode):
                        raise Exception(f"Expected an internal node but got: {type(ancestor).__name__}")

                    if ancestor.left_hash == traversal_node_hash:
                        left = new_hash
                        right = ancestor.right_hash
                    elif ancestor.right_hash == traversal_node_hash:
                        left = ancestor.left_hash
                        right = new_hash

                    traversal_node_hash = ancestor.hash

                    new_hash = await self._insert_internal_node(left_hash=left, right_hash=right)

                await self._insert_root(tree_id=tree_id, node_hash=new_hash, status=status)

        return new_terminal_node_hash

    async def delete(self, key: bytes, tree_id: bytes32, *, lock: bool = True, status: Status = Status.PENDING) -> None:
        async with self.db_wrapper.locked_transaction(lock=lock):
            node = await self.get_node_by_key(key=key, tree_id=tree_id, lock=False)
            ancestors = await self.get_ancestors(node_hash=node.hash, tree_id=tree_id, lock=False)

            if len(ancestors) == 0:
                # the only node is being deleted
                await self._insert_root(tree_id=tree_id, node_hash=None, status=status)

                return

            parent = ancestors[0]
            other_hash = parent.other_child_hash(hash=node.hash)

            if len(ancestors) == 1:
                # the parent is the root so the other side will become the new root
                await self._insert_root(tree_id=tree_id, node_hash=other_hash, status=status)

                return

            old_child_hash = parent.hash
            new_child_hash = other_hash
            # more parents to handle so let's traverse them
            for ancestor in ancestors[1:]:
                if ancestor.left_hash == old_child_hash:
                    left_hash = new_child_hash
                    right_hash = ancestor.right_hash
                elif ancestor.right_hash == old_child_hash:
                    left_hash = ancestor.left_hash
                    right_hash = new_child_hash
                else:
                    raise Exception("Internal error.")

                new_child_hash = await self._insert_internal_node(left_hash=left_hash, right_hash=right_hash)

                old_child_hash = ancestor.hash

            await self._insert_root(tree_id=tree_id, node_hash=new_child_hash, status=status)

        return

    async def get_node_by_key(self, key: bytes, tree_id: bytes32, *, lock: bool = True) -> TerminalNode:
        async with self.db_wrapper.locked_transaction(lock=lock):
            nodes = await self.get_pairs(tree_id=tree_id, lock=False)

        for node in nodes:
            if node.key == key:
                return node

        raise Exception(f"Key not found: {key.hex()}")

    async def get_node(self, node_hash: bytes32, *, lock: bool = True) -> Node:
        async with self.db_wrapper.locked_transaction(lock=lock):
            cursor = await self.db.execute("SELECT * FROM node WHERE hash == :hash", {"hash": node_hash})
            row = await cursor.fetchone()

        if row is None:
            raise Exception(f"Node not found for requested hash: {node_hash.hex()}")

        node = row_to_node(row=row)
        return node

    async def get_tree_as_program(self, tree_id: bytes32, *, lock: bool = True) -> Program:
        async with self.db_wrapper.locked_transaction(lock=lock):
            root = await self.get_tree_root(tree_id=tree_id, lock=False)
            # TODO: consider actual proper behavior
            assert root.node_hash is not None
            root_node = await self.get_node(node_hash=root.node_hash, lock=False)

            cursor = await self.db.execute(
                """
                WITH RECURSIVE
                    tree_from_root_hash(hash, node_type, left, right, key, value) AS (
                        SELECT node.* FROM node WHERE node.hash == :root_hash
                        UNION ALL
                        SELECT node.* FROM node, tree_from_root_hash
                        WHERE node.hash == tree_from_root_hash.left OR node.hash == tree_from_root_hash.right
                    )
                SELECT * FROM tree_from_root_hash
                """,
                {"root_hash": root_node.hash},
            )
            nodes = [row_to_node(row=row) async for row in cursor]
            hash_to_node: Dict[bytes32, Node] = {}
            for node in reversed(nodes):
                if isinstance(node, InternalNode):
                    node = replace(node, pair=(hash_to_node[node.left_hash], hash_to_node[node.right_hash]))
                hash_to_node[node.hash] = node

            root_node = hash_to_node[root_node.hash]
            # TODO: Remove ignore when done.
            #       https://github.com/Chia-Network/clvm/pull/102
            #       https://github.com/Chia-Network/clvm/pull/106
            program: Program = Program.to(root_node)

        return program

    async def get_proof_of_inclusion_by_hash(
        self,
        node_hash: bytes32,
        tree_id: bytes32,
        *,
        lock: bool = True,
    ) -> ProofOfInclusion:
        """Collect the information for a proof of inclusion of a hash in the Merkle
        tree.
        """
        async with self.db_wrapper.locked_transaction(lock=lock):
            ancestors = await self.get_ancestors(node_hash=node_hash, tree_id=tree_id, lock=False)

        if len(ancestors) > 0:
            root_hash = ancestors[-1].hash
        else:
            root_hash = node_hash

        layers: List[ProofOfInclusionLayer] = []
        child_hash = node_hash
        for parent in ancestors:
            layer = ProofOfInclusionLayer.from_internal_node(internal_node=parent, traversal_child_hash=child_hash)
            layers.append(layer)
            child_hash = parent.hash

        return ProofOfInclusion(node_hash=node_hash, root_hash=root_hash, layers=layers)

    async def get_proof_of_inclusion_by_key(
        self,
        key: bytes,
        tree_id: bytes32,
        *,
        lock: bool = True,
    ) -> ProofOfInclusion:
        """Collect the information for a proof of inclusion of a key and its value in
        the Merkle tree.
        """
        async with self.db_wrapper.locked_transaction(lock=lock):
            node = await self.get_node_by_key(key=key, tree_id=tree_id, lock=False)
            return await self.get_proof_of_inclusion_by_hash(node_hash=node.hash, tree_id=tree_id, lock=False)<|MERGE_RESOLUTION|>--- conflicted
+++ resolved
@@ -234,49 +234,6 @@
         for check in self._checks:
             await check(self)
 
-<<<<<<< HEAD
-=======
-    async def _check_internal_key_value_are_null(self, *, lock: bool = True) -> None:
-        async with self.db_wrapper.locked_transaction(lock=lock):
-            cursor = await self.db.execute(
-                "SELECT * FROM node WHERE node_type == :node_type AND (key NOT NULL OR value NOT NULL)",
-                {"node_type": NodeType.INTERNAL},
-            )
-            hashes = [bytes32.fromhex(row["hash"]) async for row in cursor]
-
-        if len(hashes) > 0:
-            raise InternalKeyValueError(node_hashes=hashes)  # type: ignore[arg-type]
-
-    async def _check_internal_left_right_are_bytes32(self, *, lock: bool = True) -> None:
-        async with self.db_wrapper.locked_transaction(lock=lock):
-            cursor = await self.db.execute(
-                "SELECT * FROM node WHERE node_type == :node_type",
-                {"node_type": NodeType.INTERNAL},
-            )
-
-            hashes = []
-            async for row in cursor:
-                try:
-                    bytes32.fromhex(row["left"])
-                    bytes32.fromhex(row["right"])
-                except ValueError:
-                    hashes.append(bytes32.fromhex(row["hash"]))
-
-        if len(hashes) > 0:
-            raise InternalLeftRightNotBytes32Error(node_hashes=hashes)  # type: ignore[arg-type]
-
-    async def _check_terminal_left_right_are_null(self, *, lock: bool = True) -> None:
-        async with self.db_wrapper.locked_transaction(lock=lock):
-            cursor = await self.db.execute(
-                "SELECT * FROM node WHERE node_type == :node_type AND (left NOT NULL OR right NOT NULL)",
-                {"node_type": NodeType.TERMINAL},
-            )
-            hashes = [bytes32.fromhex(row["hash"]) async for row in cursor]
-
-        if len(hashes) > 0:
-            raise TerminalLeftRightError(node_hashes=hashes)  # type: ignore[arg-type]
-
->>>>>>> d9e98b91
     async def _check_roots_are_incrementing(self, *, lock: bool = True) -> None:
         async with self.db_wrapper.locked_transaction(lock=lock):
             cursor = await self.db.execute("SELECT * FROM root ORDER BY tree_id, generation")
@@ -297,37 +254,7 @@
             if len(bad_trees) > 0:
                 raise TreeGenerationIncrementingError(tree_ids=bad_trees)
 
-<<<<<<< HEAD
     _checks: Tuple[Callable[["DataStore"], Awaitable[None]], ...] = (_check_roots_are_incrementing,)
-=======
-    async def _check_hashes(self, *, lock: bool = True) -> None:
-        async with self.db_wrapper.locked_transaction(lock=lock):
-            cursor = await self.db.execute("SELECT * FROM node")
-
-            bad_node_hashes: List[bytes32] = []
-            async for row in cursor:
-                node = row_to_node(row=row)
-                if isinstance(node, InternalNode):
-                    expected_hash = Program.to((node.left_hash, node.right_hash)).get_tree_hash(
-                        node.left_hash, node.right_hash
-                    )
-                elif isinstance(node, TerminalNode):
-                    expected_hash = Program.to((node.key, node.value)).get_tree_hash()
-
-                if node.hash != expected_hash:
-                    bad_node_hashes.append(node.hash)
-
-        if len(bad_node_hashes) > 0:
-            raise NodeHashError(node_hashes=bad_node_hashes)
-
-    _checks: Tuple[Callable[["DataStore"], Awaitable[None]], ...] = (
-        _check_internal_key_value_are_null,
-        _check_internal_left_right_are_bytes32,
-        _check_terminal_left_right_are_null,
-        _check_roots_are_incrementing,
-        _check_hashes,
-    )
->>>>>>> d9e98b91
 
     async def create_tree(self, tree_id: bytes32, *, lock: bool = True, status: Status = Status.PENDING) -> bool:
         async with self.db_wrapper.locked_transaction(lock=lock):
