from __future__ import annotations

import contextlib
import logging
from collections import defaultdict
from contextlib import asynccontextmanager
from dataclasses import dataclass, replace
from pathlib import Path
from typing import Any, AsyncIterator, Awaitable, BinaryIO, Callable, Dict, List, Optional, Set, Tuple, Union

import aiosqlite

from chia.data_layer.data_layer_errors import KeyNotFoundError, NodeHashError, TreeGenerationIncrementingError
from chia.data_layer.data_layer_util import (
Store,
    DiffData,
    InsertResult,
    InternalNode,
    KeysPaginationData,
    KeysValuesCompressed,
    KeysValuesPaginationData,
    KVDiffPaginationData,
    Node,
    NodeType,
    OperationType,
    ProofOfInclusion,
    ProofOfInclusionLayer,
    Root,
    SerializedNode,
    ServerInfo,
    Side,
    Status,
    Subscription,
    TerminalNode,
    _debug_dump,
    get_hashes_for_page,
    internal_hash,
    key_hash,
    leaf_hash,
    row_to_node,
)
from chia.types.blockchain_format.program import Program
from chia.types.blockchain_format.sized_bytes import bytes32
from chia.util.db_wrapper import DBWrapper2

log = logging.getLogger(__name__)


# TODO: review exceptions for values that shouldn't be displayed
# TODO: pick exception types other than Exception


@dataclass
class DataStore:
    """A key/value store with the pairs being terminal nodes in a CLVM object tree."""

    db_wrapper: DBWrapper2

    @classmethod
    @contextlib.asynccontextmanager
    async def managed(
        cls, database: Union[str, Path], uri: bool = False, sql_log_path: Optional[Path] = None
    ) -> AsyncIterator[DataStore]:
        async with DBWrapper2.managed(
            database=database,
            uri=uri,
            journal_mode="WAL",
            # Setting to FULL despite other locations being configurable.  If there are
            # performance issues we can consider other the implications of other options.
            synchronous="FULL",
            # If foreign key checking gets turned off, please add corresponding check
            # methods and enable foreign key checking in the tests.
            foreign_keys=True,
            row_factory=aiosqlite.Row,
            log_path=sql_log_path,
        ) as db_wrapper:
            self = cls(db_wrapper=db_wrapper)

            async with db_wrapper.writer() as writer:
                await writer.execute(
                    """
                        CREATE TABLE IF NOT EXISTS blob(
                            id INTEGER PRIMARY KEY,
                            hash BLOB NOT NULL CHECK(length(hash) == 32),
                            blob BLOB
                        )
                        """
                )
                # TODO: parent should be a reference, as should left and right.
                #       except for the null-ness or the 00000....ness or...
                await writer.execute(
                    f"""
                    CREATE TABLE IF NOT EXISTS store(
                        db_id INTEGER PRIMARY KEY,
                        chain_id BLOB NOT NULL CHECK(length(chain_id) == 32)
                    )
                    """,
                )
                await writer.execute(
                    f"""
                    CREATE TABLE IF NOT EXISTS hash(
                        id INTEGER PRIMARY KEY,
                        blob BLOB NOT NULL CHECK(length(blob) == 32)
                    )
                    """,
                )
                await writer.execute(
                    f"""
                    CREATE TABLE IF NOT EXISTS node(
                        id INTEGER,
                        store_db_id INTEGER NOT NULL,
                        generation INTEGER NOT NULL CHECK(generation >= 0),
                        hash_id INTEGER NOT NULL,
                        parent INTEGER NOT NULL,
                        node_type INTEGER NOT NULL CHECK(
                            (
                                node_type == {int(NodeType.INTERNAL)}
                                AND left IS NOT NULL
                                AND right IS NOT NULL
                                AND key IS NULL
                                AND value IS NULL
                            )
                            OR
                            (
                                node_type == {int(NodeType.TERMINAL)}
                                AND left IS NULL
                                AND right IS NULL
                                AND key IS NOT NULL
                                AND value IS NOT NULL
                            )
                        ),
                        left INTEGER,
                        right INTEGER,
                        key INTEGER,
                        value INTEGER,
                        PRIMARY KEY(store_db_id, generation, id),
                        FOREIGN KEY(store_db_id) REFERENCES store(db_id),
                        FOREIGN KEY(hash_id) REFERENCES hash(id),
                        FOREIGN KEY(key) REFERENCES blob(id),
                        FOREIGN KEY(value) REFERENCES blob(id)
                    )
                    """
                    # TODO: can we get some check on this?  problem being insertion then post-update-of-parent
                    # UNIQUE(tree_id, generation, parent)
                    # TODO: can we recover these foreign key constraints?
                    # FOREIGN KEY(tree_id, generation, parent) REFERENCES node(tree_id, generation, hash)
                    # FOREIGN KEY(tree_id, generation, left) REFERENCES node(tree_id, generation, hash)
                    # FOREIGN KEY(tree_id, generation, right) REFERENCES node(tree_id, generation, hash)
                )
                # TODO: replace with only setting a node from no parent to having a parent?
                # await writer.execute(
                #     """
                #     CREATE TRIGGER IF NOT EXISTS no_node_updates
                #     BEFORE UPDATE ON node
                #     BEGIN
                #         SELECT RAISE(FAIL, 'updates not allowed to the node table');
                #     END
                #     """
                # )
                await writer.execute(
                    f"""
                    CREATE TABLE IF NOT EXISTS root(
                        store_db_id INTEGER NOT NULL,
                        generation INTEGER NOT NULL CHECK(generation >= 0),
                        status INTEGER NOT NULL CHECK(
                            {" OR ".join(f"status == {status}" for status in Status)}
                        ),
                        PRIMARY KEY(store_db_id, generation),
                        FOREIGN KEY(store_db_id) REFERENCES store(db_id)
                    )
                    """
                )
                await writer.execute(
                    """
                    CREATE TABLE IF NOT EXISTS subscriptions(
                        tree_id BLOB NOT NULL CHECK(length(tree_id) == 32),
                        url TEXT,
                        ignore_till INTEGER,
                        num_consecutive_failures INTEGER,
                        from_wallet tinyint CHECK(from_wallet == 0 OR from_wallet == 1),
                        PRIMARY KEY(tree_id, url)
                    )
                    """
                )
                await writer.execute(
                    """
                    CREATE TABLE IF NOT EXISTS schema(
                        version_id TEXT PRIMARY KEY,
                        applied_at TIMESTAMP NOT NULL DEFAULT CURRENT_TIMESTAMP
                    )
                    """
                )
                await writer.execute(
                    """
                    CREATE INDEX IF NOT EXISTS node_key_index ON node(key)
                    """
                )
                # await writer.execute(
                #     """
                #     CREATE INDEX IF NOT EXISTS node_hash_index ON node(hash)
                #     """
                # )
                # await writer.execute(
                #     """
                #     CREATE INDEX IF NOT EXISTS node_left_index ON node(left)
                #     """
                # )
                # await writer.execute(
                #     """
                #     CREATE INDEX IF NOT EXISTS node_right_index ON node(right)
                #     """
                # )
                # await writer.execute(
                #     """
                #     CREATE INDEX IF NOT EXISTS node_tree_id_generation_left_index ON node(tree_id, generation, left)
                #     """
                # )
                # await writer.execute(
                #     """
                #     CREATE INDEX IF NOT EXISTS node_tree_id_generation_right_index ON node(tree_id, generation, right)
                #     """
                # )
                # await writer.execute(
                #     """
                #     CREATE INDEX IF NOT EXISTS node_tree_id_generation_hash_index ON node(tree_id, generation, hash)
                #     """
                # )
                # await writer.execute(
                #     """
                #     CREATE INDEX IF NOT EXISTS node_tree_id_generation_hash_index ON node(tree_id, generation, parent)
                #     """
                # )

            yield self

    @asynccontextmanager
    async def transaction(self) -> AsyncIterator[None]:
        async with self.db_wrapper.writer():
            yield

    async def migrate_db(self) -> None:
        async with self.db_wrapper.reader() as reader:
            cursor = await reader.execute("SELECT * FROM schema")
            row = await cursor.fetchone()
            if row is not None:
                version = row["version_id"]
                if version != "v1.0":
                    raise Exception("Unknown version")
                log.info(f"Found DB schema version {version}. No migration needed.")
                return

        version = "v1.0"
        log.info(f"Initiating migration to version {version}")
        async with self.db_wrapper.writer(foreign_key_enforcement_enabled=False) as writer:
            await writer.execute(
                f"""
                CREATE TABLE IF NOT EXISTS new_root(
                    tree_id BLOB NOT NULL CHECK(length(tree_id) == 32),
                    generation INTEGER NOT NULL CHECK(generation >= 0),
                    node_hash BLOB,
                    status INTEGER NOT NULL CHECK(
                        {" OR ".join(f"status == {status}" for status in Status)}
                    ),
                    PRIMARY KEY(tree_id, generation),
                    FOREIGN KEY(node_hash) REFERENCES node(hash)
                )
                """
            )
            await writer.execute("INSERT INTO new_root SELECT * FROM root")
            await writer.execute("DROP TABLE root")
            await writer.execute("ALTER TABLE new_root RENAME TO root")
            await writer.execute("INSERT INTO schema (version_id) VALUES (?)", (version,))
        log.info(f"Finished migrating DB to version {version}")

    async def _get_root_hash(self, store_id: bytes32, generation: int) -> Optional[bytes32]:
        # TODO: should not be handled this way
        async with self.db_wrapper.reader() as reader:
            # await _debug_dump(db=self.db_wrapper, description=f"Reading {bytes(store_id)} {generation}")
            cursor = await reader.execute(
                """
                SELECT hash
                FROM node
                WHERE tree_id = :tree_id AND generation = :generation AND parent IS NULL
                LIMIT 1
                """,
                {"tree_id": store_id, "generation": generation},
            )
            hash_row = await cursor.fetchone()

        if hash_row is None:
            node_hash = None
        else:
            node_hash = bytes32(hash_row["hash"])

        return node_hash

    async def _insert_store(
        self,
        store_id: bytes32,
    ) -> Store:
        async with self.db_wrapper.writer() as writer:
            await writer.execute(
                """
                INSERT INTO store(chain_id)
                VALUES(:chain_id)
                """,
                {"chain_id": store_id},
            )

            async with writer.execute("SELECT * FROM store WHERE ROWID = last_insert_rowid()") as cursor:
                row = await cursor.fetchone()

            return Store.from_row(row=row)

    async def _insert_root(
        self,
        store: Store,
        # TODO: not _really_ using this
        node_hash: Optional[bytes32],
        status: Status,
        # TODO: review calls for it now being optional and defaulted
        #       but this seems a bit high level to be auto-picking in this method
        generation: Optional[int] = None,
    ) -> Root:
        # TODO: should this be 'removed' and just use the new generation method?
        async with self.db_wrapper.writer() as writer:
            if generation is None:
                try:
                    existing_generation = await self.get_tree_generation(store=store)
                except Exception as e:
                    if not str(e).startswith("No generations found for store ID:"):
                        raise
                    generation = 0
                else:
                    generation = existing_generation + 1

            new_root = Root(
                store=store,
                node_hash=node_hash,
                generation=generation,
                status=status,
            )

            await writer.execute(
                """
                INSERT INTO root(store_db_id, generation, status)
                VALUES(:tree_id, :generation, :status)
                ON CONFLICT(tree_id, generation)
                DO UPDATE SET status = :status
                """,
                new_root.to_row(),
            )

            return new_root

    async def _insert_node(
        self,
        store_id: bytes32,
        generation: int,
        node_hash: bytes32,
        parent_hash: Optional[bytes32],
        node_type: NodeType,
        left_hash: Optional[bytes32],
        right_hash: Optional[bytes32],
        key: Optional[bytes],
        value: Optional[bytes],
    ) -> None:
        # TODO: can we get sqlite to do this check?
        values = {
            "tree_id": store_id,
            "generation": generation,
            "hash": node_hash,
            "parent": parent_hash,
            "node_type": node_type,
            "left": left_hash,
            "right": right_hash,
            "key": key,
            "value": value,
        }

        async with self.db_wrapper.writer_maybe_transaction() as writer:
            try:
                await writer.execute(
                    """
                    INSERT INTO node(tree_id, generation, hash, parent, node_type, left, right, key, value)
                    VALUES(:tree_id, :generation, :hash, :parent, :node_type, :left, :right, :key, :value)
                    """,
                    values,
                )
            except aiosqlite.IntegrityError as e:
                if not e.args[0].startswith("UNIQUE constraint"):
                    # UNIQUE constraint failed: node.hash
                    raise

                # TODO: this probably needs updated for newer primary key and schema structure
                cursor = await writer.execute(
                    "SELECT * FROM node WHERE hash == :hash LIMIT 1",
                    {"hash": node_hash},
                )
                result = await cursor.fetchone()

                if result is None:
                    # some ideas for causes:
                    #   an sqlite bug
                    #   bad queries in this function
                    #   unexpected db constraints
                    raise Exception("Unable to find conflicting row") from e  # pragma: no cover

                result_dict = dict(result)
                if result_dict != values:
                    raise Exception(
                        f"Requested insertion of node with matching hash but other values differ: {node_hash}"
                    ) from None

    async def insert_node(
        self,
        store_id: bytes32,
        generation: int,
        parent_hash: Optional[bytes32],
        node_type: NodeType,
        value1: bytes,
        value2: bytes,
    ) -> None:
        if node_type == NodeType.INTERNAL:
            left_hash = bytes32(value1)
            right_hash = bytes32(value2)
            node_hash = internal_hash(left_hash, right_hash)
            await self._insert_node(
                store_id=store_id,
                generation=generation,
                node_hash=node_hash,
                parent_hash=parent_hash,
                node_type=node_type,
                left_hash=bytes32(value1),
                right_hash=bytes32(value2),
                key=None,
                value=None,
            )
        else:
            node_hash = leaf_hash(key=value1, value=value2)
            await self._insert_node(
                store_id=store_id,
                generation=generation,
                node_hash=node_hash,
                parent_hash=parent_hash,
                node_type=node_type,
                left_hash=None,
                right_hash=None,
                key=value1,
                value=value2,
            )

    async def _insert_internal_node(
        self,
        store_id: bytes32,
        generation: int,
        parent_hash: Optional[bytes32],
        left_hash: bytes32,
        right_hash: bytes32,
    ) -> bytes32:
        node_hash: bytes32 = internal_hash(left_hash=left_hash, right_hash=right_hash)

        await self._insert_node(
            store_id=store_id,
            generation=generation,
            node_hash=node_hash,
            parent_hash=parent_hash,
            node_type=NodeType.INTERNAL,
            left_hash=left_hash,
            right_hash=right_hash,
            key=None,
            value=None,
        )

        return node_hash

    async def _insert_terminal_node(
        self,
        store_id: bytes32,
        generation: int,
        parent_hash: Optional[bytes32],
        key: bytes,
        value: bytes,
    ) -> bytes32:
        # forcing type hint here for:
        # https://github.com/Chia-Network/clvm/pull/102
        # https://github.com/Chia-Network/clvm/pull/106
        node_hash: bytes32 = Program.to((key, value)).get_tree_hash()

        await self._insert_node(
            store_id=store_id,
            generation=generation,
            node_hash=node_hash,
            parent_hash=parent_hash,
            node_type=NodeType.TERMINAL,
            left_hash=None,
            right_hash=None,
            key=key,
            value=value,
        )

        return node_hash

    async def get_pending_root(self, store_id: bytes32) -> Optional[Root]:
        async with self.db_wrapper.reader() as reader:
            cursor = await reader.execute(
                """
                SELECT * FROM root WHERE tree_id == :tree_id
                AND status IN (:pending_status, :pending_batch_status) LIMIT 2
                """,
                {
                    "tree_id": store_id,
                    "pending_status": Status.PENDING.value,
                    "pending_batch_status": Status.PENDING_BATCH.value,
                },
            )

            row = await cursor.fetchone()

            if row is None:
                return None

            maybe_extra_result = await cursor.fetchone()
            if maybe_extra_result is not None:
                raise Exception(f"multiple pending roots found for id: {store_id.hex()}")

        return await Root.from_row(row=row, data_store=self)

    async def clear_pending_roots(self, store_id: bytes32) -> Optional[Root]:
        async with self.db_wrapper.writer() as writer:
            pending_root = await self.get_pending_root(store_id=store_id)

            if pending_root is not None:
                await writer.execute(
                    "DELETE FROM root WHERE tree_id == :tree_id AND status IN (:pending_status, :pending_batch_status)",
                    {
                        "tree_id": store_id,
                        "pending_status": Status.PENDING.value,
                        "pending_batch_status": Status.PENDING_BATCH.value,
                    },
                )

        return pending_root

    async def shift_root_generations(self, store_id: bytes32, shift_size: int) -> None:
        async with self.db_wrapper.writer():
            root = await self.get_tree_root(store_id=store_id)
            for shift in range(shift_size):
                await self._insert_root(
                    store_id=store_id,
                    node_hash=root.node_hash,
                    status=Status.COMMITTED,
                    generation=root.generation + shift,
                )

    async def change_root_status(self, root: Root, status: Status = Status.PENDING) -> None:
        async with self.db_wrapper.writer() as writer:
            await writer.execute(
                "UPDATE root SET status = ? WHERE tree_id=? and generation = ?",
                (
                    status.value,
                    root.store_id,
                    root.generation,
                ),
            )
            # `node_hash` is now a root, so it has no ancestor.
            # Don't change the ancestor table unless the root is committed.
            if root.node_hash is not None and status == Status.COMMITTED:
                values = {
                    "hash": root.node_hash,
                    "tree_id": root.store_id,
                    "generation": root.generation,
                }
                await writer.execute(
                    """
                    INSERT INTO ancestors(hash, ancestor, tree_id, generation)
                    VALUES (:hash, NULL, :tree_id, :generation)
                    """,
                    values,
                )

    async def check(self) -> None:
        for check in self._checks:
            # pylint seems to think these are bound methods not unbound methods.
            await check(self)  # pylint: disable=too-many-function-args

    async def _check_roots_are_incrementing(self) -> None:
        async with self.db_wrapper.reader() as reader:
            cursor = await reader.execute("SELECT * FROM root ORDER BY tree_id, generation")
            roots = [await Root.from_row(row=row, data_store=self) async for row in cursor]

            roots_by_tree: Dict[bytes32, List[Root]] = defaultdict(list)
            for root in roots:
                roots_by_tree[root.store_id].append(root)

            bad_trees = []
            for store_id, roots in roots_by_tree.items():
                current_generation = roots[-1].generation
                expected_generations = list(range(current_generation + 1))
                actual_generations = [root.generation for root in roots]
                if actual_generations != expected_generations:
                    bad_trees.append(store_id)

            if len(bad_trees) > 0:
                raise TreeGenerationIncrementingError(store_ids=bad_trees)

    async def _check_hashes(self) -> None:
        async with self.db_wrapper.reader() as reader:
            cursor = await reader.execute("SELECT * FROM node")

            bad_node_hashes: List[bytes32] = []
            async for row in cursor:
                node = row_to_node(row=row)
                if isinstance(node, InternalNode):
                    expected_hash = internal_hash(left_hash=node.left_hash, right_hash=node.right_hash)
                elif isinstance(node, TerminalNode):
                    expected_hash = Program.to((node.key, node.value)).get_tree_hash()
                else:
                    raise Exception(f"Internal error, unknown node type: {node!r}")

                if node.hash != expected_hash:
                    bad_node_hashes.append(node.hash)

        if len(bad_node_hashes) > 0:
            raise NodeHashError(node_hashes=bad_node_hashes)

    _checks: Tuple[Callable[[DataStore], Awaitable[None]], ...] = (
        _check_roots_are_incrementing,
        _check_hashes,
    )

    async def create_tree(self, store_id: bytes32, status: Status = Status.PENDING) -> bool:
        store = await self._insert_store(store_id=store_id)
        await self._insert_root(store=store, node_hash=None, status=status, generation=0)

        return True

    async def table_is_empty(self, store_id: bytes32) -> bool:
        tree_root = await self.get_tree_root(store_id=store_id)

        return tree_root.node_hash is None

    async def get_store_ids(self) -> Set[bytes32]:
        async with self.db_wrapper.reader() as reader:
            cursor = await reader.execute("SELECT DISTINCT tree_id FROM root")

            store_ids = {bytes32(row["tree_id"]) async for row in cursor}

        return store_ids

    async def get_tree_generation(self, store_id: bytes32) -> int:
        async with self.db_wrapper.reader() as reader:
            cursor = await reader.execute(
                "SELECT MAX(generation) FROM root WHERE tree_id == :tree_id AND status == :status",
                {"tree_id": store_id, "status": Status.COMMITTED.value},
            )
            row = await cursor.fetchone()

        if row is not None:
            generation: Optional[int] = row["MAX(generation)"]

            if generation is not None:
                return generation

        raise Exception(f"No generations found for store ID: {store_id.hex()}")

    async def get_tree_root(self, store_id: bytes32, generation: Optional[int] = None) -> Root:
        async with self.db_wrapper.reader() as reader:
            if generation is None:
                generation = await self.get_tree_generation(store_id=store_id)
            cursor = await reader.execute(
                """
                SELECT *
                FROM root
                WHERE tree_id == :tree_id AND generation == :generation AND status == :status
                """,
                {"tree_id": store_id, "generation": generation, "status": Status.COMMITTED.value},
            )
            row = await cursor.fetchone()

            if row is None:
                raise Exception(f"unable to find root for id, generation: {store_id.hex()}, {generation}")

            another_row = await cursor.fetchone()
            assert another_row is None

        return await Root.from_row(row=row, data_store=self)

    async def get_all_pending_batches_roots(self) -> List[Root]:
        async with self.db_wrapper.reader() as reader:
            cursor = await reader.execute(
                """
                SELECT * FROM root WHERE status == :status
                """,
                {"status": Status.PENDING_BATCH.value},
            )
            roots = [await Root.from_row(row=row, data_store=self) async for row in cursor]
            store_ids = [root.store_id for root in roots]
            if len(set(store_ids)) != len(store_ids):
                raise Exception("Internal error: multiple pending batches for a store")
            return roots

    async def store_id_exists(self, store_id: bytes32) -> bool:
        async with self.db_wrapper.reader() as reader:
            cursor = await reader.execute(
                "SELECT 1 FROM root WHERE tree_id == :tree_id AND status == :status LIMIT 1",
                {"tree_id": store_id, "status": Status.COMMITTED.value},
            )
            row = await cursor.fetchone()

        if row is None:
            return False
        return True

    async def get_roots_between(self, store_id: bytes32, generation_begin: int, generation_end: int) -> List[Root]:
        async with self.db_wrapper.reader() as reader:
            cursor = await reader.execute(
                "SELECT * FROM root WHERE tree_id == :tree_id "
                "AND generation >= :generation_begin AND generation < :generation_end ORDER BY generation ASC",
                {"tree_id": store_id, "generation_begin": generation_begin, "generation_end": generation_end},
            )
            roots = [await Root.from_row(row=row, data_store=self) async for row in cursor]

        return roots

    async def get_last_tree_root_by_hash(
        self, store_id: bytes32, hash: Optional[bytes32], max_generation: Optional[int] = None
    ) -> Optional[Root]:
        async with self.db_wrapper.reader() as reader:
            max_generation_str = f"AND generation < {max_generation} " if max_generation is not None else ""
            node_hash_str = "AND node_hash == :node_hash " if hash is not None else "AND node_hash is NULL "
            cursor = await reader.execute(
                "SELECT * FROM root WHERE tree_id == :tree_id "
                f"{max_generation_str}"
                f"{node_hash_str}"
                "ORDER BY generation DESC LIMIT 1",
                {"tree_id": store_id, "node_hash": None if hash is None else hash},
            )
            row = await cursor.fetchone()

        if row is None:
            return None
        return await Root.from_row(row=row, data_store=self)

    # async def _get_latest_generation(self, store_id: bytes32, root: Optional[bytes32]) -> int:
    #     # TODO: checks and implementation around empty generations
    #     async with self.db_wrapper.reader() as reader:
    #         async with reader.execute(
    #             """
    #             SELECT generation
    #             FROM node
    #             WHERE tree_id = :tree_id AND parent = :parent AND hash = root
    #             ORDER BY generation DESC LIMIT 1
    #             """,
    #             {"tree_id": store_id, "root": root},
    #         ) as cursor:
    #             [row] = await cursor.fetchone()
    #
    #     return row["generation"]

    async def get_lineage(
        self,
        node_hash: bytes32,
        root: Root,
    ) -> List[Union[InternalNode, TerminalNode]]:
        async with self.db_wrapper.reader() as reader:
            cursor = await reader.execute(
                # TODO: do we need ordering?
                """
                WITH RECURSIVE
                    ancestors(tree_id, generation, hash, parent, node_type, left, right, key, value) AS (
                        SELECT *
                        FROM node
                        WHERE (
                            node.tree_id = :tree_id
                            AND node.generation = :generation
                            AND node.hash = :reference_hash
                        )
                        UNION ALL
                        SELECT node.*
                        FROM node, ancestors
                        WHERE (
                            node.tree_id = :tree_id
                            AND node.generation = :generation
                            AND ancestors.parent IS NOT NULL
                            AND node.hash = ancestors.parent
                        )
                    )
                SELECT * FROM ancestors
                """,
                {"reference_hash": node_hash, "tree_id": root.store_id, "generation": root.generation},
            )

            rows = await cursor.fetchall()

        # The resulting rows must represent internal nodes.  InternalNode.from_row()
        # does some amount of validation in the sense that it will fail if left
        # or right can't turn into a bytes32 as expected.  There is room for more
        # validation here if desired.
        lineage = [row_to_node(row=row) for row in rows]

        # TODO: real checks
        assert all(isinstance(node, InternalNode) for node in lineage[1:])
        return lineage

    async def get_ancestors(
        self,
        node_hash: bytes32,
        root: Root,
    ) -> List[InternalNode]:
        lineage = await self.get_lineage(node_hash=node_hash, root=root)
        # TODO: real fix
        return lineage[1:]  # type: ignore[return-value]

    async def get_internal_nodes(self, root: Root) -> List[InternalNode]:
        async with self.db_wrapper.reader() as reader:
            cursor = await reader.execute(
                """
                WITH RECURSIVE
                    tree_from_root_hash(tree_id, generation, hash, parent, node_type, left, right, key, value) AS (
                        SELECT node.* FROM node WHERE node.hash == :root_hash
                        UNION ALL
                        SELECT node.* FROM node, tree_from_root_hash WHERE node.hash == tree_from_root_hash.left
                        OR node.hash == tree_from_root_hash.right
                    )
                SELECT * FROM tree_from_root_hash
                WHERE node_type == :node_type
                """,
                {"root_hash": root.node_hash, "node_type": NodeType.INTERNAL},
            )

            internal_nodes: List[InternalNode] = []
            async for row in cursor:
                node = row_to_node(row=row)
                if not isinstance(node, InternalNode):
                    raise Exception(f"Unexpected internal node found: {node.hash.hex()}")
                internal_nodes.append(node)

        return internal_nodes

    async def get_keys_values_cursor(
        self,
        reader: aiosqlite.Connection,
<<<<<<< HEAD
        root: Root,
    ) -> aiosqlite.Cursor:
        # TODO: still have the 62 or whatever limit here at this point
=======
        root_hash: Optional[bytes32],
        only_keys: bool = False,
    ) -> aiosqlite.Cursor:
        select_clause = "SELECT hash, key" if only_keys else "SELECT *"
        maybe_value = "" if only_keys else "value, "
        select_node_clause = "node.hash, node.node_type, node.left, node.right, node.key" if only_keys else "node.*"
>>>>>>> 6354ea3a
        return await reader.execute(
            f"""
            WITH RECURSIVE
<<<<<<< HEAD
                tree_from_root_hash(
                    tree_id,
                    generation,
                    hash,
                    parent,
                    node_type,
                    left,
                    right,
                    key,
                    value,
                    depth,
                    rights
                ) AS (
                    SELECT node.*, 0 AS depth, 0 AS rights
                    FROM node
                    WHERE tree_id = :tree_id AND generation = :generation AND node.hash == :root_hash
=======
                tree_from_root_hash(hash, node_type, left, right, key, {maybe_value}depth, rights) AS (
                    SELECT {select_node_clause}, 0 AS depth, 0 AS rights FROM node WHERE node.hash == :root_hash
>>>>>>> 6354ea3a
                    UNION ALL
                    SELECT
                        {select_node_clause},
                        tree_from_root_hash.depth + 1 AS depth,
                        CASE
                            WHEN node.hash == tree_from_root_hash.right
                            THEN tree_from_root_hash.rights + (1 << (62 - tree_from_root_hash.depth))
                            ELSE tree_from_root_hash.rights
                            END AS rights
                        FROM node, tree_from_root_hash
                    WHERE (
                        node.tree_id = :tree_id
                        AND node.generation = :generation
                        AND (
                            node.hash == tree_from_root_hash.left
                            OR node.hash == tree_from_root_hash.right
                        )
                    )
                )
            {select_clause} FROM tree_from_root_hash
            WHERE node_type == :node_type
            ORDER BY depth ASC, rights ASC
            """,
            {
                "tree_id": root.store_id,
                "generation": root.generation,
                "root_hash": root.node_hash,
                "node_type": NodeType.TERMINAL,
            },
        )

    async def get_keys_values(self, root: Root) -> List[TerminalNode]:
        async with self.db_wrapper.reader() as reader:
            cursor = await self.get_keys_values_cursor(reader=reader, root=root)
            terminal_nodes: List[TerminalNode] = []
            async for row in cursor:
                # TODO: 62 depth limit
                if row["depth"] > 62:
                    # TODO: Review the value and implementation of left-to-right order
                    #       reporting.  Initial use is for balanced insertion with the
                    #       work done in the query.

                    # This is limited based on the choice of 63 for the maximum left
                    # shift in the query.  This is in turn based on the SQLite integers
                    # ranging in size up to signed 8 bytes, 64 bits.  If we exceed this then
                    # we no longer guarantee the left-to-right ordering of the node
                    # list.  While 63 allows for a lot of nodes in a balanced tree, in
                    # the worst case it allows only 62 terminal nodes.
                    raise Exception("Tree depth exceeded 62, unable to guarantee left-to-right node order.")
                node = row_to_node(row=row)
                if not isinstance(node, TerminalNode):
                    raise Exception(f"Unexpected internal node found: {node.hash.hex()}")
                terminal_nodes.append(node)

        return terminal_nodes

    async def get_keys_values_compressed(self, root: Root) -> KeysValuesCompressed:
        async with self.db_wrapper.reader() as reader:
            cursor = await self.get_keys_values_cursor(reader, root=root)
            keys_values_hashed: Dict[bytes32, bytes32] = {}
            key_hash_to_length: Dict[bytes32, int] = {}
            leaf_hash_to_length: Dict[bytes32, int] = {}
            async for row in cursor:
                if row["depth"] > 62:
                    raise Exception("Tree depth exceeded 62, unable to guarantee left-to-right node order.")
                node = row_to_node(row=row)
                if not isinstance(node, TerminalNode):
                    raise Exception(f"Unexpected internal node found: {node.hash.hex()}")
                keys_values_hashed[key_hash(node.key)] = leaf_hash(node.key, node.value)
                key_hash_to_length[key_hash(node.key)] = len(node.key)
                leaf_hash_to_length[leaf_hash(node.key, node.value)] = len(node.key) + len(node.value)

            return KeysValuesCompressed(keys_values_hashed, key_hash_to_length, leaf_hash_to_length, root.node_hash)

<<<<<<< HEAD
    async def get_keys_paginated(self, root: Root, page: int, max_page_size: int) -> KeysPaginationData:
        keys_values_compressed = await self.get_keys_values_compressed(root=root)
=======
    async def get_leaf_hashes_by_hashed_key(
        self, store_id: bytes32, root_hash: Optional[bytes32] = None
    ) -> Dict[bytes32, bytes32]:
        result: Dict[bytes32, bytes32] = {}
        async with self.db_wrapper.reader() as reader:
            if root_hash is None:
                root = await self.get_tree_root(store_id=store_id)
                root_hash = root.node_hash

            cursor = await self.get_keys_values_cursor(reader, root_hash, True)
            async for row in cursor:
                result[key_hash(row["key"])] = bytes32(row["hash"])

        return result

    async def get_keys_paginated(
        self, store_id: bytes32, page: int, max_page_size: int, root_hash: Optional[bytes32] = None
    ) -> KeysPaginationData:
        keys_values_compressed = await self.get_keys_values_compressed(store_id, root_hash)
>>>>>>> 6354ea3a
        pagination_data = get_hashes_for_page(page, keys_values_compressed.key_hash_to_length, max_page_size)

        keys: List[bytes] = []
        for hash in pagination_data.hashes:
            leaf_hash = keys_values_compressed.keys_values_hashed[hash]
            node = await self.get_node(root=root, node_hash=leaf_hash)
            assert isinstance(node, TerminalNode)
            keys.append(node.key)

        return KeysPaginationData(
            pagination_data.total_pages,
            pagination_data.total_bytes,
            keys,
            keys_values_compressed.root_hash,
        )

    async def get_keys_values_paginated(self, root: Root, page: int, max_page_size: int) -> KeysValuesPaginationData:
        keys_values_compressed = await self.get_keys_values_compressed(root=root)
        pagination_data = get_hashes_for_page(page, keys_values_compressed.leaf_hash_to_length, max_page_size)

        keys_values: List[TerminalNode] = []
        for hash in pagination_data.hashes:
            node = await self.get_node(root=root, node_hash=hash)
            assert isinstance(node, TerminalNode)
            keys_values.append(node)

        return KeysValuesPaginationData(
            pagination_data.total_pages,
            pagination_data.total_bytes,
            keys_values,
            keys_values_compressed.root_hash,
        )

    async def get_kv_diff_paginated(
        self, root1: Root, root2: Root, page: int, max_page_size: int
    ) -> KVDiffPaginationData:
<<<<<<< HEAD
        old_pairs = await self.get_keys_values_compressed(root=root1)
        new_pairs = await self.get_keys_values_compressed(root=root2)
        if len(old_pairs.keys_values_hashed) == 0 and root1.node_hash != bytes32([0] * 32):
            return KVDiffPaginationData(1, 0, [])
        if len(new_pairs.keys_values_hashed) == 0 and root2.node_hash != bytes32([0] * 32):
            return KVDiffPaginationData(1, 0, [])
=======
        old_pairs = await self.get_keys_values_compressed(store_id, hash1)
        if len(old_pairs.keys_values_hashed) == 0 and hash1 != bytes32([0] * 32):
            raise Exception(f"Unable to diff: Can't find keys and values for {hash1}")

        new_pairs = await self.get_keys_values_compressed(store_id, hash2)
        if len(new_pairs.keys_values_hashed) == 0 and hash2 != bytes32([0] * 32):
            raise Exception(f"Unable to diff: Can't find keys and values for {hash2}")
>>>>>>> 6354ea3a

        old_pairs_leaf_hashes = {v for v in old_pairs.keys_values_hashed.values()}
        new_pairs_leaf_hashes = {v for v in new_pairs.keys_values_hashed.values()}
        insertions = {k for k in new_pairs_leaf_hashes if k not in old_pairs_leaf_hashes}
        deletions = {k for k in old_pairs_leaf_hashes if k not in new_pairs_leaf_hashes}
        lengths = {}
        for hash in insertions:
            lengths[hash] = new_pairs.leaf_hash_to_length[hash]
        for hash in deletions:
            lengths[hash] = old_pairs.leaf_hash_to_length[hash]

        pagination_data = get_hashes_for_page(page, lengths, max_page_size)
        kv_diff: List[DiffData] = []

        for hash in pagination_data.hashes:
            if hash in old_pairs.keys_values_hashed:
                root = root1
            elif hash in new_pairs.keys_values_hashed:
                root = root2
            else:
                # TODO: real error
                assert False, "ack"

            node = await self.get_node(root=root, node_hash=hash)
            assert isinstance(node, TerminalNode)
            if hash in insertions:
                kv_diff.append(DiffData(OperationType.INSERT, node.key, node.value))
            else:
                kv_diff.append(DiffData(OperationType.DELETE, node.key, node.value))

        return KVDiffPaginationData(
            pagination_data.total_pages,
            pagination_data.total_bytes,
            kv_diff,
        )

    async def get_node_type(self, node_hash: bytes32) -> NodeType:
        async with self.db_wrapper.reader() as reader:
            cursor = await reader.execute(
                "SELECT node_type FROM node WHERE hash == :hash LIMIT 1",
                {"hash": node_hash},
            )
            raw_node_type = await cursor.fetchone()

        if raw_node_type is None:
            raise Exception(f"No node found for specified hash: {node_hash.hex()}")

        return NodeType(raw_node_type["node_type"])

    async def get_terminal_node_for_seed(
        self,
        root: Root,
        seed: bytes32,
    ) -> Optional[bytes32]:
        if root.node_hash is None:
            return None

        reference_node_hash = root.node_hash

        path = "".join(reversed("".join(f"{b:08b}" for b in seed)))

        for raw_side in path:
            node = await self.get_node(root=root, node_hash=reference_node_hash)
            # cursor = await reader.execute(
            #     """
            #     SELECT *
            #     FROM node
            #     WHERE tree_id = :tree_id AND generation = :generation AND hash = :hash
            #     LIMIT 1
            #     """,
            #     {"tree_id": root.store_id, "generation": root.generation, "hash": reference_node_hash},
            # )
            # row = await cursor.fetchone()
            # node = row_to_node(row=row)
            if isinstance(node, TerminalNode):
                break

            if raw_side == "0":
                reference_node_hash = node.left_hash
            else:
                reference_node_hash = node.right_hash
        return reference_node_hash

    def get_side_for_seed(self, seed: bytes32) -> Side:
        side_seed = bytes(seed)[0]
        return Side.LEFT if side_seed < 128 else Side.RIGHT

    async def autoinsert(
        self,
        key: bytes,
        value: bytes,
        store_id: bytes32,
        status: Status = Status.PENDING,
        root: Optional[Root] = None,
        new_generation: Optional[int] = None,
    ) -> InsertResult:
        async with self.db_wrapper.writer():
            if root is None:
                root = await self.get_tree_root(store_id=store_id)

            was_empty = root.node_hash is None

            if was_empty:
                reference_node_hash = None
                side = None
            else:
                seed = leaf_hash(key=key, value=value)
                reference_node_hash = await self.get_terminal_node_for_seed(root=root, seed=seed)
                side = self.get_side_for_seed(seed)

            return await self.insert(
                key=key,
                value=value,
                store_id=store_id,
                reference_node_hash=reference_node_hash,
                side=side,
                status=status,
                root=root,
                new_generation=new_generation,
            )

    async def get_keys_values_dict(self, root: Root) -> Dict[bytes, bytes]:
        pairs = await self.get_keys_values(root=root)
        return {node.key: node.value for node in pairs}

    async def get_keys(self, store_id: bytes32, root_hash: Optional[bytes32] = None) -> List[bytes]:
        async with self.db_wrapper.reader() as reader:
            if root_hash is None:
                root = await self.get_tree_root(store_id=store_id)
                root_hash = root.node_hash
            cursor = await reader.execute(
                """
                WITH RECURSIVE
                    tree_from_root_hash(hash, node_type, left, right, key) AS (
                        SELECT node.hash, node.node_type, node.left, node.right, node.key
                        FROM node WHERE node.hash == :root_hash
                        UNION ALL
                        SELECT
                            node.hash, node.node_type, node.left, node.right, node.key FROM node, tree_from_root_hash
                        WHERE node.hash == tree_from_root_hash.left OR node.hash == tree_from_root_hash.right
                    )
                SELECT key FROM tree_from_root_hash WHERE node_type == :node_type
                """,
                {"root_hash": None if root_hash is None else root_hash, "node_type": NodeType.TERMINAL},
            )

            keys: List[bytes] = [row["key"] async for row in cursor]

        return keys

    async def _create_new_generation(self, store_id: bytes32) -> int:
        # TODO: what protections could we add around this?
        async with self.db_wrapper.writer() as writer:
            old_generation = await self.get_tree_generation(store_id=store_id)
            new_generation = old_generation + 1

            # # TODO: for debug
            # async with writer.execute(
            #     """
            #     SELECT tree_id, :new_generation, hash, parent, node_type, left, right, key, value
            #     FROM node
            #     WHERE tree_id = :tree_id AND generation = :old_generation
            #     """,
            #     {"tree_id": store_id, "old_generation": old_generation, "new_generation": new_generation},
            # ) as cursor:
            #     rows = await cursor.fetchall()
            #     d = [dict(row) for row in rows]
            #     # await _debug_dump(db=self.db_wrapper, description="hum")

            await writer.execute(
                """
                INSERT INTO node(tree_id, generation, hash, parent, node_type, left, right, key, value)
                SELECT tree_id, :new_generation, hash, parent, node_type, left, right, key, value
                FROM node
                WHERE tree_id = :tree_id AND generation = :old_generation
                """,
                {"tree_id": store_id, "old_generation": old_generation, "new_generation": new_generation},
            )

            # TODO: can we do the root here as well?

        return new_generation

    async def _set_parent(
        self,
        store_id: bytes32,
        generation: int,
        node_hash: bytes32,
        parent_hash: Optional[bytes32],
    ) -> None:
        # TODO: maybe set an sql check to only allow NULL -> blob?
        async with self.db_wrapper.writer() as writer:
            await writer.execute(
                """
                UPDATE node
                SET parent = :parent
                WHERE tree_id = :tree_id AND generation = :generation AND hash = :hash
                """,
                {"tree_id": store_id, "generation": generation, "hash": node_hash, "parent": parent_hash},
            )

    async def _set_parents(
        self,
        store_id: bytes32,
        generation: int,
        node_hashes_and_parents: List[Tuple[bytes32, Optional[bytes32]]],
    ) -> None:
        # TODO: maybe set an sql check to only allow NULL -> blob?
        async with self.db_wrapper.writer_maybe_transaction() as writer:
            await writer.executemany(
                """
                UPDATE node
                SET parent = :parent
                WHERE tree_id = :tree_id AND generation = :generation AND hash = :hash
                """,
                (
                    {"tree_id": store_id, "generation": generation, "hash": node_hash, "parent": parent_hash}
                    for node_hash, parent_hash in node_hashes_and_parents
                ),
            )

    async def _propagate_update_through_lineage(
        self,
        root: Root,
        parent_hash: bytes32,
        original_child_hash: bytes32,
        new_child_hash: bytes32,
    ) -> bytes32:
        async with self.db_wrapper.writer() as writer:
            # await _debug_dump(db=self.db_wrapper, description="before get lineage")
            # TODO: ick, just ancestors would make typing easier
            lineage: List[InternalNode] = await self.get_lineage(  # type: ignore[assignment]
                node_hash=parent_hash, root=root
            )

            if len(lineage) == 0:
                await _debug_dump(db=self.db_wrapper, description="no lineage")
                print(f"{parent_hash=} {root=}")
                # TODO: debug for now
                assert False

            update_parameters = []
            parent_parameters = []

            for node in lineage:
                if original_child_hash == node.left_hash:
                    updated_node = replace(
                        node,
                        left_hash=new_child_hash,
                        hash=internal_hash(left_hash=new_child_hash, right_hash=node.right_hash),
                    )
                elif original_child_hash == node.right_hash:
                    updated_node = replace(
                        node,
                        right_hash=new_child_hash,
                        hash=internal_hash(left_hash=node.left_hash, right_hash=new_child_hash),
                    )
                else:
                    # TODO: provide a real error
                    assert False

                update_parameters.append(
                    {
                        "original_hash": node.hash,
                        "tree_id": root.store_id,
                        "generation": root.generation,
                        "new_hash": updated_node.hash,
                        "left": updated_node.left_hash,
                        "right": updated_node.right_hash,
                    },
                )

                for side_hash in [updated_node.left_hash, updated_node.right_hash]:
                    parent_parameters.append(
                        {
                            "tree_id": root.store_id,
                            "generation": root.generation,
                            "hash": side_hash,
                            "parent": updated_node.hash,
                        },
                    )
                    # await self._set_parent(
                    #     ,
                    #     generation=generation,
                    #     node_hash=side_hash,
                    #     parent_hash=updated_node.hash,
                    # )

                original_child_hash = node.hash
                new_child_hash = updated_node.hash

                # async with writer.execute(
                #     """
                #     SELECT *
                #     FROM node
                #     WHERE tree_id = :tree_id AND generation = :generation AND hash = :new_hash
                #     LIMIT 1
                #     """,
                #     {
                #         "tree_id": store_id,
                #         "generation": generation,
                #         "new_hash": new_hash,
                #     },
                # ) as cursor:
                #     [row] = await cursor.fetchone()
                # updated_node = InternalNode.from_row(row=row)

            await writer.executemany(
                """
                UPDATE node
                SET hash = :new_hash, left = :left, right = :right
                WHERE tree_id = :tree_id AND generation = :generation AND hash = :original_hash
                """,
                update_parameters,
            )

            await writer.executemany(
                """
                UPDATE node
                SET parent = :parent
                WHERE tree_id = :tree_id AND generation = :generation AND hash = :hash
                """,
                parent_parameters,
            )

        return updated_node.hash

    async def insert(
        self,
        key: bytes,
        value: bytes,
        store_id: bytes32,
        reference_node_hash: Optional[bytes32],
        side: Optional[Side],
        status: Status = Status.PENDING,
        root: Optional[Root] = None,
        new_generation: Optional[int] = None,
    ) -> InsertResult:
        async with self.db_wrapper.writer():
            # modify_existing_generation: bool = False,
            if new_generation is None:
                generation = await self._create_new_generation(store_id=store_id)
            else:
                generation = new_generation

            # await _debug_dump(db=self.db_wrapper, description="")

            if root is None:
                root = await self.get_tree_root(store_id=store_id)

            try:
                await self.get_node_by_key(root=root, key=key)
                raise Exception(f"Key already present: {key.hex()}")
            except KeyNotFoundError:
                pass

            was_empty = root.node_hash is None
            if reference_node_hash is None:
                if not was_empty:
                    raise Exception(f"Reference node hash must be specified for non-empty tree: {store_id.hex()}")
            else:
                reference_node = await self.get_node(root=root, node_hash=reference_node_hash)
                if isinstance(reference_node, InternalNode):
                    raise Exception("can not insert a new key/value adjacent to an internal node")

            # create new terminal node
            new_terminal_node_hash = await self._insert_terminal_node(
                store_id=store_id, generation=generation, parent_hash=None, key=key, value=value
            )

            if was_empty:
                if side is not None:
                    raise Exception("Tree was empty so side must be unspecified, got: {side!r}")

                new_root = await self._insert_root(
                    store_id=store_id,
                    node_hash=new_terminal_node_hash,
                    status=status,
                    generation=generation,
                )
            else:
                if side is None:
                    raise Exception("Tree was not empty, side must be specified.")
                if reference_node_hash is None:
                    raise Exception("Tree was not empty, reference node hash must be specified.")
                if root.node_hash is None:
                    raise Exception("Internal error.")

                if side == Side.LEFT:
                    left = new_terminal_node_hash
                    right = reference_node_hash
                elif side == Side.RIGHT:
                    left = reference_node_hash
                    right = new_terminal_node_hash
                else:
                    raise Exception(f"Internal error, unknown side: {side!r}")

                new_internal_node_hash = await self._insert_internal_node(
                    store_id=store_id,
                    generation=generation,
                    parent_hash=reference_node.parent_hash,
                    left_hash=left,
                    right_hash=right,
                )

                await self._set_parents(
                    store_id=store_id,
                    generation=generation,
                    node_hashes_and_parents=[(left, new_internal_node_hash), (right, new_internal_node_hash)],
                )
                # new_internal_node = await self.get_node(
                #     ,
                #     generation=generation,
                #     node_hash=new_internal_node_hash,
                # )

                if reference_node.parent_hash is None:
                    new_root_hash = new_internal_node_hash
                else:
                    new_root_hash = await self._propagate_update_through_lineage(
                        root=root,
                        parent_hash=reference_node.parent_hash,
                        original_child_hash=reference_node.hash,
                        new_child_hash=new_internal_node_hash,
                    )

                # ancestors = await self.get_ancestors(
                #     node_hash=reference_node_hash,
                #     ,
                #     root_hash=root.node_hash,
                #     generation=generation,
                # )
                # new_root = await self.update_ancestor_hashes_on_insert(
                #     ,
                #     left=left,
                #     right=right,
                #     traversal_node_hash=reference_node_hash,
                #     ancestors=ancestors,
                #     status=status,
                #     root=root,
                #     terminal_hash=new_terminal_node_hash,
                #     new_generation=generation,
                # )

                new_root = await self._insert_root(
                    store_id=store_id,
                    node_hash=new_root_hash,
                    status=status,
                    generation=generation,
                )

            return InsertResult(node_hash=new_terminal_node_hash, root=new_root)

    async def delete(
        self,
        key: bytes,
        store_id: bytes32,
        status: Status = Status.PENDING,
        root: Optional[Root] = None,
        new_generation: Optional[int] = None,
    ) -> Optional[Root]:
        async with self.db_wrapper.writer() as writer:
            if root is None:
                if new_generation is None:
                    generation = await self._create_new_generation(store_id=store_id)
                else:
                    generation = new_generation
                root = await self.get_tree_root(store_id=store_id, generation=generation)

            try:
                node = await self.get_node_by_key(root=root, key=key)
                assert isinstance(node, TerminalNode)
            except KeyNotFoundError:
                log.debug(f"Request to delete an unknown key ignored: {key.hex()}")
                return root

            await writer.execute(
                """
                    DELETE
                    FROM node
                    WHERE tree_id = :tree_id AND generation = :generation AND hash = :hash
                    """,
                {"tree_id": store_id, "generation": generation, "hash": node.hash},
            )

            if node.parent_hash is None:
                return await self._insert_root(store_id=store_id, generation=generation, node_hash=None, status=status)

            parent = await self.get_node(root=root, node_hash=node.parent_hash)
            assert isinstance(parent, InternalNode)
            await writer.execute(
                """
                    DELETE
                    FROM node
                    WHERE tree_id = :tree_id AND generation = :generation AND hash = :hash
                    """,
                {"tree_id": store_id, "generation": generation, "hash": parent.hash},
            )

            other_child_hash = parent.other_child_hash(hash=node.hash)
            if parent.parent_hash is None:
                await self._set_parent(
                    store_id=store_id,
                    generation=generation,
                    node_hash=other_child_hash,
                    parent_hash=None,
                )
            else:
                await self._propagate_update_through_lineage(
                    root=root,
                    parent_hash=parent.parent_hash,
                    original_child_hash=parent.hash,
                    new_child_hash=other_child_hash,
                )

        return await self._insert_root(store_id=store_id, generation=generation, node_hash=None, status=status)

    async def upsert(
        self,
        key: bytes,
        new_value: bytes,
        store_id: bytes32,
        status: Status = Status.PENDING,
        root: Optional[Root] = None,
        new_generation: Optional[int] = None,
    ) -> InsertResult:
        async with self.db_wrapper.writer() as writer:
            if root is None:
                root = await self.get_tree_root(store_id=store_id)

            try:
                old_node = await self.get_node_by_key(root=root, key=key)
            except KeyNotFoundError:
                log.debug(f"Key not found: {key.hex()}. Doing an autoinsert instead")
                return await self.autoinsert(
                    key=key,
                    value=new_value,
                    store_id=store_id,
                    status=status,
                    root=root,
                    new_generation=new_generation,
                )
            if old_node.value == new_value:
                log.debug(f"New value matches old value in upsert operation: {key.hex()}. Ignoring upsert")
                return InsertResult(leaf_hash(key, new_value), root)

            if new_generation is None:
                generation = await self._create_new_generation(store_id=store_id)
            else:
                generation = new_generation

            await writer.execute(
                """
                DELETE
                FROM node
                WHERE tree_id = :tree_id AND generation = :generation AND hash = :hash
                """,
                {"tree_id": store_id, "generation": generation, "hash": old_node.hash},
            )
            # create new terminal node
            new_terminal_node_hash = await self._insert_terminal_node(
                store_id=store_id,
                generation=generation,
                parent_hash=None,
                key=key,
                value=new_value,
            )

            if old_node.parent_hash is None:
                new_root_hash = new_terminal_node_hash
            else:
                new_root_hash = await self._propagate_update_through_lineage(
                    root=root,
                    parent_hash=old_node.parent_hash,
                    original_child_hash=old_node.hash,
                    new_child_hash=new_terminal_node_hash,
                )

            new_root = await self._insert_root(
                store_id=store_id,
                node_hash=new_root_hash,
                status=status,
                generation=generation,
            )

            return InsertResult(node_hash=new_terminal_node_hash, root=new_root)

    async def clean_node_table(self, writer: Optional[aiosqlite.Connection] = None) -> None:
        query = """
            WITH RECURSIVE pending_nodes AS (
                SELECT node_hash AS hash FROM root
                WHERE status IN (:pending_status, :pending_batch_status)
                UNION ALL
                SELECT n.left FROM node n
                INNER JOIN pending_nodes pn ON n.hash = pn.hash
                WHERE n.left IS NOT NULL
                UNION ALL
                SELECT n.right FROM node n
                INNER JOIN pending_nodes pn ON n.hash = pn.hash
                WHERE n.right IS NOT NULL
            )
            DELETE FROM node
            WHERE hash IN (
                SELECT n.hash FROM node n
                LEFT JOIN ancestors a ON n.hash = a.hash
                LEFT JOIN pending_nodes pn ON n.hash = pn.hash
                WHERE a.hash IS NULL AND pn.hash IS NULL
            )
        """
        params = {"pending_status": Status.PENDING.value, "pending_batch_status": Status.PENDING_BATCH.value}
        if writer is None:
            async with self.db_wrapper.writer(foreign_key_enforcement_enabled=False) as writer:
                await writer.execute(query, params)
        else:
            await writer.execute(query, params)

<<<<<<< HEAD
    async def get_leaf_at_minimum_height(self, root: Root) -> TerminalNode:
        root_node = await self.get_node(root=root, node_hash=root.node_hash)
        queue: List[bytes32] = [root_node.hash]
        while True:
            assert len(queue) > 0
            nodes = await self.get_nodes(root=root, node_hashes=queue)
            queue = []
            for node in nodes:
                if isinstance(node, TerminalNode):
                    return node

                queue.append(node.left_hash)
                queue.append(node.right_hash)
=======
    async def get_leaf_at_minimum_height(
        self, root_hash: bytes32, hash_to_parent: Dict[bytes32, InternalNode]
    ) -> TerminalNode:
        root_node = await self.get_node(root_hash)
        queue: List[Node] = [root_node]
        while True:
            assert len(queue) > 0
            node = queue.pop(0)
            if isinstance(node, InternalNode):
                left_node = await self.get_node(node.left_hash)
                right_node = await self.get_node(node.right_hash)
                hash_to_parent[left_node.hash] = node
                hash_to_parent[right_node.hash] = node
                queue.append(left_node)
                queue.append(right_node)
            elif isinstance(node, TerminalNode):
                return node
>>>>>>> 6354ea3a

    async def batch_upsert(
        self,
        tree_id: bytes32,
        hash: bytes32,
        to_update_hashes: Set[bytes32],
        pending_upsert_new_hashes: Dict[bytes32, bytes32],
    ) -> bytes32:
        if hash not in to_update_hashes:
            return hash
        node = await self.get_node(hash)
        if isinstance(node, TerminalNode):
            return pending_upsert_new_hashes[hash]
        new_left_hash = await self.batch_upsert(tree_id, node.left_hash, to_update_hashes, pending_upsert_new_hashes)
        new_right_hash = await self.batch_upsert(tree_id, node.right_hash, to_update_hashes, pending_upsert_new_hashes)
        return await self._insert_internal_node(new_left_hash, new_right_hash)

    async def insert_batch(
        self,
        # TODO: should this take a root instead?
        store_id: bytes32,
        changelist: List[Dict[str, Any]],
        status: Status = Status.PENDING,
        enable_batch_autoinsert: bool = True,
    ) -> Optional[bytes32]:
        async with self.db_wrapper.writer() as writer:
            old_root = await self.get_tree_root(store_id)
            pending_root = await self.get_pending_root(store_id=store_id)
            if pending_root is None:
                latest_local_root: Optional[Root] = old_root
            else:
                if pending_root.status == Status.PENDING_BATCH:
                    # We have an unfinished batch, continue the current batch on top of it.
                    if pending_root.generation != old_root.generation + 1:
                        raise Exception("Internal error")
                    await self.change_root_status(pending_root, Status.COMMITTED)
                    latest_local_root = pending_root
                else:
                    raise Exception("Internal error")

            assert latest_local_root is not None

            new_generation = await self._create_new_generation(store_id=store_id)

            key_hash_frequency: Dict[bytes32, int] = {}
            first_action: Dict[bytes32, str] = {}
            last_action: Dict[bytes32, str] = {}

            for change in changelist:
                key = change["key"]
                hash = key_hash(key)
                key_hash_frequency[hash] = key_hash_frequency.get(hash, 0) + 1
                if hash not in first_action:
                    first_action[hash] = change["action"]
                last_action[hash] = change["action"]

            pending_autoinsert_hashes: List[bytes32] = []
            pending_upsert_new_hashes: Dict[bytes32, bytes32] = {}
            leaf_hashes = await self.get_leaf_hashes_by_hashed_key(store_id)

            for change in changelist:
                if change["action"] == "insert":
                    key = change["key"]
                    value = change["value"]
                    reference_node_hash = change.get("reference_node_hash", None)
                    side = change.get("side", None)
                    if reference_node_hash is None and side is None:
                        hash = key_hash(key)
                        # The key is not referenced in any other operation but this autoinsert, hence the order
                        # of performing these should not matter. We perform all these autoinserts as a batch
                        # at the end, to speed up the tree processing operations.
                        # Additionally, if the first action is a delete, we can still perform the autoinsert at the
                        # end, since the order will be preserved.
                        if enable_batch_autoinsert:
                            if key_hash_frequency[hash] == 1 or (
                                key_hash_frequency[hash] == 2 and first_action[hash] == "delete"
                            ):
<<<<<<< HEAD
                                terminal_node_hash = await self._insert_terminal_node(
                                    store_id=store_id,
                                    generation=new_generation,
                                    parent_hash=None,
                                    key=key,
                                    value=value,
                                )
                                pending_autoinsert_hashes.append(terminal_node_hash)
=======
                                old_node = await self.maybe_get_node_from_key_hash(leaf_hashes, hash)
                                terminal_node_hash = await self._insert_terminal_node(key, value)

                                if old_node is None:
                                    pending_autoinsert_hashes.append(terminal_node_hash)
                                else:
                                    if key_hash_frequency[hash] == 1:
                                        raise Exception(f"Key already present: {key.hex()}")
                                    else:
                                        pending_upsert_new_hashes[old_node.hash] = terminal_node_hash
>>>>>>> 6354ea3a
                                continue
                        insert_result = await self.autoinsert(
                            key=key,
                            value=value,
                            store_id=store_id,
                            status=status,
                            root=latest_local_root,
                            new_generation=new_generation,
                        )
                        latest_local_root = insert_result.root
                    else:
                        # TODO: delete redundant (?) check?
                        if reference_node_hash is None or side is None:
                            raise Exception("Provide both reference_node_hash and side or neither.")
                        insert_result = await self.insert(
                            key=key,
                            value=value,
                            store_id=store_id,
                            reference_node_hash=reference_node_hash,
                            side=side,
                            status=status,
                            root=latest_local_root,
                            new_generation=new_generation,
                        )
                        latest_local_root = insert_result.root
                elif change["action"] == "delete":
                    key = change["key"]
<<<<<<< HEAD
                    latest_local_root = await self.delete(
                        key=key,
                        store_id=store_id,
                        status=status,
                        root=latest_local_root,
                        new_generation=new_generation,
                    )
=======
                    hash = key_hash(key)
                    if key_hash_frequency[hash] == 2 and last_action[hash] == "insert" and enable_batch_autoinsert:
                        continue
                    latest_local_root = await self.delete(key, store_id, True, Status.COMMITTED, root=latest_local_root)
>>>>>>> 6354ea3a
                elif change["action"] == "upsert":
                    key = change["key"]
                    new_value = change["value"]
                    hash = key_hash(key)
                    if key_hash_frequency[hash] == 1 and enable_batch_autoinsert:
                        terminal_node_hash = await self._insert_terminal_node(key, new_value)
                        old_node = await self.maybe_get_node_from_key_hash(leaf_hashes, hash)
                        if old_node is not None:
                            pending_upsert_new_hashes[old_node.hash] = terminal_node_hash
                        else:
                            pending_autoinsert_hashes.append(terminal_node_hash)
                        continue
                    insert_result = await self.upsert(
                        key=key,
                        new_value=new_value,
                        store_id=store_id,
                        status=status,
                        root=latest_local_root,
                        new_generation=new_generation,
                    )
                    latest_local_root = insert_result.root
                else:
                    raise Exception(f"Operation in batch is not insert or delete: {change}")

            if len(pending_upsert_new_hashes) > 0:
                to_update_hashes: Set[bytes32] = set()
                for hash in pending_upsert_new_hashes.keys():
                    while True:
                        if hash in to_update_hashes:
                            break
                        to_update_hashes.add(hash)
                        node = await self._get_one_ancestor(hash, store_id)
                        if node is None:
                            break
                        hash = node.hash
                assert latest_local_root is not None
                assert latest_local_root.node_hash is not None
                new_root_hash = await self.batch_upsert(
                    store_id,
                    latest_local_root.node_hash,
                    to_update_hashes,
                    pending_upsert_new_hashes,
                )
                latest_local_root = await self._insert_root(store_id, new_root_hash, Status.COMMITTED)

            # Start with the leaf nodes and pair them to form new nodes at the next level up, repeating this process
            # in a bottom-up fashion until a single root node remains. This constructs a balanced tree from the leaves.
            while len(pending_autoinsert_hashes) > 1:
                new_hashes: List[bytes32] = []
                for i in range(0, len(pending_autoinsert_hashes) - 1, 2):
                    left = pending_autoinsert_hashes[i]
                    right = pending_autoinsert_hashes[i + 1]
                    internal_node_hash = await self._insert_internal_node(
                        store_id=store_id,
                        generation=new_generation,
                        parent_hash=None,
                        left_hash=left,
                        right_hash=right,
                    )
                    await self._set_parents(
                        store_id=store_id,
                        generation=new_generation,
                        node_hashes_and_parents=[(left, internal_node_hash), (right, internal_node_hash)],
                    )
                    new_hashes.append(internal_node_hash)
                if len(pending_autoinsert_hashes) % 2 != 0:
                    new_hashes.append(pending_autoinsert_hashes[-1])

                pending_autoinsert_hashes = new_hashes

            if len(pending_autoinsert_hashes):
                subtree_hash = pending_autoinsert_hashes[0]
                if latest_local_root is None or latest_local_root.node_hash is None:
<<<<<<< HEAD
                    # TODO: is this too specific to the new insert style and needs a wider scope where it happens?
                    root = await self._insert_root(
                        store_id=store_id,
                        node_hash=subtree_hash,
                        status=Status.COMMITTED,
                        generation=new_generation,
                    )
                else:
                    root = await self._insert_root(
=======
                    await self._insert_root(store_id=store_id, node_hash=subtree_hash, status=Status.COMMITTED)
                else:
                    hash_to_parent: Dict[bytes32, InternalNode] = {}
                    min_height_leaf = await self.get_leaf_at_minimum_height(latest_local_root.node_hash, hash_to_parent)
                    ancestors: List[InternalNode] = []
                    hash = min_height_leaf.hash
                    while hash in hash_to_parent:
                        node = hash_to_parent[hash]
                        ancestors.append(node)
                        hash = node.hash

                    await self.update_ancestor_hashes_on_insert(
>>>>>>> 6354ea3a
                        store_id=store_id,
                        node_hash=latest_local_root.node_hash,
                        status=Status.COMMITTED,
                        generation=new_generation,
                    )

                    min_height_leaf = await self.get_leaf_at_minimum_height(root=root)

                    left = min_height_leaf.hash
                    right = subtree_hash
                    # TODO: should we pick a side less fixedly
                    new_internal_node_hash = await self._insert_internal_node(
                        store_id=store_id,
                        generation=new_generation,
                        parent_hash=None,
                        left_hash=left,
                        right_hash=right,
                    )
                    await self._set_parents(
                        store_id=store_id,
                        generation=new_generation,
                        node_hashes_and_parents=[(left, new_internal_node_hash), (right, new_internal_node_hash)],
                    )

                    new_root_hash = await self._propagate_update_through_lineage(
                        root=root,
                        parent_hash=min_height_leaf.parent_hash,
                        original_child_hash=min_height_leaf.hash,
                        new_child_hash=new_internal_node_hash,
                    )
                    root = replace(root, node_hash=new_root_hash)

                    # new_root = await self._insert_root(
                    #     ,
                    #     node_hash=new_root_hash,
                    #     status=status,
                    #     generation=new_generation,
                    # )

            await _debug_dump(db=self.db_wrapper)
            # cursor = await writer.execute(
            #     """
            #     SELECT hash
            #     FROM node
            #     WHERE tree_id = :tree_id AND generation = :generation AND parent IS NULL
            #     LIMIT 1
            #     """,
            #     {"tree_id": store_id, "generation": new_generation},
            # )
            # maybe_row = await cursor.fetchone()
            #
            # if maybe_row is None:
            #     new_root_hash = None
            # else:
            #     new_root_hash = maybe_row["hash"]

            await _debug_dump(db=self.db_wrapper)
            if root.node_hash == old_root.node_hash:
                # if len(changelist) != 0:
                #     await self.rollback_to_generation(store_id, old_root.generation)
                raise ValueError("Changelist resulted in no change to tree data")
            # await self.root
            # async with writer.execute(
            #     """
            #     UPDATE root
            #     SET status = :status
            #     WHERE
            #     """,
            #     {},
            # )
            if status in (Status.PENDING, Status.PENDING_BATCH):
                new_root = await self.get_pending_root(store_id=store_id)
                assert new_root is not None
            elif status == Status.COMMITTED:
                new_root = await self.get_tree_root(store_id=store_id)
            else:
                raise Exception(f"No known status: {status}")
            if new_root.node_hash != root.node_hash:
                await _debug_dump(db=self.db_wrapper)
                import sys

                sys.stdout.flush()
                raise RuntimeError(
                    f"Tree root mismatches after batch update: Expected: {root.node_hash}. Got: {new_root.node_hash}"
                )
            if new_root.generation != old_root.generation + 1:
                raise RuntimeError(
                    "Didn't get the expected generation after batch update: "
                    f"Expected: {old_root.generation + 1}. Got: {new_root.generation}"
                )
            return root.node_hash

    async def _get_one_ancestor(
        self,
        node_hash: bytes32,
        store_id: bytes32,
        generation: Optional[int] = None,
    ) -> Optional[InternalNode]:
        async with self.db_wrapper.reader() as reader:
            if generation is None:
                generation = await self.get_tree_generation(store_id=store_id)
            cursor = await reader.execute(
                """
                SELECT *
                FROM node
                WHERE (
                    tree_id = :tree_id
                    AND generation = :generation
                    AND (
                        left = :node_hash
                        OR right = :node_hash
                    )
                )
                LIMIT 1
                """,
                {"tree_id": store_id, "generation": generation, "node_hash": node_hash},
            )
            row = await cursor.fetchone()

            if row is None:
                return None

            return InternalNode.from_row(row=row)

    async def get_node_by_key(
        self,
        root: Root,
        key: bytes,
    ) -> TerminalNode:
        async with self.db_wrapper.reader() as reader:
            cursor = await reader.execute(
                """
                SELECT *
                FROM node
                WHERE tree_id = :tree_id AND generation = :generation AND key = :key
                LIMIT 1
                """,
                {"tree_id": root.store_id, "generation": root.generation, "key": key},
            )
            row = await cursor.fetchone()
            if row is None:
                raise KeyNotFoundError(key=key)

<<<<<<< HEAD
        return TerminalNode.from_row(row=row)
=======
            node = await self.get_node(row["hash"])
            node_hash = node.hash
            while True:
                internal_node = await self._get_one_ancestor(node_hash, store_id)
                if internal_node is None:
                    break
                node_hash = internal_node.hash

            if node_hash != root.node_hash:
                raise KeyNotFoundError(key=key)
            assert isinstance(node, TerminalNode)
            return node

    async def maybe_get_node_from_key_hash(
        self, leaf_hashes: Dict[bytes32, bytes32], hash: bytes32
    ) -> Optional[TerminalNode]:
        if hash in leaf_hashes:
            leaf_hash = leaf_hashes[hash]
            node = await self.get_node(leaf_hash)
            assert isinstance(node, TerminalNode)
            return node

        return None

    async def maybe_get_node_by_key(self, key: bytes, tree_id: bytes32) -> Optional[TerminalNode]:
        try:
            node = await self.get_node_by_key_latest_generation(key, tree_id)
            return node
        except KeyNotFoundError:
            return None

    async def get_node_by_key(
        self,
        key: bytes,
        store_id: bytes32,
        root_hash: Optional[bytes32] = None,
    ) -> TerminalNode:
        if root_hash is None:
            return await self.get_node_by_key_latest_generation(key, store_id)

        nodes = await self.get_keys_values(store_id=store_id, root_hash=root_hash)

        for node in nodes:
            if node.key == key:
                return node
>>>>>>> 6354ea3a

    async def get_node(self, root: Root, node_hash: bytes32) -> Node:
        async with self.db_wrapper.reader() as reader:
            cursor = await reader.execute(
                """
                SELECT *
                FROM node
                WHERE tree_id = :tree_id AND generation = :generation AND hash = :hash
                LIMIT 1
                """,
                {"tree_id": root.store_id, "generation": root.generation, "hash": node_hash},
            )
            row = await cursor.fetchone()

        if row is None:
            raise Exception(f"Node not found for requested hash: {node_hash.hex()}")

        node = row_to_node(row=row)
        return node

<<<<<<< HEAD
    async def get_nodes(self, root: Root, node_hashes: List[bytes32]) -> List[Node]:
        hashes = ",".join("?" for _ in node_hashes)
        async with self.db_wrapper.reader() as reader:
            # TODO: handle SQLITE_MAX_VARIABLE_NUMBER
            cursor = await reader.execute(
                f"""
                SELECT *
                FROM node
                WHERE tree_id = ? AND generation = ? AND hash IN ({hashes})
                """,
                [root.store_id, root.generation, *node_hashes],
            )
            rows = await cursor.fetchall()

        # TODO: some error if we don't get them all?
        # if row is None:
        #     raise Exception(f"Node not found for requested hash: {node_hash.hex()}")

        return [row_to_node(row=row) for row in rows]

    async def get_tree_as_program(self, root: Root) -> Program:
=======
    async def get_tree_as_nodes(self, store_id: bytes32) -> Node:
>>>>>>> 6354ea3a
        async with self.db_wrapper.reader() as reader:
            # TODO: consider actual proper behavior
            assert root.node_hash is not None
            root_node = await self.get_node(root=root, node_hash=root.node_hash)

            cursor = await reader.execute(
                """
                WITH RECURSIVE
                    tree_from_root_hash(tree_id, generation, hash, parent, node_type, left, right, key, value) AS (
                        SELECT node.* FROM node WHERE node.hash == :root_hash
                        UNION ALL
                        SELECT node.* FROM node, tree_from_root_hash
                        WHERE node.hash == tree_from_root_hash.left OR node.hash == tree_from_root_hash.right
                    )
                SELECT * FROM tree_from_root_hash
                """,
                {"root_hash": root_node.hash},
            )
            nodes = [row_to_node(row=row) async for row in cursor]
            hash_to_node: Dict[bytes32, Node] = {}
            for node in reversed(nodes):
                if isinstance(node, InternalNode):
                    node = replace(node, left=hash_to_node[node.left_hash], right=hash_to_node[node.right_hash])
                hash_to_node[node.hash] = node

            root_node = hash_to_node[root_node.hash]

        return root_node

    async def get_proof_of_inclusion_by_hash(
        self,
        node_hash: bytes32,
        store_id: bytes32,
        root_hash: Optional[bytes32] = None,
    ) -> ProofOfInclusion:
        """Collect the information for a proof of inclusion of a hash in the Merkle
        tree.
        """

        ancestors = await self.get_ancestors(node_hash=node_hash, root=root)

        layers: List[ProofOfInclusionLayer] = []
        child_hash = node_hash
        for parent in ancestors:
            layer = ProofOfInclusionLayer.from_internal_node(internal_node=parent, traversal_child_hash=child_hash)
            layers.append(layer)
            child_hash = parent.hash

        proof_of_inclusion = ProofOfInclusion(node_hash=node_hash, layers=layers)

        if len(ancestors) > 0:
            expected_root = ancestors[-1].hash
        else:
            expected_root = node_hash

        if expected_root != proof_of_inclusion.root_hash:
            raise Exception(
                f"Incorrect root, expected: {expected_root.hex()}"
                f"\n                     has: {proof_of_inclusion.root_hash.hex()}"
            )

        return proof_of_inclusion

    async def get_proof_of_inclusion_by_key(
        self,
        key: bytes,
        root: Root,
    ) -> ProofOfInclusion:
        """Collect the information for a proof of inclusion of a key and its value in
        the Merkle tree.
        """
        async with self.db_wrapper.reader():
            node = await self.get_node_by_key(key=key, root=root)
            return await self.get_proof_of_inclusion_by_hash(node_hash=node.hash, store_id=store_id)

    async def get_first_generation(self, node_hash: bytes32, store_id: bytes32) -> int:
        async with self.db_wrapper.reader() as reader:
            cursor = await reader.execute(
                "SELECT MIN(generation) AS generation FROM ancestors WHERE hash == :hash AND tree_id == :tree_id",
                {"hash": node_hash, "tree_id": store_id},
            )
            row = await cursor.fetchone()
            if row is None:
                raise RuntimeError("Hash not found in ancestor table.")

            generation = row["generation"]
            return int(generation)

    async def write_tree_to_file(
        self,
        root: Root,
        node_hash: bytes32,
        deltas_only: bool,
        writer: BinaryIO,
    ) -> None:
        if node_hash == bytes32([0] * 32):
            return

        if deltas_only:
            generation = await self.get_first_generation(node_hash, root.store_id)
            # Root's generation is not the first time we see this hash, so it's not a new delta.
            if root.generation != generation:
                return
        node = await self.get_node(root=root, node_hash=node_hash)
        to_write = b""
        if isinstance(node, InternalNode):
            await self.write_tree_to_file(root, node.left_hash, deltas_only, writer)
            await self.write_tree_to_file(root, node.right_hash, deltas_only, writer)
            to_write = bytes(SerializedNode(False, bytes(node.left_hash), bytes(node.right_hash)))
        elif isinstance(node, TerminalNode):
            to_write = bytes(SerializedNode(True, node.key, node.value))
        else:
            raise Exception(f"Node is neither InternalNode nor TerminalNode: {node}")

        writer.write(len(to_write).to_bytes(4, byteorder="big"))
        writer.write(to_write)

    async def update_subscriptions_from_wallet(self, store_id: bytes32, new_urls: List[str]) -> None:
        async with self.db_wrapper.writer() as writer:
            cursor = await writer.execute(
                "SELECT * FROM subscriptions WHERE from_wallet == 1 AND tree_id == :tree_id",
                {
                    "tree_id": store_id,
                },
            )
            old_urls = [row["url"] async for row in cursor]
            cursor = await writer.execute(
                "SELECT * FROM subscriptions WHERE from_wallet == 0 AND tree_id == :tree_id",
                {
                    "tree_id": store_id,
                },
            )
            from_subscriptions_urls = {row["url"] async for row in cursor}
            additions = {url for url in new_urls if url not in old_urls}
            removals = [url for url in old_urls if url not in new_urls]
            for url in removals:
                await writer.execute(
                    "DELETE FROM subscriptions WHERE url == :url AND tree_id == :tree_id",
                    {
                        "url": url,
                        "tree_id": store_id,
                    },
                )
            for url in additions:
                if url not in from_subscriptions_urls:
                    await writer.execute(
                        "INSERT INTO subscriptions(tree_id, url, ignore_till, num_consecutive_failures, from_wallet) "
                        "VALUES (:tree_id, :url, 0, 0, 1)",
                        {
                            "tree_id": store_id,
                            "url": url,
                        },
                    )

    async def subscribe(self, subscription: Subscription) -> None:
        async with self.db_wrapper.writer() as writer:
            # Add a fake subscription, so we always have the store_id, even with no URLs.
            await writer.execute(
                "INSERT INTO subscriptions(tree_id, url, ignore_till, num_consecutive_failures, from_wallet) "
                "VALUES (:tree_id, NULL, NULL, NULL, 0)",
                {
                    "tree_id": subscription.store_id,
                },
            )
            all_subscriptions = await self.get_subscriptions()
            old_subscription = next(
                (
                    old_subscription
                    for old_subscription in all_subscriptions
                    if old_subscription.store_id == subscription.store_id
                ),
                None,
            )
            old_urls = set()
            if old_subscription is not None:
                old_urls = {server_info.url for server_info in old_subscription.servers_info}
            new_servers = [server_info for server_info in subscription.servers_info if server_info.url not in old_urls]
            for server_info in new_servers:
                await writer.execute(
                    "INSERT INTO subscriptions(tree_id, url, ignore_till, num_consecutive_failures, from_wallet) "
                    "VALUES (:tree_id, :url, :ignore_till, :num_consecutive_failures, 0)",
                    {
                        "tree_id": subscription.store_id,
                        "url": server_info.url,
                        "ignore_till": server_info.ignore_till,
                        "num_consecutive_failures": server_info.num_consecutive_failures,
                    },
                )

    async def remove_subscriptions(self, store_id: bytes32, urls: List[str]) -> None:
        async with self.db_wrapper.writer() as writer:
            for url in urls:
                await writer.execute(
                    "DELETE FROM subscriptions WHERE tree_id == :tree_id AND url == :url",
                    {
                        "tree_id": store_id,
                        "url": url,
                    },
                )

    async def delete_store_data(self, store_id: bytes32) -> None:
        async with self.db_wrapper.writer(foreign_key_enforcement_enabled=False) as writer:
            await self.clean_node_table(writer)
            cursor = await writer.execute(
                """
                WITH RECURSIVE all_nodes AS (
                    SELECT a.hash, n.left, n.right
                    FROM ancestors AS a
                    JOIN node AS n ON a.hash = n.hash
                    WHERE a.tree_id = :tree_id
                ),
                pending_nodes AS (
                    SELECT node_hash AS hash FROM root
                    WHERE status IN (:pending_status, :pending_batch_status)
                    UNION ALL
                    SELECT n.left FROM node n
                    INNER JOIN pending_nodes pn ON n.hash = pn.hash
                    WHERE n.left IS NOT NULL
                    UNION ALL
                    SELECT n.right FROM node n
                    INNER JOIN pending_nodes pn ON n.hash = pn.hash
                    WHERE n.right IS NOT NULL
                )

                SELECT hash, left, right
                FROM all_nodes
                WHERE hash NOT IN (SELECT hash FROM ancestors WHERE tree_id != :tree_id)
                AND hash NOT IN (SELECT hash from pending_nodes)
                """,
                {
                    "tree_id": store_id,
                    "pending_status": Status.PENDING.value,
                    "pending_batch_status": Status.PENDING_BATCH.value,
                },
            )
            to_delete: Dict[bytes, Tuple[bytes, bytes]] = {}
            ref_counts: Dict[bytes, int] = {}
            async for row in cursor:
                hash = row["hash"]
                left = row["left"]
                right = row["right"]
                if hash in to_delete:
                    prev_left, prev_right = to_delete[hash]
                    assert prev_left == left
                    assert prev_right == right
                    continue
                to_delete[hash] = (left, right)
                if left is not None:
                    ref_counts[left] = ref_counts.get(left, 0) + 1
                if right is not None:
                    ref_counts[right] = ref_counts.get(right, 0) + 1

            await writer.execute("DELETE FROM ancestors WHERE tree_id == ?", (store_id,))
            await writer.execute("DELETE FROM root WHERE tree_id == ?", (store_id,))
            queue = [hash for hash in to_delete if ref_counts.get(hash, 0) == 0]
            while queue:
                hash = queue.pop(0)
                if hash not in to_delete:
                    continue
                await writer.execute("DELETE FROM node WHERE hash == ?", (hash,))

                left, right = to_delete[hash]
                if left is not None:
                    ref_counts[left] -= 1
                    if ref_counts[left] == 0:
                        queue.append(left)

                if right is not None:
                    ref_counts[right] -= 1
                    if ref_counts[right] == 0:
                        queue.append(right)

    async def unsubscribe(self, store_id: bytes32) -> None:
        async with self.db_wrapper.writer() as writer:
            await writer.execute(
                "DELETE FROM subscriptions WHERE tree_id == :tree_id",
                {"tree_id": store_id},
            )

    async def rollback_to_generation(self, store_id: bytes32, target_generation: int) -> None:
        async with self.db_wrapper.writer() as writer:
            await writer.execute(
                "DELETE FROM root WHERE tree_id == :tree_id AND generation > :target_generation",
                {"tree_id": store_id, "target_generation": target_generation},
            )

    async def update_server_info(self, store_id: bytes32, server_info: ServerInfo) -> None:
        async with self.db_wrapper.writer() as writer:
            await writer.execute(
                "UPDATE subscriptions SET ignore_till = :ignore_till, "
                "num_consecutive_failures = :num_consecutive_failures WHERE tree_id = :tree_id AND url = :url",
                {
                    "ignore_till": server_info.ignore_till,
                    "num_consecutive_failures": server_info.num_consecutive_failures,
                    "tree_id": store_id,
                    "url": server_info.url,
                },
            )

    async def received_incorrect_file(self, store_id: bytes32, server_info: ServerInfo, timestamp: int) -> None:
        SEVEN_DAYS_BAN = 7 * 24 * 60 * 60
        new_server_info = replace(
            server_info,
            num_consecutive_failures=server_info.num_consecutive_failures + 1,
            ignore_till=max(server_info.ignore_till, timestamp + SEVEN_DAYS_BAN),
        )
        await self.update_server_info(store_id, new_server_info)

    async def received_correct_file(self, store_id: bytes32, server_info: ServerInfo) -> None:
        new_server_info = replace(
            server_info,
            num_consecutive_failures=0,
        )
        await self.update_server_info(store_id, new_server_info)

    async def server_misses_file(self, store_id: bytes32, server_info: ServerInfo, timestamp: int) -> ServerInfo:
        # Max banned time is 1 hour.
        BAN_TIME_BY_MISSING_COUNT = [5 * 60] * 3 + [15 * 60] * 3 + [30 * 60] * 2 + [60 * 60]
        index = min(server_info.num_consecutive_failures, len(BAN_TIME_BY_MISSING_COUNT) - 1)
        new_server_info = replace(
            server_info,
            num_consecutive_failures=server_info.num_consecutive_failures + 1,
            ignore_till=max(server_info.ignore_till, timestamp + BAN_TIME_BY_MISSING_COUNT[index]),
        )
        await self.update_server_info(store_id, new_server_info)
        return new_server_info

    async def get_available_servers_for_store(self, store_id: bytes32, timestamp: int) -> List[ServerInfo]:
        subscriptions = await self.get_subscriptions()
        subscription = next((subscription for subscription in subscriptions if subscription.store_id == store_id), None)
        if subscription is None:
            return []
        servers_info = []
        for server_info in subscription.servers_info:
            if timestamp > server_info.ignore_till:
                servers_info.append(server_info)
        return servers_info

    async def get_subscriptions(self) -> List[Subscription]:
        subscriptions: List[Subscription] = []

        async with self.db_wrapper.reader() as reader:
            cursor = await reader.execute(
                "SELECT * from subscriptions",
            )
            async for row in cursor:
                store_id = bytes32(row["tree_id"])
                url = row["url"]
                ignore_till = row["ignore_till"]
                num_consecutive_failures = row["num_consecutive_failures"]
                subscription = next(
                    (subscription for subscription in subscriptions if subscription.store_id == store_id), None
                )
                if subscription is None:
                    if url is not None and num_consecutive_failures is not None and ignore_till is not None:
                        subscriptions.append(
                            Subscription(store_id, [ServerInfo(url, num_consecutive_failures, ignore_till)])
                        )
                    else:
                        subscriptions.append(Subscription(store_id, []))
                else:
                    if url is not None and num_consecutive_failures is not None and ignore_till is not None:
                        new_servers_info = subscription.servers_info
                        new_servers_info.append(ServerInfo(url, num_consecutive_failures, ignore_till))
                        new_subscription = replace(subscription, servers_info=new_servers_info)
                        subscriptions.remove(subscription)
                        subscriptions.append(new_subscription)

        return subscriptions

    async def get_kv_diff(
        self,
        store_id: bytes32,
        hash_1: bytes32,
        hash_2: bytes32,
    ) -> Set[DiffData]:
        async with self.db_wrapper.reader():
            old_pairs = set(await self.get_keys_values(store_id, hash_1))
            if len(old_pairs) == 0 and hash_1 != bytes32([0] * 32):
                raise Exception(f"Unable to diff: Can't find keys and values for {hash_1}")

            new_pairs = set(await self.get_keys_values(store_id, hash_2))
            if len(new_pairs) == 0 and hash_2 != bytes32([0] * 32):
                raise Exception(f"Unable to diff: Can't find keys and values for {hash_2}")

            insertions = {
                DiffData(type=OperationType.INSERT, key=node.key, value=node.value)
                for node in new_pairs
                if node not in old_pairs
            }
            deletions = {
                DiffData(type=OperationType.DELETE, key=node.key, value=node.value)
                for node in old_pairs
                if node not in new_pairs
            }
            return set.union(insertions, deletions)<|MERGE_RESOLUTION|>--- conflicted
+++ resolved
@@ -841,22 +841,16 @@
     async def get_keys_values_cursor(
         self,
         reader: aiosqlite.Connection,
-<<<<<<< HEAD
         root: Root,
+        only_keys: bool = False,
     ) -> aiosqlite.Cursor:
         # TODO: still have the 62 or whatever limit here at this point
-=======
-        root_hash: Optional[bytes32],
-        only_keys: bool = False,
-    ) -> aiosqlite.Cursor:
         select_clause = "SELECT hash, key" if only_keys else "SELECT *"
         maybe_value = "" if only_keys else "value, "
         select_node_clause = "node.hash, node.node_type, node.left, node.right, node.key" if only_keys else "node.*"
->>>>>>> 6354ea3a
         return await reader.execute(
             f"""
             WITH RECURSIVE
-<<<<<<< HEAD
                 tree_from_root_hash(
                     tree_id,
                     generation,
@@ -866,17 +860,13 @@
                     left,
                     right,
                     key,
-                    value,
+                    {maybe_value}
                     depth,
                     rights
                 ) AS (
-                    SELECT node.*, 0 AS depth, 0 AS rights
+                    SELECT {select_node_clause}, 0 AS depth, 0 AS rights
                     FROM node
                     WHERE tree_id = :tree_id AND generation = :generation AND node.hash == :root_hash
-=======
-                tree_from_root_hash(hash, node_type, left, right, key, {maybe_value}depth, rights) AS (
-                    SELECT {select_node_clause}, 0 AS depth, 0 AS rights FROM node WHERE node.hash == :root_hash
->>>>>>> 6354ea3a
                     UNION ALL
                     SELECT
                         {select_node_clause},
@@ -951,10 +941,6 @@
 
             return KeysValuesCompressed(keys_values_hashed, key_hash_to_length, leaf_hash_to_length, root.node_hash)
 
-<<<<<<< HEAD
-    async def get_keys_paginated(self, root: Root, page: int, max_page_size: int) -> KeysPaginationData:
-        keys_values_compressed = await self.get_keys_values_compressed(root=root)
-=======
     async def get_leaf_hashes_by_hashed_key(
         self, store_id: bytes32, root_hash: Optional[bytes32] = None
     ) -> Dict[bytes32, bytes32]:
@@ -970,11 +956,8 @@
 
         return result
 
-    async def get_keys_paginated(
-        self, store_id: bytes32, page: int, max_page_size: int, root_hash: Optional[bytes32] = None
-    ) -> KeysPaginationData:
-        keys_values_compressed = await self.get_keys_values_compressed(store_id, root_hash)
->>>>>>> 6354ea3a
+    async def get_keys_paginated(self, root: Root, page: int, max_page_size: int) -> KeysPaginationData:
+        keys_values_compressed = await self.get_keys_values_compressed(root=root)
         pagination_data = get_hashes_for_page(page, keys_values_compressed.key_hash_to_length, max_page_size)
 
         keys: List[bytes] = []
@@ -1011,22 +994,13 @@
     async def get_kv_diff_paginated(
         self, root1: Root, root2: Root, page: int, max_page_size: int
     ) -> KVDiffPaginationData:
-<<<<<<< HEAD
         old_pairs = await self.get_keys_values_compressed(root=root1)
+        if len(old_pairs.keys_values_hashed) == 0 and root1.node_hash != bytes32([0] * 32):
+            raise Exception(f"Unable to diff: Can't find keys and values for {root1.node_hash}")
+
         new_pairs = await self.get_keys_values_compressed(root=root2)
-        if len(old_pairs.keys_values_hashed) == 0 and root1.node_hash != bytes32([0] * 32):
-            return KVDiffPaginationData(1, 0, [])
         if len(new_pairs.keys_values_hashed) == 0 and root2.node_hash != bytes32([0] * 32):
-            return KVDiffPaginationData(1, 0, [])
-=======
-        old_pairs = await self.get_keys_values_compressed(store_id, hash1)
-        if len(old_pairs.keys_values_hashed) == 0 and hash1 != bytes32([0] * 32):
-            raise Exception(f"Unable to diff: Can't find keys and values for {hash1}")
-
-        new_pairs = await self.get_keys_values_compressed(store_id, hash2)
-        if len(new_pairs.keys_values_hashed) == 0 and hash2 != bytes32([0] * 32):
-            raise Exception(f"Unable to diff: Can't find keys and values for {hash2}")
->>>>>>> 6354ea3a
+            raise Exception(f"Unable to diff: Can't find keys and values for {root2.node_hash}")
 
         old_pairs_leaf_hashes = {v for v in old_pairs.keys_values_hashed.values()}
         new_pairs_leaf_hashes = {v for v in new_pairs.keys_values_hashed.values()}
@@ -1643,8 +1617,7 @@
         else:
             await writer.execute(query, params)
 
-<<<<<<< HEAD
-    async def get_leaf_at_minimum_height(self, root: Root) -> TerminalNode:
+    async def get_leaf_at_minimum_height(self, root: Root, hash_to_parent: Dict[bytes32, InternalNode]) -> TerminalNode:
         root_node = await self.get_node(root=root, node_hash=root.node_hash)
         queue: List[bytes32] = [root_node.hash]
         while True:
@@ -1655,27 +1628,11 @@
                 if isinstance(node, TerminalNode):
                     return node
 
+                hash_to_parent[node.left_hash] = node
+                hash_to_parent[node.right_hash] = node
+
                 queue.append(node.left_hash)
                 queue.append(node.right_hash)
-=======
-    async def get_leaf_at_minimum_height(
-        self, root_hash: bytes32, hash_to_parent: Dict[bytes32, InternalNode]
-    ) -> TerminalNode:
-        root_node = await self.get_node(root_hash)
-        queue: List[Node] = [root_node]
-        while True:
-            assert len(queue) > 0
-            node = queue.pop(0)
-            if isinstance(node, InternalNode):
-                left_node = await self.get_node(node.left_hash)
-                right_node = await self.get_node(node.right_hash)
-                hash_to_parent[left_node.hash] = node
-                hash_to_parent[right_node.hash] = node
-                queue.append(left_node)
-                queue.append(right_node)
-            elif isinstance(node, TerminalNode):
-                return node
->>>>>>> 6354ea3a
 
     async def batch_upsert(
         self,
@@ -1753,7 +1710,7 @@
                             if key_hash_frequency[hash] == 1 or (
                                 key_hash_frequency[hash] == 2 and first_action[hash] == "delete"
                             ):
-<<<<<<< HEAD
+                                old_node = await self.maybe_get_node_from_key_hash(leaf_hashes, hash)
                                 terminal_node_hash = await self._insert_terminal_node(
                                     store_id=store_id,
                                     generation=new_generation,
@@ -1761,10 +1718,6 @@
                                     key=key,
                                     value=value,
                                 )
-                                pending_autoinsert_hashes.append(terminal_node_hash)
-=======
-                                old_node = await self.maybe_get_node_from_key_hash(leaf_hashes, hash)
-                                terminal_node_hash = await self._insert_terminal_node(key, value)
 
                                 if old_node is None:
                                     pending_autoinsert_hashes.append(terminal_node_hash)
@@ -1773,7 +1726,6 @@
                                         raise Exception(f"Key already present: {key.hex()}")
                                     else:
                                         pending_upsert_new_hashes[old_node.hash] = terminal_node_hash
->>>>>>> 6354ea3a
                                 continue
                         insert_result = await self.autoinsert(
                             key=key,
@@ -1801,7 +1753,9 @@
                         latest_local_root = insert_result.root
                 elif change["action"] == "delete":
                     key = change["key"]
-<<<<<<< HEAD
+                    hash = key_hash(key)
+                    if key_hash_frequency[hash] == 2 and last_action[hash] == "insert" and enable_batch_autoinsert:
+                        continue
                     latest_local_root = await self.delete(
                         key=key,
                         store_id=store_id,
@@ -1809,12 +1763,6 @@
                         root=latest_local_root,
                         new_generation=new_generation,
                     )
-=======
-                    hash = key_hash(key)
-                    if key_hash_frequency[hash] == 2 and last_action[hash] == "insert" and enable_batch_autoinsert:
-                        continue
-                    latest_local_root = await self.delete(key, store_id, True, Status.COMMITTED, root=latest_local_root)
->>>>>>> 6354ea3a
                 elif change["action"] == "upsert":
                     key = change["key"]
                     new_value = change["value"]
@@ -1888,7 +1836,6 @@
             if len(pending_autoinsert_hashes):
                 subtree_hash = pending_autoinsert_hashes[0]
                 if latest_local_root is None or latest_local_root.node_hash is None:
-<<<<<<< HEAD
                     # TODO: is this too specific to the new insert style and needs a wider scope where it happens?
                     root = await self._insert_root(
                         store_id=store_id,
@@ -1898,20 +1845,6 @@
                     )
                 else:
                     root = await self._insert_root(
-=======
-                    await self._insert_root(store_id=store_id, node_hash=subtree_hash, status=Status.COMMITTED)
-                else:
-                    hash_to_parent: Dict[bytes32, InternalNode] = {}
-                    min_height_leaf = await self.get_leaf_at_minimum_height(latest_local_root.node_hash, hash_to_parent)
-                    ancestors: List[InternalNode] = []
-                    hash = min_height_leaf.hash
-                    while hash in hash_to_parent:
-                        node = hash_to_parent[hash]
-                        ancestors.append(node)
-                        hash = node.hash
-
-                    await self.update_ancestor_hashes_on_insert(
->>>>>>> 6354ea3a
                         store_id=store_id,
                         node_hash=latest_local_root.node_hash,
                         status=Status.COMMITTED,
@@ -2055,9 +1988,6 @@
             if row is None:
                 raise KeyNotFoundError(key=key)
 
-<<<<<<< HEAD
-        return TerminalNode.from_row(row=row)
-=======
             node = await self.get_node(row["hash"])
             node_hash = node.hash
             while True:
@@ -2089,22 +2019,6 @@
         except KeyNotFoundError:
             return None
 
-    async def get_node_by_key(
-        self,
-        key: bytes,
-        store_id: bytes32,
-        root_hash: Optional[bytes32] = None,
-    ) -> TerminalNode:
-        if root_hash is None:
-            return await self.get_node_by_key_latest_generation(key, store_id)
-
-        nodes = await self.get_keys_values(store_id=store_id, root_hash=root_hash)
-
-        for node in nodes:
-            if node.key == key:
-                return node
->>>>>>> 6354ea3a
-
     async def get_node(self, root: Root, node_hash: bytes32) -> Node:
         async with self.db_wrapper.reader() as reader:
             cursor = await reader.execute(
@@ -2124,7 +2038,6 @@
         node = row_to_node(row=row)
         return node
 
-<<<<<<< HEAD
     async def get_nodes(self, root: Root, node_hashes: List[bytes32]) -> List[Node]:
         hashes = ",".join("?" for _ in node_hashes)
         async with self.db_wrapper.reader() as reader:
@@ -2145,10 +2058,7 @@
 
         return [row_to_node(row=row) for row in rows]
 
-    async def get_tree_as_program(self, root: Root) -> Program:
-=======
     async def get_tree_as_nodes(self, store_id: bytes32) -> Node:
->>>>>>> 6354ea3a
         async with self.db_wrapper.reader() as reader:
             # TODO: consider actual proper behavior
             assert root.node_hash is not None
