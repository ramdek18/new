from __future__ import annotations

import contextlib
import logging
from collections import defaultdict
from contextlib import asynccontextmanager
from dataclasses import dataclass, replace
from pathlib import Path
from typing import Any, AsyncIterator, Awaitable, BinaryIO, Callable, Dict, List, Optional, Set, Tuple, Union

import aiosqlite

from chia.data_layer.data_layer_errors import KeyNotFoundError, NodeHashError, TreeGenerationIncrementingError
from chia.data_layer.data_layer_util import (
    DiffData,
    InsertResult,
    InternalNode,
    KeysPaginationData,
    KeysValuesCompressed,
    KeysValuesPaginationData,
    KVDiffPaginationData,
    Node,
    NodeType,
    OperationType,
    ProofOfInclusion,
    ProofOfInclusionLayer,
    Root,
    SerializedNode,
    ServerInfo,
    Side,
    Status,
    Subscription,
    TerminalNode,
    get_hashes_for_page,
    internal_hash,
    key_hash,
    leaf_hash,
    row_to_node,
)
from chia.types.blockchain_format.program import Program
from chia.types.blockchain_format.sized_bytes import bytes32
from chia.util.db_wrapper import DBWrapper2

log = logging.getLogger(__name__)


# TODO: review exceptions for values that shouldn't be displayed
# TODO: pick exception types other than Exception


@dataclass
class DataStore:
    """A key/value store with the pairs being terminal nodes in a CLVM object tree."""

    db_wrapper: DBWrapper2

    @classmethod
    @contextlib.asynccontextmanager
    async def managed(
        cls, database: Union[str, Path], uri: bool = False, sql_log_path: Optional[Path] = None
    ) -> AsyncIterator[DataStore]:
        async with DBWrapper2.managed(
            database=database,
            uri=uri,
            journal_mode="WAL",
            # Setting to FULL despite other locations being configurable.  If there are
            # performance issues we can consider other the implications of other options.
            synchronous="FULL",
            # If foreign key checking gets turned off, please add corresponding check
            # methods and enable foreign key checking in the tests.
            foreign_keys=True,
            row_factory=aiosqlite.Row,
            log_path=sql_log_path,
        ) as db_wrapper:
            self = cls(db_wrapper=db_wrapper)

            async with db_wrapper.writer() as writer:
                await writer.execute(
                    f"""
                    CREATE TABLE IF NOT EXISTS node(
                        hash BLOB PRIMARY KEY NOT NULL CHECK(length(hash) == 32),
                        node_type INTEGER NOT NULL CHECK(
                            (
                                node_type == {int(NodeType.INTERNAL)}
                                AND left IS NOT NULL
                                AND right IS NOT NULL
                                AND key IS NULL
                                AND value IS NULL
                            )
                            OR
                            (
                                node_type == {int(NodeType.TERMINAL)}
                                AND left IS NULL
                                AND right IS NULL
                                AND key IS NOT NULL
                                AND value IS NOT NULL
                            )
                        ),
                        left BLOB REFERENCES node,
                        right BLOB REFERENCES node,
                        key BLOB,
                        value BLOB
                    )
                    """
                )
                await writer.execute(
                    """
                    CREATE TRIGGER IF NOT EXISTS no_node_updates
                    BEFORE UPDATE ON node
                    BEGIN
                        SELECT RAISE(FAIL, 'updates not allowed to the node table');
                    END
                    """
                )
                await writer.execute(
                    f"""
                    CREATE TABLE IF NOT EXISTS root(
                        tree_id BLOB NOT NULL CHECK(length(tree_id) == 32),
                        generation INTEGER NOT NULL CHECK(generation >= 0),
                        node_hash BLOB,
                        status INTEGER NOT NULL CHECK(
                            {" OR ".join(f"status == {status}" for status in Status)}
                        ),
                        PRIMARY KEY(tree_id, generation),
                        FOREIGN KEY(node_hash) REFERENCES node(hash)
                    )
                    """
                )
                # TODO: Add ancestor -> hash relationship, this might involve temporarily
                # deferring the foreign key enforcement due to the insertion order
                # and the node table also enforcing a similar relationship in the
                # other direction.
                # FOREIGN KEY(ancestor) REFERENCES ancestors(ancestor)
                await writer.execute(
                    """
                    CREATE TABLE IF NOT EXISTS ancestors(
                        hash BLOB NOT NULL REFERENCES node,
                        ancestor BLOB CHECK(length(ancestor) == 32),
                        tree_id BLOB NOT NULL CHECK(length(tree_id) == 32),
                        generation INTEGER NOT NULL,
                        PRIMARY KEY(hash, tree_id, generation),
                        FOREIGN KEY(ancestor) REFERENCES node(hash)
                    )
                    """
                )
                await writer.execute(
                    """
                    CREATE TABLE IF NOT EXISTS subscriptions(
                        tree_id BLOB NOT NULL CHECK(length(tree_id) == 32),
                        url TEXT,
                        ignore_till INTEGER,
                        num_consecutive_failures INTEGER,
                        from_wallet tinyint CHECK(from_wallet == 0 OR from_wallet == 1),
                        PRIMARY KEY(tree_id, url)
                    )
                    """
                )
                await writer.execute(
                    """
                    CREATE TABLE IF NOT EXISTS schema(
                        version_id TEXT PRIMARY KEY,
                        applied_at TIMESTAMP NOT NULL DEFAULT CURRENT_TIMESTAMP
                    )
                    """
                )
                await writer.execute(
                    """
                    CREATE INDEX IF NOT EXISTS node_hash ON root(node_hash)
                    """
                )
                await writer.execute(
                    """
                    CREATE INDEX IF NOT EXISTS node_key_index ON node(key)
                    """
                )

            yield self

    @asynccontextmanager
    async def transaction(self) -> AsyncIterator[None]:
        async with self.db_wrapper.writer():
            yield

    async def migrate_db(self) -> None:
        async with self.db_wrapper.reader() as reader:
            cursor = await reader.execute("SELECT * FROM schema")
            row = await cursor.fetchone()
            if row is not None:
                version = row["version_id"]
                if version != "v1.0":
                    raise Exception("Unknown version")
                log.info(f"Found DB schema version {version}. No migration needed.")
                return

        version = "v1.0"
        log.info(f"Initiating migration to version {version}")
        async with self.db_wrapper.writer(foreign_key_enforcement_enabled=False) as writer:
            await writer.execute(
                f"""
                CREATE TABLE IF NOT EXISTS new_root(
                    tree_id BLOB NOT NULL CHECK(length(tree_id) == 32),
                    generation INTEGER NOT NULL CHECK(generation >= 0),
                    node_hash BLOB,
                    status INTEGER NOT NULL CHECK(
                        {" OR ".join(f"status == {status}" for status in Status)}
                    ),
                    PRIMARY KEY(tree_id, generation),
                    FOREIGN KEY(node_hash) REFERENCES node(hash)
                )
                """
            )
            await writer.execute("INSERT INTO new_root SELECT * FROM root")
            await writer.execute("DROP TABLE root")
            await writer.execute("ALTER TABLE new_root RENAME TO root")
            await writer.execute("INSERT INTO schema (version_id) VALUES (?)", (version,))
        log.info(f"Finished migrating DB to version {version}")

    async def _insert_root(
        self,
        store_id: bytes32,
        node_hash: Optional[bytes32],
        status: Status,
        generation: Optional[int] = None,
    ) -> Root:
        # This should be replaced by an SQLite schema level check.
        # https://github.com/Chia-Network/chia-blockchain/pull/9284
        store_id = bytes32(store_id)

        async with self.db_wrapper.writer() as writer:
            if generation is None:
                try:
                    existing_generation = await self.get_tree_generation(store_id=store_id)
                except Exception as e:
                    if not str(e).startswith("No generations found for store ID:"):
                        raise
                    generation = 0
                else:
                    generation = existing_generation + 1

            new_root = Root(
                store_id=store_id,
                node_hash=None if node_hash is None else node_hash,
                generation=generation,
                status=status,
            )

            await writer.execute(
                """
                INSERT INTO root(tree_id, generation, node_hash, status)
                VALUES(:tree_id, :generation, :node_hash, :status)
                """,
                new_root.to_row(),
            )

            # `node_hash` is now a root, so it has no ancestor.
            # Don't change the ancestor table unless the root is committed.
            if node_hash is not None and status == Status.COMMITTED:
                values = {
                    "hash": node_hash,
                    "tree_id": store_id,
                    "generation": generation,
                }
                await writer.execute(
                    """
                    INSERT INTO ancestors(hash, ancestor, tree_id, generation)
                    VALUES (:hash, NULL, :tree_id, :generation)
                    """,
                    values,
                )

            return new_root

    async def _insert_node(
        self,
        node_hash: bytes32,
        node_type: NodeType,
        left_hash: Optional[bytes32],
        right_hash: Optional[bytes32],
        key: Optional[bytes],
        value: Optional[bytes],
    ) -> None:
        # TODO: can we get sqlite to do this check?
        values = {
            "hash": node_hash,
            "node_type": node_type,
            "left": left_hash,
            "right": right_hash,
            "key": key,
            "value": value,
        }

        async with self.db_wrapper.writer() as writer:
            try:
                await writer.execute(
                    """
                    INSERT INTO node(hash, node_type, left, right, key, value)
                    VALUES(:hash, :node_type, :left, :right, :key, :value)
                    """,
                    values,
                )
            except aiosqlite.IntegrityError as e:
                if not e.args[0].startswith("UNIQUE constraint"):
                    # UNIQUE constraint failed: node.hash
                    raise

                async with writer.execute(
                    "SELECT * FROM node WHERE hash == :hash LIMIT 1",
                    {"hash": node_hash},
                ) as cursor:
                    result = await cursor.fetchone()

                if result is None:
                    # some ideas for causes:
                    #   an sqlite bug
                    #   bad queries in this function
                    #   unexpected db constraints
                    raise Exception("Unable to find conflicting row") from e  # pragma: no cover

                result_dict = dict(result)
                if result_dict != values:
                    raise Exception(
                        f"Requested insertion of node with matching hash but other values differ: {node_hash}"
                    ) from None

    async def insert_node(self, node_type: NodeType, value1: bytes, value2: bytes) -> None:
        if node_type == NodeType.INTERNAL:
            left_hash = bytes32(value1)
            right_hash = bytes32(value2)
            node_hash = internal_hash(left_hash, right_hash)
            await self._insert_node(node_hash, node_type, bytes32(value1), bytes32(value2), None, None)
        else:
            node_hash = leaf_hash(key=value1, value=value2)
            await self._insert_node(node_hash, node_type, None, None, value1, value2)

    async def _insert_internal_node(self, left_hash: bytes32, right_hash: bytes32) -> bytes32:
        node_hash: bytes32 = internal_hash(left_hash=left_hash, right_hash=right_hash)

        await self._insert_node(
            node_hash=node_hash,
            node_type=NodeType.INTERNAL,
            left_hash=left_hash,
            right_hash=right_hash,
            key=None,
            value=None,
        )

        return node_hash

    async def _insert_ancestor_table(
        self,
        left_hash: bytes32,
        right_hash: bytes32,
        store_id: bytes32,
        generation: int,
    ) -> None:
        node_hash = internal_hash(left_hash=left_hash, right_hash=right_hash)

        async with self.db_wrapper.writer() as writer:
            for hash in (left_hash, right_hash):
                values = {
                    "hash": hash,
                    "ancestor": node_hash,
                    "tree_id": store_id,
                    "generation": generation,
                }
                try:
                    await writer.execute(
                        """
                        INSERT INTO ancestors(hash, ancestor, tree_id, generation)
                        VALUES (:hash, :ancestor, :tree_id, :generation)
                        """,
                        values,
                    )
                except aiosqlite.IntegrityError as e:
                    if not e.args[0].startswith("UNIQUE constraint"):
                        # UNIQUE constraint failed: ancestors.hash, ancestors.tree_id, ancestors.generation
                        raise

                    async with writer.execute(
                        """
                        SELECT *
                        FROM ancestors
                        WHERE hash == :hash AND generation == :generation AND tree_id == :tree_id
                        LIMIT 1
                        """,
                        {"hash": hash, "generation": generation, "tree_id": store_id},
                    ) as cursor:
                        result = await cursor.fetchone()

                    if result is None:
                        # some ideas for causes:
                        #   an sqlite bug
                        #   bad queries in this function
                        #   unexpected db constraints
                        raise Exception("Unable to find conflicting row") from e  # pragma: no cover

                    result_dict = dict(result)
                    if result_dict != values:
                        raise Exception(
                            "Requested insertion of ancestor, where ancestor differ, but other values are identical: "
                            f"{hash} {generation} {store_id}"
                        ) from None

    async def _insert_terminal_node(self, key: bytes, value: bytes) -> bytes32:
        # forcing type hint here for:
        # https://github.com/Chia-Network/clvm/pull/102
        # https://github.com/Chia-Network/clvm/pull/106
        node_hash: bytes32 = Program.to((key, value)).get_tree_hash()

        await self._insert_node(
            node_hash=node_hash,
            node_type=NodeType.TERMINAL,
            left_hash=None,
            right_hash=None,
            key=key,
            value=value,
        )

        return node_hash

    async def get_pending_root(self, store_id: bytes32) -> Optional[Root]:
        async with self.db_wrapper.reader() as reader:
            cursor = await reader.execute(
                """
                SELECT * FROM root WHERE tree_id == :tree_id
                AND status IN (:pending_status, :pending_batch_status) LIMIT 2
                """,
                {
                    "tree_id": store_id,
                    "pending_status": Status.PENDING.value,
                    "pending_batch_status": Status.PENDING_BATCH.value,
                },
            )

            row = await cursor.fetchone()

            if row is None:
                return None

            maybe_extra_result = await cursor.fetchone()
            if maybe_extra_result is not None:
                raise Exception(f"multiple pending roots found for id: {store_id.hex()}")

        return Root.from_row(row=row)

    async def clear_pending_roots(self, store_id: bytes32) -> Optional[Root]:
        async with self.db_wrapper.writer() as writer:
            pending_root = await self.get_pending_root(store_id=store_id)

            if pending_root is not None:
                await writer.execute(
                    "DELETE FROM root WHERE tree_id == :tree_id AND status IN (:pending_status, :pending_batch_status)",
                    {
                        "tree_id": store_id,
                        "pending_status": Status.PENDING.value,
                        "pending_batch_status": Status.PENDING_BATCH.value,
                    },
                )

        return pending_root

    async def shift_root_generations(self, store_id: bytes32, shift_size: int) -> None:
        async with self.db_wrapper.writer():
            root = await self.get_tree_root(store_id=store_id)
            for _ in range(shift_size):
                await self._insert_root(store_id=store_id, node_hash=root.node_hash, status=Status.COMMITTED)

    async def change_root_status(self, root: Root, status: Status = Status.PENDING) -> None:
        async with self.db_wrapper.writer() as writer:
            await writer.execute(
                "UPDATE root SET status = ? WHERE tree_id=? and generation = ?",
                (
                    status.value,
                    root.store_id,
                    root.generation,
                ),
            )
            # `node_hash` is now a root, so it has no ancestor.
            # Don't change the ancestor table unless the root is committed.
            if root.node_hash is not None and status == Status.COMMITTED:
                values = {
                    "hash": root.node_hash,
                    "tree_id": root.store_id,
                    "generation": root.generation,
                }
                await writer.execute(
                    """
                    INSERT INTO ancestors(hash, ancestor, tree_id, generation)
                    VALUES (:hash, NULL, :tree_id, :generation)
                    """,
                    values,
                )

    async def check(self) -> None:
        for check in self._checks:
            # pylint seems to think these are bound methods not unbound methods.
            await check(self)  # pylint: disable=too-many-function-args

    async def _check_roots_are_incrementing(self) -> None:
        async with self.db_wrapper.reader() as reader:
            cursor = await reader.execute("SELECT * FROM root ORDER BY tree_id, generation")
            roots = [Root.from_row(row=row) async for row in cursor]

            roots_by_tree: Dict[bytes32, List[Root]] = defaultdict(list)
            for root in roots:
                roots_by_tree[root.store_id].append(root)

            bad_trees = []
            for store_id, roots in roots_by_tree.items():
                current_generation = roots[-1].generation
                expected_generations = list(range(current_generation + 1))
                actual_generations = [root.generation for root in roots]
                if actual_generations != expected_generations:
                    bad_trees.append(store_id)

            if len(bad_trees) > 0:
                raise TreeGenerationIncrementingError(store_ids=bad_trees)

    async def _check_hashes(self) -> None:
        async with self.db_wrapper.reader() as reader:
            cursor = await reader.execute("SELECT * FROM node")

            bad_node_hashes: List[bytes32] = []
            async for row in cursor:
                node = row_to_node(row=row)
                if isinstance(node, InternalNode):
                    expected_hash = internal_hash(left_hash=node.left_hash, right_hash=node.right_hash)
                elif isinstance(node, TerminalNode):
                    expected_hash = Program.to((node.key, node.value)).get_tree_hash()

                if node.hash != expected_hash:
                    bad_node_hashes.append(node.hash)

        if len(bad_node_hashes) > 0:
            raise NodeHashError(node_hashes=bad_node_hashes)

    _checks: Tuple[Callable[[DataStore], Awaitable[None]], ...] = (
        _check_roots_are_incrementing,
        _check_hashes,
    )

    async def create_tree(self, store_id: bytes32, status: Status = Status.PENDING) -> bool:
        await self._insert_root(store_id=store_id, node_hash=None, status=status)

        return True

    async def table_is_empty(self, store_id: bytes32) -> bool:
        tree_root = await self.get_tree_root(store_id=store_id)

        return tree_root.node_hash is None

    async def get_store_ids(self) -> Set[bytes32]:
        async with self.db_wrapper.reader() as reader:
            cursor = await reader.execute("SELECT DISTINCT tree_id FROM root")

            store_ids = {bytes32(row["tree_id"]) async for row in cursor}

        return store_ids

    async def get_tree_generation(self, store_id: bytes32) -> int:
        async with self.db_wrapper.reader() as reader:
            cursor = await reader.execute(
                "SELECT MAX(generation) FROM root WHERE tree_id == :tree_id AND status == :status",
                {"tree_id": store_id, "status": Status.COMMITTED.value},
            )
            row = await cursor.fetchone()

        if row is not None:
            generation: Optional[int] = row["MAX(generation)"]

            if generation is not None:
                return generation

        raise Exception(f"No generations found for store ID: {store_id.hex()}")

    async def get_tree_root(self, store_id: bytes32, generation: Optional[int] = None) -> Root:
        async with self.db_wrapper.reader() as reader:
            if generation is None:
                generation = await self.get_tree_generation(store_id=store_id)
            cursor = await reader.execute(
                """
                SELECT *
                FROM root
                WHERE tree_id == :tree_id AND generation == :generation AND status == :status
                LIMIT 1
                """,
                {"tree_id": store_id, "generation": generation, "status": Status.COMMITTED.value},
            )
            row = await cursor.fetchone()

            if row is None:
                raise Exception(f"unable to find root for id, generation: {store_id.hex()}, {generation}")

        return Root.from_row(row=row)

    async def get_all_pending_batches_roots(self) -> List[Root]:
        async with self.db_wrapper.reader() as reader:
            cursor = await reader.execute(
                """
                SELECT * FROM root WHERE status == :status
                """,
                {"status": Status.PENDING_BATCH.value},
            )
            roots = [Root.from_row(row=row) async for row in cursor]
            store_ids = [root.store_id for root in roots]
            if len(set(store_ids)) != len(store_ids):
                raise Exception("Internal error: multiple pending batches for a store")
            return roots

    async def store_id_exists(self, store_id: bytes32) -> bool:
        async with self.db_wrapper.reader() as reader:
            cursor = await reader.execute(
                "SELECT 1 FROM root WHERE tree_id == :tree_id AND status == :status LIMIT 1",
                {"tree_id": store_id, "status": Status.COMMITTED.value},
            )
            row = await cursor.fetchone()

        if row is None:
            return False
        return True

    async def get_roots_between(self, store_id: bytes32, generation_begin: int, generation_end: int) -> List[Root]:
        async with self.db_wrapper.reader() as reader:
            cursor = await reader.execute(
                "SELECT * FROM root WHERE tree_id == :tree_id "
                "AND generation >= :generation_begin AND generation < :generation_end ORDER BY generation ASC",
                {"tree_id": store_id, "generation_begin": generation_begin, "generation_end": generation_end},
            )
            roots = [Root.from_row(row=row) async for row in cursor]

        return roots

    async def get_last_tree_root_by_hash(
        self, store_id: bytes32, hash: Optional[bytes32], max_generation: Optional[int] = None
    ) -> Optional[Root]:
        async with self.db_wrapper.reader() as reader:
            max_generation_str = f"AND generation < {max_generation} " if max_generation is not None else ""
            node_hash_str = "AND node_hash == :node_hash " if hash is not None else "AND node_hash is NULL "
            cursor = await reader.execute(
                "SELECT * FROM root WHERE tree_id == :tree_id "
                f"{max_generation_str}"
                f"{node_hash_str}"
                "ORDER BY generation DESC LIMIT 1",
                {"tree_id": store_id, "node_hash": None if hash is None else hash},
            )
            row = await cursor.fetchone()

        if row is None:
            return None
        return Root.from_row(row=row)

    async def get_ancestors(
        self,
        node_hash: bytes32,
        root: Root,
    ) -> List[InternalNode]:
        async with self.db_wrapper.reader() as reader:
            cursor = await reader.execute(
                """
                WITH RECURSIVE
                    tree_from_root_hash(hash, node_type, left, right, key, value, depth) AS (
                        SELECT node.*, 0 AS depth FROM node WHERE node.hash == :root_hash
                        UNION ALL
                        SELECT node.*, tree_from_root_hash.depth + 1 AS depth FROM node, tree_from_root_hash
                        WHERE node.hash == tree_from_root_hash.left OR node.hash == tree_from_root_hash.right
                    ),
                    ancestors(hash, node_type, left, right, key, value, depth) AS (
                        SELECT node.*, NULL AS depth FROM node
                        WHERE node.left == :reference_hash OR node.right == :reference_hash
                        UNION ALL
                        SELECT node.*, NULL AS depth FROM node, ancestors
                        WHERE node.left == ancestors.hash OR node.right == ancestors.hash
                    )
                SELECT * FROM tree_from_root_hash INNER JOIN ancestors
                WHERE tree_from_root_hash.hash == ancestors.hash
                ORDER BY tree_from_root_hash.depth DESC
                """,
                {"reference_hash": node_hash, "root_hash": root.node_hash},
            )

            # The resulting rows must represent internal nodes.  InternalNode.from_row()
            # does some amount of validation in the sense that it will fail if left
            # or right can't turn into a bytes32 as expected.  There is room for more
            # validation here if desired.
            ancestors = [InternalNode.from_row(row=row) async for row in cursor]

        return ancestors

    async def get_ancestors_optimized(
        self,
        node_hash: bytes32,
        root: Root,
    ) -> List[InternalNode]:
        async with self.db_wrapper.reader():
            nodes = []

            if root.node_hash is None:
                return []

            while True:
                internal_node = await self._get_one_ancestor(node_hash, root=root)
                if internal_node is None:
                    break
                nodes.append(internal_node)
                node_hash = internal_node.hash

            if len(nodes) > 0:
                if root.node_hash != nodes[-1].hash:
                    raise RuntimeError("Ancestors list didn't produce the root as top result.")

            return nodes

    async def get_internal_nodes(self, root: Root) -> List[InternalNode]:
        async with self.db_wrapper.reader() as reader:
            cursor = await reader.execute(
                """
                WITH RECURSIVE
                    tree_from_root_hash(hash, node_type, left, right, key, value) AS (
                        SELECT node.* FROM node WHERE node.hash == :root_hash
                        UNION ALL
                        SELECT node.* FROM node, tree_from_root_hash WHERE node.hash == tree_from_root_hash.left
                        OR node.hash == tree_from_root_hash.right
                    )
                SELECT * FROM tree_from_root_hash
                WHERE node_type == :node_type
                """,
                {"root_hash": root.node_hash, "node_type": NodeType.INTERNAL},
            )

            internal_nodes: List[InternalNode] = []
            async for row in cursor:
                node = row_to_node(row=row)
                if not isinstance(node, InternalNode):
                    raise Exception(f"Unexpected internal node found: {node.hash.hex()}")
                internal_nodes.append(node)

        return internal_nodes

    async def get_keys_values_cursor(self, reader: aiosqlite.Connection, root: Root) -> aiosqlite.Cursor:
        return await reader.execute(
            """
            WITH RECURSIVE
                tree_from_root_hash(hash, node_type, left, right, key, value, depth, rights) AS (
                    SELECT node.*, 0 AS depth, 0 AS rights FROM node WHERE node.hash == :root_hash
                    UNION ALL
                    SELECT
                        node.*,
                        tree_from_root_hash.depth + 1 AS depth,
                        CASE
                            WHEN node.hash == tree_from_root_hash.right
                            THEN tree_from_root_hash.rights + (1 << (62 - tree_from_root_hash.depth))
                            ELSE tree_from_root_hash.rights
                            END AS rights
                        FROM node, tree_from_root_hash
                    WHERE node.hash == tree_from_root_hash.left OR node.hash == tree_from_root_hash.right
                )
            SELECT * FROM tree_from_root_hash
            WHERE node_type == :node_type
            ORDER BY depth ASC, rights ASC
            """,
            {"root_hash": root.node_hash, "node_type": NodeType.TERMINAL},
        )

    async def get_keys_values(self, root: Root) -> List[TerminalNode]:
        async with self.db_wrapper.reader() as reader:
            cursor = await self.get_keys_values_cursor(reader, root)
            terminal_nodes: List[TerminalNode] = []
            async for row in cursor:
                if row["depth"] > 62:
                    # TODO: Review the value and implementation of left-to-right order
                    #       reporting.  Initial use is for balanced insertion with the
                    #       work done in the query.

                    # This is limited based on the choice of 63 for the maximum left
                    # shift in the query.  This is in turn based on the SQLite integers
                    # ranging in size up to signed 8 bytes, 64 bits.  If we exceed this then
                    # we no longer guarantee the left-to-right ordering of the node
                    # list.  While 63 allows for a lot of nodes in a balanced tree, in
                    # the worst case it allows only 62 terminal nodes.
                    raise Exception("Tree depth exceeded 62, unable to guarantee left-to-right node order.")
                node = row_to_node(row=row)
                if not isinstance(node, TerminalNode):
                    raise Exception(f"Unexpected internal node found: {node.hash.hex()}")
                terminal_nodes.append(node)

        return terminal_nodes

    async def get_keys_values_compressed(self, root: Root) -> KeysValuesCompressed:
        async with self.db_wrapper.reader() as reader:
            cursor = await self.get_keys_values_cursor(reader, root)
            keys_values_hashed: Dict[bytes32, bytes32] = {}
            key_hash_to_length: Dict[bytes32, int] = {}
            leaf_hash_to_length: Dict[bytes32, int] = {}
            async for row in cursor:
                if row["depth"] > 62:
                    raise Exception("Tree depth exceeded 62, unable to guarantee left-to-right node order.")
                node = row_to_node(row=row)
                if not isinstance(node, TerminalNode):
                    raise Exception(f"Unexpected internal node found: {node.hash.hex()}")
                keys_values_hashed[key_hash(node.key)] = leaf_hash(node.key, node.value)
                key_hash_to_length[key_hash(node.key)] = len(node.key)
                leaf_hash_to_length[leaf_hash(node.key, node.value)] = len(node.key) + len(node.value)

            return KeysValuesCompressed(keys_values_hashed, key_hash_to_length, leaf_hash_to_length, root.node_hash)

    async def get_keys_paginated(self, page: int, max_page_size: int, root: Root) -> KeysPaginationData:
        keys_values_compressed = await self.get_keys_values_compressed(root=root)
        pagination_data = get_hashes_for_page(page, keys_values_compressed.key_hash_to_length, max_page_size)

        keys: List[bytes] = []
        for hash in pagination_data.hashes:
            leaf_hash = keys_values_compressed.keys_values_hashed[hash]
            node = await self.get_node(leaf_hash)
            assert isinstance(node, TerminalNode)
            keys.append(node.key)

        return KeysPaginationData(
            pagination_data.total_pages,
            pagination_data.total_bytes,
            keys,
            keys_values_compressed.root_hash,
        )

    async def get_keys_values_paginated(self, page: int, max_page_size: int, root: Root) -> KeysValuesPaginationData:
        keys_values_compressed = await self.get_keys_values_compressed(root=root)
        pagination_data = get_hashes_for_page(page, keys_values_compressed.leaf_hash_to_length, max_page_size)

        keys_values: List[TerminalNode] = []
        for hash in pagination_data.hashes:
            node = await self.get_node(hash)
            assert isinstance(node, TerminalNode)
            keys_values.append(node)

        return KeysValuesPaginationData(
            pagination_data.total_pages,
            pagination_data.total_bytes,
            keys_values,
            keys_values_compressed.root_hash,
        )

    async def get_kv_diff_paginated(
        self, store_id: bytes32, page: int, max_page_size: int, hash1: bytes32, hash2: bytes32
    ) -> KVDiffPaginationData:
<<<<<<< HEAD
        old_root = await self.get_last_tree_root_by_hash(store_id=store_id, hash=hash1)
        if old_root is None:
            raise Exception(f"no generation found for:\n  store ID: {store_id.hex()}\n  root hash: {hash1.hex()}")
        old_pairs = await self.get_keys_values_compressed(root=old_root)

        new_root = await self.get_last_tree_root_by_hash(store_id=store_id, hash=hash2)
        if new_root is None:
            raise Exception(f"no generation found for:\n  store ID: {store_id.hex()}\n  root hash: {hash2.hex()}")
        new_pairs = await self.get_keys_values_compressed(root=new_root)

=======
        old_pairs = await self.get_keys_values_compressed(store_id, hash1)
>>>>>>> 0b3218b0
        if len(old_pairs.keys_values_hashed) == 0 and hash1 != bytes32([0] * 32):
            raise Exception(f"Unable to diff: Can't find keys and values for {hash1}")

        new_pairs = await self.get_keys_values_compressed(store_id, hash2)
        if len(new_pairs.keys_values_hashed) == 0 and hash2 != bytes32([0] * 32):
            raise Exception(f"Unable to diff: Can't find keys and values for {hash2}")

        old_pairs_leaf_hashes = {v for v in old_pairs.keys_values_hashed.values()}
        new_pairs_leaf_hashes = {v for v in new_pairs.keys_values_hashed.values()}
        insertions = {k for k in new_pairs_leaf_hashes if k not in old_pairs_leaf_hashes}
        deletions = {k for k in old_pairs_leaf_hashes if k not in new_pairs_leaf_hashes}
        lengths = {}
        for hash in insertions:
            lengths[hash] = new_pairs.leaf_hash_to_length[hash]
        for hash in deletions:
            lengths[hash] = old_pairs.leaf_hash_to_length[hash]

        pagination_data = get_hashes_for_page(page, lengths, max_page_size)
        kv_diff: List[DiffData] = []

        for hash in pagination_data.hashes:
            node = await self.get_node(hash)
            assert isinstance(node, TerminalNode)
            if hash in insertions:
                kv_diff.append(DiffData(OperationType.INSERT, node.key, node.value))
            else:
                kv_diff.append(DiffData(OperationType.DELETE, node.key, node.value))

        return KVDiffPaginationData(
            pagination_data.total_pages,
            pagination_data.total_bytes,
            kv_diff,
        )

    async def get_node_type(self, node_hash: bytes32) -> NodeType:
        async with self.db_wrapper.reader() as reader:
            cursor = await reader.execute(
                "SELECT node_type FROM node WHERE hash == :hash LIMIT 1",
                {"hash": node_hash},
            )
            raw_node_type = await cursor.fetchone()

        if raw_node_type is None:
            raise Exception(f"No node found for specified hash: {node_hash.hex()}")

        return NodeType(raw_node_type["node_type"])

    async def get_terminal_node_for_seed(self, seed: bytes32, root: Root) -> Optional[bytes32]:
        path = "".join(reversed("".join(f"{b:08b}" for b in seed)))
        async with self.db_wrapper.reader() as reader:
            async with reader.execute(
                """
                WITH RECURSIVE
                    random_leaf(hash, node_type, left, right, depth, side) AS (
                        SELECT
                            node.hash AS hash,
                            node.node_type AS node_type,
                            node.left AS left,
                            node.right AS right,
                            1 AS depth,
                            SUBSTR(:path, 1, 1) as side
                        FROM node
                        WHERE node.hash == :root_hash
                        UNION ALL
                        SELECT
                            node.hash AS hash,
                            node.node_type AS node_type,
                            node.left AS left,
                            node.right AS right,
                            random_leaf.depth + 1 AS depth,
                            SUBSTR(:path, random_leaf.depth + 1, 1) as side
                        FROM node, random_leaf
                        WHERE (
                            (random_leaf.side == "0" AND node.hash == random_leaf.left)
                            OR (random_leaf.side != "0" AND node.hash == random_leaf.right)
                        )
                    )
                SELECT hash AS hash FROM random_leaf
                WHERE node_type == :node_type
                LIMIT 1
                """,
                {"root_hash": root.node_hash, "node_type": NodeType.TERMINAL, "path": path},
            ) as cursor:
                row = await cursor.fetchone()
                if row is None:
                    # No cover since this is an error state that should be unreachable given the code
                    # above has already verified that there is a non-empty tree.
                    raise Exception("No terminal node found for seed")  # pragma: no cover
                return bytes32(row["hash"])

    def get_side_for_seed(self, seed: bytes32) -> Side:
        side_seed = bytes(seed)[0]
        return Side.LEFT if side_seed < 128 else Side.RIGHT

    async def autoinsert(
        self,
        key: bytes,
        value: bytes,
        root: Root,
        use_optimized: bool = True,
        status: Status = Status.PENDING,
    ) -> InsertResult:
        async with self.db_wrapper.writer():
            was_empty = root.node_hash is None

            if was_empty:
                reference_node_hash = None
                side = None
            else:
                seed = leaf_hash(key=key, value=value)
                reference_node_hash = await self.get_terminal_node_for_seed(seed=seed, root=root)
                side = self.get_side_for_seed(seed)

            return await self.insert(
                key=key,
                value=value,
                root=root,
                reference_node_hash=reference_node_hash,
                side=side,
                use_optimized=use_optimized,
                status=status,
            )

    # TODO: remove?
    # async def get_keys_values_dict(self, root: Optional[Root] = None) -> Dict[bytes, bytes]:
    #     pairs = await self.get_keys_values(root=root)
    #     return {node.key: node.value for node in pairs}

    async def get_keys(self, root: Root) -> List[bytes]:
        async with self.db_wrapper.reader() as reader:
            cursor = await reader.execute(
                """
                WITH RECURSIVE
                    tree_from_root_hash(hash, node_type, left, right, key) AS (
                        SELECT node.hash, node.node_type, node.left, node.right, node.key
                        FROM node WHERE node.hash == :root_hash
                        UNION ALL
                        SELECT
                            node.hash, node.node_type, node.left, node.right, node.key FROM node, tree_from_root_hash
                        WHERE node.hash == tree_from_root_hash.left OR node.hash == tree_from_root_hash.right
                    )
                SELECT key FROM tree_from_root_hash WHERE node_type == :node_type
                """,
                {"root_hash": root.node_hash, "node_type": NodeType.TERMINAL},
            )

            keys: List[bytes] = [row["key"] async for row in cursor]

        return keys

    async def get_ancestors_common(
        self,
        node_hash: bytes32,
        root: Root,
        use_optimized: bool = True,
    ) -> List[InternalNode]:
        if use_optimized:
            ancestors: List[InternalNode] = await self.get_ancestors_optimized(
                node_hash=node_hash,
                root=root,
            )
        else:
            ancestors = await self.get_ancestors_optimized(
                node_hash=node_hash,
                root=root,
            )
            ancestors_2: List[InternalNode] = await self.get_ancestors(
                node_hash=node_hash, root=root,
            )
            if ancestors != ancestors_2:
                raise RuntimeError("Ancestors optimized didn't produce the expected result.")

        if len(ancestors) >= 62:
            raise RuntimeError("Tree exceeds max height of 62.")
        return ancestors

    async def update_ancestor_hashes_on_insert(
        self,
        left: bytes32,
        right: bytes32,
        traversal_node_hash: bytes32,
        ancestors: List[InternalNode],
        status: Status,
        root: Root,
    ) -> Root:
        # update ancestors after inserting root, to keep table constraints.
        insert_ancestors_cache: List[Tuple[bytes32, bytes32, bytes32]] = []
        new_generation = root.generation + 1
        # create first new internal node
        new_hash = await self._insert_internal_node(left_hash=left, right_hash=right)
        insert_ancestors_cache.append((left, right, root.store_id))

        # create updated replacements for the rest of the internal nodes
        for ancestor in ancestors:
            if not isinstance(ancestor, InternalNode):
                raise Exception(f"Expected an internal node but got: {type(ancestor).__name__}")

            if ancestor.left_hash == traversal_node_hash:
                left = new_hash
                right = ancestor.right_hash
            elif ancestor.right_hash == traversal_node_hash:
                left = ancestor.left_hash
                right = new_hash

            traversal_node_hash = ancestor.hash

            new_hash = await self._insert_internal_node(left_hash=left, right_hash=right)
            insert_ancestors_cache.append((left, right, root.store_id))

        new_root = await self._insert_root(
            store_id=root.store_id,
            node_hash=new_hash,
            status=status,
            generation=new_generation,
        )

        if status == Status.COMMITTED:
            for left_hash, right_hash, store_id in insert_ancestors_cache:
                await self._insert_ancestor_table(left_hash, right_hash, store_id, new_generation)

        return new_root

    async def insert(
        self,
        key: bytes,
        value: bytes,
        root: Root,
        reference_node_hash: Optional[bytes32],
        side: Optional[Side],
        use_optimized: bool = True,
        status: Status = Status.PENDING,
    ) -> InsertResult:
        async with self.db_wrapper.writer():
            try:
                await self.get_node_by_key(key=key, root=root)
                raise Exception(f"Key already present: {key.hex()}")
            except KeyNotFoundError:
                pass

            was_empty = root.node_hash is None
            if reference_node_hash is None:
                if not was_empty:
                    raise Exception(f"Reference node hash must be specified for non-empty tree: {root.store_id.hex()}")
            else:
                reference_node_type = await self.get_node_type(node_hash=reference_node_hash)
                if reference_node_type == NodeType.INTERNAL:
                    raise Exception("can not insert a new key/value on an internal node")

            # create new terminal node
            new_terminal_node_hash = await self._insert_terminal_node(key=key, value=value)

            if was_empty:
                if side is not None:
                    raise Exception("Tree was empty so side must be unspecified, got: {side!r}")

                new_root = await self._insert_root(
                    store_id=root.store_id,
                    node_hash=new_terminal_node_hash,
                    status=status,
                )
            else:
                if side is None:
                    raise Exception("Tree was not empty, side must be specified.")
                if reference_node_hash is None:
                    raise Exception("Tree was not empty, reference node hash must be specified.")
                if root.node_hash is None:
                    raise Exception("Internal error.")

                if side == Side.LEFT:
                    left = new_terminal_node_hash
                    right = reference_node_hash
                elif side == Side.RIGHT:
                    left = reference_node_hash
                    right = new_terminal_node_hash

                ancestors = await self.get_ancestors_common(
                    node_hash=reference_node_hash,
                    root=root,
                    use_optimized=use_optimized,
                )
                new_root = await self.update_ancestor_hashes_on_insert(
                    left=left,
                    right=right,
                    traversal_node_hash=reference_node_hash,
                    ancestors=ancestors,
                    status=status,
                    root=root,
                )

            return InsertResult(node_hash=new_terminal_node_hash, root=new_root)

    async def delete(
        self,
        key: bytes,
        root: Root,
        use_optimized: bool = True,
        status: Status = Status.PENDING,
    ) -> Optional[Root]:
        async with self.db_wrapper.writer():
            try:
                node = await self.get_node_by_key(key=key, root=root)
                node_hash = node.hash
                assert isinstance(node, TerminalNode)
            except KeyNotFoundError:
                log.debug(f"Request to delete an unknown key ignored: {key.hex()}")
                return root

            ancestors: List[InternalNode] = await self.get_ancestors_common(
                node_hash=node_hash,
                root=root,
                use_optimized=use_optimized,
            )

            if len(ancestors) == 0:
                # the only node is being deleted
                return await self._insert_root(
                    store_id=root.store_id,
                    node_hash=None,
                    status=status,
                )

            parent = ancestors[0]
            other_hash = parent.other_child_hash(hash=node_hash)

            if len(ancestors) == 1:
                # the parent is the root so the other side will become the new root
                return await self._insert_root(
                    store_id=root.store_id,
                    node_hash=other_hash,
                    status=status,
                )

            old_child_hash = parent.hash
            new_child_hash = other_hash
            if root is None:
                new_generation = await self.get_tree_generation(root.store_id) + 1
            else:
                new_generation = root.generation + 1
            # update ancestors after inserting root, to keep table constraints.
            insert_ancestors_cache: List[Tuple[bytes32, bytes32, bytes32]] = []
            # more parents to handle so let's traverse them
            for ancestor in ancestors[1:]:
                if ancestor.left_hash == old_child_hash:
                    left_hash = new_child_hash
                    right_hash = ancestor.right_hash
                elif ancestor.right_hash == old_child_hash:
                    left_hash = ancestor.left_hash
                    right_hash = new_child_hash
                else:
                    raise Exception("Internal error.")

                new_child_hash = await self._insert_internal_node(left_hash=left_hash, right_hash=right_hash)
                insert_ancestors_cache.append((left_hash, right_hash, root.store_id))
                old_child_hash = ancestor.hash

            new_root = await self._insert_root(
                store_id=root.store_id,
                node_hash=new_child_hash,
                status=status,
                generation=new_generation,
            )
            if status == Status.COMMITTED:
                for left_hash, right_hash, store_id in insert_ancestors_cache:
                    await self._insert_ancestor_table(left_hash, right_hash, store_id, new_generation)

        return new_root

    async def upsert(
        self,
        key: bytes,
        new_value: bytes,
        root: Root,
        use_optimized: bool = True,
        status: Status = Status.PENDING,
    ) -> InsertResult:
        async with self.db_wrapper.writer():
            try:
                old_node = await self.get_node_by_key(key=key, root=root)
            except KeyNotFoundError:
                log.debug(f"Key not found: {key.hex()}. Doing an autoinsert instead")
                return await self.autoinsert(
                    key=key,
                    value=new_value,
                    use_optimized=use_optimized,
                    status=status,
                    root=root,
                )
            if old_node.value == new_value:
                log.debug(f"New value matches old value in upsert operation: {key.hex()}. Ignoring upsert")
                return InsertResult(leaf_hash(key, new_value), root)

            # create new terminal node
            new_terminal_node_hash = await self._insert_terminal_node(key=key, value=new_value)

            ancestors = await self.get_ancestors_common(
                node_hash=old_node.hash,
                root=root,
                use_optimized=use_optimized,
            )

            # Store contains only the old root, replace it with a new root having the terminal node.
            if len(ancestors) == 0:
                new_root = await self._insert_root(
                    store_id=root.store_id,
                    node_hash=new_terminal_node_hash,
                    status=status,
                )
            else:
                parent = ancestors[0]
                if parent.left_hash == old_node.hash:
                    left = new_terminal_node_hash
                    right = parent.right_hash
                elif parent.right_hash == old_node.hash:
                    left = parent.left_hash
                    right = new_terminal_node_hash
                else:
                    raise Exception("Internal error.")

                new_root = await self.update_ancestor_hashes_on_insert(
                    root=root,
                    left=left,
                    right=right,
                    traversal_node_hash=parent.hash,
                    ancestors=ancestors[1:],
                    status=status,
                )

            return InsertResult(node_hash=new_terminal_node_hash, root=new_root)

    async def clean_node_table(self, writer: Optional[aiosqlite.Connection] = None) -> None:
        query = """
            WITH RECURSIVE pending_nodes AS (
                SELECT node_hash AS hash FROM root
                WHERE status IN (:pending_status, :pending_batch_status)
                UNION ALL
                SELECT n.left FROM node n
                INNER JOIN pending_nodes pn ON n.hash = pn.hash
                WHERE n.left IS NOT NULL
                UNION ALL
                SELECT n.right FROM node n
                INNER JOIN pending_nodes pn ON n.hash = pn.hash
                WHERE n.right IS NOT NULL
            )
            DELETE FROM node
            WHERE hash IN (
                SELECT n.hash FROM node n
                LEFT JOIN ancestors a ON n.hash = a.hash
                LEFT JOIN pending_nodes pn ON n.hash = pn.hash
                WHERE a.hash IS NULL AND pn.hash IS NULL
            )
        """
        params = {"pending_status": Status.PENDING.value, "pending_batch_status": Status.PENDING_BATCH.value}
        if writer is None:
            async with self.db_wrapper.writer(foreign_key_enforcement_enabled=False) as writer:
                await writer.execute(query, params)
        else:
            await writer.execute(query, params)

    async def get_leaf_at_minimum_height(self, root: Root, hash_to_parent: Dict[bytes32, InternalNode]) -> TerminalNode:
        # TODO: something better?
        assert root.node_hash is not None
        root_node = await self.get_node(root.node_hash)
        queue: List[Node] = [root_node]
        while True:
            assert len(queue) > 0
            node = queue.pop(0)
            if isinstance(node, InternalNode):
                left_node = await self.get_node(node.left_hash)
                right_node = await self.get_node(node.right_hash)
                hash_to_parent[left_node.hash] = node
                hash_to_parent[right_node.hash] = node
                queue.append(left_node)
                queue.append(right_node)
            elif isinstance(node, TerminalNode):
                return node

    async def batch_upsert(
        self,
        tree_id: bytes32,
        hash: bytes32,
        to_update_hashes: Set[bytes32],
        pending_upsert_new_hashes: Dict[bytes32, bytes32],
    ) -> bytes32:
        if hash not in to_update_hashes:
            return hash
        node = await self.get_node(hash)
        if isinstance(node, TerminalNode):
            return pending_upsert_new_hashes[hash]
        new_left_hash = await self.batch_upsert(tree_id, node.left_hash, to_update_hashes, pending_upsert_new_hashes)
        new_right_hash = await self.batch_upsert(tree_id, node.right_hash, to_update_hashes, pending_upsert_new_hashes)
        return await self._insert_internal_node(new_left_hash, new_right_hash)

    async def insert_batch(
        self,
        store_id: bytes32,
        changelist: List[Dict[str, Any]],
        status: Status = Status.PENDING,
        enable_batch_autoinsert: bool = True,
    ) -> Optional[bytes32]:
        async with self.transaction():
            old_root = await self.get_tree_root(store_id)
            pending_root = await self.get_pending_root(store_id=store_id)
            latest_local_root: Optional[Root]
            if pending_root is None:
                latest_local_root = old_root
            else:
                if pending_root.status == Status.PENDING_BATCH:
                    # We have an unfinished batch, continue the current batch on top of it.
                    if pending_root.generation != old_root.generation + 1:
                        raise Exception("Internal error")
                    await self.change_root_status(pending_root, Status.COMMITTED)
                    await self.build_ancestor_table_for_latest_root(store_id=store_id)
                    latest_local_root = pending_root
                else:
                    raise Exception("Internal error")

            assert latest_local_root is not None

            key_hash_frequency: Dict[bytes32, int] = {}
            first_action: Dict[bytes32, str] = {}
            last_action: Dict[bytes32, str] = {}

            for change in changelist:
                key = change["key"]
                hash = key_hash(key)
                key_hash_frequency[hash] = key_hash_frequency.get(hash, 0) + 1
                if hash not in first_action:
                    first_action[hash] = change["action"]
                last_action[hash] = change["action"]

            pending_autoinsert_hashes: List[bytes32] = []
            pending_upsert_new_hashes: Dict[bytes32, bytes32] = {}

            for change in changelist:
                if change["action"] == "insert":
                    key = change["key"]
                    value = change["value"]
                    reference_node_hash = change.get("reference_node_hash", None)
                    side = change.get("side", None)
                    if reference_node_hash is None and side is None:
                        hash = key_hash(key)
                        # The key is not referenced in any other operation but this autoinsert, hence the order
                        # of performing these should not matter. We perform all these autoinserts as a batch
                        # at the end, to speed up the tree processing operations.
                        # Additionally, if the first action is a delete, we can still perform the autoinsert at the
                        # end, since the order will be preserved.
                        if enable_batch_autoinsert:
                            if key_hash_frequency[hash] == 1 or (
                                key_hash_frequency[hash] == 2 and first_action[hash] == "delete"
                            ):
                                old_node = await self.maybe_get_node_by_key(key, store_id)
                                terminal_node_hash = await self._insert_terminal_node(key, value)

                                if old_node is None:
                                    pending_autoinsert_hashes.append(terminal_node_hash)
                                else:
                                    if key_hash_frequency[hash] == 1:
                                        raise Exception(f"Key already present: {key.hex()}")
                                    else:
                                        pending_upsert_new_hashes[old_node.hash] = terminal_node_hash
                                continue
                        insert_result = await self.autoinsert(
                            key, value, latest_local_root, True, Status.COMMITTED,
                        )
                        latest_local_root = insert_result.root
                        assert latest_local_root is not None
                    else:
                        if reference_node_hash is None or side is None:
                            raise Exception("Provide both reference_node_hash and side or neither.")
                        insert_result = await self.insert(
                            key,
                            value,
                            latest_local_root,
                            reference_node_hash,
                            side,
                            True,
                            Status.COMMITTED,
                        )
                        latest_local_root = insert_result.root
                elif change["action"] == "delete":
                    key = change["key"]
                    hash = key_hash(key)
                    if key_hash_frequency[hash] == 2 and last_action[hash] == "insert" and enable_batch_autoinsert:
                        continue
                    latest_local_root = await self.delete(key, store_id, True, Status.COMMITTED, root=latest_local_root)
                elif change["action"] == "upsert":
                    key = change["key"]
                    new_value = change["value"]
                    hash = key_hash(key)
                    if key_hash_frequency[hash] == 1 and enable_batch_autoinsert:
                        terminal_node_hash = await self._insert_terminal_node(key, new_value)
                        old_node = await self.maybe_get_node_by_key(key, store_id)
                        if old_node is not None:
                            pending_upsert_new_hashes[old_node.hash] = terminal_node_hash
                        else:
                            pending_autoinsert_hashes.append(terminal_node_hash)
                        continue
                    insert_result = await self.upsert(
                        key, new_value, store_id, True, Status.COMMITTED, root=latest_local_root
                    )
                    latest_local_root = insert_result.root
                else:
                    raise Exception(f"Operation in batch is not insert or delete: {change}")

            if len(pending_upsert_new_hashes) > 0:
                to_update_hashes: Set[bytes32] = set()
                for hash in pending_upsert_new_hashes.keys():
                    while True:
                        if hash in to_update_hashes:
                            break
                        to_update_hashes.add(hash)
                        node = await self._get_one_ancestor(hash, store_id)
                        if node is None:
                            break
                        hash = node.hash
                assert latest_local_root is not None
                assert latest_local_root.node_hash is not None
                new_root_hash = await self.batch_upsert(
                    store_id,
                    latest_local_root.node_hash,
                    to_update_hashes,
                    pending_upsert_new_hashes,
                )
                latest_local_root = await self._insert_root(store_id, new_root_hash, Status.COMMITTED)

            # Start with the leaf nodes and pair them to form new nodes at the next level up, repeating this process
            # in a bottom-up fashion until a single root node remains. This constructs a balanced tree from the leaves.
            while len(pending_autoinsert_hashes) > 1:
                new_hashes: List[bytes32] = []
                for i in range(0, len(pending_autoinsert_hashes) - 1, 2):
                    internal_node_hash = await self._insert_internal_node(
                        pending_autoinsert_hashes[i], pending_autoinsert_hashes[i + 1]
                    )
                    new_hashes.append(internal_node_hash)
                if len(pending_autoinsert_hashes) % 2 != 0:
                    new_hashes.append(pending_autoinsert_hashes[-1])

                pending_autoinsert_hashes = new_hashes

            if len(pending_autoinsert_hashes):
                subtree_hash = pending_autoinsert_hashes[0]
                if latest_local_root is None or latest_local_root.node_hash is None:
                    await self._insert_root(store_id=store_id, node_hash=subtree_hash, status=Status.COMMITTED)
                else:
                    hash_to_parent: Dict[bytes32, InternalNode] = {}
                    min_height_leaf = await self.get_leaf_at_minimum_height(latest_local_root.node_hash, hash_to_parent)
                    ancestors: List[InternalNode] = []
                    hash = min_height_leaf.hash
                    while hash in hash_to_parent:
                        node = hash_to_parent[hash]
                        ancestors.append(node)
                        hash = node.hash

                    await self.update_ancestor_hashes_on_insert(
                        store_id=store_id,
                        left=min_height_leaf.hash,
                        right=subtree_hash,
                        traversal_node_hash=min_height_leaf.hash,
                        ancestors=ancestors,
                        status=Status.COMMITTED,
                        root=latest_local_root,
                    )

            root = await self.get_tree_root(store_id=store_id)
            if root.node_hash == old_root.node_hash:
                if len(changelist) != 0:
                    await self.rollback_to_generation(store_id, old_root.generation)
                raise ValueError("Changelist resulted in no change to tree data")
            # We delete all "temporary" records stored in root and ancestor tables and store only the final result.
            await self.rollback_to_generation(store_id, old_root.generation)
            await self.insert_root_with_ancestor_table(store_id=store_id, node_hash=root.node_hash, status=status)
            if status in (Status.PENDING, Status.PENDING_BATCH):
                new_root = await self.get_pending_root(store_id=store_id)
                assert new_root is not None
            elif status == Status.COMMITTED:
                new_root = await self.get_tree_root(store_id=store_id)
            else:
                raise Exception(f"No known status: {status}")
            if new_root.node_hash != root.node_hash:
                raise RuntimeError(
                    f"Tree root mismatches after batch update: Expected: {root.node_hash}. Got: {new_root.node_hash}"
                )
            if new_root.generation != old_root.generation + 1:
                raise RuntimeError(
                    "Didn't get the expected generation after batch update: "
                    f"Expected: {old_root.generation + 1}. Got: {new_root.generation}"
                )
            return root.node_hash

    async def _get_one_ancestor(
        self,
        node_hash: bytes32,
        root: Root,
    ) -> Optional[InternalNode]:
        async with self.db_wrapper.reader() as reader:
            if generation is None:
                generation = await self.get_tree_generation(store_id=store_id)
            cursor = await reader.execute(
                """
                SELECT * from node INNER JOIN (
                    SELECT ancestors.ancestor AS hash, MAX(ancestors.generation) AS generation
                    FROM ancestors
                    WHERE ancestors.hash == :hash
                    AND ancestors.tree_id == :tree_id
                    AND ancestors.generation <= :generation
                    GROUP BY hash
                ) asc on asc.hash == node.hash
                """,
                {"hash": node_hash, "tree_id": store_id, "generation": generation},
            )
            row = await cursor.fetchone()
            if row is None:
                return None
            return InternalNode.from_row(row=row)

    async def build_ancestor_table_for_latest_root(self, store_id: bytes32) -> None:
        async with self.db_wrapper.writer():
            root = await self.get_tree_root(store_id=store_id)
            if root.node_hash is None:
                return
            previous_root = await self.get_tree_root(
                store_id=store_id,
                generation=max(root.generation - 1, 0),
            )

            if previous_root.node_hash is not None:
                previous_internal_nodes: List[InternalNode] = await self.get_internal_nodes(
                    store_id=store_id,
                    root_hash=previous_root.node_hash,
                )
                known_hashes: Set[bytes32] = {node.hash for node in previous_internal_nodes}
            else:
                known_hashes = set()
            internal_nodes: List[InternalNode] = await self.get_internal_nodes(
                store_id=store_id,
                root_hash=root.node_hash,
            )
            for node in internal_nodes:
                # We already have the same values in ancestor tables, if we have the same internal node.
                # Don't reinsert it so we can save DB space.
                if node.hash not in known_hashes:
                    await self._insert_ancestor_table(node.left_hash, node.right_hash, store_id, root.generation)

    async def insert_root_with_ancestor_table(
        self, store_id: bytes32, node_hash: Optional[bytes32], status: Status = Status.PENDING
    ) -> None:
        async with self.db_wrapper.writer():
            await self._insert_root(store_id=store_id, node_hash=node_hash, status=status)
            # Don't update the ancestor table for non-committed status.
            if status == Status.COMMITTED:
                await self.build_ancestor_table_for_latest_root(store_id=store_id)

    async def get_node_by_key_latest_generation(self, key: bytes, store_id: bytes32) -> TerminalNode:
        async with self.db_wrapper.reader() as reader:
            root = await self.get_tree_root(store_id=store_id)
            if root.node_hash is None:
                raise KeyNotFoundError(key=key)

            cursor = await reader.execute(
                """
                SELECT a.hash FROM ancestors a
                JOIN node n ON a.hash = n.hash
                WHERE n.key = :key
                AND a.tree_id = :tree_id
                ORDER BY a.generation DESC
                LIMIT 1
                """,
                {"key": key, "tree_id": store_id},
            )

            row = await cursor.fetchone()
            if row is None:
                raise KeyNotFoundError(key=key)

            node = await self.get_node(row["hash"])
            node_hash = node.hash
            while True:
                internal_node = await self._get_one_ancestor(node_hash, store_id)
                if internal_node is None:
                    break
                node_hash = internal_node.hash

            if node_hash != root.node_hash:
                raise KeyNotFoundError(key=key)
            assert isinstance(node, TerminalNode)
            return node

    async def maybe_get_node_by_key(self, key: bytes, tree_id: bytes32) -> Optional[TerminalNode]:
        try:
            node = await self.get_node_by_key_latest_generation(key, tree_id)
            return node
        except KeyNotFoundError:
            return None

    async def get_node_by_key(
        self,
        key: bytes,
        root: Root,
    ) -> TerminalNode:
        # TODO: maybe bad to remove this presumed optimization
        # if root_hash is None:
        #     return await self.get_node_by_key_latest_generation(key, store_id)

        nodes = await self.get_keys_values(root=root)

        for node in nodes:
            if node.key == key:
                return node

        raise KeyNotFoundError(key=key)

    async def get_node(self, node_hash: bytes32) -> Node:
        async with self.db_wrapper.reader() as reader:
            cursor = await reader.execute("SELECT * FROM node WHERE hash == :hash LIMIT 1", {"hash": node_hash})
            row = await cursor.fetchone()

        if row is None:
            raise Exception(f"Node not found for requested hash: {node_hash.hex()}")

        node = row_to_node(row=row)
        return node

    async def get_tree_as_nodes(self, store_id: bytes32) -> Node:
        async with self.db_wrapper.reader() as reader:
            root = await self.get_tree_root(store_id=store_id)
            # TODO: consider actual proper behavior
            assert root.node_hash is not None
            root_node = await self.get_node(node_hash=root.node_hash)

            cursor = await reader.execute(
                """
                WITH RECURSIVE
                    tree_from_root_hash(hash, node_type, left, right, key, value) AS (
                        SELECT node.* FROM node WHERE node.hash == :root_hash
                        UNION ALL
                        SELECT node.* FROM node, tree_from_root_hash
                        WHERE node.hash == tree_from_root_hash.left OR node.hash == tree_from_root_hash.right
                    )
                SELECT * FROM tree_from_root_hash
                """,
                {"root_hash": root_node.hash},
            )
            nodes = [row_to_node(row=row) async for row in cursor]
            hash_to_node: Dict[bytes32, Node] = {}
            for node in reversed(nodes):
                if isinstance(node, InternalNode):
                    node = replace(node, left=hash_to_node[node.left_hash], right=hash_to_node[node.right_hash])
                hash_to_node[node.hash] = node

            root_node = hash_to_node[root_node.hash]

        return root_node

    async def get_proof_of_inclusion_by_hash(
        self,
        node_hash: bytes32,
        root: Root,
        use_optimized: bool = False,
    ) -> ProofOfInclusion:
        """Collect the information for a proof of inclusion of a hash in the Merkle
        tree.
        """

        # Ideally this would use get_ancestors_common, but this _common function has this interesting property
        # when used with use_optimized=False - it will compare both methods in this case and raise an exception.
        # this is undesirable in the DL Offers flow where PENDING roots can cause the optimized code to fail.
        if use_optimized:
            ancestors = await self.get_ancestors_optimized(node_hash=node_hash, store_id=store_id, root_hash=root_hash)
        else:
            ancestors = await self.get_ancestors(node_hash=node_hash, store_id=store_id, root_hash=root_hash)

        layers: List[ProofOfInclusionLayer] = []
        child_hash = node_hash
        for parent in ancestors:
            layer = ProofOfInclusionLayer.from_internal_node(internal_node=parent, traversal_child_hash=child_hash)
            layers.append(layer)
            child_hash = parent.hash

        proof_of_inclusion = ProofOfInclusion(node_hash=node_hash, layers=layers)

        if len(ancestors) > 0:
            expected_root = ancestors[-1].hash
        else:
            expected_root = node_hash

        if expected_root != proof_of_inclusion.root_hash:
            raise Exception(
                f"Incorrect root, expected: {expected_root.hex()}"
                f"\n                     has: {proof_of_inclusion.root_hash.hex()}"
            )

        return proof_of_inclusion

    async def get_proof_of_inclusion_by_key(
        self,
        key: bytes,
        store_id: bytes32,
    ) -> ProofOfInclusion:
        """Collect the information for a proof of inclusion of a key and its value in
        the Merkle tree.
        """
        async with self.db_wrapper.reader():
            node = await self.get_node_by_key(key=key, store_id=store_id)
            return await self.get_proof_of_inclusion_by_hash(node_hash=node.hash, store_id=store_id)

    async def get_first_generation(self, node_hash: bytes32, store_id: bytes32) -> int:
        async with self.db_wrapper.reader() as reader:
            cursor = await reader.execute(
                "SELECT MIN(generation) AS generation FROM ancestors WHERE hash == :hash AND tree_id == :tree_id",
                {"hash": node_hash, "tree_id": store_id},
            )
            row = await cursor.fetchone()
            if row is None:
                raise RuntimeError("Hash not found in ancestor table.")

            generation = row["generation"]
            return int(generation)

    async def write_tree_to_file(
        self,
        root: Root,
        node_hash: bytes32,
        store_id: bytes32,
        deltas_only: bool,
        writer: BinaryIO,
    ) -> None:
        if node_hash == bytes32([0] * 32):
            return

        if deltas_only:
            generation = await self.get_first_generation(node_hash, store_id)
            # Root's generation is not the first time we see this hash, so it's not a new delta.
            if root.generation != generation:
                return
        node = await self.get_node(node_hash)
        to_write = b""
        if isinstance(node, InternalNode):
            await self.write_tree_to_file(root, node.left_hash, store_id, deltas_only, writer)
            await self.write_tree_to_file(root, node.right_hash, store_id, deltas_only, writer)
            to_write = bytes(SerializedNode(False, bytes(node.left_hash), bytes(node.right_hash)))
        elif isinstance(node, TerminalNode):
            to_write = bytes(SerializedNode(True, node.key, node.value))
        else:
            raise Exception(f"Node is neither InternalNode nor TerminalNode: {node}")

        writer.write(len(to_write).to_bytes(4, byteorder="big"))
        writer.write(to_write)

    async def update_subscriptions_from_wallet(self, store_id: bytes32, new_urls: List[str]) -> None:
        async with self.db_wrapper.writer() as writer:
            cursor = await writer.execute(
                "SELECT * FROM subscriptions WHERE from_wallet == 1 AND tree_id == :tree_id",
                {
                    "tree_id": store_id,
                },
            )
            old_urls = [row["url"] async for row in cursor]
            cursor = await writer.execute(
                "SELECT * FROM subscriptions WHERE from_wallet == 0 AND tree_id == :tree_id",
                {
                    "tree_id": store_id,
                },
            )
            from_subscriptions_urls = {row["url"] async for row in cursor}
            additions = {url for url in new_urls if url not in old_urls}
            removals = [url for url in old_urls if url not in new_urls]
            for url in removals:
                await writer.execute(
                    "DELETE FROM subscriptions WHERE url == :url AND tree_id == :tree_id",
                    {
                        "url": url,
                        "tree_id": store_id,
                    },
                )
            for url in additions:
                if url not in from_subscriptions_urls:
                    await writer.execute(
                        "INSERT INTO subscriptions(tree_id, url, ignore_till, num_consecutive_failures, from_wallet) "
                        "VALUES (:tree_id, :url, 0, 0, 1)",
                        {
                            "tree_id": store_id,
                            "url": url,
                        },
                    )

    async def subscribe(self, subscription: Subscription) -> None:
        async with self.db_wrapper.writer() as writer:
            # Add a fake subscription, so we always have the store_id, even with no URLs.
            await writer.execute(
                "INSERT INTO subscriptions(tree_id, url, ignore_till, num_consecutive_failures, from_wallet) "
                "VALUES (:tree_id, NULL, NULL, NULL, 0)",
                {
                    "tree_id": subscription.store_id,
                },
            )
            all_subscriptions = await self.get_subscriptions()
            old_subscription = next(
                (
                    old_subscription
                    for old_subscription in all_subscriptions
                    if old_subscription.store_id == subscription.store_id
                ),
                None,
            )
            old_urls = set()
            if old_subscription is not None:
                old_urls = {server_info.url for server_info in old_subscription.servers_info}
            new_servers = [server_info for server_info in subscription.servers_info if server_info.url not in old_urls]
            for server_info in new_servers:
                await writer.execute(
                    "INSERT INTO subscriptions(tree_id, url, ignore_till, num_consecutive_failures, from_wallet) "
                    "VALUES (:tree_id, :url, :ignore_till, :num_consecutive_failures, 0)",
                    {
                        "tree_id": subscription.store_id,
                        "url": server_info.url,
                        "ignore_till": server_info.ignore_till,
                        "num_consecutive_failures": server_info.num_consecutive_failures,
                    },
                )

    async def remove_subscriptions(self, store_id: bytes32, urls: List[str]) -> None:
        async with self.db_wrapper.writer() as writer:
            for url in urls:
                await writer.execute(
                    "DELETE FROM subscriptions WHERE tree_id == :tree_id AND url == :url",
                    {
                        "tree_id": store_id,
                        "url": url,
                    },
                )

    async def delete_store_data(self, store_id: bytes32) -> None:
        async with self.db_wrapper.writer(foreign_key_enforcement_enabled=False) as writer:
            await self.clean_node_table(writer)
            cursor = await writer.execute(
                """
                WITH RECURSIVE all_nodes AS (
                    SELECT a.hash, n.left, n.right
                    FROM ancestors AS a
                    JOIN node AS n ON a.hash = n.hash
                    WHERE a.tree_id = :tree_id
                ),
                pending_nodes AS (
                    SELECT node_hash AS hash FROM root
                    WHERE status IN (:pending_status, :pending_batch_status)
                    UNION ALL
                    SELECT n.left FROM node n
                    INNER JOIN pending_nodes pn ON n.hash = pn.hash
                    WHERE n.left IS NOT NULL
                    UNION ALL
                    SELECT n.right FROM node n
                    INNER JOIN pending_nodes pn ON n.hash = pn.hash
                    WHERE n.right IS NOT NULL
                )

                SELECT hash, left, right
                FROM all_nodes
                WHERE hash NOT IN (SELECT hash FROM ancestors WHERE tree_id != :tree_id)
                AND hash NOT IN (SELECT hash from pending_nodes)
                """,
                {
                    "tree_id": store_id,
                    "pending_status": Status.PENDING.value,
                    "pending_batch_status": Status.PENDING_BATCH.value,
                },
            )
            to_delete: Dict[bytes, Tuple[bytes, bytes]] = {}
            ref_counts: Dict[bytes, int] = {}
            async for row in cursor:
                hash = row["hash"]
                left = row["left"]
                right = row["right"]
                if hash in to_delete:
                    prev_left, prev_right = to_delete[hash]
                    assert prev_left == left
                    assert prev_right == right
                    continue
                to_delete[hash] = (left, right)
                if left is not None:
                    ref_counts[left] = ref_counts.get(left, 0) + 1
                if right is not None:
                    ref_counts[right] = ref_counts.get(right, 0) + 1

            await writer.execute("DELETE FROM ancestors WHERE tree_id == ?", (store_id,))
            await writer.execute("DELETE FROM root WHERE tree_id == ?", (store_id,))
            queue = [hash for hash in to_delete if ref_counts.get(hash, 0) == 0]
            while queue:
                hash = queue.pop(0)
                if hash not in to_delete:
                    continue
                await writer.execute("DELETE FROM node WHERE hash == ?", (hash,))

                left, right = to_delete[hash]
                if left is not None:
                    ref_counts[left] -= 1
                    if ref_counts[left] == 0:
                        queue.append(left)

                if right is not None:
                    ref_counts[right] -= 1
                    if ref_counts[right] == 0:
                        queue.append(right)

    async def unsubscribe(self, store_id: bytes32) -> None:
        async with self.db_wrapper.writer() as writer:
            await writer.execute(
                "DELETE FROM subscriptions WHERE tree_id == :tree_id",
                {"tree_id": store_id},
            )

    async def rollback_to_generation(self, store_id: bytes32, target_generation: int) -> None:
        async with self.db_wrapper.writer() as writer:
            await writer.execute(
                "DELETE FROM ancestors WHERE tree_id == :tree_id AND generation > :target_generation",
                {"tree_id": store_id, "target_generation": target_generation},
            )
            await writer.execute(
                "DELETE FROM root WHERE tree_id == :tree_id AND generation > :target_generation",
                {"tree_id": store_id, "target_generation": target_generation},
            )

    async def update_server_info(self, store_id: bytes32, server_info: ServerInfo) -> None:
        async with self.db_wrapper.writer() as writer:
            await writer.execute(
                "UPDATE subscriptions SET ignore_till = :ignore_till, "
                "num_consecutive_failures = :num_consecutive_failures WHERE tree_id = :tree_id AND url = :url",
                {
                    "ignore_till": server_info.ignore_till,
                    "num_consecutive_failures": server_info.num_consecutive_failures,
                    "tree_id": store_id,
                    "url": server_info.url,
                },
            )

    async def received_incorrect_file(self, store_id: bytes32, server_info: ServerInfo, timestamp: int) -> None:
        SEVEN_DAYS_BAN = 7 * 24 * 60 * 60
        new_server_info = replace(
            server_info,
            num_consecutive_failures=server_info.num_consecutive_failures + 1,
            ignore_till=max(server_info.ignore_till, timestamp + SEVEN_DAYS_BAN),
        )
        await self.update_server_info(store_id, new_server_info)

    async def received_correct_file(self, store_id: bytes32, server_info: ServerInfo) -> None:
        new_server_info = replace(
            server_info,
            num_consecutive_failures=0,
        )
        await self.update_server_info(store_id, new_server_info)

    async def server_misses_file(self, store_id: bytes32, server_info: ServerInfo, timestamp: int) -> ServerInfo:
        # Max banned time is 1 hour.
        BAN_TIME_BY_MISSING_COUNT = [5 * 60] * 3 + [15 * 60] * 3 + [30 * 60] * 2 + [60 * 60]
        index = min(server_info.num_consecutive_failures, len(BAN_TIME_BY_MISSING_COUNT) - 1)
        new_server_info = replace(
            server_info,
            num_consecutive_failures=server_info.num_consecutive_failures + 1,
            ignore_till=max(server_info.ignore_till, timestamp + BAN_TIME_BY_MISSING_COUNT[index]),
        )
        await self.update_server_info(store_id, new_server_info)
        return new_server_info

    async def get_available_servers_for_store(self, store_id: bytes32, timestamp: int) -> List[ServerInfo]:
        subscriptions = await self.get_subscriptions()
        subscription = next((subscription for subscription in subscriptions if subscription.store_id == store_id), None)
        if subscription is None:
            return []
        servers_info = []
        for server_info in subscription.servers_info:
            if timestamp > server_info.ignore_till:
                servers_info.append(server_info)
        return servers_info

    async def get_subscriptions(self) -> List[Subscription]:
        subscriptions: List[Subscription] = []

        async with self.db_wrapper.reader() as reader:
            cursor = await reader.execute(
                "SELECT * from subscriptions",
            )
            async for row in cursor:
                store_id = bytes32(row["tree_id"])
                url = row["url"]
                ignore_till = row["ignore_till"]
                num_consecutive_failures = row["num_consecutive_failures"]
                subscription = next(
                    (subscription for subscription in subscriptions if subscription.store_id == store_id), None
                )
                if subscription is None:
                    if url is not None and num_consecutive_failures is not None and ignore_till is not None:
                        subscriptions.append(
                            Subscription(store_id, [ServerInfo(url, num_consecutive_failures, ignore_till)])
                        )
                    else:
                        subscriptions.append(Subscription(store_id, []))
                else:
                    if url is not None and num_consecutive_failures is not None and ignore_till is not None:
                        new_servers_info = subscription.servers_info
                        new_servers_info.append(ServerInfo(url, num_consecutive_failures, ignore_till))
                        new_subscription = replace(subscription, servers_info=new_servers_info)
                        subscriptions.remove(subscription)
                        subscriptions.append(new_subscription)

        return subscriptions

    async def get_kv_diff(
        self,
        store_id: bytes32,
        hash_1: bytes32,
        hash_2: bytes32,
    ) -> Set[DiffData]:
        async with self.db_wrapper.reader():
            old_pairs = set(await self.get_keys_values(store_id, hash_1))
            if len(old_pairs) == 0 and hash_1 != bytes32([0] * 32):
                raise Exception(f"Unable to diff: Can't find keys and values for {hash_1}")

            new_pairs = set(await self.get_keys_values(store_id, hash_2))
            if len(new_pairs) == 0 and hash_2 != bytes32([0] * 32):
                raise Exception(f"Unable to diff: Can't find keys and values for {hash_2}")

            insertions = {
                DiffData(type=OperationType.INSERT, key=node.key, value=node.value)
                for node in new_pairs
                if node not in old_pairs
            }
            deletions = {
                DiffData(type=OperationType.DELETE, key=node.key, value=node.value)
                for node in old_pairs
                if node not in new_pairs
            }
            return set.union(insertions, deletions)<|MERGE_RESOLUTION|>--- conflicted
+++ resolved
@@ -841,24 +841,17 @@
     async def get_kv_diff_paginated(
         self, store_id: bytes32, page: int, max_page_size: int, hash1: bytes32, hash2: bytes32
     ) -> KVDiffPaginationData:
-<<<<<<< HEAD
         old_root = await self.get_last_tree_root_by_hash(store_id=store_id, hash=hash1)
         if old_root is None:
             raise Exception(f"no generation found for:\n  store ID: {store_id.hex()}\n  root hash: {hash1.hex()}")
         old_pairs = await self.get_keys_values_compressed(root=old_root)
+        if len(old_pairs.keys_values_hashed) == 0 and hash1 != bytes32([0] * 32):
+            raise Exception(f"Unable to diff: Can't find keys and values for {hash1}")
 
         new_root = await self.get_last_tree_root_by_hash(store_id=store_id, hash=hash2)
         if new_root is None:
             raise Exception(f"no generation found for:\n  store ID: {store_id.hex()}\n  root hash: {hash2.hex()}")
         new_pairs = await self.get_keys_values_compressed(root=new_root)
-
-=======
-        old_pairs = await self.get_keys_values_compressed(store_id, hash1)
->>>>>>> 0b3218b0
-        if len(old_pairs.keys_values_hashed) == 0 and hash1 != bytes32([0] * 32):
-            raise Exception(f"Unable to diff: Can't find keys and values for {hash1}")
-
-        new_pairs = await self.get_keys_values_compressed(store_id, hash2)
         if len(new_pairs.keys_values_hashed) == 0 and hash2 != bytes32([0] * 32):
             raise Exception(f"Unable to diff: Can't find keys and values for {hash2}")
 
@@ -1022,7 +1015,8 @@
                 root=root,
             )
             ancestors_2: List[InternalNode] = await self.get_ancestors(
-                node_hash=node_hash, root=root,
+                node_hash=node_hash,
+                root=root,
             )
             if ancestors != ancestors_2:
                 raise RuntimeError("Ancestors optimized didn't produce the expected result.")
@@ -1417,7 +1411,11 @@
                                         pending_upsert_new_hashes[old_node.hash] = terminal_node_hash
                                 continue
                         insert_result = await self.autoinsert(
-                            key, value, latest_local_root, True, Status.COMMITTED,
+                            key,
+                            value,
+                            latest_local_root,
+                            True,
+                            Status.COMMITTED,
                         )
                         latest_local_root = insert_result.root
                         assert latest_local_root is not None
