--- conflicted
+++ resolved
@@ -1014,19 +1014,9 @@
                     root=root,
                 )
 
-<<<<<<< HEAD
             if hint_keys_values is not None:
                 hint_keys_values[key] = value
             return InsertResult(node_hash=new_terminal_node_hash, root=new_root)
-=======
-                if status == Status.COMMITTED:
-                    for left_hash, right_hash, tree_id in insert_ancestors_cache:
-                        await self._insert_ancestor_table(left_hash, right_hash, tree_id, new_generation)
-
-        if hint_keys_values is not None:
-            hint_keys_values[key] = value
-        return InsertResult(node_hash=new_terminal_node_hash, root=new_root)
->>>>>>> 22af705d
 
     async def delete(
         self,
@@ -1049,7 +1039,6 @@
                 node_hash = leaf_hash(key=key, value=value)
                 node = TerminalNode(node_hash, key, value)
                 del hint_keys_values[key]
-<<<<<<< HEAD
 
             ancestors: List[InternalNode] = await self.get_ancestors_common(
                 node_hash=node.hash,
@@ -1057,21 +1046,6 @@
                 root_hash=root_hash,
                 use_optimized=use_optimized,
             )
-=======
-            if use_optimized:
-                ancestors: List[InternalNode] = await self.get_ancestors_optimized(
-                    node_hash=node.hash, tree_id=tree_id, root_hash=root_hash
-                )
-            else:
-                ancestors = await self.get_ancestors_optimized(
-                    node_hash=node.hash, tree_id=tree_id, root_hash=root_hash
-                )
-                ancestors_2: List[InternalNode] = await self.get_ancestors(
-                    node_hash=node.hash, tree_id=tree_id, root_hash=root_hash
-                )
-                if ancestors != ancestors_2:
-                    raise RuntimeError("Ancestors optimized didn't produce the expected result.")
->>>>>>> 22af705d
 
             if len(ancestors) == 0:
                 # the only node is being deleted
