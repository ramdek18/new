import logging
from collections import defaultdict
from dataclasses import dataclass, replace
from typing import Awaitable, Callable, Dict, List, Optional, Set, Tuple

import aiosqlite

from chia.data_layer.data_layer_errors import (
    InternalKeyValueError,
    InternalLeftRightNotBytes32Error,
    NodeHashError,
    TerminalLeftRightError,
    TreeGenerationIncrementingError,
)
from chia.data_layer.data_layer_types import (
    InternalNode,
    Node,
    NodeType,
    Root,
    ProofOfInclusion,
    ProofOfInclusionLayer,
    Side,
    TerminalNode,
    Status,
)
from chia.data_layer.data_layer_util import row_to_node
from chia.types.blockchain_format.program import Program
from chia.types.blockchain_format.sized_bytes import bytes32
from chia.util.byte_types import hexstr_to_bytes
from chia.util.db_wrapper import DBWrapper

log = logging.getLogger(__name__)


# TODO: review exceptions for values that shouldn't be displayed
# TODO: pick exception types other than Exception


@dataclass
class DataStore:
    """A key/value store with the pairs being terminal nodes in a CLVM object tree."""

    db: aiosqlite.Connection
    db_wrapper: DBWrapper

    @classmethod
    async def create(cls, db_wrapper: DBWrapper) -> "DataStore":
        self = cls(db=db_wrapper.db, db_wrapper=db_wrapper)
        self.db.row_factory = aiosqlite.Row

        await self.db.execute("pragma journal_mode=wal")
        # Setting to FULL despite other locations being configurable.  If there are
        # performance issues we can consider other the implications of other options.
        await self.db.execute("pragma synchronous=FULL")
        # If foreign key checking gets turned off, please add corresponding check
        # methods.
        await self.db.execute("PRAGMA foreign_keys=ON")

        async with self.db_wrapper.locked_transaction():
            await self.db.execute(
                """
                CREATE TABLE IF NOT EXISTS node(
                    hash TEXT PRIMARY KEY NOT NULL,
                    node_type INTEGER NOT NULL,
                    left TEXT REFERENCES node,
                    right TEXT REFERENCES node,
                    key TEXT,
                    value TEXT
                )
                """
            )
            await self.db.execute(
                """
                CREATE TABLE IF NOT EXISTS root(
                    tree_id TEXT NOT NULL,
                    generation INTEGER NOT NULL,
                    node_hash TEXT,
                    status INTEGER NOT NULL,
                    PRIMARY KEY(tree_id, generation),
                    FOREIGN KEY(node_hash) REFERENCES node(hash)
                )
                """
            )

        return self

    async def _insert_root(self, tree_id: bytes32, node_hash: Optional[bytes32], status: Status) -> None:
        existing_generation = await self.get_tree_generation(tree_id=tree_id, lock=False)

        if existing_generation is None:
            generation = 0
        else:
            generation = existing_generation + 1

        await self.db.execute(
            """
            INSERT INTO root(tree_id, generation, node_hash, status) VALUES(:tree_id, :generation, :node_hash, :status)
            """,
            {
                "tree_id": tree_id.hex(),
                "generation": generation,
                "node_hash": None if node_hash is None else node_hash.hex(),
                "status": status.value,
            },
        )

    async def _insert_node(
        self,
        node_hash: str,
        node_type: NodeType,
        left_hash: Optional[str],
        right_hash: Optional[str],
        key: Optional[str],
        value: Optional[str],
    ) -> None:
        # TODO: can we get sqlite to do this check?
        values = {
            "hash": node_hash,
            "node_type": node_type,
            "left": left_hash,
            "right": right_hash,
            "key": key,
            "value": value,
        }

        cursor = await self.db.execute("SELECT * FROM node WHERE hash == :hash", {"hash": node_hash})
        result = await cursor.fetchone()

        if result is None:
            await self.db.execute(
                """
                INSERT INTO node(hash, node_type, left, right, key, value)
                VALUES(:hash, :node_type, :left, :right, :key, :value)
                """,
                values,
            )
        else:
            result_dict = dict(result)
            if result_dict != values:
                raise Exception(f"Requested insertion of node with matching hash but other values differ: {node_hash}")

    async def _insert_internal_node(self, left_hash: bytes32, right_hash: bytes32) -> bytes32:
        node_hash = Program.to((left_hash, right_hash)).get_tree_hash(left_hash, right_hash)

        await self._insert_node(
            node_hash=node_hash.hex(),
            node_type=NodeType.INTERNAL,
            left_hash=left_hash.hex(),
            right_hash=right_hash.hex(),
            key=None,
            value=None,
        )

        return node_hash  # type: ignore[no-any-return]

    async def _insert_terminal_node(self, key: bytes, value: bytes) -> bytes32:
        node_hash = Program.to((key, value)).get_tree_hash()

        await self._insert_node(
            node_hash=node_hash.hex(),
            node_type=NodeType.TERMINAL,
            left_hash=None,
            right_hash=None,
            key=key.hex(),
            value=value.hex(),
        )

        return node_hash  # type: ignore[no-any-return]

    async def change_root_status(self, root: Root, status: Status = Status.PENDING) -> None:
        async with self.db_wrapper.locked_transaction(lock=True):
            await self.db.execute(
                "UPDATE root SET status = ? WHERE tree_id=? and generation = ?",
                (
                    status.value,
                    root.tree_id.hex(),
                    root.generation,
                ),
            )

    async def check(self) -> None:
        for check in self._checks:
            await check(self)

    async def _check_internal_key_value_are_null(self, *, lock: bool = True) -> None:
        async with self.db_wrapper.locked_transaction(lock=lock):
            cursor = await self.db.execute(
                "SELECT * FROM node WHERE node_type == :node_type AND (key NOT NULL OR value NOT NULL)",
                {"node_type": NodeType.INTERNAL},
            )
<<<<<<< HEAD
            hashes = [bytes32.from_hexstr(row["hash"]) async for row in cursor]
=======
            hashes = [bytes32.fromhex(row["hash"]) async for row in cursor]
>>>>>>> d51ec3be

        if len(hashes) > 0:
            raise InternalKeyValueError(node_hashes=hashes)  # type: ignore[arg-type]

    async def _check_internal_left_right_are_bytes32(self, *, lock: bool = True) -> None:
        async with self.db_wrapper.locked_transaction(lock=lock):
            cursor = await self.db.execute(
                "SELECT * FROM node WHERE node_type == :node_type",
                {"node_type": NodeType.INTERNAL},
            )

            hashes = []
            async for row in cursor:
                try:
<<<<<<< HEAD
                    bytes32(bytes32.from_hexstr(row["left"]))
                    bytes32(bytes32.from_hexstr(row["right"]))
                except ValueError:
                    hashes.append(bytes32.from_hexstr(row["hash"]))
=======
                    bytes32.fromhex(row["left"])
                    bytes32.fromhex(row["right"])
                except ValueError:
                    hashes.append(bytes32.fromhex(row["hash"]))
>>>>>>> d51ec3be

        if len(hashes) > 0:
            raise InternalLeftRightNotBytes32Error(node_hashes=hashes)  # type: ignore[arg-type]

    async def _check_terminal_left_right_are_null(self, *, lock: bool = True) -> None:
        async with self.db_wrapper.locked_transaction(lock=lock):
            cursor = await self.db.execute(
                "SELECT * FROM node WHERE node_type == :node_type AND (left NOT NULL OR right NOT NULL)",
                {"node_type": NodeType.TERMINAL},
            )
<<<<<<< HEAD
            hashes = [bytes32.from_hexstr(row["hash"]) async for row in cursor]
=======
            hashes = [bytes32.fromhex(row["hash"]) async for row in cursor]
>>>>>>> d51ec3be

        if len(hashes) > 0:
            raise TerminalLeftRightError(node_hashes=hashes)  # type: ignore[arg-type]

    async def _check_roots_are_incrementing(self, *, lock: bool = True) -> None:
        async with self.db_wrapper.locked_transaction(lock=lock):
            cursor = await self.db.execute("SELECT * FROM root ORDER BY tree_id, generation")
            roots = [Root.from_row(row=row) async for row in cursor]

            roots_by_tree: Dict[bytes32, List[Root]] = defaultdict(list)
            for root in roots:
                roots_by_tree[root.tree_id].append(root)

            bad_trees = []
            for tree_id, roots in roots_by_tree.items():
                current_generation = roots[-1].generation
                expected_generations = list(range(current_generation + 1))
                actual_generations = [root.generation for root in roots]
                if actual_generations != expected_generations:
                    bad_trees.append(tree_id)

            if len(bad_trees) > 0:
                raise TreeGenerationIncrementingError(tree_ids=bad_trees)

    async def _check_hashes(self, *, lock: bool = True) -> None:
        async with self.db_wrapper.locked_transaction(lock=lock):
            cursor = await self.db.execute("SELECT * FROM node")

            bad_node_hashes: List[bytes32] = []
            async for row in cursor:
                node = row_to_node(row=row)
                if isinstance(node, InternalNode):
                    expected_hash = Program.to((node.left_hash, node.right_hash)).get_tree_hash(
                        node.left_hash, node.right_hash
                    )
                elif isinstance(node, TerminalNode):
                    expected_hash = Program.to((node.key, node.value)).get_tree_hash()

                if node.hash != expected_hash:
                    bad_node_hashes.append(node.hash)

        if len(bad_node_hashes) > 0:
            raise NodeHashError(node_hashes=bad_node_hashes)

    _checks: Tuple[Callable[["DataStore"], Awaitable[None]], ...] = (
        _check_internal_key_value_are_null,
        _check_internal_left_right_are_bytes32,
        _check_terminal_left_right_are_null,
        _check_roots_are_incrementing,
        _check_hashes,
    )

    async def create_tree(self, tree_id: bytes32, *, lock: bool = True, status: Status = Status.PENDING) -> bool:
        async with self.db_wrapper.locked_transaction(lock=lock):
            await self._insert_root(tree_id=tree_id, node_hash=None, status=status)

        return True

    async def table_is_empty(self, tree_id: bytes32, *, lock: bool = True) -> bool:
        async with self.db_wrapper.locked_transaction(lock=lock):
            tree_root = await self.get_tree_root(tree_id=tree_id, lock=False)

        return tree_root.node_hash is None

    async def get_tree_ids(self, *, lock: bool = True) -> Set[bytes32]:
        async with self.db_wrapper.locked_transaction(lock=lock):
            cursor = await self.db.execute("SELECT DISTINCT tree_id FROM root")

        tree_ids = {bytes32(hexstr_to_bytes(row["tree_id"])) async for row in cursor}

        return tree_ids

    async def get_tree_generation(self, tree_id: bytes32, *, lock: bool = True) -> int:
        async with self.db_wrapper.locked_transaction(lock=lock):
            cursor = await self.db.execute(
                "SELECT MAX(generation) FROM root WHERE tree_id == :tree_id",
                {"tree_id": tree_id.hex()},
            )
            row = await cursor.fetchone()

        if row is None:
            raise Exception(f"No generations found for tree ID: {tree_id.hex()}")
        generation: int = row["MAX(generation)"]
        return generation

    async def get_tree_root(self, tree_id: bytes32, *, lock: bool = True) -> Root:
        async with self.db_wrapper.locked_transaction(lock=lock):
            generation = await self.get_tree_generation(tree_id=tree_id, lock=False)
            cursor = await self.db.execute(
                "SELECT * FROM root WHERE tree_id == :tree_id AND generation == :generation",
                {"tree_id": tree_id.hex(), "generation": generation},
            )
            [root_dict] = [row async for row in cursor]

        return Root.from_row(row=root_dict)

    async def get_ancestors(self, node_hash: bytes32, tree_id: bytes32, *, lock: bool = True) -> List[InternalNode]:
        async with self.db_wrapper.locked_transaction(lock=lock):
            root = await self.get_tree_root(tree_id=tree_id, lock=False)
            if root.node_hash is None:
                raise Exception(f"Root hash is unspecified for tree ID: {tree_id.hex()}")
            cursor = await self.db.execute(
                """
                WITH RECURSIVE
                    tree_from_root_hash(hash, node_type, left, right, key, value, depth) AS (
                        SELECT node.*, 0 AS depth FROM node WHERE node.hash == :root_hash
                        UNION ALL
                        SELECT node.*, tree_from_root_hash.depth + 1 AS depth FROM node, tree_from_root_hash
                        WHERE node.hash == tree_from_root_hash.left OR node.hash == tree_from_root_hash.right
                    ),
                    ancestors(hash, node_type, left, right, key, value, depth) AS (
                        SELECT node.*, NULL AS depth FROM node
                        WHERE node.left == :reference_hash OR node.right == :reference_hash
                        UNION ALL
                        SELECT node.*, NULL AS depth FROM node, ancestors
                        WHERE node.left == ancestors.hash OR node.right == ancestors.hash
                    )
                SELECT * FROM tree_from_root_hash INNER JOIN ancestors
                WHERE tree_from_root_hash.hash == ancestors.hash
                ORDER BY tree_from_root_hash.depth DESC
                """,
                {"reference_hash": node_hash.hex(), "root_hash": root.node_hash.hex()},
            )

            # The resulting rows must represent internal nodes.  InternalNode.from_row()
            # does some amount of validation in the sense that it will fail if left
            # or right can't turn into a bytes32 as expected.  There is room for more
            # validation here if desired.
            ancestors = [InternalNode.from_row(row=row) async for row in cursor]

        return ancestors

    async def get_pairs(self, tree_id: bytes32, *, lock: bool = True) -> List[TerminalNode]:
        async with self.db_wrapper.locked_transaction(lock=lock):
            root = await self.get_tree_root(tree_id=tree_id, lock=False)

            if root.node_hash is None:
                return []

            cursor = await self.db.execute(
                """
                WITH RECURSIVE
                    tree_from_root_hash(hash, node_type, left, right, key, value, depth, rights) AS (
                        SELECT node.*, 0 AS depth, 0 AS rights FROM node WHERE node.hash == :root_hash
                        UNION ALL
                        SELECT
                            node.*,
                            tree_from_root_hash.depth + 1 AS depth,
                            CASE
                                WHEN node.hash == tree_from_root_hash.right
                                THEN tree_from_root_hash.rights + (1 << (62 - tree_from_root_hash.depth))
                                ELSE tree_from_root_hash.rights
                                END AS rights
                            FROM node, tree_from_root_hash
                        WHERE node.hash == tree_from_root_hash.left OR node.hash == tree_from_root_hash.right
                    )
                SELECT * FROM tree_from_root_hash
                WHERE node_type == :node_type
                ORDER BY depth ASC, rights ASC
                """,
                {"root_hash": root.node_hash.hex(), "node_type": NodeType.TERMINAL},
            )

            terminal_nodes: List[TerminalNode] = []
            async for row in cursor:
                if row["depth"] > 62:
                    # TODO: Review the value and implementation of left-to-right order
                    #       reporting.  Initial use is for balanced insertion with the
                    #       work done in the query.

                    # This is limited based on the choice of 63 for the maximum left
                    # shift in the query.  This is in turn based on the SQLite integers
                    # ranging in size up to signed 8 bytes, 64 bits.  If we exceed this then
                    # we no longer guarantee the left-to-right ordering of the node
                    # list.  While 63 allows for a lot of nodes in a balanced tree, in
                    # the worst case it allows only 62 terminal nodes.
                    raise Exception("Tree depth exceeded 62, unable to guarantee left-to-right node order.")
                node = row_to_node(row=row)
                if not isinstance(node, TerminalNode):
                    raise Exception(f"Unexpected internal node found: {node.hash.hex()}")
                terminal_nodes.append(node)

        return terminal_nodes

    async def get_node_type(self, node_hash: bytes32, *, lock: bool = True) -> NodeType:
        async with self.db_wrapper.locked_transaction(lock=lock):
            cursor = await self.db.execute("SELECT node_type FROM node WHERE hash == :hash", {"hash": node_hash.hex()})
            raw_node_type = await cursor.fetchone()

        if raw_node_type is None:
            raise Exception(f"No node found for specified hash: {node_hash.hex()}")

        return NodeType(raw_node_type["node_type"])

    async def autoinsert(
        self,
        key: bytes,
        value: bytes,
        tree_id: bytes32,
        *,
        lock: bool = True,
    ) -> bytes32:
        async with self.db_wrapper.locked_transaction(lock=lock):
            pairs = await self.get_pairs(tree_id=tree_id, lock=False)

            if len(pairs) == 0:
                reference_node_hash = None
                side = None
            else:
                reference_node_hash = pairs[0].hash
                side = Side.RIGHT

            return await self.insert(
                key=key,
                value=value,
                tree_id=tree_id,
                reference_node_hash=reference_node_hash,
                side=side,
                lock=False,
            )

    async def insert(
        self,
        key: bytes,
        value: bytes,
        tree_id: bytes32,
        reference_node_hash: Optional[bytes32],
        side: Optional[Side],
        *,
        lock: bool = True,
        status: Status = Status.PENDING,
    ) -> bytes32:
        async with self.db_wrapper.locked_transaction(lock=lock):
            was_empty = await self.table_is_empty(tree_id=tree_id, lock=False)
            root = await self.get_tree_root(tree_id=tree_id, lock=False)

            if not was_empty:
                # TODO: is there any way the db can enforce this?
                pairs = await self.get_pairs(tree_id=tree_id, lock=False)
                if any(key == node.key for node in pairs):
                    raise Exception(f"Key already present: {key.hex()}")

            if reference_node_hash is None:
                if not was_empty:
                    raise Exception(f"Reference node hash must be specified for non-empty tree: {tree_id.hex()}")
            else:
                reference_node_type = await self.get_node_type(node_hash=reference_node_hash, lock=False)
                if reference_node_type == NodeType.INTERNAL:
                    raise Exception("can not insert a new key/value on an internal node")

            # create new terminal node
            new_terminal_node_hash = await self._insert_terminal_node(key=key, value=value)

            if was_empty:
                if side is not None:
                    raise Exception("Tree was empty so side must be unspecified, got: {side!r}")

                await self._insert_root(tree_id=tree_id, node_hash=new_terminal_node_hash, status=status)
            else:
                if side is None:
                    raise Exception("Tree was not empty, side must be specified.")
                if reference_node_hash is None:
                    raise Exception("Tree was not empty, reference node hash must be specified.")
                if root.node_hash is None:
                    raise Exception("Internal error.")

                ancestors = await self.get_ancestors(node_hash=reference_node_hash, tree_id=tree_id, lock=False)

                if side == Side.LEFT:
                    left = new_terminal_node_hash
                    right = reference_node_hash
                elif side == Side.RIGHT:
                    left = reference_node_hash
                    right = new_terminal_node_hash

                # create first new internal node
                new_hash = await self._insert_internal_node(left_hash=left, right_hash=right)

                traversal_node_hash = reference_node_hash

                # create updated replacements for the rest of the internal nodes
                for ancestor in ancestors:
                    if not isinstance(ancestor, InternalNode):
                        raise Exception(f"Expected an internal node but got: {type(ancestor).__name__}")

                    if ancestor.left_hash == traversal_node_hash:
                        left = new_hash
                        right = ancestor.right_hash
                    elif ancestor.right_hash == traversal_node_hash:
                        left = ancestor.left_hash
                        right = new_hash

                    traversal_node_hash = ancestor.hash

                    new_hash = await self._insert_internal_node(left_hash=left, right_hash=right)

                await self._insert_root(tree_id=tree_id, node_hash=new_hash, status=status)

        return new_terminal_node_hash

    async def delete(self, key: bytes, tree_id: bytes32, *, lock: bool = True, status: Status = Status.PENDING) -> None:
        async with self.db_wrapper.locked_transaction(lock=lock):
            node = await self.get_node_by_key(key=key, tree_id=tree_id, lock=False)
            ancestors = await self.get_ancestors(node_hash=node.hash, tree_id=tree_id, lock=False)

            if len(ancestors) == 0:
                # the only node is being deleted
                await self._insert_root(tree_id=tree_id, node_hash=None, status=status)

                return

            parent = ancestors[0]
            other_hash = parent.other_child_hash(hash=node.hash)

            if len(ancestors) == 1:
                # the parent is the root so the other side will become the new root
                await self._insert_root(tree_id=tree_id, node_hash=other_hash, status=status)

                return

            old_child_hash = parent.hash
            new_child_hash = other_hash
            # more parents to handle so let's traverse them
            for ancestor in ancestors[1:]:
                if ancestor.left_hash == old_child_hash:
                    left_hash = new_child_hash
                    right_hash = ancestor.right_hash
                elif ancestor.right_hash == old_child_hash:
                    left_hash = ancestor.left_hash
                    right_hash = new_child_hash
                else:
                    raise Exception("Internal error.")

                new_child_hash = await self._insert_internal_node(left_hash=left_hash, right_hash=right_hash)

                old_child_hash = ancestor.hash

            await self._insert_root(tree_id=tree_id, node_hash=new_child_hash, status=status)

        return

    async def get_node_by_key(self, key: bytes, tree_id: bytes32, *, lock: bool = True) -> TerminalNode:
        async with self.db_wrapper.locked_transaction(lock=lock):
            nodes = await self.get_pairs(tree_id=tree_id, lock=False)

        for node in nodes:
            if node.key == key:
                return node

        raise Exception(f"Key not found: {key.hex()}")

    async def get_node(self, node_hash: bytes32, *, lock: bool = True) -> Node:
        async with self.db_wrapper.locked_transaction(lock=lock):
            cursor = await self.db.execute("SELECT * FROM node WHERE hash == :hash", {"hash": node_hash.hex()})
            row = await cursor.fetchone()

        if row is None:
            raise Exception(f"Node not found for requested hash: {node_hash.hex()}")

        node = row_to_node(row=row)
        return node

    async def get_tree_as_program(self, tree_id: bytes32, *, lock: bool = True) -> Program:
        async with self.db_wrapper.locked_transaction(lock=lock):
            root = await self.get_tree_root(tree_id=tree_id, lock=False)
            # TODO: consider actual proper behavior
            assert root.node_hash is not None
            root_node = await self.get_node(node_hash=root.node_hash, lock=False)

            cursor = await self.db.execute(
                """
                WITH RECURSIVE
                    tree_from_root_hash(hash, node_type, left, right, key, value) AS (
                        SELECT node.* FROM node WHERE node.hash == :root_hash
                        UNION ALL
                        SELECT node.* FROM node, tree_from_root_hash
                        WHERE node.hash == tree_from_root_hash.left OR node.hash == tree_from_root_hash.right
                    )
                SELECT * FROM tree_from_root_hash
                """,
                {"root_hash": root_node.hash.hex()},
            )
            nodes = [row_to_node(row=row) async for row in cursor]
            hash_to_node: Dict[bytes32, Node] = {}
            for node in reversed(nodes):
                if isinstance(node, InternalNode):
                    node = replace(node, pair=(hash_to_node[node.left_hash], hash_to_node[node.right_hash]))
                hash_to_node[node.hash] = node

            root_node = hash_to_node[root_node.hash]
            # TODO: Remove ignore when done.
            #       https://github.com/Chia-Network/clvm/pull/102
            #       https://github.com/Chia-Network/clvm/pull/106
            program: Program = Program.to(root_node)

        return program

    async def get_proof_of_inclusion_by_hash(
        self,
        node_hash: bytes32,
        tree_id: bytes32,
        *,
        lock: bool = True,
    ) -> ProofOfInclusion:
        """Collect the information for a proof of inclusion of a hash in the Merkle
        tree.
        """
        async with self.db_wrapper.locked_transaction(lock=lock):
            ancestors = await self.get_ancestors(node_hash=node_hash, tree_id=tree_id, lock=False)

        if len(ancestors) > 0:
            root_hash = ancestors[-1].hash
        else:
            root_hash = node_hash

        layers: List[ProofOfInclusionLayer] = []
        child_hash = node_hash
        for parent in ancestors:
            layer = ProofOfInclusionLayer.from_internal_node(internal_node=parent, traversal_child_hash=child_hash)
            layers.append(layer)
            child_hash = parent.hash

        return ProofOfInclusion(node_hash=node_hash, root_hash=root_hash, layers=layers)

    async def get_proof_of_inclusion_by_key(
        self,
        key: bytes,
        tree_id: bytes32,
        *,
        lock: bool = True,
    ) -> ProofOfInclusion:
        """Collect the information for a proof of inclusion of a key and its value in
        the Merkle tree.
        """
        async with self.db_wrapper.locked_transaction(lock=lock):
            node = await self.get_node_by_key(key=key, tree_id=tree_id, lock=False)
            return await self.get_proof_of_inclusion_by_hash(node_hash=node.hash, tree_id=tree_id, lock=False)<|MERGE_RESOLUTION|>--- conflicted
+++ resolved
@@ -188,11 +188,7 @@
                 "SELECT * FROM node WHERE node_type == :node_type AND (key NOT NULL OR value NOT NULL)",
                 {"node_type": NodeType.INTERNAL},
             )
-<<<<<<< HEAD
-            hashes = [bytes32.from_hexstr(row["hash"]) async for row in cursor]
-=======
             hashes = [bytes32.fromhex(row["hash"]) async for row in cursor]
->>>>>>> d51ec3be
 
         if len(hashes) > 0:
             raise InternalKeyValueError(node_hashes=hashes)  # type: ignore[arg-type]
@@ -207,17 +203,10 @@
             hashes = []
             async for row in cursor:
                 try:
-<<<<<<< HEAD
-                    bytes32(bytes32.from_hexstr(row["left"]))
-                    bytes32(bytes32.from_hexstr(row["right"]))
-                except ValueError:
-                    hashes.append(bytes32.from_hexstr(row["hash"]))
-=======
                     bytes32.fromhex(row["left"])
                     bytes32.fromhex(row["right"])
                 except ValueError:
                     hashes.append(bytes32.fromhex(row["hash"]))
->>>>>>> d51ec3be
 
         if len(hashes) > 0:
             raise InternalLeftRightNotBytes32Error(node_hashes=hashes)  # type: ignore[arg-type]
@@ -228,11 +217,7 @@
                 "SELECT * FROM node WHERE node_type == :node_type AND (left NOT NULL OR right NOT NULL)",
                 {"node_type": NodeType.TERMINAL},
             )
-<<<<<<< HEAD
-            hashes = [bytes32.from_hexstr(row["hash"]) async for row in cursor]
-=======
             hashes = [bytes32.fromhex(row["hash"]) async for row in cursor]
->>>>>>> d51ec3be
 
         if len(hashes) > 0:
             raise TerminalLeftRightError(node_hashes=hashes)  # type: ignore[arg-type]
