--- conflicted
+++ resolved
@@ -1491,14 +1491,11 @@
                         latest_local_root = insert_result.root
                 elif change["action"] == "delete":
                     key = change["key"]
-<<<<<<< HEAD
                     hash = key_hash(key)
                     if key_hash_frequency[hash] == 2 and last_action[hash] == "insert" and enable_batch_autoinsert:
                         continue
-                    latest_local_root = await self.delete(key, tree_id, True, Status.COMMITTED, root=latest_local_root)
-=======
                     latest_local_root = await self.delete(key, store_id, True, Status.COMMITTED, root=latest_local_root)
->>>>>>> 250a6ab3
+
                 elif change["action"] == "upsert":
                     key = change["key"]
                     new_value = change["value"]
@@ -1558,7 +1555,6 @@
                 if latest_local_root is None or latest_local_root.node_hash is None:
                     await self._insert_root(store_id=store_id, node_hash=subtree_hash, status=Status.COMMITTED)
                 else:
-<<<<<<< HEAD
                     hash_to_parent: Dict[bytes32, InternalNode] = {}
                     min_height_leaf = await self.get_leaf_at_minimum_height(latest_local_root.node_hash, hash_to_parent)
                     ancestors: List[InternalNode] = []
@@ -1567,16 +1563,7 @@
                         node = hash_to_parent[hash]
                         ancestors.append(node)
                         hash = node.hash
-=======
-                    min_height_leaf = await self.get_leaf_at_minimum_height(latest_local_root.node_hash)
-                    ancestors = await self.get_ancestors_common(
-                        node_hash=min_height_leaf.hash,
-                        store_id=store_id,
-                        root_hash=latest_local_root.node_hash,
-                        generation=latest_local_root.generation,
-                        use_optimized=True,
-                    )
->>>>>>> 250a6ab3
+
                     await self.update_ancestor_hashes_on_insert(
                         store_id=store_id,
                         left=min_height_leaf.hash,
