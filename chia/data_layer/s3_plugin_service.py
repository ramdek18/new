from __future__ import annotations

import asyncio
import concurrent.futures
import functools
import logging
import sys
from dataclasses import dataclass
from pathlib import Path
from typing import Any, Dict, List, Optional, Set
from urllib.parse import urlparse

import boto3 as boto3
import yaml
from aiohttp import web
from botocore.exceptions import ClientError

from chia.types.blockchain_format.sized_bytes import bytes32

log = logging.getLogger(__name__)


@dataclass(frozen=True)
class StoreConfig:
    id: bytes32
    bucket: Optional[str]
    urls: Set[str]

    @classmethod
    def unmarshal(cls, d: Dict[str, Any]) -> StoreConfig:
        upload_bucket = d.get("upload_bucket", None)
        if upload_bucket and len(upload_bucket) == 0:
            upload_bucket = None

        return StoreConfig(bytes32.from_hexstr(d["store_id"]), upload_bucket, d.get("download_urls", set()))

    def marshal(self) -> Dict[str, Any]:
        return {"store_id": self.id.hex(), "upload_bucket": self.bucket, "download_urls": self.urls}


class S3Plugin:
    boto_client: boto3.client
    port: int
    region: str
    aws_access_key_id: str
    aws_secret_access_key: str
    stores: List[StoreConfig]
    instance_name: str

    def __init__(
        self,
        region: str,
        aws_access_key_id: str,
        aws_secret_access_key: str,
        stores: List[StoreConfig],
        instance_name: str,
    ):
        self.boto_client = boto3.client(
            "s3",
            region_name=region,
            aws_access_key_id=aws_access_key_id,
            aws_secret_access_key=aws_secret_access_key,
        )
        self.stores = stores
        self.instance_name = instance_name

    async def handle_upload(self, request: web.Request) -> web.Response:
        self.update_instance_from_config()
        try:
            data = await request.json()
        except Exception as e:
<<<<<<< HEAD
            log.error(f"failed parsing request {request} {e}")
            return web.json_response({"handles_url": False})
        store_id = bytes32.from_hexstr(data["id"])
        if store_id in self.store_ids:
            return web.json_response({"handles_store": True})
        return web.json_response({"handles_store": False})
=======
            print(f"failed parsing request {request} {e}")
            return web.json_response({"handle_upload": False})

        store_id = bytes32.from_hexstr(data["store_id"])
        for store in self.stores:
            if store.id == store_id and store.bucket:
                return web.json_response({"handle_upload": True, "bucket": store.bucket})

        return web.json_response({"handle_upload": False})
>>>>>>> 28a5d755

    async def upload(self, request: web.Request) -> web.Response:
        try:
            data = await request.json()
            store_id = bytes32.from_hexstr(data["store_id"])
            bucket = self.get_bucket(store_id)
            full_tree_path = Path(data["full_tree_path"])
            diff_path = Path(data["diff_path"])
            try:
                with concurrent.futures.ThreadPoolExecutor() as pool:
                    await asyncio.get_running_loop().run_in_executor(
                        pool,
                        functools.partial(self.boto_client.upload_file, full_tree_path, bucket, full_tree_path.name),
                    )
                    await asyncio.get_running_loop().run_in_executor(
                        pool, functools.partial(self.boto_client.upload_file, diff_path, bucket, diff_path.name)
                    )
            except ClientError as e:
                log.error(f"failed uploading file to aws {e}")
                return web.json_response({"uploaded": False})
        except Exception as e:
<<<<<<< HEAD
            log.error(f"failed handling request {request} {e}")
            return web.json_response({"handles_url": False})
=======
            print(f"failed handling request {request} {e}")
            return web.json_response({"uploaded": False})
>>>>>>> 28a5d755
        return web.json_response({"uploaded": True})

    async def handle_download(self, request: web.Request) -> web.Response:
        self.update_instance_from_config()
        try:
            data = await request.json()
        except Exception as e:
<<<<<<< HEAD
            log.error(f"failed parsing request {request} {e}")
            return web.json_response({"handles_url": False})
=======
            print(f"failed parsing request {request} {e}")
            return web.json_response({"handle_download": False})

        store_id = bytes32.from_hexstr(data["store_id"])
>>>>>>> 28a5d755
        parse_result = urlparse(data["url"])
        for store in self.stores:
            if store.id == store_id and parse_result.scheme == "s3" and data["url"] in store.urls:
                return web.json_response({"handle_download": True, "urls": list(store.urls)})

        return web.json_response({"handle_download": False})

    async def download(self, request: web.Request) -> web.Response:
        try:
            data = await request.json()
            url = data["url"]
            client_folder = Path(data["client_folder"])
            filename = data["filename"]
            parse_result = urlparse(url)
            bucket = parse_result.netloc
            target_filename = client_folder.joinpath(filename)
            # Create folder for parent directory
            target_filename.parent.mkdir(parents=True, exist_ok=True)
            with concurrent.futures.ThreadPoolExecutor() as pool:
                await asyncio.get_running_loop().run_in_executor(
                    pool, functools.partial(self.boto_client.download_file, bucket, filename, str(target_filename))
                )
        except Exception as e:
            log.error(f"failed parsing request {request} {e}")
            return web.json_response({"downloaded": False})
        return web.json_response({"downloaded": True})

    def get_bucket(self, store_id: bytes32) -> str:
        for store in self.stores:
            if store.id == store_id and store.bucket:
                return store.bucket

        raise Exception(f"bucket not found for store id {store_id.hex()}")

    def update_instance_from_config(self) -> None:
        config = load_config(self.instance_name)
        self.stores = read_store_ids_from_config(config)


def read_store_ids_from_config(config: Dict[str, Any]) -> List[StoreConfig]:
    stores = []
    for store in config.get("stores", []):
        try:
            stores.append(StoreConfig.unmarshal(store))
        except Exception as e:
            if "store_id" in store:
                bad_store_id = f"{store['store_id']!r}"
            else:
                bad_store_id = "<missing>"
            print(f"Ignoring invalid store id: {bad_store_id}: {type(e).__name__} {e}")
            pass

    return stores


def make_app(config: Dict[str, Any], instance_name: str) -> web.Application:
    try:
        region = config["aws_credentials"]["region"]
        aws_access_key_id = config["aws_credentials"]["access_key_id"]
        aws_secret_access_key = config["aws_credentials"]["secret_access_key"]
    except KeyError as e:
        sys.exit(
            "config file must have aws_credentials with region, access_key_id, and secret_access_key. "
            f"Missing config key: {e.args[0]!r}"
        )
    stores = read_store_ids_from_config(config)

    s3_client = S3Plugin(region, aws_access_key_id, aws_secret_access_key, stores, instance_name)
    app = web.Application()
    app.add_routes([web.post("/handle_upload", s3_client.handle_upload)])
    app.add_routes([web.post("/upload", s3_client.upload)])
    app.add_routes([web.post("/handle_download", s3_client.handle_download)])
    app.add_routes([web.post("/download", s3_client.download)])
    logging.basicConfig(level=logging.INFO, filename=config.get("log_filename", "s3_debug.log"))
    log.info(f"Starting s3 plugin {instance_name} on port {config['port']}")
    return app


def load_config(instance: str) -> Any:
    with open("s3_plugin_config.yml", "r") as f:
        full_config = yaml.safe_load(f)
    return full_config[instance]


def run_server() -> None:
    instance_name = sys.argv[1]
    try:
        config = load_config(instance_name)
    except KeyError:
        sys.exit(f"Config for instance {instance_name} not found.")

    if not config:
        sys.exit(f"Config for instance {instance_name} is empty.")

    try:
        port = config["port"]
    except KeyError:
        sys.exit("Missing port in config file.")

    print(f"run instance {instance_name}")
    web.run_app(make_app(config, instance_name), port=port)
    log.info(f"Stopped s3 plugin {instance_name}")


if __name__ == "__main__":
    run_server()<|MERGE_RESOLUTION|>--- conflicted
+++ resolved
@@ -69,14 +69,6 @@
         try:
             data = await request.json()
         except Exception as e:
-<<<<<<< HEAD
-            log.error(f"failed parsing request {request} {e}")
-            return web.json_response({"handles_url": False})
-        store_id = bytes32.from_hexstr(data["id"])
-        if store_id in self.store_ids:
-            return web.json_response({"handles_store": True})
-        return web.json_response({"handles_store": False})
-=======
             print(f"failed parsing request {request} {e}")
             return web.json_response({"handle_upload": False})
 
@@ -86,7 +78,6 @@
                 return web.json_response({"handle_upload": True, "bucket": store.bucket})
 
         return web.json_response({"handle_upload": False})
->>>>>>> 28a5d755
 
     async def upload(self, request: web.Request) -> web.Response:
         try:
@@ -108,13 +99,8 @@
                 log.error(f"failed uploading file to aws {e}")
                 return web.json_response({"uploaded": False})
         except Exception as e:
-<<<<<<< HEAD
-            log.error(f"failed handling request {request} {e}")
-            return web.json_response({"handles_url": False})
-=======
             print(f"failed handling request {request} {e}")
             return web.json_response({"uploaded": False})
->>>>>>> 28a5d755
         return web.json_response({"uploaded": True})
 
     async def handle_download(self, request: web.Request) -> web.Response:
@@ -122,15 +108,10 @@
         try:
             data = await request.json()
         except Exception as e:
-<<<<<<< HEAD
-            log.error(f"failed parsing request {request} {e}")
-            return web.json_response({"handles_url": False})
-=======
             print(f"failed parsing request {request} {e}")
             return web.json_response({"handle_download": False})
 
         store_id = bytes32.from_hexstr(data["store_id"])
->>>>>>> 28a5d755
         parse_result = urlparse(data["url"])
         for store in self.stores:
             if store.id == store_id and parse_result.scheme == "s3" and data["url"] in store.urls:
