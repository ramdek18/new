--- conflicted
+++ resolved
@@ -247,13 +247,10 @@
     app.add_routes([web.post("/upload", s3_client.upload)])
     app.add_routes([web.post("/handle_download", s3_client.handle_download)])
     app.add_routes([web.post("/download", s3_client.download)])
-<<<<<<< HEAD
     app.add_routes([web.post("/plugin_id", s3_client.plugin_id)])
     app.add_routes([web.post("/healthz", s3_client.healthz)])
-=======
     logging.basicConfig(level=logging.INFO, filename=config.get("log_filename", "s3_plugin.log"))
     log.info(f"Starting s3 plugin {instance_name} on port {config['port']}")
->>>>>>> 7c719c35
     return app
 
 
