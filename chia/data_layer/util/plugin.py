<<<<<<< HEAD
from __future__ import annotations

import yaml
from pathlib import Path
from typing import List

from chia.data_layer.data_layer_util import PluginRemote


async def load_plugin_configurations(root_path: Path, config_type: str) -> List[PluginRemote]:
    """
    Loads plugin configurations from the specified directory and validates that the contents
    are in the expected JSON format (an array of PluginRemote objects). It gracefully handles errors
    and ensures that the necessary directories exist, creating them if they do not.

    Args:
        root_path (Path): The root path where the plugins directory is located.
        config_type (str): The type of plugins to load ('downloaders' or 'uploaders').

    Returns:
        List[PluginRemote]: A list of valid PluginRemote instances for the specified plugin type.
    """
    config_path = root_path / "plugins" / config_type
    config_path.mkdir(parents=True, exist_ok=True)  # Ensure the config directory exists

    valid_configs = []
    for conf_file in config_path.glob("*.conf"):
        try:
            with open(conf_file) as file:
                data = yaml.safe_load(file)

            valid_configs.extend([PluginRemote.unmarshal(marshalled=item) for item in data])
        except (OSError, yaml.YAMLError, Exception) as e:
            print(f"Error loading or parsing {conf_file}: {e}, skipping this file.")
    return valid_configs
=======
from __future__ import annotations

import json
from pathlib import Path
from typing import List

from chia.data_layer.data_layer_util import PluginRemote


async def load_plugin_configurations(root_path: Path, config_type: str) -> List[PluginRemote]:
    """
    Loads plugin configurations from the specified directory and validates that the contents
    are in the expected JSON format (an array of PluginRemote objects). It gracefully handles errors
    and ensures that the necessary directories exist, creating them if they do not.

    Args:
        root_path (Path): The root path where the plugins directory is located.
        config_type (str): The type of plugins to load ('downloaders' or 'uploaders').

    Returns:
        List[PluginRemote]: A list of valid PluginRemote instances for the specified plugin type.
    """
    config_path = root_path / "plugins" / config_type
    config_path.mkdir(parents=True, exist_ok=True)  # Ensure the config directory exists

    valid_configs = []
    for conf_file in config_path.glob("*.conf"):
        try:
            with open(conf_file) as file:
                data = json.load(file)

            valid_configs.extend([PluginRemote.unmarshal(marshalled=item) for item in data])
            log.info(f"loaded plugin configuration: {conf_file}")
        except (OSError, json.JSONDecodeError, Exception) as e:
            print(f"Error loading or parsing {conf_file}: {e}, skipping this file.")
    return valid_configs
>>>>>>> d374363f
<|MERGE_RESOLUTION|>--- conflicted
+++ resolved
@@ -1,12 +1,13 @@
-<<<<<<< HEAD
 from __future__ import annotations
 
 import yaml
+import logging
 from pathlib import Path
 from typing import List
 
 from chia.data_layer.data_layer_util import PluginRemote
 
+log = logging.getLogger(__name__)
 
 async def load_plugin_configurations(root_path: Path, config_type: str) -> List[PluginRemote]:
     """
@@ -31,44 +32,7 @@
                 data = yaml.safe_load(file)
 
             valid_configs.extend([PluginRemote.unmarshal(marshalled=item) for item in data])
+            log.info(f"loaded plugin configuration: {conf_file}")
         except (OSError, yaml.YAMLError, Exception) as e:
-            print(f"Error loading or parsing {conf_file}: {e}, skipping this file.")
-    return valid_configs
-=======
-from __future__ import annotations
-
-import json
-from pathlib import Path
-from typing import List
-
-from chia.data_layer.data_layer_util import PluginRemote
-
-
-async def load_plugin_configurations(root_path: Path, config_type: str) -> List[PluginRemote]:
-    """
-    Loads plugin configurations from the specified directory and validates that the contents
-    are in the expected JSON format (an array of PluginRemote objects). It gracefully handles errors
-    and ensures that the necessary directories exist, creating them if they do not.
-
-    Args:
-        root_path (Path): The root path where the plugins directory is located.
-        config_type (str): The type of plugins to load ('downloaders' or 'uploaders').
-
-    Returns:
-        List[PluginRemote]: A list of valid PluginRemote instances for the specified plugin type.
-    """
-    config_path = root_path / "plugins" / config_type
-    config_path.mkdir(parents=True, exist_ok=True)  # Ensure the config directory exists
-
-    valid_configs = []
-    for conf_file in config_path.glob("*.conf"):
-        try:
-            with open(conf_file) as file:
-                data = json.load(file)
-
-            valid_configs.extend([PluginRemote.unmarshal(marshalled=item) for item in data])
-            log.info(f"loaded plugin configuration: {conf_file}")
-        except (OSError, json.JSONDecodeError, Exception) as e:
-            print(f"Error loading or parsing {conf_file}: {e}, skipping this file.")
-    return valid_configs
->>>>>>> d374363f
+            log.warn(f"Error loading or parsing {conf_file}: {e}, skipping this file.")
+    return valid_configs