import logging
from typing import Dict, List, Optional, Tuple

import aiosqlite

from chia.consensus.block_record import BlockRecord
from chia.types.blockchain_format.sized_bytes import bytes32
from chia.types.full_block import FullBlock
from chia.types.weight_proof import SubEpochChallengeSegment, SubEpochSegments
from chia.util.db_wrapper import DBWrapper
from chia.util.ints import uint32
from chia.util.lru_cache import LRUCache

log = logging.getLogger(__name__)


class BlockStore:
    db: aiosqlite.Connection
    block_cache: LRUCache
    db_wrapper: DBWrapper
    ses_challenge_cache: LRUCache

    @classmethod
    async def create(cls, db_wrapper: DBWrapper):
        self = cls()

        # All full blocks which have been added to the blockchain. Header_hash -> block
        self.db_wrapper = db_wrapper
        self.db = db_wrapper.db
        await self.db.execute(
            "CREATE TABLE IF NOT EXISTS full_blocks(header_hash text PRIMARY KEY, height bigint,"
            "  is_block tinyint, is_fully_compactified tinyint, block blob)"
        )

        # Block records
        await self.db.execute(
            "CREATE TABLE IF NOT EXISTS block_records(header_hash "
            "text PRIMARY KEY, prev_hash text, height bigint,"
            "block blob, sub_epoch_summary blob, is_peak tinyint, is_block tinyint)"
        )

        # todo remove in v1.2
        await self.db.execute("DROP TABLE IF EXISTS sub_epoch_segments_v2")

        # Sub epoch segments for weight proofs
        await self.db.execute(
            "CREATE TABLE IF NOT EXISTS sub_epoch_segments_v3(ses_block_hash text PRIMARY KEY, challenge_segments blob)"
        )

        # Height index so we can look up in order of height for sync purposes
        await self.db.execute("CREATE INDEX IF NOT EXISTS full_block_height on full_blocks(height)")
        await self.db.execute("CREATE INDEX IF NOT EXISTS is_fully_compactified on full_blocks(is_fully_compactified)")

        await self.db.execute("CREATE INDEX IF NOT EXISTS height on block_records(height)")

        if self.db_wrapper.allow_upgrades:
            await self.db.execute("DROP INDEX IF EXISTS hh")
            await self.db.execute("DROP INDEX IF EXISTS is_block")
            await self.db.execute("DROP INDEX IF EXISTS peak")
            await self.db.execute(
                "CREATE INDEX IF NOT EXISTS is_peak_eq_1_idx on block_records(is_peak) where is_peak = 1"
            )
        else:
            await self.db.execute("CREATE INDEX IF NOT EXISTS peak on block_records(is_peak) where is_peak = 1")

        await self.db.commit()
        self.block_cache = LRUCache(1000)
        self.ses_challenge_cache = LRUCache(50)
        return self

    async def add_full_block(self, header_hash: bytes32, block: FullBlock, block_record: BlockRecord) -> None:
        self.block_cache.put(header_hash, block)
        cursor_1 = await self.db.execute(
            "INSERT OR REPLACE INTO full_blocks VALUES(?, ?, ?, ?, ?)",
            (
                header_hash.hex(),
                block.height,
                int(block.is_transaction_block()),
                int(block.is_fully_compactified()),
                bytes(block),
            ),
        )

        await cursor_1.close()

        cursor_2 = await self.db.execute(
            "INSERT OR REPLACE INTO block_records VALUES(?, ?, ?, ?,?, ?, ?)",
            (
                header_hash.hex(),
                block.prev_header_hash.hex(),
                block.height,
                bytes(block_record),
                None
                if block_record.sub_epoch_summary_included is None
                else bytes(block_record.sub_epoch_summary_included),
                False,
                block.is_transaction_block(),
            ),
        )
        await cursor_2.close()

    async def persist_sub_epoch_challenge_segments(
        self, ses_block_hash: bytes32, segments: List[SubEpochChallengeSegment]
    ) -> None:
        async with self.db_wrapper.lock:
            cursor_1 = await self.db.execute(
                "INSERT OR REPLACE INTO sub_epoch_segments_v3 VALUES(?, ?)",
                (ses_block_hash.hex(), bytes(SubEpochSegments(segments))),
            )
            await cursor_1.close()
            await self.db.commit()

    async def get_sub_epoch_challenge_segments(
        self,
        ses_block_hash: bytes32,
    ) -> Optional[List[SubEpochChallengeSegment]]:
        cached = self.ses_challenge_cache.get(ses_block_hash)
        if cached is not None:
            return cached
        cursor = await self.db.execute(
            "SELECT challenge_segments from sub_epoch_segments_v3 WHERE ses_block_hash=?", (ses_block_hash.hex(),)
        )
        row = await cursor.fetchone()
        await cursor.close()
        if row is not None:
            challenge_segments = SubEpochSegments.from_bytes(row[0]).challenge_segments
            self.ses_challenge_cache.put(ses_block_hash, challenge_segments)
            return challenge_segments
        return None

    def rollback_cache_block(self, header_hash: bytes32):
        try:
            self.block_cache.remove(header_hash)
        except KeyError:
            # this is best effort. When rolling back, we may not have added the
            # block to the cache yet
            pass

    async def get_full_block(self, header_hash: bytes32) -> Optional[FullBlock]:
        cached = self.block_cache.get(header_hash)
        if cached is not None:
            log.debug(f"cache hit for block {header_hash.hex()}")
            return cached
        log.debug(f"cache miss for block {header_hash.hex()}")
        cursor = await self.db.execute("SELECT block from full_blocks WHERE header_hash=?", (header_hash.hex(),))
        row = await cursor.fetchone()
        await cursor.close()
        if row is not None:
            block = FullBlock.from_bytes(row[0])
            self.block_cache.put(header_hash, block)
            return block
        return None

    async def get_full_block_bytes(self, header_hash: bytes32) -> Optional[bytes]:
        cached = self.block_cache.get(header_hash)
        if cached is not None:
            log.debug(f"cache hit for block {header_hash.hex()}")
            return bytes(cached)
        log.debug(f"cache miss for block {header_hash.hex()}")
        cursor = await self.db.execute("SELECT block from full_blocks WHERE header_hash=?", (header_hash.hex(),))
        row = await cursor.fetchone()
        await cursor.close()
        if row is not None:
            return row[0]
        return None

    async def get_full_blocks_at(self, heights: List[uint32]) -> List[FullBlock]:
        if len(heights) == 0:
            return []

        heights_db = tuple(heights)
        formatted_str = f'SELECT block from full_blocks WHERE height in ({"?," * (len(heights_db) - 1)}?)'
        cursor = await self.db.execute(formatted_str, heights_db)
        rows = await cursor.fetchall()
        await cursor.close()
        return [FullBlock.from_bytes(row[0]) for row in rows]

    async def get_block_records_by_hash(self, header_hashes: List[bytes32]):
        """
        Returns a list of Block Records, ordered by the same order in which header_hashes are passed in.
        Throws an exception if the blocks are not present
        """
        if len(header_hashes) == 0:
            return []

        header_hashes_db = tuple([hh.hex() for hh in header_hashes])
        formatted_str = f'SELECT block from block_records WHERE header_hash in ({"?," * (len(header_hashes_db) - 1)}?)'
        cursor = await self.db.execute(formatted_str, header_hashes_db)
        rows = await cursor.fetchall()
        await cursor.close()
        all_blocks: Dict[bytes32, BlockRecord] = {}
        for row in rows:
            block_rec: BlockRecord = BlockRecord.from_bytes(row[0])
            all_blocks[block_rec.header_hash] = block_rec
        ret: List[BlockRecord] = []
        for hh in header_hashes:
            if hh not in all_blocks:
                raise ValueError(f"Header hash {hh} not in the blockchain")
            ret.append(all_blocks[hh])
        return ret

    async def get_blocks_by_hash(self, header_hashes: List[bytes32]) -> List[FullBlock]:
        """
        Returns a list of Full Blocks blocks, ordered by the same order in which header_hashes are passed in.
        Throws an exception if the blocks are not present
        """

        if len(header_hashes) == 0:
            return []

        header_hashes_db = tuple([hh.hex() for hh in header_hashes])
        formatted_str = (
            f'SELECT header_hash, block from full_blocks WHERE header_hash in ({"?," * (len(header_hashes_db) - 1)}?)'
        )
        cursor = await self.db.execute(formatted_str, header_hashes_db)
        rows = await cursor.fetchall()
        await cursor.close()
        all_blocks: Dict[bytes32, FullBlock] = {}
        for row in rows:
            header_hash = bytes.fromhex(row[0])
            full_block: FullBlock = FullBlock.from_bytes(row[1])
            # TODO: address hint error and remove ignore
            #       error: Invalid index type "bytes" for "Dict[bytes32, FullBlock]"; expected type "bytes32"  [index]
            all_blocks[header_hash] = full_block  # type: ignore[index]
            self.block_cache.put(header_hash, full_block)
        ret: List[FullBlock] = []
        for hh in header_hashes:
            if hh not in all_blocks:
                raise ValueError(f"Header hash {hh} not in the blockchain")
            ret.append(all_blocks[hh])
        return ret

    async def get_block_record(self, header_hash: bytes32) -> Optional[BlockRecord]:
        cursor = await self.db.execute(
            "SELECT block from block_records WHERE header_hash=?",
            (header_hash.hex(),),
        )
        row = await cursor.fetchone()
        await cursor.close()
        if row is not None:
            return BlockRecord.from_bytes(row[0])
        return None

    async def get_block_records_in_range(
        self,
        start: int,
        stop: int,
    ) -> Dict[bytes32, BlockRecord]:
        """
        Returns a dictionary with all blocks in range between start and stop
        if present.
        """

        formatted_str = f"SELECT header_hash, block from block_records WHERE height >= {start} and height <= {stop}"

        cursor = await self.db.execute(formatted_str)
        rows = await cursor.fetchall()
        await cursor.close()
        ret: Dict[bytes32, BlockRecord] = {}
        for row in rows:
            header_hash = bytes.fromhex(row[0])
            # TODO: address hint error and remove ignore
            #       error: Invalid index type "bytes" for "Dict[bytes32, BlockRecord]"; expected type "bytes32"  [index]
            ret[header_hash] = BlockRecord.from_bytes(row[1])  # type: ignore[index]

        return ret

    async def get_block_records_close_to_peak(
        self, blocks_n: int
    ) -> Tuple[Dict[bytes32, BlockRecord], Optional[bytes32]]:
        """
        Returns a dictionary with all blocks that have height >= peak height - blocks_n, as well as the
        peak header hash.
        """

        res = await self.db.execute("SELECT * from block_records WHERE is_peak = 1")
        peak_row = await res.fetchone()
        await res.close()
        if peak_row is None:
            return {}, None

        formatted_str = f"SELECT header_hash, block  from block_records WHERE height >= {peak_row[2] - blocks_n}"
        cursor = await self.db.execute(formatted_str)
        rows = await cursor.fetchall()
        await cursor.close()
        ret: Dict[bytes32, BlockRecord] = {}
        for row in rows:
            header_hash = bytes.fromhex(row[0])
            # TODO: address hint error and remove ignore
            #       error: Invalid index type "bytes" for "Dict[bytes32, BlockRecord]"; expected type "bytes32"  [index]
            ret[header_hash] = BlockRecord.from_bytes(row[1])  # type: ignore[index]
        # TODO: address hint error and remove ignore
        #       error: Incompatible return value type (got "Tuple[Dict[bytes32, BlockRecord], bytes]", expected
        #       "Tuple[Dict[bytes32, BlockRecord], Optional[bytes32]]")  [return-value]
        return ret, bytes.fromhex(peak_row[0])  # type: ignore[return-value]

<<<<<<< HEAD
    async def get_peak_height_dicts(self) -> Tuple[Dict[uint32, bytes32], Dict[uint32, SubEpochSummary]]:
        """
        Returns a dictionary with all blocks, as well as the header hash of the peak,
        if present.
        """

        res = await self.db.execute("SELECT * from block_records WHERE is_peak = 1")
        row = await res.fetchone()
        await res.close()
        if row is None:
            return {}, {}

        # TODO: address hint error and remove ignore
        #       error: Incompatible types in assignment (expression has type "bytes", variable has type "bytes32")
        #       [assignment]
        peak: bytes32 = bytes.fromhex(row[0])  # type: ignore[assignment]
        cursor = await self.db.execute("SELECT header_hash,prev_hash,height,sub_epoch_summary from block_records")
        rows = await cursor.fetchall()
        await cursor.close()
        hash_to_prev_hash: Dict[bytes32, bytes32] = {}
        hash_to_height: Dict[bytes32, uint32] = {}
        hash_to_summary: Dict[bytes32, SubEpochSummary] = {}

        for row in rows:
            # TODO: address hint errors and remove ignores
            #       error: Invalid index type "bytes" for "Dict[bytes32, bytes32]"; expected type "bytes32"  [index]
            #       error: Incompatible types in assignment (expression has type "bytes", target has type "bytes32")
            #       [assignment]
            hash_to_prev_hash[bytes.fromhex(row[0])] = bytes.fromhex(row[1])  # type: ignore[index,assignment]
            # TODO: address hint error and remove ignore
            #       error: Invalid index type "bytes" for "Dict[bytes32, uint32]"; expected type "bytes32"  [index]
            hash_to_height[bytes.fromhex(row[0])] = row[2]  # type: ignore[index]
            if row[3] is not None:
                # TODO: address hint error and remove ignore
                #       error: Invalid index type "bytes" for "Dict[bytes32, SubEpochSummary]"; expected type "bytes32"
                #       [index]
                hash_to_summary[bytes.fromhex(row[0])] = SubEpochSummary.from_bytes(row[3])  # type: ignore[index]

        height_to_hash: Dict[uint32, bytes32] = {}
        sub_epoch_summaries: Dict[uint32, SubEpochSummary] = {}

        curr_header_hash = peak
        curr_height = hash_to_height[curr_header_hash]
        while True:
            height_to_hash[curr_height] = curr_header_hash
            if curr_header_hash in hash_to_summary:
                sub_epoch_summaries[curr_height] = hash_to_summary[curr_header_hash]
            if curr_height == 0:
                break
            curr_header_hash = hash_to_prev_hash[curr_header_hash]
            curr_height = hash_to_height[curr_header_hash]
        return height_to_hash, sub_epoch_summaries

=======
>>>>>>> a9d0346f
    async def set_peak(self, header_hash: bytes32) -> None:
        # We need to be in a sqlite transaction here.
        # Note: we do not commit this to the database yet, as we need to also change the coin store
        cursor_1 = await self.db.execute("UPDATE block_records SET is_peak=0 WHERE is_peak=1")
        await cursor_1.close()
        cursor_2 = await self.db.execute(
            "UPDATE block_records SET is_peak=1 WHERE header_hash=?",
            (header_hash.hex(),),
        )
        await cursor_2.close()

    async def is_fully_compactified(self, header_hash: bytes32) -> Optional[bool]:
        cursor = await self.db.execute(
            "SELECT is_fully_compactified from full_blocks WHERE header_hash=?", (header_hash.hex(),)
        )
        row = await cursor.fetchone()
        await cursor.close()
        if row is None:
            return None
        return bool(row[0])

    async def get_random_not_compactified(self, number: int) -> List[int]:
        # Since orphan blocks do not get compactified, we need to check whether all blocks with a
        # certain height are not compact. And if we do have compact orphan blocks, then all that
        # happens is that the occasional chain block stays uncompact - not ideal, but harmless.
        cursor = await self.db.execute(
            f"SELECT height FROM full_blocks GROUP BY height HAVING sum(is_fully_compactified)=0 "
            f"ORDER BY RANDOM() LIMIT {number}"
        )
        rows = await cursor.fetchall()
        await cursor.close()

        heights = []
        for row in rows:
            heights.append(int(row[0]))

        return heights<|MERGE_RESOLUTION|>--- conflicted
+++ resolved
@@ -294,62 +294,6 @@
         #       "Tuple[Dict[bytes32, BlockRecord], Optional[bytes32]]")  [return-value]
         return ret, bytes.fromhex(peak_row[0])  # type: ignore[return-value]
 
-<<<<<<< HEAD
-    async def get_peak_height_dicts(self) -> Tuple[Dict[uint32, bytes32], Dict[uint32, SubEpochSummary]]:
-        """
-        Returns a dictionary with all blocks, as well as the header hash of the peak,
-        if present.
-        """
-
-        res = await self.db.execute("SELECT * from block_records WHERE is_peak = 1")
-        row = await res.fetchone()
-        await res.close()
-        if row is None:
-            return {}, {}
-
-        # TODO: address hint error and remove ignore
-        #       error: Incompatible types in assignment (expression has type "bytes", variable has type "bytes32")
-        #       [assignment]
-        peak: bytes32 = bytes.fromhex(row[0])  # type: ignore[assignment]
-        cursor = await self.db.execute("SELECT header_hash,prev_hash,height,sub_epoch_summary from block_records")
-        rows = await cursor.fetchall()
-        await cursor.close()
-        hash_to_prev_hash: Dict[bytes32, bytes32] = {}
-        hash_to_height: Dict[bytes32, uint32] = {}
-        hash_to_summary: Dict[bytes32, SubEpochSummary] = {}
-
-        for row in rows:
-            # TODO: address hint errors and remove ignores
-            #       error: Invalid index type "bytes" for "Dict[bytes32, bytes32]"; expected type "bytes32"  [index]
-            #       error: Incompatible types in assignment (expression has type "bytes", target has type "bytes32")
-            #       [assignment]
-            hash_to_prev_hash[bytes.fromhex(row[0])] = bytes.fromhex(row[1])  # type: ignore[index,assignment]
-            # TODO: address hint error and remove ignore
-            #       error: Invalid index type "bytes" for "Dict[bytes32, uint32]"; expected type "bytes32"  [index]
-            hash_to_height[bytes.fromhex(row[0])] = row[2]  # type: ignore[index]
-            if row[3] is not None:
-                # TODO: address hint error and remove ignore
-                #       error: Invalid index type "bytes" for "Dict[bytes32, SubEpochSummary]"; expected type "bytes32"
-                #       [index]
-                hash_to_summary[bytes.fromhex(row[0])] = SubEpochSummary.from_bytes(row[3])  # type: ignore[index]
-
-        height_to_hash: Dict[uint32, bytes32] = {}
-        sub_epoch_summaries: Dict[uint32, SubEpochSummary] = {}
-
-        curr_header_hash = peak
-        curr_height = hash_to_height[curr_header_hash]
-        while True:
-            height_to_hash[curr_height] = curr_header_hash
-            if curr_header_hash in hash_to_summary:
-                sub_epoch_summaries[curr_height] = hash_to_summary[curr_header_hash]
-            if curr_height == 0:
-                break
-            curr_header_hash = hash_to_prev_hash[curr_header_hash]
-            curr_height = hash_to_height[curr_header_hash]
-        return height_to_hash, sub_epoch_summaries
-
-=======
->>>>>>> a9d0346f
     async def set_peak(self, header_hash: bytes32) -> None:
         # We need to be in a sqlite transaction here.
         # Note: we do not commit this to the database yet, as we need to also change the coin store
