import re
from typing import Optional, Tuple

from clvm import SExp
from clvm_tools import binutils

from chia.types.blockchain_format.program import SerializedProgram
from chia.types.generator_types import BlockGenerator, GeneratorArg
from chia.types.spend_bundle import SpendBundle
from chia.util.byte_types import hexstr_to_bytes


def simple_solution_program(bundle: SpendBundle) -> BlockGenerator:
    """
    This could potentially do a lot of clever and complicated compression
    optimizations in conjunction with choosing the set of SpendBundles to include.
    For now, we just quote the solutions we know.
    """
    r = []
    for coin_solution in bundle.coin_solutions:
        entry = [
            [coin_solution.coin.parent_coin_info, coin_solution.coin.amount],
            [coin_solution.puzzle_reveal, coin_solution.solution],
        ]
        r.append(entry)
<<<<<<< HEAD

    block_program = SerializedProgram.from_bytes(SExp.to((binutils.assemble("#q"), r)).as_bin())
    g = BlockGenerator(block_program, [])
    return g


def best_solution_generator_from_template(bundle: SpendBundle, previous_generator: GeneratorArg) -> BlockGenerator:
    """
    Creates a compressed block generator, taking in a block that passes the checks below
    """
    # TODO: (adam): Implement this with actual compression.
    return simple_solution_program(bundle)


def detect_potential_template_generator(generator: SerializedProgram) -> bool:
    """
    If returns True, that means that generator has a standard transaction that is not compressed that we can use
    as a template for future blocks. This block will be compressed with the above code.
    """
    # TODO: (adam): Implement this with actual compression
    return False
=======
    return SerializedProgram.from_bytes(SExp.to((binutils.assemble("#q"), r)).as_bin())


STANDARD_TRANSACTION_PUZZLE_PATTERN = re.compile(
    r"""ff02ffff01ff02ffff01ff02ffff03ff0bffff01ff02ffff03ffff09ff05ffff1dff0bffff1effff0bff0bffff02ff06ffff04ff02ffff04ff17ff8080808080808080ffff01ff02ff17ff2f80ffff01ff088080ff0180ffff01ff04ffff04ff04ffff04ff05ffff04ffff02ff06ffff04ff02ffff04ff17ff80808080ff80808080ffff02ff17ff2f808080ff0180ffff04ffff01ff32ff02ffff03ffff07ff0580ffff01ff0bffff0102ffff02ff06ffff04ff02ffff04ff09ff80808080ffff02ff06ffff04ff02ffff04ff0dff8080808080ffff01ff0bffff0101ff058080ff0180ff018080ffff04ffff01(b0[a-f0-9]{96})ff018080"""  # noqa
)


# match_standard_transaction_anywhere
def match_standard_transaction_at_any_index(generator_body: bytes) -> Optional[Tuple[int, int]]:
    "Return (start, end) of match, or None if pattern could not be found"
    m = STANDARD_TRANSACTION_PUZZLE_PATTERN.search(generator_body.hex())
    if m:
        assert m.start() % 2 == 0 and m.end() % 2 == 0
        return (m.start() // 2, m.end() // 2)
    else:
        return None


def match_standard_transaction_exactly_and_return_pubkey(transaction: bytes) -> Optional[bytes]:
    m = STANDARD_TRANSACTION_PUZZLE_PATTERN.fullmatch(transaction.hex())
    return None if m is None else hexstr_to_bytes(m.group(1))
>>>>>>> 24fdd378
<|MERGE_RESOLUTION|>--- conflicted
+++ resolved
@@ -23,11 +23,31 @@
             [coin_solution.puzzle_reveal, coin_solution.solution],
         ]
         r.append(entry)
-<<<<<<< HEAD
 
     block_program = SerializedProgram.from_bytes(SExp.to((binutils.assemble("#q"), r)).as_bin())
     g = BlockGenerator(block_program, [])
     return g
+
+
+STANDARD_TRANSACTION_PUZZLE_PATTERN = re.compile(
+    r"""ff02ffff01ff02ffff01ff02ffff03ff0bffff01ff02ffff03ffff09ff05ffff1dff0bffff1effff0bff0bffff02ff06ffff04ff02ffff04ff17ff8080808080808080ffff01ff02ff17ff2f80ffff01ff088080ff0180ffff01ff04ffff04ff04ffff04ff05ffff04ffff02ff06ffff04ff02ffff04ff17ff80808080ff80808080ffff02ff17ff2f808080ff0180ffff04ffff01ff32ff02ffff03ffff07ff0580ffff01ff0bffff0102ffff02ff06ffff04ff02ffff04ff09ff80808080ffff02ff06ffff04ff02ffff04ff0dff8080808080ffff01ff0bffff0101ff058080ff0180ff018080ffff04ffff01(b0[a-f0-9]{96})ff018080"""  # noqa
+)
+
+
+# match_standard_transaction_anywhere
+def _match_standard_transaction_at_any_index(generator_body: bytes) -> Optional[Tuple[int, int]]:
+    "Return (start, end) of match, or None if pattern could not be found"
+    m = STANDARD_TRANSACTION_PUZZLE_PATTERN.search(generator_body.hex())
+    if m:
+        assert m.start() % 2 == 0 and m.end() % 2 == 0
+        return (m.start() // 2, m.end() // 2)
+    else:
+        return None
+
+
+def _match_standard_transaction_exactly_and_return_pubkey(transaction: bytes) -> Optional[bytes]:
+    m = STANDARD_TRANSACTION_PUZZLE_PATTERN.fullmatch(transaction.hex())
+    return None if m is None else hexstr_to_bytes(m.group(1))
 
 
 def best_solution_generator_from_template(bundle: SpendBundle, previous_generator: GeneratorArg) -> BlockGenerator:
@@ -43,29 +63,4 @@
     If returns True, that means that generator has a standard transaction that is not compressed that we can use
     as a template for future blocks. This block will be compressed with the above code.
     """
-    # TODO: (adam): Implement this with actual compression
-    return False
-=======
-    return SerializedProgram.from_bytes(SExp.to((binutils.assemble("#q"), r)).as_bin())
-
-
-STANDARD_TRANSACTION_PUZZLE_PATTERN = re.compile(
-    r"""ff02ffff01ff02ffff01ff02ffff03ff0bffff01ff02ffff03ffff09ff05ffff1dff0bffff1effff0bff0bffff02ff06ffff04ff02ffff04ff17ff8080808080808080ffff01ff02ff17ff2f80ffff01ff088080ff0180ffff01ff04ffff04ff04ffff04ff05ffff04ffff02ff06ffff04ff02ffff04ff17ff80808080ff80808080ffff02ff17ff2f808080ff0180ffff04ffff01ff32ff02ffff03ffff07ff0580ffff01ff0bffff0102ffff02ff06ffff04ff02ffff04ff09ff80808080ffff02ff06ffff04ff02ffff04ff0dff8080808080ffff01ff0bffff0101ff058080ff0180ff018080ffff04ffff01(b0[a-f0-9]{96})ff018080"""  # noqa
-)
-
-
-# match_standard_transaction_anywhere
-def match_standard_transaction_at_any_index(generator_body: bytes) -> Optional[Tuple[int, int]]:
-    "Return (start, end) of match, or None if pattern could not be found"
-    m = STANDARD_TRANSACTION_PUZZLE_PATTERN.search(generator_body.hex())
-    if m:
-        assert m.start() % 2 == 0 and m.end() % 2 == 0
-        return (m.start() // 2, m.end() // 2)
-    else:
-        return None
-
-
-def match_standard_transaction_exactly_and_return_pubkey(transaction: bytes) -> Optional[bytes]:
-    m = STANDARD_TRANSACTION_PUZZLE_PATTERN.fullmatch(transaction.hex())
-    return None if m is None else hexstr_to_bytes(m.group(1))
->>>>>>> 24fdd378
+    return _match_standard_transaction_at_any_index(bytes(generator)) is not None