--- conflicted
+++ resolved
@@ -2,15 +2,9 @@
 from __future__ import annotations
 
 MIN_FEE_RATE = 0  # Value of first bucket
-<<<<<<< HEAD
 INITIAL_STEP = 5.0  # First bucket after zero value
 MAX_FEE_RATE = 40000000.0  # Mojo per 1000 cost unit
 INFINITE_FEE_RATE = 1000000000.0
-=======
-INITIAL_STEP = 5  # First bucket after zero value
-MAX_FEE_RATE = 40000000  # Mojo per 1000 cost unit
-INFINITE_FEE_RATE = 1000000000
->>>>>>> 745ae849
 
 STEP_SIZE = 1.05  # bucket increase by 1.05
 
