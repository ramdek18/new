--- conflicted
+++ resolved
@@ -1248,11 +1248,6 @@
             return None
 
         async with self.blockchain.priority_mutex.acquire(priority=BlockchainMutexPriority.high):
-<<<<<<< HEAD
-=======
-            self.sync_store.clear_sync_info()
-
->>>>>>> 63c1ed6b
             peak: Optional[BlockRecord] = self.blockchain.get_peak()
             peak_fb: Optional[FullBlock] = await self.blockchain.get_full_peak()
             if peak_fb is not None:
@@ -1711,11 +1706,6 @@
         clear_height = uint32(max(0, peak.height - 50))
         self.full_node_store.clear_candidate_blocks_below(clear_height)
         self.full_node_store.clear_unfinished_blocks_below(clear_height)
-<<<<<<< HEAD
-=======
-        if peak.height % 1000 == 0 and not self.sync_store.get_sync_mode():
-            self.sync_store.clear_sync_info()  # Occasionally clear sync peer info
->>>>>>> 63c1ed6b
 
         state_changed_data: Dict[str, Any] = {
             "transaction_block": False,
