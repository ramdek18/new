--- conflicted
+++ resolved
@@ -321,14 +321,6 @@
 
         # These many respond_transaction tasks can be active at any point in time
         self._respond_transaction_semaphore = asyncio.Semaphore(200)
-<<<<<<< HEAD
-=======
-        # create the store (db) and full node instance
-        # TODO: is this standardized and thus able to be handled by DBWrapper2?
-        async with manage_connection(self.db_path) as db_connection:
-            db_version = await lookup_db_version(db_connection)
-        self.log.info(f"using blockchain database {self.db_path}, which is version {db_version}")
->>>>>>> b0b61aa9
 
         sql_log_path: Optional[Path] = None
         if self.config.get("log_sqlite_cmds", False):
@@ -337,7 +329,7 @@
 
         # create the store (db) and full node instance
         # TODO: is this standardized and thus able to be handled by DBWrapper2?
-        async with create_connection(self.db_path, log_path=sql_log_path) as db_connection:
+        async with manage_connection(self.db_path, log_path=sql_log_path) as db_connection:
             db_version = await lookup_db_version(db_connection)
         self.log.info(f"using blockchain database {self.db_path}, which is version {db_version}")
 
