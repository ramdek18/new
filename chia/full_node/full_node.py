from __future__ import annotations

import asyncio
import contextlib
import dataclasses
import logging
import multiprocessing
import random
import sqlite3
import time
import traceback
from multiprocessing.context import BaseContext
from pathlib import Path
from typing import Any, Awaitable, Callable, Dict, List, Optional, Set, Tuple, Union

from blspy import AugSchemeMPL

from chia.consensus.block_creation import unfinished_block_to_full_block
from chia.consensus.block_record import BlockRecord
from chia.consensus.blockchain import Blockchain, ReceiveBlockResult, StateChangeSummary
from chia.consensus.blockchain_interface import BlockchainInterface
from chia.consensus.constants import ConsensusConstants
from chia.consensus.cost_calculator import NPCResult
from chia.consensus.difficulty_adjustment import get_next_sub_slot_iters_and_difficulty
from chia.consensus.make_sub_epoch_summary import next_sub_epoch_summary
from chia.consensus.multiprocess_validation import PreValidationResult
from chia.consensus.pot_iterations import calculate_sp_iters
from chia.full_node.block_store import BlockStore
from chia.full_node.bundle_tools import detect_potential_template_generator
from chia.full_node.coin_store import CoinStore
from chia.full_node.full_node_api import FullNodeAPI
from chia.full_node.full_node_store import FullNodeStore, FullNodeStorePeakResult
from chia.full_node.hint_management import get_hints_and_subscription_coin_ids
from chia.full_node.hint_store import HintStore
from chia.full_node.lock_queue import LockClient, LockQueue
from chia.full_node.mempool_manager import MempoolManager
from chia.full_node.signage_point import SignagePoint
from chia.full_node.subscriptions import PeerSubscriptions
from chia.full_node.sync_store import SyncStore
from chia.full_node.tx_processing_queue import TransactionQueue
from chia.full_node.weight_proof import WeightProofHandler
from chia.protocols import farmer_protocol, full_node_protocol, timelord_protocol, wallet_protocol
from chia.protocols.full_node_protocol import RequestBlocks, RespondBlock, RespondBlocks, RespondSignagePoint
from chia.protocols.protocol_message_types import ProtocolMessageTypes
from chia.protocols.wallet_protocol import CoinState, CoinStateUpdate
from chia.rpc.rpc_server import StateChangedProtocol
from chia.server.node_discovery import FullNodePeers
from chia.server.outbound_message import Message, NodeType, make_msg
from chia.server.peer_store_resolver import PeerStoreResolver
from chia.server.server import ChiaServer
from chia.server.ws_connection import WSChiaConnection
from chia.types.blockchain_format.classgroup import ClassgroupElement
from chia.types.blockchain_format.pool_target import PoolTarget
from chia.types.blockchain_format.sized_bytes import bytes32
from chia.types.blockchain_format.sub_epoch_summary import SubEpochSummary
from chia.types.blockchain_format.vdf import CompressibleVDFField, VDFInfo, VDFProof
from chia.types.coin_record import CoinRecord
from chia.types.end_of_slot_bundle import EndOfSubSlotBundle
from chia.types.full_block import FullBlock
from chia.types.generator_types import BlockGenerator
from chia.types.header_block import HeaderBlock
from chia.types.mempool_inclusion_status import MempoolInclusionStatus
from chia.types.spend_bundle import SpendBundle
from chia.types.transaction_queue_entry import TransactionQueueEntry
from chia.types.unfinished_block import UnfinishedBlock
from chia.util import cached_bls
from chia.util.bech32m import encode_puzzle_hash
from chia.util.check_fork_next_block import check_fork_next_block
from chia.util.condition_tools import pkm_pairs
from chia.util.config import PEER_DB_PATH_KEY_DEPRECATED, process_config_start_method
from chia.util.db_synchronous import db_synchronous_on
from chia.util.db_version import lookup_db_version, set_db_version_async
from chia.util.db_wrapper import DBWrapper2, manage_connection
from chia.util.errors import ConsensusError, Err, ValidationError
from chia.util.ints import uint8, uint32, uint64, uint128
from chia.util.limited_semaphore import LimitedSemaphore
from chia.util.path import path_from_root
from chia.util.profiler import mem_profile_task, profile_task
from chia.util.safe_cancel_task import cancel_task_safe


# This is the result of calling peak_post_processing, which is then fed into peak_post_processing_2
@dataclasses.dataclass
class PeakPostProcessingResult:
    mempool_peak_result: List[Tuple[SpendBundle, NPCResult, bytes32]]  # The result of calling MempoolManager.new_peak
    fns_peak_result: FullNodeStorePeakResult  # The result of calling FullNodeStore.new_peak
    hints: List[Tuple[bytes32, bytes]]  # The hints added to the DB
    lookup_coin_ids: List[bytes32]  # The coin IDs that we need to look up to notify wallets of changes


class FullNode:
    _segment_task: Optional[asyncio.Task[None]]
    initialized: bool
    root_path: Path
    config: Dict[str, Any]
    _server: Optional[ChiaServer]
    _shut_down: bool
    constants: ConsensusConstants
    pow_creation: Dict[bytes32, asyncio.Event]
    state_changed_callback: Optional[StateChangedProtocol] = None
    full_node_peers: Optional[FullNodePeers]
    sync_store: SyncStore
    signage_point_times: List[float]
    full_node_store: FullNodeStore
    uncompact_task: Optional[asyncio.Task[None]]
    compact_vdf_requests: Set[bytes32]
    log: logging.Logger
    multiprocessing_context: Optional[BaseContext]
    _ui_tasks: Set[asyncio.Task[None]]
    db_path: Path
    subscriptions: PeerSubscriptions
    _transaction_queue_task: Optional[asyncio.Task[None]]
    simulator_transaction_callback: Optional[Callable[[bytes32], Awaitable[None]]]
    _sync_task: Optional[asyncio.Task[None]]
    _transaction_queue: Optional[TransactionQueue]
    _compact_vdf_sem: Optional[LimitedSemaphore]
    _new_peak_sem: Optional[LimitedSemaphore]
    _add_transaction_semaphore: Optional[asyncio.Semaphore]
    _db_wrapper: Optional[DBWrapper2]
    _hint_store: Optional[HintStore]
    transaction_responses: List[Tuple[bytes32, MempoolInclusionStatus, Optional[Err]]]
    _block_store: Optional[BlockStore]
    _coin_store: Optional[CoinStore]
    _mempool_manager: Optional[MempoolManager]
    _init_weight_proof: Optional[asyncio.Task[None]]
    _blockchain: Optional[Blockchain]
    _timelord_lock: Optional[asyncio.Lock]
    weight_proof_handler: Optional[WeightProofHandler]
    _blockchain_lock_queue: Optional[LockQueue]
    _maybe_blockchain_lock_high_priority: Optional[LockClient]
    _maybe_blockchain_lock_low_priority: Optional[LockClient]

    @property
    def server(self) -> ChiaServer:
        # This is a stop gap until the class usage is refactored such the values of
        # integral attributes are known at creation of the instance.
        if self._server is None:
            raise RuntimeError("server not assigned")

        return self._server

    def __init__(
        self,
        config: Dict[str, Any],
        root_path: Path,
        consensus_constants: ConsensusConstants,
        name: str = __name__,
    ) -> None:
        self._segment_task = None
        self.initialized = False
        self.root_path = root_path
        self.config = config
        self._server = None
        self._shut_down = False  # Set to true to close all infinite loops
        self.constants = consensus_constants
        self.pow_creation = {}
        self.state_changed_callback = None
        self.full_node_peers = None
        self.sync_store = SyncStore()
        self.signage_point_times = [time.time() for _ in range(self.constants.NUM_SPS_SUB_SLOT)]
        self.full_node_store = FullNodeStore(self.constants)
        self.uncompact_task = None
        self.compact_vdf_requests = set()
        self.log = logging.getLogger(name)

        # TODO: Logging isn't setup yet so the log entries related to parsing the
        #       config would end up on stdout if handled here.
        self.multiprocessing_context = None

        self._ui_tasks = set()

        db_path_replaced: str = config["database_path"].replace("CHALLENGE", config["selected_network"])
        self.db_path = path_from_root(root_path, db_path_replaced)
        self.subscriptions = PeerSubscriptions()
        self.db_path.parent.mkdir(parents=True, exist_ok=True)
        self._transaction_queue_task = None
        self.simulator_transaction_callback = None

        self._sync_task = None
        self._transaction_queue = None
        self._compact_vdf_sem = None
        self._new_peak_sem = None
        self._add_transaction_semaphore = None
        self._db_wrapper = None
        self._hint_store = None
        self.transaction_responses = []
        self._block_store = None
        self._coin_store = None
        self._mempool_manager = None
        self._init_weight_proof = None
        self._blockchain = None
        self._timelord_lock = None
        self.weight_proof_handler = None
        self._blockchain_lock_queue = None
        self._maybe_blockchain_lock_high_priority = None
        self._maybe_blockchain_lock_low_priority = None

    @property
    def block_store(self) -> BlockStore:
        assert self._block_store is not None
        return self._block_store

    @property
    def _blockchain_lock_high_priority(self) -> LockClient:
        assert self._maybe_blockchain_lock_high_priority is not None
        return self._maybe_blockchain_lock_high_priority

    @property
    def _blockchain_lock_low_priority(self) -> LockClient:
        assert self._maybe_blockchain_lock_low_priority is not None
        return self._maybe_blockchain_lock_low_priority

    @property
    def timelord_lock(self) -> asyncio.Lock:
        assert self._timelord_lock is not None
        return self._timelord_lock

    @property
    def mempool_manager(self) -> MempoolManager:
        assert self._mempool_manager is not None
        return self._mempool_manager

    @property
    def blockchain(self) -> Blockchain:
        assert self._blockchain is not None
        return self._blockchain

    @property
    def coin_store(self) -> CoinStore:
        assert self._coin_store is not None
        return self._coin_store

    @property
    def add_transaction_semaphore(self) -> asyncio.Semaphore:
        assert self._add_transaction_semaphore is not None
        return self._add_transaction_semaphore

    @property
    def transaction_queue(self) -> TransactionQueue:
        assert self._transaction_queue is not None
        return self._transaction_queue

    @property
    def db_wrapper(self) -> DBWrapper2:
        assert self._db_wrapper is not None
        return self._db_wrapper

    @property
    def hint_store(self) -> HintStore:
        assert self._hint_store is not None
        return self._hint_store

    @property
    def new_peak_sem(self) -> LimitedSemaphore:
        assert self._new_peak_sem is not None
        return self._new_peak_sem

    @property
    def compact_vdf_sem(self) -> LimitedSemaphore:
        assert self._compact_vdf_sem is not None
        return self._compact_vdf_sem

    def get_connections(self, request_node_type: Optional[NodeType]) -> List[Dict[str, Any]]:
        connections = self.server.get_connections(request_node_type)
        con_info: List[Dict[str, Any]] = []
        if self.sync_store is not None:
            peak_store = self.sync_store.peer_to_peak
        else:
            peak_store = None
        for con in connections:
            if peak_store is not None and con.peer_node_id in peak_store:
                peak = peak_store[con.peer_node_id]
                peak_height = peak.height
                peak_hash = peak.header_hash
                peak_weight = peak.weight
            else:
                peak_height = None
                peak_hash = None
                peak_weight = None
            con_dict: Dict[str, Any] = {
                "type": con.connection_type,
                "local_port": con.local_port,
                "peer_host": con.peer_host,
                "peer_port": con.peer_port,
                "peer_server_port": con.peer_server_port,
                "node_id": con.peer_node_id,
                "creation_time": con.creation_time,
                "bytes_read": con.bytes_read,
                "bytes_written": con.bytes_written,
                "last_message_time": con.last_message_time,
                "peak_height": peak_height,
                "peak_weight": peak_weight,
                "peak_hash": peak_hash,
            }
            con_info.append(con_dict)

        return con_info

    def _set_state_changed_callback(self, callback: StateChangedProtocol) -> None:
        self.state_changed_callback = callback

    async def _start(self) -> None:
        self._timelord_lock = asyncio.Lock()
        self._compact_vdf_sem = LimitedSemaphore.create(active_limit=4, waiting_limit=20)

        # We don't want to run too many concurrent new_peak instances, because it would fetch the same block from
        # multiple peers and re-validate.
        self._new_peak_sem = LimitedSemaphore.create(active_limit=2, waiting_limit=20)

        # These many respond_transaction tasks can be active at any point in time
        self._add_transaction_semaphore = asyncio.Semaphore(200)

        sql_log_path: Optional[Path] = None
        if self.config.get("log_sqlite_cmds", False):
            sql_log_path = path_from_root(self.root_path, "log/sql.log")
            self.log.info(f"logging SQL commands to {sql_log_path}")

        # create the store (db) and full node instance
        # TODO: is this standardized and thus able to be handled by DBWrapper2?
        async with manage_connection(self.db_path, log_path=sql_log_path, name="version_check") as db_connection:
            db_version = await lookup_db_version(db_connection)
        self.log.info(f"using blockchain database {self.db_path}, which is version {db_version}")

        db_sync = db_synchronous_on(self.config.get("db_sync", "auto"))
        self.log.info(f"opening blockchain DB: synchronous={db_sync}")

        self._db_wrapper = await DBWrapper2.create(
            self.db_path,
            db_version=db_version,
            reader_count=4,
            log_path=sql_log_path,
            synchronous=db_sync,
        )

        if self.db_wrapper.db_version != 2:
            async with self.db_wrapper.reader_no_transaction() as conn:
                async with conn.execute(
                    "SELECT name FROM sqlite_master WHERE type='table' AND name='full_blocks'"
                ) as cur:
                    if len(list(await cur.fetchall())) == 0:
                        try:
                            # this is a new DB file. Make it v2
                            async with self.db_wrapper.writer_maybe_transaction() as w_conn:
                                await set_db_version_async(w_conn, 2)
                                self.db_wrapper.db_version = 2
                                self.log.info("blockchain database is empty, configuring as v2")
                        except sqlite3.OperationalError:
                            # it could be a database created with "chia init", which is
                            # empty except it has the database_version table
                            pass

        self._block_store = await BlockStore.create(self.db_wrapper)
        self._hint_store = await HintStore.create(self.db_wrapper)
        self._coin_store = await CoinStore.create(self.db_wrapper)
        self.log.info("Initializing blockchain from disk")
        start_time = time.time()
        reserved_cores = self.config.get("reserved_cores", 0)
        single_threaded = self.config.get("single_threaded", False)
        multiprocessing_start_method = process_config_start_method(config=self.config, log=self.log)
        self.multiprocessing_context = multiprocessing.get_context(method=multiprocessing_start_method)
        self._blockchain = await Blockchain.create(
            coin_store=self.coin_store,
            block_store=self.block_store,
            consensus_constants=self.constants,
            blockchain_dir=self.db_path.parent,
            reserved_cores=reserved_cores,
            multiprocessing_context=self.multiprocessing_context,
            single_threaded=single_threaded,
        )

        self._mempool_manager = MempoolManager(
            get_coin_record=self.coin_store.get_coin_record,
            consensus_constants=self.constants,
            multiprocessing_context=self.multiprocessing_context,
            single_threaded=single_threaded,
        )

        # Blocks are validated under high priority, and transactions under low priority. This guarantees blocks will
        # be validated first.
        blockchain_lock_queue = LockQueue(self.blockchain.lock)
        self._blockchain_lock_queue = blockchain_lock_queue
        self._maybe_blockchain_lock_high_priority = LockClient(0, blockchain_lock_queue)
        self._maybe_blockchain_lock_low_priority = LockClient(1, blockchain_lock_queue)

        # Transactions go into this queue from the server, and get sent to respond_transaction
        self._transaction_queue = TransactionQueue(1000, self.log)
        self._transaction_queue_task: asyncio.Task[None] = asyncio.create_task(self._handle_transactions())
        self.transaction_responses = []

        self._init_weight_proof = asyncio.create_task(self.initialize_weight_proof())

        if self.config.get("enable_profiler", False):
            asyncio.create_task(profile_task(self.root_path, "node", self.log))

        if self.config.get("enable_memory_profiler", False):
            asyncio.create_task(mem_profile_task(self.root_path, "node", self.log))

        time_taken = time.time() - start_time
        peak: Optional[BlockRecord] = self.blockchain.get_peak()
        if peak is None:
            self.log.info(f"Initialized with empty blockchain time taken: {int(time_taken)}s")
            num_unspent = await self.coin_store.num_unspent()
            if num_unspent > 0:
                self.log.error(
                    f"Inconsistent blockchain DB file! Could not find peak block but found {num_unspent} coins! "
                    "This is a fatal error. The blockchain database may be corrupt"
                )
                raise RuntimeError("corrupt blockchain DB")
        else:
            self.log.info(
                f"Blockchain initialized to peak {peak.header_hash} height"
                f" {peak.height}, "
                f"time taken: {int(time_taken)}s"
            )
            async with self._blockchain_lock_high_priority:
                pending_tx = await self.mempool_manager.new_peak(peak, None)
            assert len(pending_tx) == 0  # no pending transactions when starting up

            full_peak: Optional[FullBlock] = await self.blockchain.get_full_peak()
            assert full_peak is not None
            state_change_summary = StateChangeSummary(peak, uint32(max(peak.height - 1, 0)), [], [], [])
            ppp_result: PeakPostProcessingResult = await self.peak_post_processing(
                full_peak, state_change_summary, None
            )
            await self.peak_post_processing_2(full_peak, None, state_change_summary, ppp_result)
        if self.config["send_uncompact_interval"] != 0:
            sanitize_weight_proof_only = False
            if "sanitize_weight_proof_only" in self.config:
                sanitize_weight_proof_only = self.config["sanitize_weight_proof_only"]
            assert self.config["target_uncompact_proofs"] != 0
            self.uncompact_task = asyncio.create_task(
                self.broadcast_uncompact_blocks(
                    self.config["send_uncompact_interval"],
                    self.config["target_uncompact_proofs"],
                    sanitize_weight_proof_only,
                )
            )
        self.initialized = True
        if self.full_node_peers is not None:
            asyncio.create_task(self.full_node_peers.start())

    async def _handle_one_transaction(self, entry: TransactionQueueEntry) -> None:
        peer = entry.peer
        try:
            inc_status, err = await self.add_transaction(entry.transaction, entry.spend_name, peer, entry.test)
            self.transaction_responses.append((entry.spend_name, inc_status, err))
            if len(self.transaction_responses) > 50:
                self.transaction_responses = self.transaction_responses[1:]
        except asyncio.CancelledError:
            error_stack = traceback.format_exc()
            self.log.debug(f"Cancelling _handle_one_transaction, closing: {error_stack}")
        except Exception:
            error_stack = traceback.format_exc()
            self.log.error(f"Error in _handle_one_transaction, closing: {error_stack}")
            if peer is not None:
                await peer.close()
        finally:
            self.add_transaction_semaphore.release()

    async def _handle_transactions(self) -> None:
        try:
            while not self._shut_down:
                # We use a semaphore to make sure we don't send more than 200 concurrent calls of respond_transaction.
                # However, doing them one at a time would be slow, because they get sent to other processes.
                await self.add_transaction_semaphore.acquire()
                item: TransactionQueueEntry = await self.transaction_queue.pop()
                asyncio.create_task(self._handle_one_transaction(item))
        except asyncio.CancelledError:
            raise

    async def initialize_weight_proof(self) -> None:
        self.weight_proof_handler = WeightProofHandler(
            constants=self.constants,
            blockchain=self.blockchain,
            multiprocessing_context=self.multiprocessing_context,
        )
        peak = self.blockchain.get_peak()
        if peak is not None:
            await self.weight_proof_handler.create_sub_epoch_segments()

    def set_server(self, server: ChiaServer) -> None:
        self._server = server
        dns_servers: List[str] = []
        network_name = self.config["selected_network"]
        try:
            default_port = self.config["network_overrides"]["config"][network_name]["default_full_node_port"]
        except Exception:
            self.log.info("Default port field not found in config.")
            default_port = None
        if "dns_servers" in self.config:
            dns_servers = self.config["dns_servers"]
        elif network_name == "mainnet":
            # If `dns_servers` is missing from the `config`, hardcode it if we're running mainnet.
            dns_servers.append("dns-introducer.chia.net")
        try:
            self.full_node_peers = FullNodePeers(
                self.server,
                self.config["target_outbound_peer_count"],
                PeerStoreResolver(
                    self.root_path,
                    self.config,
                    selected_network=network_name,
                    peers_file_path_key="peers_file_path",
                    legacy_peer_db_path_key=PEER_DB_PATH_KEY_DEPRECATED,
                    default_peers_file_path="db/peers.dat",
                ),
                self.config["introducer_peer"],
                dns_servers,
                self.config["peer_connect_interval"],
                self.config["selected_network"],
                default_port,
                self.log,
            )
        except Exception as e:
            error_stack = traceback.format_exc()
            self.log.error(f"Exception: {e}")
            self.log.error(f"Exception in peer discovery: {e}")
            self.log.error(f"Exception Stack: {error_stack}")

    def _state_changed(self, change: str, change_data: Optional[Dict[str, Any]] = None) -> None:
        if self.state_changed_callback is not None:
            self.state_changed_callback(change, change_data)

    async def short_sync_batch(self, peer: WSChiaConnection, start_height: uint32, target_height: uint32) -> bool:
        """
        Tries to sync to a chain which is not too far in the future, by downloading batches of blocks. If the first
        block that we download is not connected to our chain, we return False and do an expensive long sync instead.
        Long sync is not preferred because it requires downloading and validating a weight proof.

        Args:
            peer: peer to sync from
            start_height: height that we should start downloading at. (Our peak is higher)
            target_height: target to sync to

        Returns:
            False if the fork point was not found, and we need to do a long sync. True otherwise.

        """
        # Don't trigger multiple batch syncs to the same peer

        if (
            peer.peer_node_id in self.sync_store.backtrack_syncing
            and self.sync_store.backtrack_syncing[peer.peer_node_id] > 0
        ):
            return True  # Don't batch sync, we are already in progress of a backtrack sync
        if peer.peer_node_id in self.sync_store.batch_syncing:
            return True  # Don't trigger a long sync
        self.sync_store.batch_syncing.add(peer.peer_node_id)

        self.log.info(f"Starting batch short sync from {start_height} to height {target_height}")
        if start_height > 0:
            first = await peer.call_api(
                FullNodeAPI.request_block, full_node_protocol.RequestBlock(uint32(start_height), False)
            )
            if first is None or not isinstance(first, full_node_protocol.RespondBlock):
                self.sync_store.batch_syncing.remove(peer.peer_node_id)
                raise ValueError(f"Error short batch syncing, could not fetch block at height {start_height}")
            if not self.blockchain.contains_block(first.block.prev_header_hash):
                self.log.info("Batch syncing stopped, this is a deep chain")
                self.sync_store.batch_syncing.remove(peer.peer_node_id)
                # First sb not connected to our blockchain, do a long sync instead
                return False

        batch_size = self.constants.MAX_BLOCK_COUNT_PER_REQUESTS
        if self._segment_task is not None and (not self._segment_task.done()):
            try:
                self._segment_task.cancel()
            except Exception as e:
                self.log.warning(f"failed to cancel segment task {e}")
            self._segment_task = None

        try:
            for height in range(start_height, target_height, batch_size):
                end_height = min(target_height, height + batch_size)
                request = RequestBlocks(uint32(height), uint32(end_height), True)
                response = await peer.call_api(FullNodeAPI.request_blocks, request)
                if not response:
                    raise ValueError(f"Error short batch syncing, invalid/no response for {height}-{end_height}")
                async with self._blockchain_lock_high_priority:
                    state_change_summary: Optional[StateChangeSummary]
                    success, state_change_summary = await self.add_block_batch(response.blocks, peer, None)
                    if not success:
                        raise ValueError(f"Error short batch syncing, failed to validate blocks {height}-{end_height}")
                    if state_change_summary is not None:
                        try:
                            peak_fb: Optional[FullBlock] = await self.blockchain.get_full_peak()
                            assert peak_fb is not None
                            ppp_result: PeakPostProcessingResult = await self.peak_post_processing(
                                peak_fb,
                                state_change_summary,
                                peer,
                            )
                            await self.peak_post_processing_2(peak_fb, peer, state_change_summary, ppp_result)
                        except Exception:
                            # Still do post processing after cancel (or exception)
                            peak_fb = await self.blockchain.get_full_peak()
                            assert peak_fb is not None
                            await self.peak_post_processing(peak_fb, state_change_summary, peer)
                            raise
                        finally:
                            self.log.info(f"Added blocks {height}-{end_height}")
        except (asyncio.CancelledError, Exception):
            self.sync_store.batch_syncing.remove(peer.peer_node_id)
            raise
        self.sync_store.batch_syncing.remove(peer.peer_node_id)
        return True

    async def short_sync_backtrack(
        self, peer: WSChiaConnection, peak_height: uint32, target_height: uint32, target_unf_hash: bytes32
    ) -> bool:
        """
        Performs a backtrack sync, where blocks are downloaded one at a time from newest to oldest. If we do not
        find the fork point 5 deeper than our peak, we return False and do a long sync instead.

        Args:
            peer: peer to sync from
            peak_height: height of our peak
            target_height: target height
            target_unf_hash: partial hash of the unfinished block of the target

        Returns:
            True iff we found the fork point, and we do not need to long sync.
        """
        try:
            if peer.peer_node_id not in self.sync_store.backtrack_syncing:
                self.sync_store.backtrack_syncing[peer.peer_node_id] = 0
            self.sync_store.backtrack_syncing[peer.peer_node_id] += 1

            unfinished_block: Optional[UnfinishedBlock] = self.full_node_store.get_unfinished_block(target_unf_hash)
            curr_height: int = target_height
            found_fork_point = False
            blocks = []
            while curr_height > peak_height - 5:
                # If we already have the unfinished block, don't fetch the transactions. In the normal case, we will
                # already have the unfinished block, from when it was broadcast, so we just need to download the header,
                # but not the transactions
                fetch_tx: bool = unfinished_block is None or curr_height != target_height
                curr = await peer.call_api(
                    FullNodeAPI.request_block, full_node_protocol.RequestBlock(uint32(curr_height), fetch_tx)
                )
                if curr is None:
                    raise ValueError(f"Failed to fetch block {curr_height} from {peer.get_peer_logging()}, timed out")
                if curr is None or not isinstance(curr, full_node_protocol.RespondBlock):
                    raise ValueError(
                        f"Failed to fetch block {curr_height} from {peer.get_peer_logging()}, wrong type {type(curr)}"
                    )
                blocks.append(curr.block)
                if self.blockchain.contains_block(curr.block.prev_header_hash) or curr_height == 0:
                    found_fork_point = True
                    break
                curr_height -= 1
            if found_fork_point:
                for block in reversed(blocks):
                    await self.add_block(block, peer)
        except (asyncio.CancelledError, Exception):
            self.sync_store.backtrack_syncing[peer.peer_node_id] -= 1
            raise

        self.sync_store.backtrack_syncing[peer.peer_node_id] -= 1
        return found_fork_point

    async def _refresh_ui_connections(self, sleep_before: float = 0) -> None:
        if sleep_before > 0:
            await asyncio.sleep(sleep_before)
        self._state_changed("peer_changed_peak")

    async def new_peak(self, request: full_node_protocol.NewPeak, peer: WSChiaConnection) -> None:
        """
        We have received a notification of a new peak from a peer. This happens either when we have just connected,
        or when the peer has updated their peak.

        Args:
            request: information about the new peak
            peer: peer that sent the message

        """

        try:
            seen_header_hash = self.sync_store.seen_header_hash(request.header_hash)
            # Updates heights in the UI. Sleeps 1.5s before, so other peers have time to update their peaks as well.
            # Limit to 3 refreshes.
            if not seen_header_hash and len(self._ui_tasks) < 3:
                self._ui_tasks.add(asyncio.create_task(self._refresh_ui_connections(1.5)))
            # Prune completed connect tasks
            self._ui_tasks = set(filter(lambda t: not t.done(), self._ui_tasks))
        except Exception as e:
            self.log.warning(f"Exception UI refresh task: {e}")

        # Store this peak/peer combination in case we want to sync to it, and to keep track of peers
        self.sync_store.peer_has_block(request.header_hash, peer.peer_node_id, request.weight, request.height, True)

        if self.blockchain.contains_block(request.header_hash):
            return None

        # Not interested in less heavy peaks
        peak: Optional[BlockRecord] = self.blockchain.get_peak()
        curr_peak_height = uint32(0) if peak is None else peak.height
        if peak is not None and peak.weight > request.weight:
            return None

        if self.sync_store.get_sync_mode():
            # If peer connects while we are syncing, check if they have the block we are syncing towards
            target_peak = self.sync_store.target_peak
            if target_peak is not None and request.header_hash != target_peak.header_hash:
                peak_peers: Set[bytes32] = self.sync_store.get_peers_that_have_peak([target_peak.header_hash])
                # Don't ask if we already know this peer has the peak
                if peer.peer_node_id not in peak_peers:
                    target_peak_response: Optional[RespondBlock] = await peer.call_api(
                        FullNodeAPI.request_block,
                        full_node_protocol.RequestBlock(target_peak.height, False),
                        timeout=10,
                    )
                    if target_peak_response is not None and isinstance(target_peak_response, RespondBlock):
                        self.sync_store.peer_has_block(
                            target_peak.header_hash,
                            peer.peer_node_id,
                            target_peak_response.block.weight,
                            target_peak.height,
                            False,
                        )
        else:
            if request.height <= curr_peak_height + self.config["short_sync_blocks_behind_threshold"]:
                # This is the normal case of receiving the next block
                if await self.short_sync_backtrack(
                    peer, curr_peak_height, request.height, request.unfinished_reward_block_hash
                ):
                    return None

            if request.height < self.constants.WEIGHT_PROOF_RECENT_BLOCKS:
                # This is the case of syncing up more than a few blocks, at the start of the chain
                self.log.debug("Doing batch sync, no backup")
                await self.short_sync_batch(peer, uint32(0), request.height)
                return None

            if request.height < curr_peak_height + self.config["sync_blocks_behind_threshold"]:
                # This case of being behind but not by so much
                if await self.short_sync_batch(peer, uint32(max(curr_peak_height - 6, 0)), request.height):
                    return None

            # This is the either the case where we were not able to sync successfully (for example, due to the fork
            # point being in the past), or we are very far behind. Performs a long sync.
            self._sync_task = asyncio.create_task(self._sync())

    async def send_peak_to_timelords(
        self, peak_block: Optional[FullBlock] = None, peer: Optional[WSChiaConnection] = None
    ) -> None:
        """
        Sends current peak to timelords
        """
        if peak_block is None:
            peak_block = await self.blockchain.get_full_peak()
        if peak_block is not None:
            peak = self.blockchain.block_record(peak_block.header_hash)
            difficulty = self.blockchain.get_next_difficulty(peak.header_hash, False)
            ses: Optional[SubEpochSummary] = next_sub_epoch_summary(
                self.constants,
                self.blockchain,
                peak.required_iters,
                peak_block,
                True,
            )
            recent_rc = self.blockchain.get_recent_reward_challenges()

            curr = peak
            while not curr.is_challenge_block(self.constants) and not curr.first_in_sub_slot:
                curr = self.blockchain.block_record(curr.prev_hash)

            if curr.is_challenge_block(self.constants):
                last_csb_or_eos = curr.total_iters
            else:
                last_csb_or_eos = curr.ip_sub_slot_total_iters(self.constants)

            curr = peak
            passed_ses_height_but_not_yet_included = True
            while (curr.height % self.constants.SUB_EPOCH_BLOCKS) != 0:
                if curr.sub_epoch_summary_included:
                    passed_ses_height_but_not_yet_included = False
                curr = self.blockchain.block_record(curr.prev_hash)
            if curr.sub_epoch_summary_included or curr.height == 0:
                passed_ses_height_but_not_yet_included = False

            timelord_new_peak: timelord_protocol.NewPeakTimelord = timelord_protocol.NewPeakTimelord(
                peak_block.reward_chain_block,
                difficulty,
                peak.deficit,
                peak.sub_slot_iters,
                ses,
                recent_rc,
                last_csb_or_eos,
                passed_ses_height_but_not_yet_included,
            )

            msg = make_msg(ProtocolMessageTypes.new_peak_timelord, timelord_new_peak)
            if peer is None:
                await self.server.send_to_all([msg], NodeType.TIMELORD)
            else:
                await self.server.send_to_specific([msg], peer.peer_node_id)

    async def synced(self) -> bool:
        if "simulator" in str(self.config.get("selected_network")):
            return True  # sim is always synced because it has no peers
        curr: Optional[BlockRecord] = self.blockchain.get_peak()
        if curr is None:
            return False

        while curr is not None and not curr.is_transaction_block:
            curr = self.blockchain.try_block_record(curr.prev_hash)

        now = time.time()
        if (
            curr is None
            or curr.timestamp is None
            or curr.timestamp < uint64(int(now - 60 * 7))
            or self.sync_store.get_sync_mode()
        ):
            return False
        else:
            return True

    async def on_connect(self, connection: WSChiaConnection) -> None:
        """
        Whenever we connect to another node / wallet, send them our current heads. Also send heads to farmers
        and challenges to timelords.
        """

        self._state_changed("add_connection")
        self._state_changed("sync_mode")
        if self.full_node_peers is not None:
            asyncio.create_task(self.full_node_peers.on_connect(connection))

        if self.initialized is False:
            return None

        if connection.connection_type is NodeType.FULL_NODE:
            # Send filter to node and request mempool items that are not in it (Only if we are currently synced)
            synced = await self.synced()
            peak_height = self.blockchain.get_peak_height()
            if synced and peak_height is not None:
                my_filter = self.mempool_manager.get_filter()
                mempool_request = full_node_protocol.RequestMempoolTransactions(my_filter)

                msg = make_msg(ProtocolMessageTypes.request_mempool_transactions, mempool_request)
                await connection.send_message(msg)

        peak_full: Optional[FullBlock] = await self.blockchain.get_full_peak()

        if peak_full is not None:
            peak: BlockRecord = self.blockchain.block_record(peak_full.header_hash)
            if connection.connection_type is NodeType.FULL_NODE:
                request_node = full_node_protocol.NewPeak(
                    peak.header_hash,
                    peak.height,
                    peak.weight,
                    peak.height,
                    peak_full.reward_chain_block.get_unfinished().get_hash(),
                )
                await connection.send_message(make_msg(ProtocolMessageTypes.new_peak, request_node))

            elif connection.connection_type is NodeType.WALLET:
                # If connected to a wallet, send the Peak
                request_wallet = wallet_protocol.NewPeakWallet(
                    peak.header_hash,
                    peak.height,
                    peak.weight,
                    peak.height,
                )
                await connection.send_message(make_msg(ProtocolMessageTypes.new_peak_wallet, request_wallet))
            elif connection.connection_type is NodeType.TIMELORD:
                await self.send_peak_to_timelords()

    def on_disconnect(self, connection: WSChiaConnection) -> None:
        self.log.info(f"peer disconnected {connection.get_peer_logging()}")
        self._state_changed("close_connection")
        self._state_changed("sync_mode")
        if self.sync_store is not None:
            self.sync_store.peer_disconnected(connection.peer_node_id)
        # Remove all ph | coin id subscription for this peer
        self.subscriptions.remove_peer(connection.peer_node_id)

    def _close(self) -> None:
        self._shut_down = True
        if self._init_weight_proof is not None:
            self._init_weight_proof.cancel()

        # blockchain is created in _start and in certain cases it may not exist here during _close
        if self._blockchain is not None:
            self.blockchain.shut_down()
        # same for mempool_manager
        if self._mempool_manager is not None:
            self.mempool_manager.shut_down()

        if self.full_node_peers is not None:
            asyncio.create_task(self.full_node_peers.close())
        if self.uncompact_task is not None:
            self.uncompact_task.cancel()
        if self._transaction_queue_task is not None:
            self._transaction_queue_task.cancel()
        if self._blockchain_lock_queue is not None:
            self._blockchain_lock_queue.close()
        cancel_task_safe(task=self._sync_task, log=self.log)

    async def _await_closed(self) -> None:
        for task_id, task in list(self.full_node_store.tx_fetch_tasks.items()):
            cancel_task_safe(task, self.log)
        await self.db_wrapper.close()
        if self._init_weight_proof is not None:
            await asyncio.wait([self._init_weight_proof])
        if self._blockchain_lock_queue is not None:
            await self._blockchain_lock_queue.await_closed()
        if self._sync_task is not None:
            with contextlib.suppress(asyncio.CancelledError):
                await self._sync_task

    async def _sync(self) -> None:
        """
        Performs a full sync of the blockchain up to the peak.
            - Wait a few seconds for peers to send us their peaks
            - Select the heaviest peak, and request a weight proof from a peer with that peak
            - Validate the weight proof, and disconnect from the peer if invalid
            - Find the fork point to see where to start downloading blocks
            - Download blocks in batch (and in parallel) and verify them one at a time
            - Disconnect peers that provide invalid blocks or don't have the blocks
        """
        if self.weight_proof_handler is None:
            return None
        # Ensure we are only syncing once and not double calling this method
        if self.sync_store.get_sync_mode():
            return None

        if self.sync_store.get_long_sync():
            self.log.debug("already in long sync")
            return None

        self.sync_store.set_long_sync(True)
        self.log.debug("long sync started")
        try:
            self.log.info("Starting to perform sync.")
            self.log.info("Waiting to receive peaks from peers.")

            # Wait until we have 3 peaks or up to a max of 30 seconds
            peaks = []
            for i in range(300):
                peaks = [peak.header_hash for peak in self.sync_store.get_peak_of_each_peer().values()]
                if len(self.sync_store.get_peers_that_have_peak(peaks)) < 3:
                    if self._shut_down:
                        return None
                    await asyncio.sleep(0.1)
                    continue
                break

            self.log.info(f"Collected a total of {len(peaks)} peaks.")

            # Based on responses from peers about the current peaks, see which peak is the heaviest
            # (similar to longest chain rule).
            target_peak = self.sync_store.get_heaviest_peak()

            if target_peak is None:
                raise RuntimeError("Not performing sync, no peaks collected")

            self.sync_store.target_peak = target_peak

            self.log.info(f"Selected peak {target_peak}")
            # Check which peers are updated to this height

            peers = self.server.get_connections(NodeType.FULL_NODE)
            coroutines = []
            for peer in peers:
                coroutines.append(
                    peer.call_api(
                        FullNodeAPI.request_block,
                        full_node_protocol.RequestBlock(target_peak.height, True),
                        timeout=10,
                    )
                )
            for i, target_peak_response in enumerate(await asyncio.gather(*coroutines)):
                if target_peak_response is not None and isinstance(target_peak_response, RespondBlock):
                    self.sync_store.peer_has_block(
                        target_peak.header_hash, peers[i].peer_node_id, target_peak.weight, target_peak.height, False
                    )
            # TODO: disconnect from peer which gave us the heaviest_peak, if nobody has the peak

            peer_ids: Set[bytes32] = self.sync_store.get_peers_that_have_peak([target_peak.header_hash])
            peers_with_peak: List[WSChiaConnection] = [
                c for c in self.server.all_connections.values() if c.peer_node_id in peer_ids
            ]

            # Request weight proof from a random peer
            self.log.info(f"Total of {len(peers_with_peak)} peers with peak {target_peak.height}")
            weight_proof_peer: WSChiaConnection = random.choice(peers_with_peak)
            self.log.info(
                f"Requesting weight proof from peer {weight_proof_peer.peer_host} up to height {target_peak.height}"
            )
            cur_peak: Optional[BlockRecord] = self.blockchain.get_peak()
            if cur_peak is not None and target_peak.weight <= cur_peak.weight:
                raise ValueError("Not performing sync, already caught up.")

            wp_timeout = 360
            if "weight_proof_timeout" in self.config:
                wp_timeout = self.config["weight_proof_timeout"]
            self.log.debug(f"weight proof timeout is {wp_timeout} sec")
            request = full_node_protocol.RequestProofOfWeight(target_peak.height, target_peak.header_hash)
            response = await weight_proof_peer.call_api(
                FullNodeAPI.request_proof_of_weight, request, timeout=wp_timeout
            )

            # Disconnect from this peer, because they have not behaved properly
            if response is None or not isinstance(response, full_node_protocol.RespondProofOfWeight):
                await weight_proof_peer.close(600)
                raise RuntimeError(f"Weight proof did not arrive in time from peer: {weight_proof_peer.peer_host}")
            if response.wp.recent_chain_data[-1].reward_chain_block.height != target_peak.height:
                await weight_proof_peer.close(600)
                raise RuntimeError(f"Weight proof had the wrong height: {weight_proof_peer.peer_host}")
            if response.wp.recent_chain_data[-1].reward_chain_block.weight != target_peak.weight:
                await weight_proof_peer.close(600)
                raise RuntimeError(f"Weight proof had the wrong weight: {weight_proof_peer.peer_host}")

            # dont sync to wp if local peak is heavier,
            # dont ban peer, we asked for this peak
            current_peak = self.blockchain.get_peak()
            if current_peak is not None:
                if response.wp.recent_chain_data[-1].reward_chain_block.weight <= current_peak.weight:
                    raise RuntimeError(f"current peak is heavier than Weight proof peek: {weight_proof_peer.peer_host}")

            try:
                validated, fork_point, summaries = await self.weight_proof_handler.validate_weight_proof(response.wp)
            except Exception as e:
                await weight_proof_peer.close(600)
                raise ValueError(f"Weight proof validation threw an error {e}")

            if not validated:
                await weight_proof_peer.close(600)
                raise ValueError("Weight proof validation failed")

            self.log.info(f"Re-checked peers: total of {len(peers_with_peak)} peers with peak {target_peak.height}")
            self.sync_store.set_sync_mode(True)
            self._state_changed("sync_mode")
            # Ensures that the fork point does not change
            async with self._blockchain_lock_high_priority:
                await self.blockchain.warmup(fork_point)
                await self.sync_from_fork_point(fork_point, target_peak.height, target_peak.header_hash, summaries)
        except asyncio.CancelledError:
            self.log.warning("Syncing failed, CancelledError")
        except Exception as e:
            tb = traceback.format_exc()
            self.log.error(f"Error with syncing: {type(e)}{tb}")
        finally:
            if self._shut_down:
                return None
            await self._finish_sync()

    async def sync_from_fork_point(
        self,
        fork_point_height: uint32,
        target_peak_sb_height: uint32,
        peak_hash: bytes32,
        summaries: List[SubEpochSummary],
    ) -> None:
        buffer_size = 4
        self.log.info(f"Start syncing from fork point at {fork_point_height} up to {target_peak_sb_height}")
        peers_with_peak: List[WSChiaConnection] = self.get_peers_with_peak(peak_hash)
        fork_point_height = await check_fork_next_block(
            self.blockchain, fork_point_height, peers_with_peak, node_next_block_check
        )
        batch_size = self.constants.MAX_BLOCK_COUNT_PER_REQUESTS

        async def fetch_block_batches(
            batch_queue: asyncio.Queue[Optional[Tuple[WSChiaConnection, List[FullBlock]]]]
        ) -> None:
            start_height, end_height = 0, 0
            new_peers_with_peak: List[WSChiaConnection] = peers_with_peak[:]
            try:
                for start_height in range(fork_point_height, target_peak_sb_height, batch_size):
                    end_height = min(target_peak_sb_height, start_height + batch_size)
                    request = RequestBlocks(uint32(start_height), uint32(end_height), True)
                    fetched = False
                    for peer in random.sample(new_peers_with_peak, len(new_peers_with_peak)):
                        if peer.closed:
                            peers_with_peak.remove(peer)
                            continue
                        response = await peer.call_api(FullNodeAPI.request_blocks, request, timeout=30)
                        if response is None:
                            await peer.close()
                            peers_with_peak.remove(peer)
                        elif isinstance(response, RespondBlocks):
                            await batch_queue.put((peer, response.blocks))
                            fetched = True
                            break
                    if fetched is False:
                        self.log.error(f"failed fetching {start_height} to {end_height} from peers")
                        await batch_queue.put(None)
                        return
                    if self.sync_store.peers_changed.is_set():
                        new_peers_with_peak = self.get_peers_with_peak(peak_hash)
                        self.sync_store.peers_changed.clear()
            except Exception as e:
                self.log.error(f"Exception fetching {start_height} to {end_height} from peer {e}")
            finally:
                # finished signal with None
                await batch_queue.put(None)

        async def validate_block_batches(
            inner_batch_queue: asyncio.Queue[Optional[Tuple[WSChiaConnection, List[FullBlock]]]]
        ) -> None:
            advanced_peak: bool = False
            while True:
                res: Optional[Tuple[WSChiaConnection, List[FullBlock]]] = await inner_batch_queue.get()
                if res is None:
                    self.log.debug("done fetching blocks")
                    return None
                peer, blocks = res
                start_height = blocks[0].height
                end_height = blocks[-1].height
                success, state_change_summary = await self.add_block_batch(
                    blocks, peer, None if advanced_peak else uint32(fork_point_height), summaries
                )
                if success is False:
                    if peer in peers_with_peak:
                        peers_with_peak.remove(peer)
                    await peer.close(600)
                    raise ValueError(f"Failed to validate block batch {start_height} to {end_height}")
                self.log.info(f"Added blocks {start_height} to {end_height}")
                peak: Optional[BlockRecord] = self.blockchain.get_peak()
                if state_change_summary is not None:
                    advanced_peak = True
                    assert peak is not None
                    # Hints must be added to the DB. The other post-processing tasks are not required when syncing
                    hints_to_add, lookup_coin_ids = get_hints_and_subscription_coin_ids(
                        state_change_summary,
                        self.subscriptions.has_coin_subscription,
                        self.subscriptions.has_ph_subscription,
                    )
                    await self.hint_store.add_hints(hints_to_add)
                    await self.update_wallets(state_change_summary, hints_to_add, lookup_coin_ids)
                await self.send_peak_to_wallets()
                self.blockchain.clean_block_record(end_height - self.constants.BLOCKS_CACHE_SIZE)

        batch_queue_input: asyncio.Queue[Optional[Tuple[WSChiaConnection, List[FullBlock]]]] = asyncio.Queue(
            maxsize=buffer_size
        )
        fetch_task = asyncio.Task(fetch_block_batches(batch_queue_input))
        validate_task = asyncio.Task(validate_block_batches(batch_queue_input))
        try:
            await asyncio.gather(fetch_task, validate_task)
        except Exception as e:
            assert validate_task.done()
            fetch_task.cancel()  # no need to cancel validate_task, if we end up here validate_task is already done
            self.log.error(f"sync from fork point failed err: {e}")

    async def send_peak_to_wallets(self) -> None:
        peak = self.blockchain.get_peak()
        assert peak is not None
        msg = make_msg(
            ProtocolMessageTypes.new_peak_wallet,
            wallet_protocol.NewPeakWallet(
                peak.header_hash, peak.height, peak.weight, uint32(max(peak.height - 1, uint32(0)))
            ),
        )
        await self.server.send_to_all([msg], NodeType.WALLET)

    def get_peers_with_peak(self, peak_hash: bytes32) -> List[WSChiaConnection]:
        peer_ids: Set[bytes32] = self.sync_store.get_peers_that_have_peak([peak_hash])
        if len(peer_ids) == 0:
            self.log.warning(f"Not syncing, no peers with header_hash {peak_hash} ")
            return []
        return [c for c in self.server.all_connections.values() if c.peer_node_id in peer_ids]

    async def update_wallets(
        self,
        state_change_summary: StateChangeSummary,
        hints: List[Tuple[bytes32, bytes]],
        lookup_coin_ids: List[bytes32],
    ) -> None:
        # Looks up coin records in DB for the coins that wallets are interested in
        new_states: List[CoinRecord] = await self.coin_store.get_coin_records(list(lookup_coin_ids))

        # Re-arrange to a map, and filter out any non-ph sized hint
        coin_id_to_ph_hint: Dict[bytes32, bytes32] = {
            coin_id: bytes32(hint) for coin_id, hint in hints if len(hint) == 32
        }

        changes_for_peer: Dict[bytes32, Set[CoinState]] = {}
        for coin_record in state_change_summary.rolled_back_records + [s for s in new_states if s is not None]:
            cr_name: bytes32 = coin_record.name

            for peer in self.subscriptions.peers_for_coin_id(cr_name):
                if peer not in changes_for_peer:
                    changes_for_peer[peer] = set()
                changes_for_peer[peer].add(coin_record.coin_state)

            for peer in self.subscriptions.peers_for_puzzle_hash(coin_record.coin.puzzle_hash):
                if peer not in changes_for_peer:
                    changes_for_peer[peer] = set()
                changes_for_peer[peer].add(coin_record.coin_state)

            if cr_name in coin_id_to_ph_hint:
                for peer in self.subscriptions.peers_for_puzzle_hash(coin_id_to_ph_hint[cr_name]):
                    if peer not in changes_for_peer:
                        changes_for_peer[peer] = set()
                    changes_for_peer[peer].add(coin_record.coin_state)

        for peer, changes in changes_for_peer.items():
            if peer not in self.server.all_connections:
                continue
            ws_peer: WSChiaConnection = self.server.all_connections[peer]
            state = CoinStateUpdate(
                state_change_summary.peak.height,
                state_change_summary.fork_height,
                state_change_summary.peak.header_hash,
                list(changes),
            )
            msg = make_msg(ProtocolMessageTypes.coin_state_update, state)
            await ws_peer.send_message(msg)

    async def add_block_batch(
        self,
        all_blocks: List[FullBlock],
        peer: WSChiaConnection,
        fork_point: Optional[uint32],
        wp_summaries: Optional[List[SubEpochSummary]] = None,
    ) -> Tuple[bool, Optional[StateChangeSummary]]:
        # Precondition: All blocks must be contiguous blocks, index i+1 must be the parent of index i
        # Returns a bool for success, as well as a StateChangeSummary if the peak was advanced

        blocks_to_validate: List[FullBlock] = []
        for i, block in enumerate(all_blocks):
            if not self.blockchain.contains_block(block.header_hash):
                blocks_to_validate = all_blocks[i:]
                break
        if len(blocks_to_validate) == 0:
            return True, None

        # Validates signatures in multiprocessing since they take a while, and we don't have cached transactions
        # for these blocks (unlike during normal operation where we validate one at a time)
        pre_validate_start = time.monotonic()
        pre_validation_results: List[PreValidationResult] = await self.blockchain.pre_validate_blocks_multiprocessing(
            blocks_to_validate, {}, wp_summaries=wp_summaries, validate_signatures=True
        )
        pre_validate_end = time.monotonic()
        pre_validate_time = pre_validate_end - pre_validate_start

        self.log.log(
            logging.WARNING if pre_validate_time > 10 else logging.DEBUG,
            f"Block pre-validation time: {pre_validate_end - pre_validate_start:0.2f} seconds "
            f"({len(blocks_to_validate)} blocks, start height: {blocks_to_validate[0].height})",
        )
        for i, block in enumerate(blocks_to_validate):
            if pre_validation_results[i].error is not None:
                self.log.error(
                    f"Invalid block from peer: {peer.get_peer_logging()} {Err(pre_validation_results[i].error)}"
                )
                return False, None

        agg_state_change_summary: Optional[StateChangeSummary] = None

        for i, block in enumerate(blocks_to_validate):
            assert pre_validation_results[i].required_iters is not None
            state_change_summary: Optional[StateChangeSummary]
            advanced_peak = agg_state_change_summary is not None
            result, error, state_change_summary = await self.blockchain.receive_block(
                block, pre_validation_results[i], None if advanced_peak else fork_point
            )

            if result == ReceiveBlockResult.NEW_PEAK:
                assert state_change_summary is not None
                # Since all blocks are contiguous, we can simply append the rollback changes and npc results
                if agg_state_change_summary is None:
                    agg_state_change_summary = state_change_summary
                else:
                    # Keeps the old, original fork_height, since the next blocks will have fork height h-1
                    # Groups up all state changes into one
                    agg_state_change_summary = StateChangeSummary(
                        state_change_summary.peak,
                        agg_state_change_summary.fork_height,
                        agg_state_change_summary.rolled_back_records + state_change_summary.rolled_back_records,
                        agg_state_change_summary.new_npc_results + state_change_summary.new_npc_results,
                        agg_state_change_summary.new_rewards + state_change_summary.new_rewards,
                    )
            elif result == ReceiveBlockResult.INVALID_BLOCK or result == ReceiveBlockResult.DISCONNECTED_BLOCK:
                if error is not None:
                    self.log.error(f"Error: {error}, Invalid block from peer: {peer.get_peer_logging()} ")
                return False, agg_state_change_summary
            block_record = self.blockchain.block_record(block.header_hash)
            if block_record.sub_epoch_summary_included is not None:
                if self.weight_proof_handler is not None:
                    await self.weight_proof_handler.create_prev_sub_epoch_segments()
        if agg_state_change_summary is not None:
            self._state_changed("new_peak")
            self.log.debug(
                f"Total time for {len(blocks_to_validate)} blocks: {time.time() - pre_validate_start}, "
                f"advanced: True"
            )
        return True, agg_state_change_summary

    async def _finish_sync(self) -> None:
        """
        Finalize sync by setting sync mode to False, clearing all sync information, and adding any final
        blocks that we have finalized recently.
        """
        self.log.info("long sync done")
        self.sync_store.set_long_sync(False)
        self.sync_store.set_sync_mode(False)
        self._state_changed("sync_mode")
        if self._server is None:
            return None

        async with self._blockchain_lock_high_priority:
            await self.sync_store.clear_sync_info()

            peak: Optional[BlockRecord] = self.blockchain.get_peak()
            peak_fb: Optional[FullBlock] = await self.blockchain.get_full_peak()
            if peak_fb is not None:
                assert peak is not None
                state_change_summary = StateChangeSummary(peak, uint32(max(peak.height - 1, 0)), [], [], [])
                ppp_result: PeakPostProcessingResult = await self.peak_post_processing(
                    peak_fb, state_change_summary, None
                )
                await self.peak_post_processing_2(peak_fb, None, state_change_summary, ppp_result)

        if peak is not None and self.weight_proof_handler is not None:
            await self.weight_proof_handler.get_proof_of_weight(peak.header_hash)
            self._state_changed("block")

    def has_valid_pool_sig(self, block: Union[UnfinishedBlock, FullBlock]) -> bool:
        if (
            block.foliage.foliage_block_data.pool_target
            == PoolTarget(self.constants.GENESIS_PRE_FARM_POOL_PUZZLE_HASH, uint32(0))
            and block.foliage.prev_block_hash != self.constants.GENESIS_CHALLENGE
            and block.reward_chain_block.proof_of_space.pool_public_key is not None
        ):
            if not AugSchemeMPL.verify(
                block.reward_chain_block.proof_of_space.pool_public_key,
                bytes(block.foliage.foliage_block_data.pool_target),
                block.foliage.foliage_block_data.pool_signature,
            ):
                return False
        return True

    async def signage_point_post_processing(
        self,
        request: full_node_protocol.RespondSignagePoint,
        peer: WSChiaConnection,
        ip_sub_slot: Optional[EndOfSubSlotBundle],
    ) -> None:
        self.log.info(
            f"⏲️  Finished signage point {request.index_from_challenge}/"
            f"{self.constants.NUM_SPS_SUB_SLOT}: "
            f"CC: {request.challenge_chain_vdf.output.get_hash()} "
            f"RC: {request.reward_chain_vdf.output.get_hash()} "
        )
        self.signage_point_times[request.index_from_challenge] = time.time()
        sub_slot_tuple = self.full_node_store.get_sub_slot(request.challenge_chain_vdf.challenge)
        prev_challenge: Optional[bytes32]
        if sub_slot_tuple is not None:
            prev_challenge = sub_slot_tuple[0].challenge_chain.challenge_chain_end_of_slot_vdf.challenge
        else:
            prev_challenge = None

        # Notify nodes of the new signage point
        broadcast = full_node_protocol.NewSignagePointOrEndOfSubSlot(
            prev_challenge,
            request.challenge_chain_vdf.challenge,
            request.index_from_challenge,
            request.reward_chain_vdf.challenge,
        )
        msg = make_msg(ProtocolMessageTypes.new_signage_point_or_end_of_sub_slot, broadcast)
        await self.server.send_to_all([msg], NodeType.FULL_NODE, peer.peer_node_id)

        peak = self.blockchain.get_peak()
        if peak is not None and peak.height > self.constants.MAX_SUB_SLOT_BLOCKS:
            sub_slot_iters = peak.sub_slot_iters
            difficulty = uint64(peak.weight - self.blockchain.block_record(peak.prev_hash).weight)
            # Makes sure to potentially update the difficulty if we are past the peak (into a new sub-slot)
            assert ip_sub_slot is not None
            if request.challenge_chain_vdf.challenge != ip_sub_slot.challenge_chain.get_hash():
                next_difficulty = self.blockchain.get_next_difficulty(peak.header_hash, True)
                next_sub_slot_iters = self.blockchain.get_next_slot_iters(peak.header_hash, True)
                difficulty = next_difficulty
                sub_slot_iters = next_sub_slot_iters
        else:
            difficulty = self.constants.DIFFICULTY_STARTING
            sub_slot_iters = self.constants.SUB_SLOT_ITERS_STARTING

        # Notify farmers of the new signage point
        broadcast_farmer = farmer_protocol.NewSignagePoint(
            request.challenge_chain_vdf.challenge,
            request.challenge_chain_vdf.output.get_hash(),
            request.reward_chain_vdf.output.get_hash(),
            difficulty,
            sub_slot_iters,
            request.index_from_challenge,
        )
        msg = make_msg(ProtocolMessageTypes.new_signage_point, broadcast_farmer)
        await self.server.send_to_all([msg], NodeType.FARMER)

        self._state_changed("signage_point", {"broadcast_farmer": broadcast_farmer})

    async def peak_post_processing(
        self,
        block: FullBlock,
        state_change_summary: StateChangeSummary,
        peer: Optional[WSChiaConnection],
    ) -> PeakPostProcessingResult:
        """
        Must be called under self.blockchain.lock. This updates the internal state of the full node with the
        latest peak information. It also notifies peers about the new peak.
        """

        record = state_change_summary.peak
        difficulty = self.blockchain.get_next_difficulty(record.header_hash, False)
        sub_slot_iters = self.blockchain.get_next_slot_iters(record.header_hash, False)

        self.log.info(
            f"🌱 Updated peak to height {record.height}, weight {record.weight}, "
            f"hh {record.header_hash}, "
            f"forked at {state_change_summary.fork_height}, rh: {record.reward_infusion_new_challenge}, "
            f"total iters: {record.total_iters}, "
            f"overflow: {record.overflow}, "
            f"deficit: {record.deficit}, "
            f"difficulty: {difficulty}, "
            f"sub slot iters: {sub_slot_iters}, "
            f"Generator size: "
            f"{len(bytes(block.transactions_generator)) if  block.transactions_generator else 'No tx'}, "
            f"Generator ref list size: "
            f"{len(block.transactions_generator_ref_list) if block.transactions_generator else 'No tx'}"
        )

        if (
            self.full_node_store.previous_generator is not None
            and state_change_summary.fork_height < self.full_node_store.previous_generator.block_height
        ):
            self.full_node_store.previous_generator = None

        hints_to_add, lookup_coin_ids = get_hints_and_subscription_coin_ids(
            state_change_summary,
            self.subscriptions.has_coin_subscription,
            self.subscriptions.has_ph_subscription,
        )
        await self.hint_store.add_hints(hints_to_add)

        sub_slots = await self.blockchain.get_sp_and_ip_sub_slots(record.header_hash)
        assert sub_slots is not None

        if not self.sync_store.get_sync_mode():
            self.blockchain.clean_block_records()

        fork_block: Optional[BlockRecord] = None
        if state_change_summary.fork_height != block.height - 1 and block.height != 0:
            # This is a reorg
            fork_hash: Optional[bytes32] = self.blockchain.height_to_hash(state_change_summary.fork_height)
            assert fork_hash is not None
            fork_block = self.blockchain.block_record(fork_hash)

        fns_peak_result: FullNodeStorePeakResult = self.full_node_store.new_peak(
            record,
            block,
            sub_slots[0],
            sub_slots[1],
            fork_block,
            self.blockchain,
        )

        if fns_peak_result.new_signage_points is not None and peer is not None:
            for index, sp in fns_peak_result.new_signage_points:
                assert (
                    sp.cc_vdf is not None
                    and sp.cc_proof is not None
                    and sp.rc_vdf is not None
                    and sp.rc_proof is not None
                )
                await self.signage_point_post_processing(
                    RespondSignagePoint(index, sp.cc_vdf, sp.cc_proof, sp.rc_vdf, sp.rc_proof), peer, sub_slots[1]
                )

        if sub_slots[1] is None:
            assert record.ip_sub_slot_total_iters(self.constants) == 0
        # Ensure the signage point is also in the store, for consistency
        self.full_node_store.new_signage_point(
            record.signage_point_index,
            self.blockchain,
            record,
            record.sub_slot_iters,
            SignagePoint(
                block.reward_chain_block.challenge_chain_sp_vdf,
                block.challenge_chain_sp_proof,
                block.reward_chain_block.reward_chain_sp_vdf,
                block.reward_chain_sp_proof,
            ),
            skip_vdf_validation=True,
        )

        # Update the mempool (returns successful pending transactions added to the mempool)
        new_npc_results: List[NPCResult] = state_change_summary.new_npc_results
        mempool_new_peak_result: List[Tuple[SpendBundle, NPCResult, bytes32]] = await self.mempool_manager.new_peak(
            self.blockchain.get_peak(), new_npc_results[-1] if len(new_npc_results) > 0 else None
        )

        # Check if we detected a spent transaction, to load up our generator cache
        if block.transactions_generator is not None and self.full_node_store.previous_generator is None:
            generator_arg = detect_potential_template_generator(block.height, block.transactions_generator)
            if generator_arg:
                self.log.info(f"Saving previous generator for height {block.height}")
                self.full_node_store.previous_generator = generator_arg

        return PeakPostProcessingResult(mempool_new_peak_result, fns_peak_result, hints_to_add, lookup_coin_ids)

    async def peak_post_processing_2(
        self,
        block: FullBlock,
        peer: Optional[WSChiaConnection],
        state_change_summary: StateChangeSummary,
        ppp_result: PeakPostProcessingResult,
    ) -> None:
        """
        Does NOT need to be called under the blockchain lock. Handle other parts of post processing like communicating
        with peers
        """
        record = state_change_summary.peak
        for bundle, result, spend_name in ppp_result.mempool_peak_result:
            self.log.debug(f"Added transaction to mempool: {spend_name}")
            mempool_item = self.mempool_manager.get_mempool_item(spend_name)
            assert mempool_item is not None
            fees = mempool_item.fee
            assert fees >= 0
            assert mempool_item.cost is not None
            new_tx = full_node_protocol.NewTransaction(
                spend_name,
                mempool_item.cost,
                fees,
            )
            msg = make_msg(ProtocolMessageTypes.new_transaction, new_tx)
            await self.server.send_to_all([msg], NodeType.FULL_NODE)

        # If there were pending end of slots that happen after this peak, broadcast them if they are added
        if ppp_result.fns_peak_result.added_eos is not None:
            broadcast = full_node_protocol.NewSignagePointOrEndOfSubSlot(
                ppp_result.fns_peak_result.added_eos.challenge_chain.challenge_chain_end_of_slot_vdf.challenge,
                ppp_result.fns_peak_result.added_eos.challenge_chain.get_hash(),
                uint8(0),
                ppp_result.fns_peak_result.added_eos.reward_chain.end_of_slot_vdf.challenge,
            )
            msg = make_msg(ProtocolMessageTypes.new_signage_point_or_end_of_sub_slot, broadcast)
            await self.server.send_to_all([msg], NodeType.FULL_NODE)

        # TODO: maybe add and broadcast new IPs as well

        if record.height % 1000 == 0:
            # Occasionally clear data in full node store to keep memory usage small
            self.full_node_store.clear_seen_unfinished_blocks()
            self.full_node_store.clear_old_cache_entries()

        if self.sync_store.get_sync_mode() is False:
            await self.send_peak_to_timelords(block)

            # Tell full nodes about the new peak
            msg = make_msg(
                ProtocolMessageTypes.new_peak,
                full_node_protocol.NewPeak(
                    record.header_hash,
                    record.height,
                    record.weight,
                    state_change_summary.fork_height,
                    block.reward_chain_block.get_unfinished().get_hash(),
                ),
            )
            if peer is not None:
                await self.server.send_to_all([msg], NodeType.FULL_NODE, peer.peer_node_id)
            else:
                await self.server.send_to_all([msg], NodeType.FULL_NODE)

        # Tell wallets about the new peak
        msg = make_msg(
            ProtocolMessageTypes.new_peak_wallet,
            wallet_protocol.NewPeakWallet(
                record.header_hash,
                record.height,
                record.weight,
                state_change_summary.fork_height,
            ),
        )
        await self.update_wallets(state_change_summary, ppp_result.hints, ppp_result.lookup_coin_ids)
        await self.server.send_to_all([msg], NodeType.WALLET)
        self._state_changed("new_peak")

    async def add_block(
        self,
        block: FullBlock,
        peer: Optional[WSChiaConnection] = None,
        raise_on_disconnected: bool = False,
    ) -> Optional[Message]:
        """
        Add a full block from a peer full node (or ourselves).
        """
        if self.sync_store.get_sync_mode():
            return None

        # Adds the block to seen, and check if it's seen before (which means header is in memory)
        header_hash = block.header_hash
        if self.blockchain.contains_block(header_hash):
            return None

        pre_validation_result: Optional[PreValidationResult] = None
        if (
            block.is_transaction_block()
            and block.transactions_info is not None
            and block.transactions_info.generator_root != bytes([0] * 32)
            and block.transactions_generator is None
        ):
            # This is the case where we already had the unfinished block, and asked for this block without
            # the transactions (since we already had them). Therefore, here we add the transactions.
            unfinished_rh: bytes32 = block.reward_chain_block.get_unfinished().get_hash()
            unf_block: Optional[UnfinishedBlock] = self.full_node_store.get_unfinished_block(unfinished_rh)
            if (
                unf_block is not None
                and unf_block.transactions_generator is not None
                and unf_block.foliage_transaction_block == block.foliage_transaction_block
            ):
                # We checked that the transaction block is the same, therefore all transactions and the signature
                # must be identical in the unfinished and finished blocks. We can therefore use the cache.
                pre_validation_result = self.full_node_store.get_unfinished_block_result(unfinished_rh)
                assert pre_validation_result is not None
                block = dataclasses.replace(
                    block,
                    transactions_generator=unf_block.transactions_generator,
                    transactions_generator_ref_list=unf_block.transactions_generator_ref_list,
                )
            else:
                # We still do not have the correct information for this block, perhaps there is a duplicate block
                # with the same unfinished block hash in the cache, so we need to fetch the correct one
                if peer is None:
                    return None

                block_response: Optional[Any] = await peer.call_api(
                    FullNodeAPI.request_block, full_node_protocol.RequestBlock(block.height, True)
                )
                if block_response is None or not isinstance(block_response, full_node_protocol.RespondBlock):
                    self.log.warning(
                        f"Was not able to fetch the correct block for height {block.height} {block_response}"
                    )
                    return None
                new_block: FullBlock = block_response.block
                if new_block.foliage_transaction_block != block.foliage_transaction_block:
                    self.log.warning(f"Received the wrong block for height {block.height} {new_block.header_hash}")
                    return None
                assert new_block.transactions_generator is not None

                self.log.debug(
                    f"Wrong info in the cache for bh {new_block.header_hash}, there might be multiple blocks from the "
                    f"same farmer with the same pospace."
                )
                # This recursion ends here, we cannot recurse again because transactions_generator is not None
                return await self.add_block(new_block, peer)
        state_change_summary: Optional[StateChangeSummary] = None
        ppp_result: Optional[PeakPostProcessingResult] = None
        async with self._blockchain_lock_high_priority:
            # After acquiring the lock, check again, because another asyncio thread might have added it
            if self.blockchain.contains_block(header_hash):
                return None
            validation_start = time.time()
            # Tries to add the block to the blockchain, if we already validated transactions, don't do it again
            npc_results = {}
            if pre_validation_result is not None and pre_validation_result.npc_result is not None:
                npc_results[block.height] = pre_validation_result.npc_result

            # Don't validate signatures because we want to validate them in the main thread later, since we have a
            # cache available
            pre_validation_results = await self.blockchain.pre_validate_blocks_multiprocessing(
                [block], npc_results, validate_signatures=False
            )
            added: Optional[ReceiveBlockResult] = None
            pre_validation_time = time.time() - validation_start
            try:
                if len(pre_validation_results) < 1:
                    raise ValueError(f"Failed to validate block {header_hash} height {block.height}")
                if pre_validation_results[0].error is not None:
                    if Err(pre_validation_results[0].error) == Err.INVALID_PREV_BLOCK_HASH:
                        added = ReceiveBlockResult.DISCONNECTED_BLOCK
                        error_code: Optional[Err] = Err.INVALID_PREV_BLOCK_HASH
                    else:
                        raise ValueError(
                            f"Failed to validate block {header_hash} height "
                            f"{block.height}: {Err(pre_validation_results[0].error).name}"
                        )
                else:
                    result_to_validate = (
                        pre_validation_results[0] if pre_validation_result is None else pre_validation_result
                    )
                    assert result_to_validate.required_iters == pre_validation_results[0].required_iters
                    (added, error_code, state_change_summary) = await self.blockchain.receive_block(
                        block, result_to_validate, None
                    )
                if added == ReceiveBlockResult.ALREADY_HAVE_BLOCK:
                    return None
                elif added == ReceiveBlockResult.INVALID_BLOCK:
                    assert error_code is not None
                    self.log.error(f"Block {header_hash} at height {block.height} is invalid with code {error_code}.")
                    raise ConsensusError(error_code, [header_hash])
                elif added == ReceiveBlockResult.DISCONNECTED_BLOCK:
                    self.log.info(f"Disconnected block {header_hash} at height {block.height}")
                    if raise_on_disconnected:
                        raise RuntimeError("Expected block to be added, received disconnected block.")
                    return None
                elif added == ReceiveBlockResult.NEW_PEAK:
                    # Only propagate blocks which extend the blockchain (becomes one of the heads)
                    assert state_change_summary is not None
                    ppp_result = await self.peak_post_processing(block, state_change_summary, peer)

                elif added == ReceiveBlockResult.ADDED_AS_ORPHAN:
                    self.log.info(
                        f"Received orphan block of height {block.height} rh {block.reward_chain_block.get_hash()}"
                    )
                else:
                    # Should never reach here, all the cases are covered
                    raise RuntimeError(f"Invalid result from receive_block {added}")
            except asyncio.CancelledError:
                # We need to make sure to always call this method even when we get a cancel exception, to make sure
                # the node stays in sync
                if added == ReceiveBlockResult.NEW_PEAK:
                    assert state_change_summary is not None
                    await self.peak_post_processing(block, state_change_summary, peer)
                raise

            validation_time = time.time() - validation_start

        if ppp_result is not None:
            assert state_change_summary is not None
            await self.peak_post_processing_2(block, peer, state_change_summary, ppp_result)

        percent_full_str = (
            (
                ", percent full: "
                + str(round(100.0 * float(block.transactions_info.cost) / self.constants.MAX_BLOCK_COST_CLVM, 3))
                + "%"
            )
            if block.transactions_info is not None
            else ""
        )
        self.log.log(
            logging.WARNING if validation_time > 2 else logging.DEBUG,
            f"Block validation time: {validation_time:0.2f} seconds, "
            f"pre_validation time: {pre_validation_time:0.2f} seconds, "
            f"cost: {block.transactions_info.cost if block.transactions_info is not None else 'None'}"
            f"{percent_full_str} header_hash: {header_hash} height: {block.height}",
        )

        # This code path is reached if added == ADDED_AS_ORPHAN or NEW_TIP
        peak = self.blockchain.get_peak()
        assert peak is not None

        # Removes all temporary data for old blocks
        clear_height = uint32(max(0, peak.height - 50))
        self.full_node_store.clear_candidate_blocks_below(clear_height)
        self.full_node_store.clear_unfinished_blocks_below(clear_height)
        if peak.height % 1000 == 0 and not self.sync_store.get_sync_mode():
            await self.sync_store.clear_sync_info()  # Occasionally clear sync peer info

        state_changed_data: Dict[str, Any] = {
            "transaction_block": False,
            "k_size": block.reward_chain_block.proof_of_space.size,
            "header_hash": block.header_hash,
            "height": block.height,
            "validation_time": validation_time,
            "pre_validation_time": pre_validation_time,
        }

        if block.transactions_info is not None:
            state_changed_data["transaction_block"] = True
            state_changed_data["block_cost"] = block.transactions_info.cost
            state_changed_data["block_fees"] = block.transactions_info.fees

        if block.foliage_transaction_block is not None:
            state_changed_data["timestamp"] = block.foliage_transaction_block.timestamp

        if block.transactions_generator is not None:
            state_changed_data["transaction_generator_size_bytes"] = len(bytes(block.transactions_generator))

        state_changed_data["transaction_generator_ref_list"] = block.transactions_generator_ref_list
        if added is not None:
            state_changed_data["receive_block_result"] = added.value

        self._state_changed("block", state_changed_data)

        record = self.blockchain.block_record(block.header_hash)
        if self.weight_proof_handler is not None and record.sub_epoch_summary_included is not None:
            if self._segment_task is None or self._segment_task.done():
                self._segment_task = asyncio.create_task(self.weight_proof_handler.create_prev_sub_epoch_segments())
        return None

    async def add_unfinished_block(
        self,
        block: UnfinishedBlock,
        peer: Optional[WSChiaConnection],
        farmed_block: bool = False,
        block_bytes: Optional[bytes] = None,
    ) -> None:
        """
        We have received an unfinished block, either created by us, or from another peer.
        We can validate and add it and if it's a good block, propagate it to other peers and
        timelords.
        """
        receive_time = time.time()

        if block.prev_header_hash != self.constants.GENESIS_CHALLENGE and not self.blockchain.contains_block(
            block.prev_header_hash
        ):
            # No need to request the parent, since the peer will send it to us anyway, via NewPeak
            self.log.debug("Received a disconnected unfinished block")
            return None

        # Adds the unfinished block to seen, and check if it's seen before, to prevent
        # processing it twice. This searches for the exact version of the unfinished block (there can be many different
        # foliages for the same trunk). This is intentional, to prevent DOS attacks.
        # Note that it does not require that this block was successfully processed
        if self.full_node_store.seen_unfinished_block(block.get_hash()):
            return None

        block_hash = block.reward_chain_block.get_hash()

        # This searched for the trunk hash (unfinished reward hash). If we have already added a block with the same
        # hash, return
        if self.full_node_store.get_unfinished_block(block_hash) is not None:
            return None

        peak: Optional[BlockRecord] = self.blockchain.get_peak()
        if peak is not None:
            if block.total_iters < peak.sp_total_iters(self.constants):
                # This means this unfinished block is pretty far behind, it will not add weight to our chain
                return None

        if block.prev_header_hash == self.constants.GENESIS_CHALLENGE:
            prev_b = None
        else:
            prev_b = self.blockchain.block_record(block.prev_header_hash)

        # Count the blocks in sub slot, and check if it's a new epoch
        if len(block.finished_sub_slots) > 0:
            num_blocks_in_ss = 1  # Curr
        else:
            curr = self.blockchain.try_block_record(block.prev_header_hash)
            num_blocks_in_ss = 2  # Curr and prev
            while (curr is not None) and not curr.first_in_sub_slot:
                curr = self.blockchain.try_block_record(curr.prev_hash)
                num_blocks_in_ss += 1

        if num_blocks_in_ss > self.constants.MAX_SUB_SLOT_BLOCKS:
            # TODO: potentially allow overflow blocks here, which count for the next slot
            self.log.warning("Too many blocks added, not adding block")
            return None

        # The clvm generator and aggregate signature are validated outside of the lock, to allow other blocks and
        # transactions to get validated
        npc_result: Optional[NPCResult] = None
        pre_validation_time = None

        async with self._blockchain_lock_high_priority:
            start_header_time = time.time()
            _, header_error = await self.blockchain.validate_unfinished_block_header(block)
            if header_error is not None:
                raise ConsensusError(header_error)
            validate_time = time.time() - start_header_time
            self.log.log(
                logging.WARNING if validate_time > 2 else logging.DEBUG,
                f"Time for header validate: {validate_time:0.3f}s",
            )

        if block.transactions_generator is not None:
            pre_validation_start = time.time()
            assert block.transactions_info is not None
            try:
                block_generator: Optional[BlockGenerator] = await self.blockchain.get_block_generator(block)
            except ValueError:
                raise ConsensusError(Err.GENERATOR_REF_HAS_NO_GENERATOR)
            if block_generator is None:
                raise ConsensusError(Err.GENERATOR_REF_HAS_NO_GENERATOR)
            if block_bytes is None:
                block_bytes = bytes(block)

            height = uint32(0) if prev_b is None else uint32(prev_b.height + 1)
            npc_result = await self.blockchain.run_generator(block_bytes, block_generator, height)
            pre_validation_time = time.time() - pre_validation_start

            # blockchain.run_generator throws on errors, so npc_result is
            # guaranteed to represent a successful run
            assert npc_result.conds is not None
            pairs_pks, pairs_msgs = pkm_pairs(
                npc_result.conds,
                self.constants.AGG_SIG_ME_ADDITIONAL_DATA,
                soft_fork=height >= self.constants.SOFT_FORK_HEIGHT,
            )
            if not cached_bls.aggregate_verify(
                pairs_pks, pairs_msgs, block.transactions_info.aggregated_signature, True
            ):
                raise ConsensusError(Err.BAD_AGGREGATE_SIGNATURE)

        async with self._blockchain_lock_high_priority:
            # TODO: pre-validate VDFs outside of lock
            validation_start = time.time()
            validate_result = await self.blockchain.validate_unfinished_block(block, npc_result)
            if validate_result.error is not None:
                if validate_result.error == Err.COIN_AMOUNT_NEGATIVE.value:
                    # TODO: remove in the future, hotfix for 1.1.5 peers to not disconnect older peers
                    self.log.info(f"Consensus error {validate_result.error}, not disconnecting")
                    return
                raise ConsensusError(Err(validate_result.error))
            validation_time = time.time() - validation_start

        # respond_block will later use the cache (validated_signature=True)
        validate_result = dataclasses.replace(validate_result, validated_signature=True)

        assert validate_result.required_iters is not None

        # Perform another check, in case we have already concurrently added the same unfinished block
        if self.full_node_store.get_unfinished_block(block_hash) is not None:
            return None

        if block.prev_header_hash == self.constants.GENESIS_CHALLENGE:
            height = uint32(0)
        else:
            height = uint32(self.blockchain.block_record(block.prev_header_hash).height + 1)

        ses: Optional[SubEpochSummary] = next_sub_epoch_summary(
            self.constants,
            self.blockchain,
            validate_result.required_iters,
            block,
            True,
        )

        self.full_node_store.add_unfinished_block(height, block, validate_result)
        pre_validation_log = (
            f"pre_validation time {pre_validation_time:0.4f}, " if pre_validation_time is not None else ""
        )
        if farmed_block is True:
            self.log.info(
                f"🍀 ️Farmed unfinished_block {block_hash}, SP: {block.reward_chain_block.signage_point_index}, "
                f"validation time: {validation_time:0.4f} seconds, {pre_validation_log}"
                f"cost: {block.transactions_info.cost if block.transactions_info else 'None'} "
            )
        else:
            percent_full_str = (
                (
                    ", percent full: "
                    + str(round(100.0 * float(block.transactions_info.cost) / self.constants.MAX_BLOCK_COST_CLVM, 3))
                    + "%"
                )
                if block.transactions_info is not None
                else ""
            )
            self.log.info(
                f"Added unfinished_block {block_hash}, not farmed by us,"
                f" SP: {block.reward_chain_block.signage_point_index} farmer response time: "
                f"{receive_time - self.signage_point_times[block.reward_chain_block.signage_point_index]:0.4f}, "
                f"Pool pk {encode_puzzle_hash(block.foliage.foliage_block_data.pool_target.puzzle_hash, 'xch')}, "
                f"validation time: {validation_time:0.4f} seconds, {pre_validation_log}"
                f"cost: {block.transactions_info.cost if block.transactions_info else 'None'}"
                f"{percent_full_str}"
            )

        sub_slot_iters, difficulty = get_next_sub_slot_iters_and_difficulty(
            self.constants,
            len(block.finished_sub_slots) > 0,
            prev_b,
            self.blockchain,
        )

        if block.reward_chain_block.signage_point_index == 0:
            res = self.full_node_store.get_sub_slot(block.reward_chain_block.pos_ss_cc_challenge_hash)
            if res is None:
                if block.reward_chain_block.pos_ss_cc_challenge_hash == self.constants.GENESIS_CHALLENGE:
                    rc_prev = self.constants.GENESIS_CHALLENGE
                else:
                    self.log.warning(f"Do not have sub slot {block.reward_chain_block.pos_ss_cc_challenge_hash}")
                    return None
            else:
                rc_prev = res[0].reward_chain.get_hash()
        else:
            assert block.reward_chain_block.reward_chain_sp_vdf is not None
            rc_prev = block.reward_chain_block.reward_chain_sp_vdf.challenge

        timelord_request = timelord_protocol.NewUnfinishedBlockTimelord(
            block.reward_chain_block,
            difficulty,
            sub_slot_iters,
            block.foliage,
            ses,
            rc_prev,
        )

        timelord_msg = make_msg(ProtocolMessageTypes.new_unfinished_block_timelord, timelord_request)
        await self.server.send_to_all([timelord_msg], NodeType.TIMELORD)

        full_node_request = full_node_protocol.NewUnfinishedBlock(block.reward_chain_block.get_hash())
        msg = make_msg(ProtocolMessageTypes.new_unfinished_block, full_node_request)
        if peer is not None:
            await self.server.send_to_all([msg], NodeType.FULL_NODE, peer.peer_node_id)
        else:
            await self.server.send_to_all([msg], NodeType.FULL_NODE)

        self._state_changed("unfinished_block")

    async def new_infusion_point_vdf(
        self, request: timelord_protocol.NewInfusionPointVDF, timelord_peer: Optional[WSChiaConnection] = None
    ) -> Optional[Message]:
        # Lookup unfinished blocks
        unfinished_block: Optional[UnfinishedBlock] = self.full_node_store.get_unfinished_block(
            request.unfinished_reward_hash
        )

        if unfinished_block is None:
            self.log.warning(
                f"Do not have unfinished reward chain block {request.unfinished_reward_hash}, cannot finish."
            )
            return None

        prev_b: Optional[BlockRecord] = None

        target_rc_hash = request.reward_chain_ip_vdf.challenge
        last_slot_cc_hash = request.challenge_chain_ip_vdf.challenge

        # Backtracks through end of slot objects, should work for multiple empty sub slots
        for eos, _, _ in reversed(self.full_node_store.finished_sub_slots):
            if eos is not None and eos.reward_chain.get_hash() == target_rc_hash:
                target_rc_hash = eos.reward_chain.end_of_slot_vdf.challenge
        if target_rc_hash == self.constants.GENESIS_CHALLENGE:
            prev_b = None
        else:
            # Find the prev block, starts looking backwards from the peak. target_rc_hash must be the hash of a block
            # and not an end of slot (since we just looked through the slots and backtracked)
            curr: Optional[BlockRecord] = self.blockchain.get_peak()

            for _ in range(10):
                if curr is None:
                    break
                if curr.reward_infusion_new_challenge == target_rc_hash:
                    # Found our prev block
                    prev_b = curr
                    break
                curr = self.blockchain.try_block_record(curr.prev_hash)

            # If not found, cache keyed on prev block
            if prev_b is None:
                self.full_node_store.add_to_future_ip(request)
                self.log.warning(f"Previous block is None, infusion point {request.reward_chain_ip_vdf.challenge}")
                return None

        finished_sub_slots: Optional[List[EndOfSubSlotBundle]] = self.full_node_store.get_finished_sub_slots(
            self.blockchain,
            prev_b,
            last_slot_cc_hash,
        )
        if finished_sub_slots is None:
            return None

        sub_slot_iters, difficulty = get_next_sub_slot_iters_and_difficulty(
            self.constants,
            len(finished_sub_slots) > 0,
            prev_b,
            self.blockchain,
        )

        if unfinished_block.reward_chain_block.pos_ss_cc_challenge_hash == self.constants.GENESIS_CHALLENGE:
            sub_slot_start_iters = uint128(0)
        else:
            ss_res = self.full_node_store.get_sub_slot(unfinished_block.reward_chain_block.pos_ss_cc_challenge_hash)
            if ss_res is None:
                self.log.warning(f"Do not have sub slot {unfinished_block.reward_chain_block.pos_ss_cc_challenge_hash}")
                return None
            _, _, sub_slot_start_iters = ss_res
        sp_total_iters = uint128(
            sub_slot_start_iters
            + calculate_sp_iters(
                self.constants,
                sub_slot_iters,
                unfinished_block.reward_chain_block.signage_point_index,
            )
        )

        block: FullBlock = unfinished_block_to_full_block(
            unfinished_block,
            request.challenge_chain_ip_vdf,
            request.challenge_chain_ip_proof,
            request.reward_chain_ip_vdf,
            request.reward_chain_ip_proof,
            request.infused_challenge_chain_ip_vdf,
            request.infused_challenge_chain_ip_proof,
            finished_sub_slots,
            prev_b,
            self.blockchain,
            sp_total_iters,
            difficulty,
        )
        if not self.has_valid_pool_sig(block):
            self.log.warning("Trying to make a pre-farm block but height is not 0")
            return None
        try:
            await self.add_block(block, raise_on_disconnected=True)
        except Exception as e:
            self.log.warning(f"Consensus error validating block: {e}")
            if timelord_peer is not None:
                # Only sends to the timelord who sent us this VDF, to reset them to the correct peak
                await self.send_peak_to_timelords(peer=timelord_peer)
        return None

    async def add_end_of_sub_slot(
        self, end_of_slot_bundle: EndOfSubSlotBundle, peer: WSChiaConnection
    ) -> Tuple[Optional[Message], bool]:
<<<<<<< HEAD
        fetched_ss = self.full_node_store.get_sub_slot(request.end_of_slot_bundle.challenge_chain.get_hash())
=======

        fetched_ss = self.full_node_store.get_sub_slot(end_of_slot_bundle.challenge_chain.get_hash())
>>>>>>> c098ee91

        # We are not interested in sub-slots which have the same challenge chain but different reward chain. If there
        # is a reorg, we will find out through the broadcast of blocks instead.
        if fetched_ss is not None:
            # Already have the sub-slot
            return None, True

        async with self.timelord_lock:
            fetched_ss = self.full_node_store.get_sub_slot(
                end_of_slot_bundle.challenge_chain.challenge_chain_end_of_slot_vdf.challenge
            )
            if (
                (fetched_ss is None)
                and end_of_slot_bundle.challenge_chain.challenge_chain_end_of_slot_vdf.challenge
                != self.constants.GENESIS_CHALLENGE
            ):
                # If we don't have the prev, request the prev instead
                full_node_request = full_node_protocol.RequestSignagePointOrEndOfSubSlot(
                    end_of_slot_bundle.challenge_chain.challenge_chain_end_of_slot_vdf.challenge,
                    uint8(0),
                    bytes32([0] * 32),
                )
                return (
                    make_msg(ProtocolMessageTypes.request_signage_point_or_end_of_sub_slot, full_node_request),
                    False,
                )

            peak = self.blockchain.get_peak()
            if peak is not None and peak.height > 2:
                next_sub_slot_iters = self.blockchain.get_next_slot_iters(peak.header_hash, True)
                next_difficulty = self.blockchain.get_next_difficulty(peak.header_hash, True)
            else:
                next_sub_slot_iters = self.constants.SUB_SLOT_ITERS_STARTING
                next_difficulty = self.constants.DIFFICULTY_STARTING

            # Adds the sub slot and potentially get new infusions
            new_infusions = self.full_node_store.new_finished_sub_slot(
                end_of_slot_bundle,
                self.blockchain,
                peak,
                await self.blockchain.get_full_peak(),
            )
            # It may be an empty list, even if it's not None. Not None means added successfully
            if new_infusions is not None:
                self.log.info(
                    f"⏲️  Finished sub slot, SP {self.constants.NUM_SPS_SUB_SLOT}/{self.constants.NUM_SPS_SUB_SLOT}, "
                    f"{end_of_slot_bundle.challenge_chain.get_hash()}, "
                    f"number of sub-slots: {len(self.full_node_store.finished_sub_slots)}, "
                    f"RC hash: {end_of_slot_bundle.reward_chain.get_hash()}, "
                    f"Deficit {end_of_slot_bundle.reward_chain.deficit}"
                )
                # Reset farmer response timer for sub slot (SP 0)
                self.signage_point_times[0] = time.time()
                # Notify full nodes of the new sub-slot
                broadcast = full_node_protocol.NewSignagePointOrEndOfSubSlot(
                    end_of_slot_bundle.challenge_chain.challenge_chain_end_of_slot_vdf.challenge,
                    end_of_slot_bundle.challenge_chain.get_hash(),
                    uint8(0),
                    end_of_slot_bundle.reward_chain.end_of_slot_vdf.challenge,
                )
                msg = make_msg(ProtocolMessageTypes.new_signage_point_or_end_of_sub_slot, broadcast)
                await self.server.send_to_all([msg], NodeType.FULL_NODE, peer.peer_node_id)

                for infusion in new_infusions:
                    await self.new_infusion_point_vdf(infusion)

                # Notify farmers of the new sub-slot
                broadcast_farmer = farmer_protocol.NewSignagePoint(
                    end_of_slot_bundle.challenge_chain.get_hash(),
                    end_of_slot_bundle.challenge_chain.get_hash(),
                    end_of_slot_bundle.reward_chain.get_hash(),
                    next_difficulty,
                    next_sub_slot_iters,
                    uint8(0),
                )
                msg = make_msg(ProtocolMessageTypes.new_signage_point, broadcast_farmer)
                await self.server.send_to_all([msg], NodeType.FARMER)
                return None, True
            else:
                self.log.info(
                    f"End of slot not added CC challenge "
                    f"{end_of_slot_bundle.challenge_chain.challenge_chain_end_of_slot_vdf.challenge}"
                )
        return None, False

    async def add_transaction(
        self,
        transaction: SpendBundle,
        spend_name: bytes32,
        peer: Optional[WSChiaConnection] = None,
        test: bool = False,
        tx_bytes: Optional[bytes] = None,
    ) -> Tuple[MempoolInclusionStatus, Optional[Err]]:
        if self.sync_store.get_sync_mode():
            return MempoolInclusionStatus.FAILED, Err.NO_TRANSACTIONS_WHILE_SYNCING
        if not test and not (await self.synced()):
            return MempoolInclusionStatus.FAILED, Err.NO_TRANSACTIONS_WHILE_SYNCING

        if self.mempool_manager.get_spendbundle(spend_name) is not None:
            self.mempool_manager.remove_seen(spend_name)
            return MempoolInclusionStatus.SUCCESS, None
        if self.mempool_manager.seen(spend_name):
            return MempoolInclusionStatus.FAILED, Err.ALREADY_INCLUDING_TRANSACTION
        self.mempool_manager.add_and_maybe_pop_seen(spend_name)
        self.log.debug(f"Processing transaction: {spend_name}")
        # Ignore if syncing
        if self.sync_store.get_sync_mode():
            status = MempoolInclusionStatus.FAILED
            error: Optional[Err] = Err.NO_TRANSACTIONS_WHILE_SYNCING
            self.mempool_manager.remove_seen(spend_name)
        else:
            try:
                cost_result = await self.mempool_manager.pre_validate_spendbundle(transaction, tx_bytes, spend_name)
            except ValidationError as e:
                self.mempool_manager.remove_seen(spend_name)
                return MempoolInclusionStatus.FAILED, e.code
            except Exception:
                self.mempool_manager.remove_seen(spend_name)
                raise
            async with self._blockchain_lock_low_priority:
                if self.mempool_manager.get_spendbundle(spend_name) is not None:
                    self.mempool_manager.remove_seen(spend_name)
                    return MempoolInclusionStatus.SUCCESS, None
                if self.mempool_manager.peak is None:
                    return MempoolInclusionStatus.FAILED, Err.MEMPOOL_NOT_INITIALIZED
                cost, status, error = await self.mempool_manager.add_spend_bundle(
                    transaction, cost_result, spend_name, self.mempool_manager.peak.height
                )
            if status == MempoolInclusionStatus.SUCCESS:
                self.log.debug(
                    f"Added transaction to mempool: {spend_name} mempool size: "
                    f"{self.mempool_manager.mempool.total_mempool_cost()} normalized "
                    f"{self.mempool_manager.mempool.total_mempool_cost() / 5000000}"
                )

                # Only broadcast successful transactions, not pending ones. Otherwise it's a DOS
                # vector.
                mempool_item = self.mempool_manager.get_mempool_item(spend_name)
                assert mempool_item is not None
                fees = mempool_item.fee
                assert fees >= 0
                assert cost is not None
                new_tx = full_node_protocol.NewTransaction(
                    spend_name,
                    cost,
                    fees,
                )
                msg = make_msg(ProtocolMessageTypes.new_transaction, new_tx)
                if peer is None:
                    await self.server.send_to_all([msg], NodeType.FULL_NODE)
                else:
                    await self.server.send_to_all([msg], NodeType.FULL_NODE, peer.peer_node_id)
                if self.simulator_transaction_callback is not None:  # callback
                    await self.simulator_transaction_callback(spend_name)  # pylint: disable=E1102
            else:
                self.mempool_manager.remove_seen(spend_name)
                self.log.debug(f"Wasn't able to add transaction with id {spend_name}, status {status} error: {error}")
        return status, error

    async def _needs_compact_proof(
        self, vdf_info: VDFInfo, header_block: HeaderBlock, field_vdf: CompressibleVDFField
    ) -> bool:
        if field_vdf == CompressibleVDFField.CC_EOS_VDF:
            for sub_slot in header_block.finished_sub_slots:
                if sub_slot.challenge_chain.challenge_chain_end_of_slot_vdf == vdf_info:
                    if (
                        sub_slot.proofs.challenge_chain_slot_proof.witness_type == 0
                        and sub_slot.proofs.challenge_chain_slot_proof.normalized_to_identity
                    ):
                        return False
                    return True
        if field_vdf == CompressibleVDFField.ICC_EOS_VDF:
            for sub_slot in header_block.finished_sub_slots:
                if (
                    sub_slot.infused_challenge_chain is not None
                    and sub_slot.infused_challenge_chain.infused_challenge_chain_end_of_slot_vdf == vdf_info
                ):
                    assert sub_slot.proofs.infused_challenge_chain_slot_proof is not None
                    if (
                        sub_slot.proofs.infused_challenge_chain_slot_proof.witness_type == 0
                        and sub_slot.proofs.infused_challenge_chain_slot_proof.normalized_to_identity
                    ):
                        return False
                    return True
        if field_vdf == CompressibleVDFField.CC_SP_VDF:
            if header_block.reward_chain_block.challenge_chain_sp_vdf is None:
                return False
            if vdf_info == header_block.reward_chain_block.challenge_chain_sp_vdf:
                assert header_block.challenge_chain_sp_proof is not None
                if (
                    header_block.challenge_chain_sp_proof.witness_type == 0
                    and header_block.challenge_chain_sp_proof.normalized_to_identity
                ):
                    return False
                return True
        if field_vdf == CompressibleVDFField.CC_IP_VDF:
            if vdf_info == header_block.reward_chain_block.challenge_chain_ip_vdf:
                if (
                    header_block.challenge_chain_ip_proof.witness_type == 0
                    and header_block.challenge_chain_ip_proof.normalized_to_identity
                ):
                    return False
                return True
        return False

    async def _can_accept_compact_proof(
        self,
        vdf_info: VDFInfo,
        vdf_proof: VDFProof,
        height: uint32,
        header_hash: bytes32,
        field_vdf: CompressibleVDFField,
    ) -> bool:
        """
        - Checks if the provided proof is indeed compact.
        - Checks if proof verifies given the vdf_info from the start of sub-slot.
        - Checks if the provided vdf_info is correct, assuming it refers to the start of sub-slot.
        - Checks if the existing proof was non-compact. Ignore this proof if we already have a compact proof.
        """
        is_fully_compactified = await self.block_store.is_fully_compactified(header_hash)
        if is_fully_compactified is None or is_fully_compactified:
            self.log.info(f"Already compactified block: {header_hash}. Ignoring.")
            return False
        peak = self.blockchain.get_peak()
        if peak is None or peak.height - height < 5:
            self.log.debug("Will not compactify recent block")
            return False
        if vdf_proof.witness_type > 0 or not vdf_proof.normalized_to_identity:
            self.log.error(f"Received vdf proof is not compact: {vdf_proof}.")
            return False
        if not vdf_proof.is_valid(self.constants, ClassgroupElement.get_default_element(), vdf_info):
            self.log.error(f"Received compact vdf proof is not valid: {vdf_proof}.")
            return False
        header_block = await self.blockchain.get_header_block_by_height(height, header_hash, tx_filter=False)
        if header_block is None:
            self.log.error(f"Can't find block for given compact vdf. Height: {height} Header hash: {header_hash}")
            return False
        is_new_proof = await self._needs_compact_proof(vdf_info, header_block, field_vdf)
        if not is_new_proof:
            self.log.info(f"Duplicate compact proof. Height: {height}. Header hash: {header_hash}.")
        return is_new_proof

    # returns True if we ended up replacing the proof, and False otherwise
    async def _replace_proof(
        self,
        vdf_info: VDFInfo,
        vdf_proof: VDFProof,
        header_hash: bytes32,
        field_vdf: CompressibleVDFField,
    ) -> bool:
        block = await self.block_store.get_full_block(header_hash)
        if block is None:
            return False

        new_block = None

        if field_vdf == CompressibleVDFField.CC_EOS_VDF:
            for index, sub_slot in enumerate(block.finished_sub_slots):
                if sub_slot.challenge_chain.challenge_chain_end_of_slot_vdf == vdf_info:
                    new_proofs = dataclasses.replace(sub_slot.proofs, challenge_chain_slot_proof=vdf_proof)
                    new_subslot = dataclasses.replace(sub_slot, proofs=new_proofs)
                    new_finished_subslots = block.finished_sub_slots
                    new_finished_subslots[index] = new_subslot
                    new_block = dataclasses.replace(block, finished_sub_slots=new_finished_subslots)
                    break
        if field_vdf == CompressibleVDFField.ICC_EOS_VDF:
            for index, sub_slot in enumerate(block.finished_sub_slots):
                if (
                    sub_slot.infused_challenge_chain is not None
                    and sub_slot.infused_challenge_chain.infused_challenge_chain_end_of_slot_vdf == vdf_info
                ):
                    new_proofs = dataclasses.replace(sub_slot.proofs, infused_challenge_chain_slot_proof=vdf_proof)
                    new_subslot = dataclasses.replace(sub_slot, proofs=new_proofs)
                    new_finished_subslots = block.finished_sub_slots
                    new_finished_subslots[index] = new_subslot
                    new_block = dataclasses.replace(block, finished_sub_slots=new_finished_subslots)
                    break
        if field_vdf == CompressibleVDFField.CC_SP_VDF:
            if block.reward_chain_block.challenge_chain_sp_vdf == vdf_info:
                assert block.challenge_chain_sp_proof is not None
                new_block = dataclasses.replace(block, challenge_chain_sp_proof=vdf_proof)
        if field_vdf == CompressibleVDFField.CC_IP_VDF:
            if block.reward_chain_block.challenge_chain_ip_vdf == vdf_info:
                new_block = dataclasses.replace(block, challenge_chain_ip_proof=vdf_proof)
        if new_block is None:
            return False
        async with self.db_wrapper.writer():
            try:
                await self.block_store.replace_proof(header_hash, new_block)
                return True
            except BaseException as e:
                self.log.error(
                    f"_replace_proof error while adding block {block.header_hash} height {block.height},"
                    f" rolling back: {e} {traceback.format_exc()}"
                )
                raise

    async def add_compact_proof_of_time(self, request: timelord_protocol.RespondCompactProofOfTime) -> None:
        field_vdf = CompressibleVDFField(int(request.field_vdf))
        if not await self._can_accept_compact_proof(
            request.vdf_info, request.vdf_proof, request.height, request.header_hash, field_vdf
        ):
            return None
        async with self.blockchain.compact_proof_lock:
            replaced = await self._replace_proof(request.vdf_info, request.vdf_proof, request.header_hash, field_vdf)
        if not replaced:
            self.log.error(f"Could not replace compact proof: {request.height}")
            return None
        self.log.info(f"Replaced compact proof at height {request.height}")
        msg = make_msg(
            ProtocolMessageTypes.new_compact_vdf,
            full_node_protocol.NewCompactVDF(request.height, request.header_hash, request.field_vdf, request.vdf_info),
        )
        if self._server is not None:
            await self.server.send_to_all([msg], NodeType.FULL_NODE)

    async def new_compact_vdf(self, request: full_node_protocol.NewCompactVDF, peer: WSChiaConnection) -> None:
        is_fully_compactified = await self.block_store.is_fully_compactified(request.header_hash)
        if is_fully_compactified is None or is_fully_compactified:
            return None
        header_block = await self.blockchain.get_header_block_by_height(
            request.height, request.header_hash, tx_filter=False
        )
        if header_block is None:
            return None
        field_vdf = CompressibleVDFField(int(request.field_vdf))
        if await self._needs_compact_proof(request.vdf_info, header_block, field_vdf):
            peer_request = full_node_protocol.RequestCompactVDF(
                request.height, request.header_hash, request.field_vdf, request.vdf_info
            )
            response = await peer.call_api(FullNodeAPI.request_compact_vdf, peer_request, timeout=10)
            if response is not None and isinstance(response, full_node_protocol.RespondCompactVDF):
                await self.add_compact_vdf(response, peer)

    async def request_compact_vdf(self, request: full_node_protocol.RequestCompactVDF, peer: WSChiaConnection) -> None:
        header_block = await self.blockchain.get_header_block_by_height(
            request.height, request.header_hash, tx_filter=False
        )
        if header_block is None:
            return None
        vdf_proof: Optional[VDFProof] = None
        field_vdf = CompressibleVDFField(int(request.field_vdf))
        if field_vdf == CompressibleVDFField.CC_EOS_VDF:
            for sub_slot in header_block.finished_sub_slots:
                if sub_slot.challenge_chain.challenge_chain_end_of_slot_vdf == request.vdf_info:
                    vdf_proof = sub_slot.proofs.challenge_chain_slot_proof
                    break
        if field_vdf == CompressibleVDFField.ICC_EOS_VDF:
            for sub_slot in header_block.finished_sub_slots:
                if (
                    sub_slot.infused_challenge_chain is not None
                    and sub_slot.infused_challenge_chain.infused_challenge_chain_end_of_slot_vdf == request.vdf_info
                ):
                    vdf_proof = sub_slot.proofs.infused_challenge_chain_slot_proof
                    break
        if (
            field_vdf == CompressibleVDFField.CC_SP_VDF
            and header_block.reward_chain_block.challenge_chain_sp_vdf == request.vdf_info
        ):
            vdf_proof = header_block.challenge_chain_sp_proof
        if (
            field_vdf == CompressibleVDFField.CC_IP_VDF
            and header_block.reward_chain_block.challenge_chain_ip_vdf == request.vdf_info
        ):
            vdf_proof = header_block.challenge_chain_ip_proof
        if vdf_proof is None or vdf_proof.witness_type > 0 or not vdf_proof.normalized_to_identity:
            self.log.error(f"{peer} requested compact vdf we don't have, height: {request.height}.")
            return None
        compact_vdf = full_node_protocol.RespondCompactVDF(
            request.height,
            request.header_hash,
            request.field_vdf,
            request.vdf_info,
            vdf_proof,
        )
        msg = make_msg(ProtocolMessageTypes.respond_compact_vdf, compact_vdf)
        await peer.send_message(msg)

    async def add_compact_vdf(self, request: full_node_protocol.RespondCompactVDF, peer: WSChiaConnection) -> None:
        field_vdf = CompressibleVDFField(int(request.field_vdf))
        if not await self._can_accept_compact_proof(
            request.vdf_info, request.vdf_proof, request.height, request.header_hash, field_vdf
        ):
            return None
        async with self.blockchain.compact_proof_lock:
            if self.blockchain.seen_compact_proofs(request.vdf_info, request.height):
                return None
            replaced = await self._replace_proof(request.vdf_info, request.vdf_proof, request.header_hash, field_vdf)
        if not replaced:
            self.log.error(f"Could not replace compact proof: {request.height}")
            return None
        msg = make_msg(
            ProtocolMessageTypes.new_compact_vdf,
            full_node_protocol.NewCompactVDF(request.height, request.header_hash, request.field_vdf, request.vdf_info),
        )
        if self._server is not None:
            await self.server.send_to_all([msg], NodeType.FULL_NODE, peer.peer_node_id)

    async def broadcast_uncompact_blocks(
        self, uncompact_interval_scan: int, target_uncompact_proofs: int, sanitize_weight_proof_only: bool
    ) -> None:
        try:
            while not self._shut_down:
                while self.sync_store.get_sync_mode() or self.sync_store.get_long_sync():
                    if self._shut_down:
                        return None
                    await asyncio.sleep(30)

                broadcast_list: List[timelord_protocol.RequestCompactProofOfTime] = []

                self.log.info("Getting random heights for bluebox to compact")
                heights = await self.block_store.get_random_not_compactified(target_uncompact_proofs)
                self.log.info("Heights found for bluebox to compact: [%s]" % ", ".join(map(str, heights)))

                for h in heights:
                    headers = await self.blockchain.get_header_blocks_in_range(h, h, tx_filter=False)
                    records: Dict[bytes32, BlockRecord] = {}
                    if sanitize_weight_proof_only:
                        records = await self.blockchain.get_block_records_in_range(h, h)
                    for header in headers.values():
                        expected_header_hash = self.blockchain.height_to_hash(header.height)
                        if header.header_hash != expected_header_hash:
                            continue
                        if sanitize_weight_proof_only:
                            assert header.header_hash in records
                            record = records[header.header_hash]
                        for sub_slot in header.finished_sub_slots:
                            if (
                                sub_slot.proofs.challenge_chain_slot_proof.witness_type > 0
                                or not sub_slot.proofs.challenge_chain_slot_proof.normalized_to_identity
                            ):
                                broadcast_list.append(
                                    timelord_protocol.RequestCompactProofOfTime(
                                        sub_slot.challenge_chain.challenge_chain_end_of_slot_vdf,
                                        header.header_hash,
                                        header.height,
                                        uint8(CompressibleVDFField.CC_EOS_VDF),
                                    )
                                )
                            if sub_slot.proofs.infused_challenge_chain_slot_proof is not None and (
                                sub_slot.proofs.infused_challenge_chain_slot_proof.witness_type > 0
                                or not sub_slot.proofs.infused_challenge_chain_slot_proof.normalized_to_identity
                            ):
                                assert sub_slot.infused_challenge_chain is not None
                                broadcast_list.append(
                                    timelord_protocol.RequestCompactProofOfTime(
                                        sub_slot.infused_challenge_chain.infused_challenge_chain_end_of_slot_vdf,
                                        header.header_hash,
                                        header.height,
                                        uint8(CompressibleVDFField.ICC_EOS_VDF),
                                    )
                                )
                        # Running in 'sanitize_weight_proof_only' ignores CC_SP_VDF and CC_IP_VDF
                        # unless this is a challenge block.
                        if sanitize_weight_proof_only:
                            if not record.is_challenge_block(self.constants):
                                continue
                        if header.challenge_chain_sp_proof is not None and (
                            header.challenge_chain_sp_proof.witness_type > 0
                            or not header.challenge_chain_sp_proof.normalized_to_identity
                        ):
                            assert header.reward_chain_block.challenge_chain_sp_vdf is not None
                            broadcast_list.append(
                                timelord_protocol.RequestCompactProofOfTime(
                                    header.reward_chain_block.challenge_chain_sp_vdf,
                                    header.header_hash,
                                    header.height,
                                    uint8(CompressibleVDFField.CC_SP_VDF),
                                )
                            )

                        if (
                            header.challenge_chain_ip_proof.witness_type > 0
                            or not header.challenge_chain_ip_proof.normalized_to_identity
                        ):
                            broadcast_list.append(
                                timelord_protocol.RequestCompactProofOfTime(
                                    header.reward_chain_block.challenge_chain_ip_vdf,
                                    header.header_hash,
                                    header.height,
                                    uint8(CompressibleVDFField.CC_IP_VDF),
                                )
                            )

                if len(broadcast_list) > target_uncompact_proofs:
                    broadcast_list = broadcast_list[:target_uncompact_proofs]
                if self.sync_store.get_sync_mode() or self.sync_store.get_long_sync():
                    continue
                if self._server is not None:
                    self.log.info(f"Broadcasting {len(broadcast_list)} items to the bluebox")
                    msgs = []
                    for new_pot in broadcast_list:
                        msg = make_msg(ProtocolMessageTypes.request_compact_proof_of_time, new_pot)
                        msgs.append(msg)
                    await self.server.send_to_all(msgs, NodeType.TIMELORD)
                await asyncio.sleep(uncompact_interval_scan)
        except Exception as e:
            error_stack = traceback.format_exc()
            self.log.error(f"Exception in broadcast_uncompact_blocks: {e}")
            self.log.error(f"Exception Stack: {error_stack}")


async def node_next_block_check(
    peer: WSChiaConnection, potential_peek: uint32, blockchain: BlockchainInterface
) -> bool:
    block_response: Optional[Any] = await peer.call_api(
        FullNodeAPI.request_block, full_node_protocol.RequestBlock(potential_peek, True)
    )
    if block_response is not None and isinstance(block_response, full_node_protocol.RespondBlock):
        peak = blockchain.get_peak()
        if peak is not None and block_response.block.prev_header_hash == peak.header_hash:
            return True
    return False<|MERGE_RESOLUTION|>--- conflicted
+++ resolved
@@ -2103,12 +2103,7 @@
     async def add_end_of_sub_slot(
         self, end_of_slot_bundle: EndOfSubSlotBundle, peer: WSChiaConnection
     ) -> Tuple[Optional[Message], bool]:
-<<<<<<< HEAD
-        fetched_ss = self.full_node_store.get_sub_slot(request.end_of_slot_bundle.challenge_chain.get_hash())
-=======
-
         fetched_ss = self.full_node_store.get_sub_slot(end_of_slot_bundle.challenge_chain.get_hash())
->>>>>>> c098ee91
 
         # We are not interested in sub-slots which have the same challenge chain but different reward chain. If there
         # is a reorg, we will find out through the broadcast of blocks instead.
