from __future__ import annotations

import asyncio
import dataclasses
import functools
import logging
import time
import traceback
from concurrent.futures import ThreadPoolExecutor
from datetime import datetime, timezone
from secrets import token_bytes
from typing import TYPE_CHECKING, Dict, List, Optional, Set, Tuple

from blspy import AugSchemeMPL, G1Element, G2Element
from chiabip158 import PyBIP158

from chia.consensus.block_creation import create_unfinished_block
from chia.consensus.block_record import BlockRecord
from chia.consensus.pot_iterations import calculate_ip_iters, calculate_iterations_quality, calculate_sp_iters
from chia.full_node.bundle_tools import best_solution_generator_from_template, simple_solution_generator
from chia.full_node.fee_estimate import FeeEstimate, FeeEstimateGroup, fee_rate_v2_to_v1
from chia.full_node.fee_estimator_interface import FeeEstimatorInterface
from chia.full_node.mempool_check_conditions import get_name_puzzle_conditions, get_puzzle_and_solution_for_coin
from chia.full_node.signage_point import SignagePoint
from chia.full_node.tx_processing_queue import TransactionQueueFull
from chia.protocols import farmer_protocol, full_node_protocol, introducer_protocol, timelord_protocol, wallet_protocol
from chia.protocols.full_node_protocol import RejectBlock, RejectBlocks
from chia.protocols.protocol_message_types import ProtocolMessageTypes
from chia.protocols.wallet_protocol import (
    CoinState,
    PuzzleSolutionResponse,
    RejectBlockHeaders,
    RejectHeaderBlocks,
    RejectHeaderRequest,
    RespondFeeEstimates,
    RespondSESInfo,
)
from chia.server.outbound_message import Message, make_msg
from chia.server.server import ChiaServer
from chia.server.ws_connection import WSChiaConnection
from chia.types.block_protocol import BlockInfo
from chia.types.blockchain_format.coin import Coin, hash_coin_ids
from chia.types.blockchain_format.pool_target import PoolTarget
from chia.types.blockchain_format.proof_of_space import verify_and_get_quality_string
from chia.types.blockchain_format.sized_bytes import bytes32
from chia.types.blockchain_format.sub_epoch_summary import SubEpochSummary
from chia.types.coin_record import CoinRecord
from chia.types.end_of_slot_bundle import EndOfSubSlotBundle
from chia.types.full_block import FullBlock
from chia.types.generator_types import BlockGenerator
from chia.types.mempool_inclusion_status import MempoolInclusionStatus
from chia.types.peer_info import PeerInfo
from chia.types.spend_bundle import SpendBundle
from chia.types.transaction_queue_entry import TransactionQueueEntry
from chia.types.unfinished_block import UnfinishedBlock
from chia.util.api_decorators import api_request
from chia.util.full_block_utils import header_block_from_block
from chia.util.generator_tools import get_block_header, tx_removals_and_additions
from chia.util.hash import std_hash
from chia.util.ints import uint8, uint32, uint64, uint128
from chia.util.limited_semaphore import LimitedSemaphoreFullError
from chia.util.merkle_set import MerkleSet

if TYPE_CHECKING:
    from chia.full_node.full_node import FullNode
else:
    FullNode = object


class FullNodeAPI:
    full_node: FullNode
    executor: ThreadPoolExecutor

    def __init__(self, full_node: FullNode) -> None:
        self.full_node = full_node
        self.executor = ThreadPoolExecutor(max_workers=1)

    @property
    def server(self) -> ChiaServer:
        assert self.full_node.server is not None
        return self.full_node.server

    @property
    def log(self) -> logging.Logger:
        return self.full_node.log

    @property
    def api_ready(self) -> bool:
        return self.full_node.initialized

    @api_request(peer_required=True, reply_types=[ProtocolMessageTypes.respond_peers])
    async def request_peers(
        self, _request: full_node_protocol.RequestPeers, peer: WSChiaConnection
    ) -> Optional[Message]:
        if peer.peer_server_port is None:
            return None
        peer_info = PeerInfo(peer.peer_host, peer.peer_server_port)
        if self.full_node.full_node_peers is not None:
            msg = await self.full_node.full_node_peers.request_peers(peer_info)
            return msg
        return None

    @api_request(peer_required=True)
    async def respond_peers(
        self, request: full_node_protocol.RespondPeers, peer: WSChiaConnection
    ) -> Optional[Message]:
        self.log.debug(f"Received {len(request.peer_list)} peers")
        if self.full_node.full_node_peers is not None:
            await self.full_node.full_node_peers.respond_peers(request, peer.get_peer_info(), True)
        return None

    @api_request(peer_required=True)
    async def respond_peers_introducer(
        self, request: introducer_protocol.RespondPeersIntroducer, peer: WSChiaConnection
    ) -> Optional[Message]:
        self.log.debug(f"Received {len(request.peer_list)} peers from introducer")
        if self.full_node.full_node_peers is not None:
            await self.full_node.full_node_peers.respond_peers(request, peer.get_peer_info(), False)

        await peer.close()
        return None

    @api_request(peer_required=True, execute_task=True)
    async def new_peak(self, request: full_node_protocol.NewPeak, peer: WSChiaConnection) -> None:
        """
        A peer notifies us that they have added a new peak to their blockchain. If we don't have it,
        we can ask for it.
        """
        # this semaphore limits the number of tasks that can call new_peak() at
        # the same time, since it can be expensive
        try:
            async with self.full_node.new_peak_sem.acquire():
                await self.full_node.new_peak(request, peer)
        except LimitedSemaphoreFullError:
            return None

        return None

    @api_request(peer_required=True)
    async def new_transaction(
        self, transaction: full_node_protocol.NewTransaction, peer: WSChiaConnection
    ) -> Optional[Message]:
        """
        A peer notifies us of a new transaction.
        Requests a full transaction if we haven't seen it previously, and if the fees are enough.
        """
        # Ignore if syncing
        if self.full_node.sync_store.get_sync_mode():
            return None
        if not (await self.full_node.synced()):
            return None

        # Ignore if already seen
        if self.full_node.mempool_manager.seen(transaction.transaction_id):
            return None

        if self.full_node.mempool_manager.is_fee_enough(transaction.fees, transaction.cost):
            # If there's current pending request just add this peer to the set of peers that have this tx
            if transaction.transaction_id in self.full_node.full_node_store.pending_tx_request:
                if transaction.transaction_id in self.full_node.full_node_store.peers_with_tx:
                    current_set = self.full_node.full_node_store.peers_with_tx[transaction.transaction_id]
                    if peer.peer_node_id in current_set:
                        return None
                    current_set.add(peer.peer_node_id)
                    return None
                else:
                    new_set = set()
                    new_set.add(peer.peer_node_id)
                    self.full_node.full_node_store.peers_with_tx[transaction.transaction_id] = new_set
                    return None

            self.full_node.full_node_store.pending_tx_request[transaction.transaction_id] = peer.peer_node_id
            new_set = set()
            new_set.add(peer.peer_node_id)
            self.full_node.full_node_store.peers_with_tx[transaction.transaction_id] = new_set

            async def tx_request_and_timeout(full_node: FullNode, transaction_id: bytes32, task_id: bytes32) -> None:
                counter = 0
                try:
                    while True:
                        # Limit to asking a few peers, it's possible that this tx got included on chain already
                        # Highly unlikely that the peers that advertised a tx don't respond to a request. Also, if we
                        # drop some transactions, we don't want to re-fetch too many times
                        if counter == 5:
                            break
                        if transaction_id not in full_node.full_node_store.peers_with_tx:
                            break
                        peers_with_tx: Set[bytes32] = full_node.full_node_store.peers_with_tx[transaction_id]
                        if len(peers_with_tx) == 0:
                            break
                        peer_id = peers_with_tx.pop()
                        assert full_node.server is not None
                        if peer_id not in full_node.server.all_connections:
                            continue
                        random_peer = full_node.server.all_connections[peer_id]
                        request_tx = full_node_protocol.RequestTransaction(transaction.transaction_id)
                        msg = make_msg(ProtocolMessageTypes.request_transaction, request_tx)
                        await random_peer.send_message(msg)
                        await asyncio.sleep(5)
                        counter += 1
                        if full_node.mempool_manager.seen(transaction_id):
                            break
                except asyncio.CancelledError:
                    pass
                finally:
                    # Always Cleanup
                    if transaction_id in full_node.full_node_store.peers_with_tx:
                        full_node.full_node_store.peers_with_tx.pop(transaction_id)
                    if transaction_id in full_node.full_node_store.pending_tx_request:
                        full_node.full_node_store.pending_tx_request.pop(transaction_id)
                    if task_id in full_node.full_node_store.tx_fetch_tasks:
                        full_node.full_node_store.tx_fetch_tasks.pop(task_id)

            task_id: bytes32 = bytes32(token_bytes(32))
            fetch_task = asyncio.create_task(
                tx_request_and_timeout(self.full_node, transaction.transaction_id, task_id)
            )
            self.full_node.full_node_store.tx_fetch_tasks[task_id] = fetch_task
            return None
        return None

    @api_request(reply_types=[ProtocolMessageTypes.respond_transaction])
    async def request_transaction(self, request: full_node_protocol.RequestTransaction) -> Optional[Message]:
        """Peer has requested a full transaction from us."""
        # Ignore if syncing
        if self.full_node.sync_store.get_sync_mode():
            return None
        spend_bundle = self.full_node.mempool_manager.get_spendbundle(request.transaction_id)
        if spend_bundle is None:
            return None

        transaction = full_node_protocol.RespondTransaction(spend_bundle)

        msg = make_msg(ProtocolMessageTypes.respond_transaction, transaction)
        return msg

    @api_request(peer_required=True, bytes_required=True)
    async def respond_transaction(
        self,
        tx: full_node_protocol.RespondTransaction,
        peer: WSChiaConnection,
        tx_bytes: bytes = b"",
        test: bool = False,
    ) -> Optional[Message]:
        """
        Receives a full transaction from peer.
        If tx is added to mempool, send tx_id to others. (new_transaction)
        """
        assert tx_bytes != b""
        spend_name = std_hash(tx_bytes)
        if spend_name in self.full_node.full_node_store.pending_tx_request:
            self.full_node.full_node_store.pending_tx_request.pop(spend_name)
        if spend_name in self.full_node.full_node_store.peers_with_tx:
            self.full_node.full_node_store.peers_with_tx.pop(spend_name)

        # TODO: Use fee in priority calculation, to prioritize high fee TXs
        try:
            await self.full_node.transaction_queue.put(
                TransactionQueueEntry(tx.transaction, tx_bytes, spend_name, peer, test), peer.peer_node_id
            )
        except TransactionQueueFull:
            pass  # we can't do anything here, the tx will be dropped. We might do something in the future.
        return None

    @api_request(reply_types=[ProtocolMessageTypes.respond_proof_of_weight])
    async def request_proof_of_weight(self, request: full_node_protocol.RequestProofOfWeight) -> Optional[Message]:
        if self.full_node.weight_proof_handler is None:
            return None
        if not self.full_node.blockchain.contains_block(request.tip):
            self.log.error(f"got weight proof request for unknown peak {request.tip}")
            return None
        if request.tip in self.full_node.pow_creation:
            event = self.full_node.pow_creation[request.tip]
            await event.wait()
            wp = await self.full_node.weight_proof_handler.get_proof_of_weight(request.tip)
        else:
            event = asyncio.Event()
            self.full_node.pow_creation[request.tip] = event
            wp = await self.full_node.weight_proof_handler.get_proof_of_weight(request.tip)
            event.set()
        tips = list(self.full_node.pow_creation.keys())

        if len(tips) > 4:
            # Remove old from cache
            for i in range(0, 4):
                self.full_node.pow_creation.pop(tips[i])

        if wp is None:
            self.log.error(f"failed creating weight proof for peak {request.tip}")
            return None

        # Serialization of wp is slow
        if (
            self.full_node.full_node_store.serialized_wp_message_tip is not None
            and self.full_node.full_node_store.serialized_wp_message_tip == request.tip
        ):
            return self.full_node.full_node_store.serialized_wp_message
        message = make_msg(
            ProtocolMessageTypes.respond_proof_of_weight, full_node_protocol.RespondProofOfWeight(wp, request.tip)
        )
        self.full_node.full_node_store.serialized_wp_message_tip = request.tip
        self.full_node.full_node_store.serialized_wp_message = message
        return message

    @api_request()
    async def respond_proof_of_weight(self, request: full_node_protocol.RespondProofOfWeight) -> Optional[Message]:
        self.log.warning("Received proof of weight too late.")
        return None

    @api_request(reply_types=[ProtocolMessageTypes.respond_block, ProtocolMessageTypes.reject_block])
    async def request_block(self, request: full_node_protocol.RequestBlock) -> Optional[Message]:
        if not self.full_node.blockchain.contains_height(request.height):
            reject = RejectBlock(request.height)
            msg = make_msg(ProtocolMessageTypes.reject_block, reject)
            return msg
        header_hash: Optional[bytes32] = self.full_node.blockchain.height_to_hash(request.height)
        if header_hash is None:
            return make_msg(ProtocolMessageTypes.reject_block, RejectBlock(request.height))

        block: Optional[FullBlock] = await self.full_node.block_store.get_full_block(header_hash)
        if block is not None:
            if not request.include_transaction_block and block.transactions_generator is not None:
                block = dataclasses.replace(block, transactions_generator=None)
            return make_msg(ProtocolMessageTypes.respond_block, full_node_protocol.RespondBlock(block))
        return make_msg(ProtocolMessageTypes.reject_block, RejectBlock(request.height))

    @api_request(reply_types=[ProtocolMessageTypes.respond_blocks, ProtocolMessageTypes.reject_blocks])
    async def request_blocks(self, request: full_node_protocol.RequestBlocks) -> Optional[Message]:
        if (
            request.end_height < request.start_height
            or request.end_height - request.start_height > self.full_node.constants.MAX_BLOCK_COUNT_PER_REQUESTS
        ):
            reject = RejectBlocks(request.start_height, request.end_height)
            msg: Message = make_msg(ProtocolMessageTypes.reject_blocks, reject)
            return msg
        for i in range(request.start_height, request.end_height + 1):
            if not self.full_node.blockchain.contains_height(uint32(i)):
                reject = RejectBlocks(request.start_height, request.end_height)
                msg = make_msg(ProtocolMessageTypes.reject_blocks, reject)
                return msg

        if not request.include_transaction_block:
            blocks: List[FullBlock] = []
            for i in range(request.start_height, request.end_height + 1):
                header_hash_i: Optional[bytes32] = self.full_node.blockchain.height_to_hash(uint32(i))
                if header_hash_i is None:
                    reject = RejectBlocks(request.start_height, request.end_height)
                    return make_msg(ProtocolMessageTypes.reject_blocks, reject)

                block: Optional[FullBlock] = await self.full_node.block_store.get_full_block(header_hash_i)
                if block is None:
                    reject = RejectBlocks(request.start_height, request.end_height)
                    return make_msg(ProtocolMessageTypes.reject_blocks, reject)
                block = dataclasses.replace(block, transactions_generator=None)
                blocks.append(block)
            msg = make_msg(
                ProtocolMessageTypes.respond_blocks,
                full_node_protocol.RespondBlocks(request.start_height, request.end_height, blocks),
            )
        else:
            blocks_bytes: List[bytes] = []
            for i in range(request.start_height, request.end_height + 1):
                header_hash_i = self.full_node.blockchain.height_to_hash(uint32(i))
                if header_hash_i is None:
                    reject = RejectBlocks(request.start_height, request.end_height)
                    return make_msg(ProtocolMessageTypes.reject_blocks, reject)
                block_bytes: Optional[bytes] = await self.full_node.block_store.get_full_block_bytes(header_hash_i)
                if block_bytes is None:
                    reject = RejectBlocks(request.start_height, request.end_height)
                    msg = make_msg(ProtocolMessageTypes.reject_blocks, reject)
                    return msg

                blocks_bytes.append(block_bytes)

            respond_blocks_manually_streamed: bytes = (
                bytes(uint32(request.start_height))
                + bytes(uint32(request.end_height))
                + len(blocks_bytes).to_bytes(4, "big", signed=False)
            )
            for block_bytes in blocks_bytes:
                respond_blocks_manually_streamed += block_bytes
            msg = make_msg(ProtocolMessageTypes.respond_blocks, respond_blocks_manually_streamed)

        return msg

    @api_request()
    async def reject_block(self, request: full_node_protocol.RejectBlock) -> None:
        self.log.debug(f"reject_block {request.height}")

    @api_request()
    async def reject_blocks(self, request: full_node_protocol.RejectBlocks) -> None:
        self.log.debug(f"reject_blocks {request.start_height} {request.end_height}")

    @api_request()
    async def respond_blocks(self, request: full_node_protocol.RespondBlocks) -> None:
        self.log.warning("Received unsolicited/late blocks")
        return None

    @api_request(peer_required=True)
    async def respond_block(
        self,
        respond_block: full_node_protocol.RespondBlock,
        peer: WSChiaConnection,
    ) -> Optional[Message]:
        """
        Receive a full block from a peer full node (or ourselves).
        """

        self.log.warning(f"Received unsolicited/late block from peer {peer.get_peer_logging()}")
        return None

    @api_request()
    async def new_unfinished_block(
        self, new_unfinished_block: full_node_protocol.NewUnfinishedBlock
    ) -> Optional[Message]:
        # Ignore if syncing
        if self.full_node.sync_store.get_sync_mode():
            return None
        block_hash = new_unfinished_block.unfinished_reward_hash
        if self.full_node.full_node_store.get_unfinished_block(block_hash) is not None:
            return None

        # This prevents us from downloading the same block from many peers
        if block_hash in self.full_node.full_node_store.requesting_unfinished_blocks:
            return None

        msg = make_msg(
            ProtocolMessageTypes.request_unfinished_block,
            full_node_protocol.RequestUnfinishedBlock(block_hash),
        )
        self.full_node.full_node_store.requesting_unfinished_blocks.add(block_hash)

        # However, we want to eventually download from other peers, if this peer does not respond
        # Todo: keep track of who it was
        async def eventually_clear() -> None:
            await asyncio.sleep(5)
            if block_hash in self.full_node.full_node_store.requesting_unfinished_blocks:
                self.full_node.full_node_store.requesting_unfinished_blocks.remove(block_hash)

        asyncio.create_task(eventually_clear())

        return msg

    @api_request(reply_types=[ProtocolMessageTypes.respond_unfinished_block])
    async def request_unfinished_block(
        self, request_unfinished_block: full_node_protocol.RequestUnfinishedBlock
    ) -> Optional[Message]:
        unfinished_block: Optional[UnfinishedBlock] = self.full_node.full_node_store.get_unfinished_block(
            request_unfinished_block.unfinished_reward_hash
        )
        if unfinished_block is not None:
            msg = make_msg(
                ProtocolMessageTypes.respond_unfinished_block,
                full_node_protocol.RespondUnfinishedBlock(unfinished_block),
            )
            return msg
        return None

    @api_request(peer_required=True, bytes_required=True)
    async def respond_unfinished_block(
        self,
        respond_unfinished_block: full_node_protocol.RespondUnfinishedBlock,
        peer: WSChiaConnection,
        respond_unfinished_block_bytes: bytes = b"",
    ) -> Optional[Message]:
        if self.full_node.sync_store.get_sync_mode():
            return None
        await self.full_node.respond_unfinished_block(
            respond_unfinished_block, peer, block_bytes=respond_unfinished_block_bytes
        )
        return None

    @api_request(peer_required=True)
    async def new_signage_point_or_end_of_sub_slot(
        self, new_sp: full_node_protocol.NewSignagePointOrEndOfSubSlot, peer: WSChiaConnection
    ) -> Optional[Message]:
        # Ignore if syncing
        if self.full_node.sync_store.get_sync_mode():
            return None
        if (
            self.full_node.full_node_store.get_signage_point_by_index(
                new_sp.challenge_hash,
                new_sp.index_from_challenge,
                new_sp.last_rc_infusion,
            )
            is not None
        ):
            return None
        if self.full_node.full_node_store.have_newer_signage_point(
            new_sp.challenge_hash, new_sp.index_from_challenge, new_sp.last_rc_infusion
        ):
            return None

        if new_sp.index_from_challenge == 0 and new_sp.prev_challenge_hash is not None:
            if self.full_node.full_node_store.get_sub_slot(new_sp.prev_challenge_hash) is None:
                collected_eos = []
                challenge_hash_to_request = new_sp.challenge_hash
                last_rc = new_sp.last_rc_infusion
                num_non_empty_sub_slots_seen = 0
                for _ in range(30):
                    if num_non_empty_sub_slots_seen >= 3:
                        self.log.debug("Diverged from peer. Don't have the same blocks")
                        return None
                    # If this is an end of sub slot, and we don't have the prev, request the prev instead
                    # We want to catch up to the latest slot so we can receive signage points
                    full_node_request = full_node_protocol.RequestSignagePointOrEndOfSubSlot(
                        challenge_hash_to_request, uint8(0), last_rc
                    )
                    response = await peer.call_api(
                        FullNodeAPI.request_signage_point_or_end_of_sub_slot, full_node_request, timeout=10
                    )
                    if not isinstance(response, full_node_protocol.RespondEndOfSubSlot):
                        self.full_node.log.debug(f"Invalid response for slot {response}")
                        return None
                    collected_eos.append(response)
                    if (
                        self.full_node.full_node_store.get_sub_slot(
                            response.end_of_slot_bundle.challenge_chain.challenge_chain_end_of_slot_vdf.challenge
                        )
                        is not None
                        or response.end_of_slot_bundle.challenge_chain.challenge_chain_end_of_slot_vdf.challenge
                        == self.full_node.constants.GENESIS_CHALLENGE
                    ):
                        for eos in reversed(collected_eos):
                            await self.respond_end_of_sub_slot(eos, peer)
                        return None
                    if (
                        response.end_of_slot_bundle.challenge_chain.challenge_chain_end_of_slot_vdf.number_of_iterations
                        != response.end_of_slot_bundle.reward_chain.end_of_slot_vdf.number_of_iterations
                    ):
                        num_non_empty_sub_slots_seen += 1
                    challenge_hash_to_request = (
                        response.end_of_slot_bundle.challenge_chain.challenge_chain_end_of_slot_vdf.challenge
                    )
                    last_rc = response.end_of_slot_bundle.reward_chain.end_of_slot_vdf.challenge
                self.full_node.log.warning("Failed to catch up in sub-slots")
                return None

        if new_sp.index_from_challenge > 0:
            if (
                new_sp.challenge_hash != self.full_node.constants.GENESIS_CHALLENGE
                and self.full_node.full_node_store.get_sub_slot(new_sp.challenge_hash) is None
            ):
                # If this is a normal signage point,, and we don't have the end of sub slot, request the end of sub slot
                full_node_request = full_node_protocol.RequestSignagePointOrEndOfSubSlot(
                    new_sp.challenge_hash, uint8(0), new_sp.last_rc_infusion
                )
                return make_msg(ProtocolMessageTypes.request_signage_point_or_end_of_sub_slot, full_node_request)

        # Otherwise (we have the prev or the end of sub slot), request it normally
        full_node_request = full_node_protocol.RequestSignagePointOrEndOfSubSlot(
            new_sp.challenge_hash, new_sp.index_from_challenge, new_sp.last_rc_infusion
        )

        return make_msg(ProtocolMessageTypes.request_signage_point_or_end_of_sub_slot, full_node_request)

    @api_request(reply_types=[ProtocolMessageTypes.respond_signage_point, ProtocolMessageTypes.respond_end_of_sub_slot])
    async def request_signage_point_or_end_of_sub_slot(
        self, request: full_node_protocol.RequestSignagePointOrEndOfSubSlot
    ) -> Optional[Message]:
        if request.index_from_challenge == 0:
            sub_slot: Optional[Tuple[EndOfSubSlotBundle, int, uint128]] = self.full_node.full_node_store.get_sub_slot(
                request.challenge_hash
            )
            if sub_slot is not None:
                return make_msg(
                    ProtocolMessageTypes.respond_end_of_sub_slot,
                    full_node_protocol.RespondEndOfSubSlot(sub_slot[0]),
                )
        else:
            if self.full_node.full_node_store.get_sub_slot(request.challenge_hash) is None:
                if request.challenge_hash != self.full_node.constants.GENESIS_CHALLENGE:
                    self.log.info(f"Don't have challenge hash {request.challenge_hash}")

            sp: Optional[SignagePoint] = self.full_node.full_node_store.get_signage_point_by_index(
                request.challenge_hash,
                request.index_from_challenge,
                request.last_rc_infusion,
            )
            if sp is not None:
                assert (
                    sp.cc_vdf is not None
                    and sp.cc_proof is not None
                    and sp.rc_vdf is not None
                    and sp.rc_proof is not None
                )
                full_node_response = full_node_protocol.RespondSignagePoint(
                    request.index_from_challenge,
                    sp.cc_vdf,
                    sp.cc_proof,
                    sp.rc_vdf,
                    sp.rc_proof,
                )
                return make_msg(ProtocolMessageTypes.respond_signage_point, full_node_response)
            else:
                self.log.info(f"Don't have signage point {request}")
        return None

    @api_request(peer_required=True)
    async def respond_signage_point(
        self, request: full_node_protocol.RespondSignagePoint, peer: WSChiaConnection
    ) -> Optional[Message]:
        if self.full_node.sync_store.get_sync_mode():
            return None
        async with self.full_node.timelord_lock:
            # Already have signage point

            if self.full_node.full_node_store.have_newer_signage_point(
                request.challenge_chain_vdf.challenge,
                request.index_from_challenge,
                request.reward_chain_vdf.challenge,
            ):
                return None
            existing_sp = self.full_node.full_node_store.get_signage_point(
                request.challenge_chain_vdf.output.get_hash()
            )
            if existing_sp is not None and existing_sp.rc_vdf == request.reward_chain_vdf:
                return None
            peak = self.full_node.blockchain.get_peak()
            if peak is not None and peak.height > self.full_node.constants.MAX_SUB_SLOT_BLOCKS:
                next_sub_slot_iters = self.full_node.blockchain.get_next_slot_iters(peak.header_hash, True)
                sub_slots_for_peak = await self.full_node.blockchain.get_sp_and_ip_sub_slots(peak.header_hash)
                assert sub_slots_for_peak is not None
                ip_sub_slot: Optional[EndOfSubSlotBundle] = sub_slots_for_peak[1]
            else:
                sub_slot_iters = self.full_node.constants.SUB_SLOT_ITERS_STARTING
                next_sub_slot_iters = sub_slot_iters
                ip_sub_slot = None

            added = self.full_node.full_node_store.new_signage_point(
                request.index_from_challenge,
                self.full_node.blockchain,
                self.full_node.blockchain.get_peak(),
                next_sub_slot_iters,
                SignagePoint(
                    request.challenge_chain_vdf,
                    request.challenge_chain_proof,
                    request.reward_chain_vdf,
                    request.reward_chain_proof,
                ),
            )

            if added:
                await self.full_node.signage_point_post_processing(request, peer, ip_sub_slot)
            else:
                self.log.debug(
                    f"Signage point {request.index_from_challenge} not added, CC challenge: "
                    f"{request.challenge_chain_vdf.challenge}, RC challenge: {request.reward_chain_vdf.challenge}"
                )

            return None

    @api_request(peer_required=True)
    async def respond_end_of_sub_slot(
        self, request: full_node_protocol.RespondEndOfSubSlot, peer: WSChiaConnection
    ) -> Optional[Message]:
        if self.full_node.sync_store.get_sync_mode():
            return None
        msg, _ = await self.full_node.respond_end_of_sub_slot(request, peer)
        return msg

    @api_request(peer_required=True)
    async def request_mempool_transactions(
        self,
        request: full_node_protocol.RequestMempoolTransactions,
        peer: WSChiaConnection,
    ) -> Optional[Message]:
        received_filter = PyBIP158(bytearray(request.filter))

        items: List[SpendBundle] = self.full_node.mempool_manager.get_items_not_in_filter(received_filter)

        for item in items:
            transaction = full_node_protocol.RespondTransaction(item)
            msg = make_msg(ProtocolMessageTypes.respond_transaction, transaction)
            await peer.send_message(msg)
        return None

    # FARMER PROTOCOL
    @api_request(peer_required=True)
    async def declare_proof_of_space(
        self, request: farmer_protocol.DeclareProofOfSpace, peer: WSChiaConnection
    ) -> Optional[Message]:
        """
        Creates a block body and header, with the proof of space, coinbase, and fee targets provided
        by the farmer, and sends the hash of the header data back to the farmer.
        """
        if self.full_node.sync_store.get_sync_mode():
            return None

        async with self.full_node.timelord_lock:
            sp_vdfs: Optional[SignagePoint] = self.full_node.full_node_store.get_signage_point(
                request.challenge_chain_sp
            )

            if sp_vdfs is None:
                self.log.warning(f"Received proof of space for an unknown signage point {request.challenge_chain_sp}")
                return None
            if request.signage_point_index > 0:
                assert sp_vdfs.rc_vdf is not None
                if sp_vdfs.rc_vdf.output.get_hash() != request.reward_chain_sp:
                    self.log.debug(
                        f"Received proof of space for a potentially old signage point {request.challenge_chain_sp}. "
                        f"Current sp: {sp_vdfs.rc_vdf.output.get_hash()}"
                    )
                    return None

            if request.signage_point_index == 0:
                cc_challenge_hash: bytes32 = request.challenge_chain_sp
            else:
                assert sp_vdfs.cc_vdf is not None
                cc_challenge_hash = sp_vdfs.cc_vdf.challenge

            pos_sub_slot: Optional[Tuple[EndOfSubSlotBundle, int, uint128]] = None
            if request.challenge_hash != self.full_node.constants.GENESIS_CHALLENGE:
                # Checks that the proof of space is a response to a recent challenge and valid SP
                pos_sub_slot = self.full_node.full_node_store.get_sub_slot(cc_challenge_hash)
                if pos_sub_slot is None:
                    self.log.warning(f"Received proof of space for an unknown sub slot: {request}")
                    return None
                total_iters_pos_slot: uint128 = pos_sub_slot[2]
            else:
                total_iters_pos_slot = uint128(0)
            assert cc_challenge_hash == request.challenge_hash

            # Now we know that the proof of space has a signage point either:
            # 1. In the previous sub-slot of the peak (overflow)
            # 2. In the same sub-slot as the peak
            # 3. In a future sub-slot that we already know of

            # Checks that the proof of space is valid
            quality_string: Optional[bytes32] = verify_and_get_quality_string(
                request.proof_of_space, self.full_node.constants, cc_challenge_hash, request.challenge_chain_sp
            )
            assert quality_string is not None and len(quality_string) == 32

            # Grab best transactions from Mempool for given tip target
            aggregate_signature: G2Element = G2Element()
            block_generator: Optional[BlockGenerator] = None
            additions: Optional[List[Coin]] = []
            removals: Optional[List[Coin]] = []
            async with self.full_node._blockchain_lock_high_priority:
                peak: Optional[BlockRecord] = self.full_node.blockchain.get_peak()
                if peak is not None:
                    # Finds the last transaction block before this one
                    curr_l_tb: BlockRecord = peak
                    while not curr_l_tb.is_transaction_block:
                        curr_l_tb = self.full_node.blockchain.block_record(curr_l_tb.prev_hash)
                    try:
                        mempool_bundle = self.full_node.mempool_manager.create_bundle_from_mempool(
                            curr_l_tb.header_hash
                        )
                    except Exception as e:
                        self.log.error(f"Traceback: {traceback.format_exc()}")
                        self.full_node.log.error(f"Error making spend bundle {e} peak: {peak}")
                        mempool_bundle = None
                    if mempool_bundle is not None:
                        spend_bundle = mempool_bundle[0]
                        additions = mempool_bundle[1]
                        removals = mempool_bundle[2]
                        self.full_node.log.info(f"Add rem: {len(additions)} {len(removals)}")
                        aggregate_signature = spend_bundle.aggregated_signature
                        if self.full_node.full_node_store.previous_generator is not None:
                            self.log.info(
                                f"Using previous generator for height "
                                f"{self.full_node.full_node_store.previous_generator}"
                            )
                            block_generator = best_solution_generator_from_template(
                                self.full_node.full_node_store.previous_generator, spend_bundle
                            )
                        else:
                            block_generator = simple_solution_generator(spend_bundle)

            def get_plot_sig(to_sign: bytes32, _extra: G1Element) -> G2Element:
                if to_sign == request.challenge_chain_sp:
                    return request.challenge_chain_sp_signature
                elif to_sign == request.reward_chain_sp:
                    return request.reward_chain_sp_signature
                return G2Element()

            def get_pool_sig(_1: PoolTarget, _2: Optional[G1Element]) -> Optional[G2Element]:
                return request.pool_signature

            prev_b: Optional[BlockRecord] = peak

            # Finds the previous block from the signage point, ensuring that the reward chain VDF is correct
            if prev_b is not None:
                if request.signage_point_index == 0:
                    if pos_sub_slot is None:
                        self.log.warning("Pos sub slot is None")
                        return None
                    rc_challenge = pos_sub_slot[0].reward_chain.end_of_slot_vdf.challenge
                else:
                    assert sp_vdfs.rc_vdf is not None
                    rc_challenge = sp_vdfs.rc_vdf.challenge

                # Backtrack through empty sub-slots
                for eos, _, _ in reversed(self.full_node.full_node_store.finished_sub_slots):
                    if eos is not None and eos.reward_chain.get_hash() == rc_challenge:
                        rc_challenge = eos.reward_chain.end_of_slot_vdf.challenge

                found = False
                attempts = 0
                while prev_b is not None and attempts < 10:
                    if prev_b.reward_infusion_new_challenge == rc_challenge:
                        found = True
                        break
                    if prev_b.finished_reward_slot_hashes is not None and len(prev_b.finished_reward_slot_hashes) > 0:
                        if prev_b.finished_reward_slot_hashes[-1] == rc_challenge:
                            # This block includes a sub-slot which is where our SP vdf starts. Go back one more
                            # to find the prev block
                            prev_b = self.full_node.blockchain.try_block_record(prev_b.prev_hash)
                            found = True
                            break
                    prev_b = self.full_node.blockchain.try_block_record(prev_b.prev_hash)
                    attempts += 1
                if not found:
                    self.log.warning("Did not find a previous block with the correct reward chain hash")
                    return None

            try:
                finished_sub_slots: Optional[
                    List[EndOfSubSlotBundle]
                ] = self.full_node.full_node_store.get_finished_sub_slots(
                    self.full_node.blockchain, prev_b, cc_challenge_hash
                )
                if finished_sub_slots is None:
                    return None

                if (
                    len(finished_sub_slots) > 0
                    and pos_sub_slot is not None
                    and finished_sub_slots[-1] != pos_sub_slot[0]
                ):
                    self.log.error("Have different sub-slots than is required to farm this block")
                    return None
            except ValueError as e:
                self.log.warning(f"Value Error: {e}")
                return None
            if prev_b is None:
                pool_target = PoolTarget(
                    self.full_node.constants.GENESIS_PRE_FARM_POOL_PUZZLE_HASH,
                    uint32(0),
                )
                farmer_ph = self.full_node.constants.GENESIS_PRE_FARM_FARMER_PUZZLE_HASH
            else:
                farmer_ph = request.farmer_puzzle_hash
                if request.proof_of_space.pool_contract_puzzle_hash is not None:
                    pool_target = PoolTarget(request.proof_of_space.pool_contract_puzzle_hash, uint32(0))
                else:
                    assert request.pool_target is not None
                    pool_target = request.pool_target

            if peak is None or peak.height <= self.full_node.constants.MAX_SUB_SLOT_BLOCKS:
                difficulty = self.full_node.constants.DIFFICULTY_STARTING
                sub_slot_iters = self.full_node.constants.SUB_SLOT_ITERS_STARTING
            else:
                difficulty = uint64(peak.weight - self.full_node.blockchain.block_record(peak.prev_hash).weight)
                sub_slot_iters = peak.sub_slot_iters
                for sub_slot in finished_sub_slots:
                    if sub_slot.challenge_chain.new_difficulty is not None:
                        difficulty = sub_slot.challenge_chain.new_difficulty
                    if sub_slot.challenge_chain.new_sub_slot_iters is not None:
                        sub_slot_iters = sub_slot.challenge_chain.new_sub_slot_iters

            required_iters: uint64 = calculate_iterations_quality(
                self.full_node.constants.DIFFICULTY_CONSTANT_FACTOR,
                quality_string,
                request.proof_of_space.size,
                difficulty,
                request.challenge_chain_sp,
            )
            sp_iters: uint64 = calculate_sp_iters(self.full_node.constants, sub_slot_iters, request.signage_point_index)
            ip_iters: uint64 = calculate_ip_iters(
                self.full_node.constants,
                sub_slot_iters,
                request.signage_point_index,
                required_iters,
            )

            # The block's timestamp must be greater than the previous transaction block's timestamp
            timestamp = uint64(int(time.time()))
            curr: Optional[BlockRecord] = prev_b
            while curr is not None and not curr.is_transaction_block and curr.height != 0:
                curr = self.full_node.blockchain.try_block_record(curr.prev_hash)
            if curr is not None:
                assert curr.timestamp is not None
                if timestamp <= curr.timestamp:
                    timestamp = uint64(int(curr.timestamp + 1))

            self.log.info("Starting to make the unfinished block")
            unfinished_block: UnfinishedBlock = create_unfinished_block(
                self.full_node.constants,
                total_iters_pos_slot,
                sub_slot_iters,
                request.signage_point_index,
                sp_iters,
                ip_iters,
                request.proof_of_space,
                cc_challenge_hash,
                farmer_ph,
                pool_target,
                get_plot_sig,
                get_pool_sig,
                sp_vdfs,
                timestamp,
                self.full_node.blockchain,
                b"",
                block_generator,
                aggregate_signature,
                additions,
                removals,
                prev_b,
                finished_sub_slots,
            )
            self.log.info("Made the unfinished block")
            if prev_b is not None:
                height: uint32 = uint32(prev_b.height + 1)
            else:
                height = uint32(0)
            self.full_node.full_node_store.add_candidate_block(quality_string, height, unfinished_block)

            foliage_sb_data_hash = unfinished_block.foliage.foliage_block_data.get_hash()
            if unfinished_block.is_transaction_block():
                foliage_transaction_block_hash = unfinished_block.foliage.foliage_transaction_block_hash
            else:
                foliage_transaction_block_hash = bytes32([0] * 32)
            assert foliage_transaction_block_hash is not None

            message = farmer_protocol.RequestSignedValues(
                quality_string,
                foliage_sb_data_hash,
                foliage_transaction_block_hash,
            )
            await peer.send_message(make_msg(ProtocolMessageTypes.request_signed_values, message))

            # Adds backup in case the first one fails
            if unfinished_block.is_transaction_block() and unfinished_block.transactions_generator is not None:
                unfinished_block_backup = create_unfinished_block(
                    self.full_node.constants,
                    total_iters_pos_slot,
                    sub_slot_iters,
                    request.signage_point_index,
                    sp_iters,
                    ip_iters,
                    request.proof_of_space,
                    cc_challenge_hash,
                    farmer_ph,
                    pool_target,
                    get_plot_sig,
                    get_pool_sig,
                    sp_vdfs,
                    timestamp,
                    self.full_node.blockchain,
                    b"",
                    None,
                    G2Element(),
                    None,
                    None,
                    prev_b,
                    finished_sub_slots,
                )

                self.full_node.full_node_store.add_candidate_block(
                    quality_string, height, unfinished_block_backup, backup=True
                )
        return None

    @api_request(peer_required=True)
    async def signed_values(
        self, farmer_request: farmer_protocol.SignedValues, peer: WSChiaConnection
    ) -> Optional[Message]:
        """
        Signature of header hash, by the harvester. This is enough to create an unfinished
        block, which only needs a Proof of Time to be finished. If the signature is valid,
        we call the unfinished_block routine.
        """
        candidate_tuple: Optional[Tuple[uint32, UnfinishedBlock]] = self.full_node.full_node_store.get_candidate_block(
            farmer_request.quality_string
        )

        if candidate_tuple is None:
            self.log.warning(f"Quality string {farmer_request.quality_string} not found in database")
            return None
        height, candidate = candidate_tuple

        if not AugSchemeMPL.verify(
            candidate.reward_chain_block.proof_of_space.plot_public_key,
            candidate.foliage.foliage_block_data.get_hash(),
            farmer_request.foliage_block_data_signature,
        ):
            self.log.warning("Signature not valid. There might be a collision in plots. Ignore this during tests.")
            return None

        fsb2 = dataclasses.replace(
            candidate.foliage,
            foliage_block_data_signature=farmer_request.foliage_block_data_signature,
        )
        if candidate.is_transaction_block():
            fsb2 = dataclasses.replace(
                fsb2, foliage_transaction_block_signature=farmer_request.foliage_transaction_block_signature
            )

        new_candidate = dataclasses.replace(candidate, foliage=fsb2)
        if not self.full_node.has_valid_pool_sig(new_candidate):
            self.log.warning("Trying to make a pre-farm block but height is not 0")
            return None

        # Propagate to ourselves (which validates and does further propagations)
        request = full_node_protocol.RespondUnfinishedBlock(new_candidate)
        try:
            await self.full_node.respond_unfinished_block(request, None, True)
        except Exception as e:
            # If we have an error with this block, try making an empty block
            self.full_node.log.error(f"Error farming block {e} {request}")
            candidate_tuple = self.full_node.full_node_store.get_candidate_block(
                farmer_request.quality_string, backup=True
            )
            if candidate_tuple is not None:
                height, unfinished_block = candidate_tuple
                self.full_node.full_node_store.add_candidate_block(
                    farmer_request.quality_string, height, unfinished_block, False
                )
                # All unfinished blocks that we create will have the foliage transaction block and hash
                assert unfinished_block.foliage.foliage_transaction_block_hash is not None
                message = farmer_protocol.RequestSignedValues(
                    farmer_request.quality_string,
                    unfinished_block.foliage.foliage_block_data.get_hash(),
                    unfinished_block.foliage.foliage_transaction_block_hash,
                )
                await peer.send_message(make_msg(ProtocolMessageTypes.request_signed_values, message))
        return None

    # TIMELORD PROTOCOL
    @api_request(peer_required=True)
    async def new_infusion_point_vdf(
        self, request: timelord_protocol.NewInfusionPointVDF, peer: WSChiaConnection
    ) -> Optional[Message]:
        if self.full_node.sync_store.get_sync_mode():
            return None
        # Lookup unfinished blocks
        async with self.full_node.timelord_lock:
            return await self.full_node.new_infusion_point_vdf(request, peer)

    @api_request(peer_required=True)
    async def new_signage_point_vdf(
        self, request: timelord_protocol.NewSignagePointVDF, peer: WSChiaConnection
    ) -> None:
        if self.full_node.sync_store.get_sync_mode():
            return None

        full_node_message = full_node_protocol.RespondSignagePoint(
            request.index_from_challenge,
            request.challenge_chain_sp_vdf,
            request.challenge_chain_sp_proof,
            request.reward_chain_sp_vdf,
            request.reward_chain_sp_proof,
        )
        await self.respond_signage_point(full_node_message, peer)

    @api_request(peer_required=True)
    async def new_end_of_sub_slot_vdf(
        self, request: timelord_protocol.NewEndOfSubSlotVDF, peer: WSChiaConnection
    ) -> Optional[Message]:
        if self.full_node.sync_store.get_sync_mode():
            return None
        if (
            self.full_node.full_node_store.get_sub_slot(request.end_of_sub_slot_bundle.challenge_chain.get_hash())
            is not None
        ):
            return None
        # Calls our own internal message to handle the end of sub slot, and potentially broadcasts to other peers.
        full_node_message = full_node_protocol.RespondEndOfSubSlot(request.end_of_sub_slot_bundle)
        msg, added = await self.full_node.respond_end_of_sub_slot(full_node_message, peer)
        if not added:
            self.log.error(
                f"Was not able to add end of sub-slot: "
                f"{request.end_of_sub_slot_bundle.challenge_chain.challenge_chain_end_of_slot_vdf.challenge}. "
                f"Re-sending new-peak to timelord"
            )
            await self.full_node.send_peak_to_timelords(peer=peer)
            return None
        else:
            return msg

    @api_request()
    async def request_block_header(self, request: wallet_protocol.RequestBlockHeader) -> Optional[Message]:
        header_hash = self.full_node.blockchain.height_to_hash(request.height)
        if header_hash is None:
            msg = make_msg(ProtocolMessageTypes.reject_header_request, RejectHeaderRequest(request.height))
            return msg
        block: Optional[FullBlock] = await self.full_node.block_store.get_full_block(header_hash)
        if block is None:
            return None

        tx_removals: List[bytes32] = []
        tx_additions: List[Coin] = []

        if block.transactions_generator is not None:
            block_generator: Optional[BlockGenerator] = await self.full_node.blockchain.get_block_generator(block)
            # get_block_generator() returns None in case the block we specify
            # does not have a generator (i.e. is not a transaction block).
            # in this case we've already made sure `block` does have a
            # transactions_generator, so the block_generator should always be set
            assert block_generator is not None, "failed to get block_generator for tx-block"

            npc_result = await asyncio.get_running_loop().run_in_executor(
                self.executor,
                functools.partial(
                    get_name_puzzle_conditions,
                    block_generator,
                    self.full_node.constants.MAX_BLOCK_COST_CLVM,
                    cost_per_byte=self.full_node.constants.COST_PER_BYTE,
                    mempool_mode=False,
                    height=request.height,
                ),
            )

            tx_removals, tx_additions = tx_removals_and_additions(npc_result.conds)
        header_block = get_block_header(block, tx_additions, tx_removals)
        msg = make_msg(
            ProtocolMessageTypes.respond_block_header,
            wallet_protocol.RespondBlockHeader(header_block),
        )
        return msg

    @api_request()
    async def request_additions(self, request: wallet_protocol.RequestAdditions) -> Optional[Message]:
        if request.header_hash is None:
            header_hash: Optional[bytes32] = self.full_node.blockchain.height_to_hash(request.height)
        else:
            header_hash = request.header_hash
        if header_hash is None:
            raise ValueError(f"Block at height {request.height} not found")

        # Note: this might return bad data if there is a reorg in this time
        additions = await self.full_node.coin_store.get_coins_added_at_height(request.height)

        if self.full_node.blockchain.height_to_hash(request.height) != header_hash:
            raise ValueError(f"Block {header_hash} no longer in chain, or invalid header_hash")

        puzzlehash_coins_map: Dict[bytes32, List[Coin]] = {}
        for coin_record in additions:
            if coin_record.coin.puzzle_hash in puzzlehash_coins_map:
                puzzlehash_coins_map[coin_record.coin.puzzle_hash].append(coin_record.coin)
            else:
                puzzlehash_coins_map[coin_record.coin.puzzle_hash] = [coin_record.coin]

        coins_map: List[Tuple[bytes32, List[Coin]]] = []
        proofs_map: List[Tuple[bytes32, bytes, Optional[bytes]]] = []

        if request.puzzle_hashes is None:
            for puzzle_hash, coins in puzzlehash_coins_map.items():
                coins_map.append((puzzle_hash, coins))
            response = wallet_protocol.RespondAdditions(request.height, header_hash, coins_map, None)
        else:
            # Create addition Merkle set
            addition_merkle_set = MerkleSet()
            # Addition Merkle set contains puzzlehash and hash of all coins with that puzzlehash
            for puzzle, coins in puzzlehash_coins_map.items():
                addition_merkle_set.add_already_hashed(puzzle)
                addition_merkle_set.add_already_hashed(hash_coin_ids([c.name() for c in coins]))

            for puzzle_hash in request.puzzle_hashes:
                # This is a proof of inclusion if it's in (result==True), or exclusion of it's not in
                result, proof = addition_merkle_set.is_included_already_hashed(puzzle_hash)
                if puzzle_hash in puzzlehash_coins_map:
                    coins_map.append((puzzle_hash, puzzlehash_coins_map[puzzle_hash]))
                    hash_coin_str = hash_coin_ids([c.name() for c in puzzlehash_coins_map[puzzle_hash]])
                    # This is a proof of inclusion of all coin ids that have this ph
                    result_2, proof_2 = addition_merkle_set.is_included_already_hashed(hash_coin_str)
                    assert result
                    assert result_2
                    proofs_map.append((puzzle_hash, proof, proof_2))
                else:
                    coins_map.append((puzzle_hash, []))
                    assert not result
                    proofs_map.append((puzzle_hash, proof, None))
            response = wallet_protocol.RespondAdditions(request.height, header_hash, coins_map, proofs_map)
        return make_msg(ProtocolMessageTypes.respond_additions, response)

    @api_request()
    async def request_removals(self, request: wallet_protocol.RequestRemovals) -> Optional[Message]:
        block: Optional[FullBlock] = await self.full_node.block_store.get_full_block(request.header_hash)

        # We lock so that the coin store does not get modified
        peak_height = self.full_node.blockchain.get_peak_height()
        if (
            block is None
            or block.is_transaction_block() is False
            or block.height != request.height
            or (peak_height is not None and block.height > peak_height)
            or self.full_node.blockchain.height_to_hash(block.height) != request.header_hash
        ):
            reject = wallet_protocol.RejectRemovalsRequest(request.height, request.header_hash)
            msg = make_msg(ProtocolMessageTypes.reject_removals_request, reject)
            return msg

        assert block is not None and block.foliage_transaction_block is not None

        # Note: this might return bad data if there is a reorg in this time
        all_removals: List[CoinRecord] = await self.full_node.coin_store.get_coins_removed_at_height(block.height)

        if self.full_node.blockchain.height_to_hash(block.height) != request.header_hash:
            raise ValueError(f"Block {block.header_hash} no longer in chain")

        all_removals_dict: Dict[bytes32, Coin] = {}
        for coin_record in all_removals:
            all_removals_dict[coin_record.coin.name()] = coin_record.coin

        coins_map: List[Tuple[bytes32, Optional[Coin]]] = []
        proofs_map: List[Tuple[bytes32, bytes]] = []

        # If there are no transactions, respond with empty lists
        if block.transactions_generator is None:
            proofs: Optional[List[Tuple[bytes32, bytes]]]
            if request.coin_names is None:
                proofs = None
            else:
                proofs = []
            response = wallet_protocol.RespondRemovals(block.height, block.header_hash, [], proofs)
        elif request.coin_names is None or len(request.coin_names) == 0:
            for removed_name, removed_coin in all_removals_dict.items():
                coins_map.append((removed_name, removed_coin))
            response = wallet_protocol.RespondRemovals(block.height, block.header_hash, coins_map, None)
        else:
            assert block.transactions_generator
            removal_merkle_set = MerkleSet()
            for removed_name, removed_coin in all_removals_dict.items():
                removal_merkle_set.add_already_hashed(removed_name)
            assert removal_merkle_set.get_root() == block.foliage_transaction_block.removals_root
            for coin_name in request.coin_names:
                result, proof = removal_merkle_set.is_included_already_hashed(coin_name)
                proofs_map.append((coin_name, proof))
                if coin_name in all_removals_dict:
                    removed_coin = all_removals_dict[coin_name]
                    coins_map.append((coin_name, removed_coin))
                    assert result
                else:
                    coins_map.append((coin_name, None))
                    assert not result
            response = wallet_protocol.RespondRemovals(block.height, block.header_hash, coins_map, proofs_map)

        msg = make_msg(ProtocolMessageTypes.respond_removals, response)
        return msg

    @api_request()
    async def send_transaction(
        self, request: wallet_protocol.SendTransaction, *, test: bool = False
    ) -> Optional[Message]:
        spend_name = request.transaction.name()
        if self.full_node.mempool_manager.get_spendbundle(spend_name) is not None:
            self.full_node.mempool_manager.remove_seen(spend_name)
            response = wallet_protocol.TransactionAck(spend_name, uint8(MempoolInclusionStatus.SUCCESS), None)
            return make_msg(ProtocolMessageTypes.transaction_ack, response)

        await self.full_node.transaction_queue.put(
            TransactionQueueEntry(request.transaction, None, spend_name, None, test), peer_id=None, high_priority=True
        )
        # Waits for the transaction to go into the mempool, times out after 45 seconds.
        status, error = None, None
        sleep_time = 0.01
        for i in range(int(45 / sleep_time)):
            await asyncio.sleep(sleep_time)
            for potential_name, potential_status, potential_error in self.full_node.transaction_responses:
                if spend_name == potential_name:
                    status = potential_status
                    error = potential_error
                    break
            if status is not None:
                break
        if status is None:
            response = wallet_protocol.TransactionAck(spend_name, uint8(MempoolInclusionStatus.PENDING), None)
        else:
            error_name = error.name if error is not None else None
            if status == MempoolInclusionStatus.SUCCESS:
                response = wallet_protocol.TransactionAck(spend_name, uint8(status.value), error_name)
            else:
                # If if failed/pending, but it previously succeeded (in mempool), this is idempotence, return SUCCESS
                if self.full_node.mempool_manager.get_spendbundle(spend_name) is not None:
                    response = wallet_protocol.TransactionAck(
                        spend_name, uint8(MempoolInclusionStatus.SUCCESS.value), None
                    )
                else:
                    response = wallet_protocol.TransactionAck(spend_name, uint8(status.value), error_name)
        return make_msg(ProtocolMessageTypes.transaction_ack, response)

    @api_request()
    async def request_puzzle_solution(self, request: wallet_protocol.RequestPuzzleSolution) -> Optional[Message]:
        coin_name = request.coin_name
        height = request.height
        coin_record = await self.full_node.coin_store.get_coin_record(coin_name)
        reject = wallet_protocol.RejectPuzzleSolution(coin_name, height)
        reject_msg = make_msg(ProtocolMessageTypes.reject_puzzle_solution, reject)
        if coin_record is None or coin_record.spent_block_index != height:
            return reject_msg

        header_hash: Optional[bytes32] = self.full_node.blockchain.height_to_hash(height)
        if header_hash is None:
            return reject_msg

        block: Optional[BlockInfo] = await self.full_node.block_store.get_block_info(header_hash)

        if block is None or block.transactions_generator is None:
            return reject_msg

        block_generator: Optional[BlockGenerator] = await self.full_node.blockchain.get_block_generator(block)
        assert block_generator is not None
        error, puzzle, solution = await asyncio.get_running_loop().run_in_executor(
            self.executor, get_puzzle_and_solution_for_coin, block_generator, coin_record.coin
        )

        if error is not None:
            return reject_msg

        assert puzzle is not None
        assert solution is not None

        wrapper = PuzzleSolutionResponse(coin_name, height, puzzle, solution)
        response = wallet_protocol.RespondPuzzleSolution(wrapper)
        response_msg = make_msg(ProtocolMessageTypes.respond_puzzle_solution, response)
        return response_msg

    @api_request()
    async def request_block_headers(self, request: wallet_protocol.RequestBlockHeaders) -> Optional[Message]:
        """Returns header blocks by directly streaming bytes into Message

        This method should be used instead of RequestHeaderBlocks
        """
        reject = RejectBlockHeaders(request.start_height, request.end_height)

        if request.end_height < request.start_height or request.end_height - request.start_height > 128:
            return make_msg(ProtocolMessageTypes.reject_block_headers, reject)
        if self.full_node.block_store.db_wrapper.db_version == 2:
            try:
                blocks_bytes = await self.full_node.block_store.get_block_bytes_in_range(
                    request.start_height, request.end_height
                )
            except ValueError:
                return make_msg(ProtocolMessageTypes.reject_block_headers, reject)

        else:
            height_to_hash = self.full_node.blockchain.height_to_hash
            header_hashes: List[bytes32] = []
            for i in range(request.start_height, request.end_height + 1):
                header_hash: Optional[bytes32] = height_to_hash(uint32(i))
                if header_hash is None:
                    return make_msg(ProtocolMessageTypes.reject_header_blocks, reject)
                header_hashes.append(header_hash)

            blocks_bytes = await self.full_node.block_store.get_block_bytes_by_hash(header_hashes)
        if len(blocks_bytes) != (request.end_height - request.start_height + 1):  # +1 because interval is inclusive
            return make_msg(ProtocolMessageTypes.reject_block_headers, reject)
        return_filter = request.return_filter
        header_blocks_bytes: List[bytes] = [header_block_from_block(memoryview(b), return_filter) for b in blocks_bytes]

        # we're building the RespondHeaderBlocks manually to avoid cost of
        # dynamic serialization
        # ---
        # we start building RespondBlockHeaders response (start_height, end_height)
        # and then need to define size of list object
        respond_header_blocks_manually_streamed: bytes = (
            bytes(uint32(request.start_height))
            + bytes(uint32(request.end_height))
            + len(header_blocks_bytes).to_bytes(4, "big", signed=False)
        )
        # and now stream the whole list in bytes
        respond_header_blocks_manually_streamed += b"".join(header_blocks_bytes)
        return make_msg(ProtocolMessageTypes.respond_block_headers, respond_header_blocks_manually_streamed)

    @api_request()
    async def request_header_blocks(self, request: wallet_protocol.RequestHeaderBlocks) -> Optional[Message]:
        """DEPRECATED: please use RequestBlockHeaders"""
        if (
            request.end_height < request.start_height
            or request.end_height - request.start_height > self.full_node.constants.MAX_BLOCK_COUNT_PER_REQUESTS
        ):
            return None
        height_to_hash = self.full_node.blockchain.height_to_hash
        header_hashes: List[bytes32] = []
        for i in range(request.start_height, request.end_height + 1):
            header_hash: Optional[bytes32] = height_to_hash(uint32(i))
            if header_hash is None:
                reject = RejectHeaderBlocks(request.start_height, request.end_height)
                msg = make_msg(ProtocolMessageTypes.reject_header_blocks, reject)
                return msg
            header_hashes.append(header_hash)

        blocks: List[FullBlock] = await self.full_node.block_store.get_blocks_by_hash(header_hashes)
        header_blocks = []
        for block in blocks:
            added_coins_records_coroutine = self.full_node.coin_store.get_coins_added_at_height(block.height)
            removed_coins_records_coroutine = self.full_node.coin_store.get_coins_removed_at_height(block.height)
            added_coins_records, removed_coins_records = await asyncio.gather(
                added_coins_records_coroutine, removed_coins_records_coroutine
            )
            added_coins = [record.coin for record in added_coins_records if not record.coinbase]
            removal_names = [record.coin.name() for record in removed_coins_records]
            header_block = get_block_header(block, added_coins, removal_names)
            header_blocks.append(header_block)

        msg = make_msg(
            ProtocolMessageTypes.respond_header_blocks,
            wallet_protocol.RespondHeaderBlocks(request.start_height, request.end_height, header_blocks),
        )
        return msg

    @api_request()
    async def respond_compact_proof_of_time(self, request: timelord_protocol.RespondCompactProofOfTime) -> None:
        if self.full_node.sync_store.get_sync_mode():
            return None
        await self.full_node.respond_compact_proof_of_time(request)
        return None

    @api_request(peer_required=True, bytes_required=True, execute_task=True)
    async def new_compact_vdf(
        self, request: full_node_protocol.NewCompactVDF, peer: WSChiaConnection, request_bytes: bytes = b""
    ) -> None:
        if self.full_node.sync_store.get_sync_mode():
            return None

        name = std_hash(request_bytes)
        if name in self.full_node.compact_vdf_requests:
            self.log.debug(f"Ignoring NewCompactVDF: {request}, already requested")
            return None
        self.full_node.compact_vdf_requests.add(name)

        # this semaphore will only allow a limited number of tasks call
        # new_compact_vdf() at a time, since it can be expensive
        try:
            async with self.full_node.compact_vdf_sem.acquire():
                try:
                    await self.full_node.new_compact_vdf(request, peer)
                finally:
                    self.full_node.compact_vdf_requests.remove(name)
        except LimitedSemaphoreFullError:
            self.log.debug(f"Ignoring NewCompactVDF: {request}, _waiters")
            return None

        return None

    @api_request(peer_required=True, reply_types=[ProtocolMessageTypes.respond_compact_vdf])
    async def request_compact_vdf(self, request: full_node_protocol.RequestCompactVDF, peer: WSChiaConnection) -> None:
        if self.full_node.sync_store.get_sync_mode():
            return None
        await self.full_node.request_compact_vdf(request, peer)
        return None

    @api_request(peer_required=True)
    async def respond_compact_vdf(self, request: full_node_protocol.RespondCompactVDF, peer: WSChiaConnection) -> None:
        if self.full_node.sync_store.get_sync_mode():
            return None
        await self.full_node.respond_compact_vdf(request, peer)
        return None

    @api_request(peer_required=True)
    async def register_interest_in_puzzle_hash(
        self, request: wallet_protocol.RegisterForPhUpdates, peer: WSChiaConnection
    ) -> Message:
<<<<<<< HEAD
        if self.is_trusted(peer):
            max_items = self.full_node.config.get("trusted_max_subscribe_items", 2000000)
=======

        trusted = self.is_trusted(peer)
        if trusted:
            max_subscriptions = self.full_node.config.get("trusted_max_subscribe_items", 2000000)
            max_items = self.full_node.config.get("trusted_max_subscribe_response_items", 500000)
>>>>>>> 1d3aa039
        else:
            max_subscriptions = self.full_node.config.get("max_subscribe_items", 200000)
            max_items = self.full_node.config.get("max_subscribe_response_items", 100000)

        # the returned puzzle hashes are the ones we ended up subscribing to.
        # It will have filtered duplicates and ones exceeding the subscription
        # limit.
        puzzle_hashes = self.full_node.subscriptions.add_ph_subscriptions(
            peer.peer_node_id, request.puzzle_hashes, max_subscriptions
        )

        start_time = time.monotonic()

        # Note that coin state updates may arrive out-of-order on the client side.
        # We add the subscription before we're done collecting all the coin
        # state that goes into the response. CoinState updates may be sent
        # before we send the response

        # Send all coins with requested puzzle hash that have been created after the specified height
        states: List[CoinState] = await self.full_node.coin_store.get_coin_states_by_puzzle_hashes(
            include_spent_coins=True, puzzle_hashes=puzzle_hashes, min_height=request.min_height, max_items=max_items
        )
        max_items -= len(states)

        hint_coin_ids: Set[bytes32] = set()
        if max_items > 0:
            for puzzle_hash in puzzle_hashes:
                ph_hint_coins = await self.full_node.hint_store.get_coin_ids(puzzle_hash, max_items=max_items)
                hint_coin_ids.update(ph_hint_coins)
                max_items -= len(ph_hint_coins)
                if max_items <= 0:
                    break

        hint_states: List[CoinState] = []
        if len(hint_coin_ids) > 0:
            hint_states = await self.full_node.coin_store.get_coin_states_by_ids(
                include_spent_coins=True,
                coin_ids=list(hint_coin_ids),
                min_height=request.min_height,
                max_items=len(hint_coin_ids),
            )
            states.extend(hint_states)

        end_time = time.monotonic()

        truncated = max_items <= 0

        if truncated or end_time - start_time > 5:
            self.log.log(
                logging.WARNING if trusted and truncated else logging.INFO,
                "RegisterForPhUpdates resulted in %d coin states. "
                "Request had %d (unique) puzzle hashes and matched %d hints. %s"
                "The request took %0.2fs",
                len(states),
                len(puzzle_hashes),
                len(hint_states),
                "The response was truncated. " if truncated else "",
                end_time - start_time,
            )

        response = wallet_protocol.RespondToPhUpdates(request.puzzle_hashes, request.min_height, states)
        msg = make_msg(ProtocolMessageTypes.respond_to_ph_update, response)
        return msg

    @api_request(peer_required=True)
    async def register_interest_in_coin(
        self, request: wallet_protocol.RegisterForCoinUpdates, peer: WSChiaConnection
    ) -> Message:
        if self.is_trusted(peer):
            max_subscriptions = self.full_node.config.get("trusted_max_subscribe_items", 2000000)
            max_items = self.full_node.config.get("trusted_max_subscribe_response_items", 500000)
        else:
            max_subscriptions = self.full_node.config.get("max_subscribe_items", 200000)
            max_items = self.full_node.config.get("max_subscribe_response_items", 100000)

        # TODO: apparently we have tests that expect to receive a
        # RespondToCoinUpdates even when subscribing to the same coin multiple
        # times, so we can't optimize away such DB lookups (yet)
        self.full_node.subscriptions.add_coin_subscriptions(peer.peer_node_id, request.coin_ids, max_subscriptions)

        states: List[CoinState] = await self.full_node.coin_store.get_coin_states_by_ids(
            include_spent_coins=True, coin_ids=request.coin_ids, min_height=request.min_height, max_items=max_items
        )

        response = wallet_protocol.RespondToCoinUpdates(request.coin_ids, request.min_height, states)
        msg = make_msg(ProtocolMessageTypes.respond_to_coin_update, response)
        return msg

    @api_request()
    async def request_children(self, request: wallet_protocol.RequestChildren) -> Optional[Message]:
        coin_records: List[CoinRecord] = await self.full_node.coin_store.get_coin_records_by_parent_ids(
            True, [request.coin_name]
        )
        states = [record.coin_state for record in coin_records]
        response = wallet_protocol.RespondChildren(states)
        msg = make_msg(ProtocolMessageTypes.respond_children, response)
        return msg

    @api_request()
    async def request_ses_hashes(self, request: wallet_protocol.RequestSESInfo) -> Message:
        """Returns the start and end height of a sub-epoch for the height specified in request"""

        ses_height = self.full_node.blockchain.get_ses_heights()
        start_height = request.start_height
        end_height = request.end_height
        ses_hash_heights = []
        ses_reward_hashes = []

        for idx, ses_start_height in enumerate(ses_height):
            if idx == len(ses_height) - 1:
                break

            next_ses_height = ses_height[idx + 1]
            # start_ses_hash
            if ses_start_height <= start_height < next_ses_height:
                ses_hash_heights.append([ses_start_height, next_ses_height])
                ses: SubEpochSummary = self.full_node.blockchain.get_ses(ses_start_height)
                ses_reward_hashes.append(ses.reward_chain_hash)
                if ses_start_height < end_height < next_ses_height:
                    break
                else:
                    if idx == len(ses_height) - 2:
                        break
                    # else add extra ses as request start <-> end spans two ses
                    next_next_height = ses_height[idx + 2]
                    ses_hash_heights.append([next_ses_height, next_next_height])
                    nex_ses: SubEpochSummary = self.full_node.blockchain.get_ses(next_ses_height)
                    ses_reward_hashes.append(nex_ses.reward_chain_hash)
                    break

        response = RespondSESInfo(ses_reward_hashes, ses_hash_heights)
        msg = make_msg(ProtocolMessageTypes.respond_ses_hashes, response)
        return msg

    @api_request(peer_required=True, reply_types=[ProtocolMessageTypes.respond_fee_estimates])
    async def request_fee_estimates(self, request: wallet_protocol.RequestFeeEstimates) -> Message:
        def get_fee_estimates(est: FeeEstimatorInterface, req_times: List[uint64]) -> List[FeeEstimate]:
            now = datetime.now(timezone.utc)
            utc_time = now.replace(tzinfo=timezone.utc)
            utc_now = int(utc_time.timestamp())
            deltas = [max(0, req_ts - utc_now) for req_ts in req_times]
            fee_rates = [est.estimate_fee_rate(time_offset_seconds=d) for d in deltas]
            v1_fee_rates = [fee_rate_v2_to_v1(est) for est in fee_rates]
            return [FeeEstimate(None, req_ts, fee_rate) for req_ts, fee_rate in zip(req_times, v1_fee_rates)]

        fee_estimates: List[FeeEstimate] = get_fee_estimates(
            self.full_node.mempool_manager.mempool.fee_estimator, request.time_targets
        )
        response = RespondFeeEstimates(FeeEstimateGroup(error=None, estimates=fee_estimates))
        msg = make_msg(ProtocolMessageTypes.respond_fee_estimates, response)
        return msg

    def is_trusted(self, peer: WSChiaConnection) -> bool:
        return self.server.is_trusted_peer(peer, self.full_node.config.get("trusted_peers", {}))<|MERGE_RESOLUTION|>--- conflicted
+++ resolved
@@ -1456,16 +1456,10 @@
     async def register_interest_in_puzzle_hash(
         self, request: wallet_protocol.RegisterForPhUpdates, peer: WSChiaConnection
     ) -> Message:
-<<<<<<< HEAD
-        if self.is_trusted(peer):
-            max_items = self.full_node.config.get("trusted_max_subscribe_items", 2000000)
-=======
-
         trusted = self.is_trusted(peer)
         if trusted:
             max_subscriptions = self.full_node.config.get("trusted_max_subscribe_items", 2000000)
             max_items = self.full_node.config.get("trusted_max_subscribe_response_items", 500000)
->>>>>>> 1d3aa039
         else:
             max_subscriptions = self.full_node.config.get("max_subscribe_items", 200000)
             max_items = self.full_node.config.get("max_subscribe_response_items", 100000)
