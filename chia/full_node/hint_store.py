--- conflicted
+++ resolved
@@ -14,12 +14,8 @@
         self = cls()
         self.db_wrapper = db_wrapper
 
-<<<<<<< HEAD
-        async with self.db_wrapper.write_db() as conn:
+        async with self.db_wrapper.writer_maybe_transaction() as conn:
             log.info("DB: Creating hint store tables and indexes.")
-=======
-        async with self.db_wrapper.writer_maybe_transaction() as conn:
->>>>>>> 2adcc382
             if self.db_wrapper.db_version == 2:
                 await conn.execute("CREATE TABLE IF NOT EXISTS hints(coin_id blob, hint blob, UNIQUE (coin_id, hint))")
             else:
