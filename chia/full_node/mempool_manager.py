from __future__ import annotations

import asyncio
import logging
import time
from concurrent.futures import Executor
from concurrent.futures.process import ProcessPoolExecutor
from dataclasses import dataclass
from multiprocessing.context import BaseContext
from typing import Awaitable, Callable, Dict, List, Optional, Set, Tuple, TypeVar

from blspy import GTElement
from chia_rs import ELIGIBLE_FOR_DEDUP
from chiabip158 import PyBIP158

from chia.consensus.block_record import BlockRecordProtocol
from chia.consensus.constants import ConsensusConstants
from chia.consensus.cost_calculator import NPCResult
from chia.full_node.bitcoin_fee_estimator import create_bitcoin_fee_estimator
from chia.full_node.bundle_tools import simple_solution_generator
from chia.full_node.fee_estimation import FeeBlockInfo, MempoolInfo, MempoolItemInfo
from chia.full_node.fee_estimator_interface import FeeEstimatorInterface
from chia.full_node.mempool import MEMPOOL_ITEM_FEE_LIMIT, Mempool, MempoolRemoveReason
from chia.full_node.mempool_check_conditions import get_name_puzzle_conditions, mempool_check_time_locks
from chia.full_node.pending_tx_cache import ConflictTxCache, PendingTxCache
from chia.types.blockchain_format.coin import Coin
from chia.types.blockchain_format.sized_bytes import bytes32, bytes48
from chia.types.clvm_cost import CLVMCost
from chia.types.coin_record import CoinRecord
from chia.types.fee_rate import FeeRate
from chia.types.mempool_inclusion_status import MempoolInclusionStatus
from chia.types.mempool_item import BundleCoinSpend, MempoolItem
from chia.types.spend_bundle import SpendBundle
from chia.types.spend_bundle_conditions import SpendBundleConditions
from chia.util import cached_bls
from chia.util.cached_bls import LOCAL_CACHE
from chia.util.condition_tools import pkm_pairs
from chia.util.db_wrapper import SQLITE_INT_MAX
from chia.util.errors import Err, ValidationError
from chia.util.inline_executor import InlineExecutor
from chia.util.ints import uint32, uint64
from chia.util.lru_cache import LRUCache
from chia.util.setproctitle import getproctitle, setproctitle

log = logging.getLogger(__name__)

# mempool items replacing existing ones must increase the total fee at least by
# this amount. 0.00001 XCH
MEMPOOL_MIN_FEE_INCREASE = uint64(10000000)


# TODO: once the 1.8.0 soft-fork has activated, we don't really need to pass
# the constants through here
def validate_clvm_and_signature(
    spend_bundle_bytes: bytes, max_cost: int, constants: ConsensusConstants, height: uint32
) -> Tuple[Optional[Err], bytes, Dict[bytes32, bytes]]:
    """
    Validates CLVM and aggregate signature for a spendbundle. This is meant to be called under a ProcessPoolExecutor
    in order to validate the heavy parts of a transaction in a different thread. Returns an optional error,
    the NPCResult and a cache of the new pairings validated (if not error)
    """

    additional_data = constants.AGG_SIG_ME_ADDITIONAL_DATA

    try:
        bundle: SpendBundle = SpendBundle.from_bytes(spend_bundle_bytes)
        program = simple_solution_generator(bundle)
        # npc contains names of the coins removed, puzzle_hashes and their spend conditions
        result: NPCResult = get_name_puzzle_conditions(
            program, max_cost, mempool_mode=True, constants=constants, height=height
        )

        if result.error is not None:
            return Err(result.error), b"", {}

        pks: List[bytes48] = []
        msgs: List[bytes] = []
        assert result.conds is not None
        pks, msgs = pkm_pairs(result.conds, additional_data)

        # Verify aggregated signature
        cache: LRUCache[bytes32, GTElement] = LRUCache(10000)
        if not cached_bls.aggregate_verify(pks, msgs, bundle.aggregated_signature, True, cache):
            return Err.BAD_AGGREGATE_SIGNATURE, b"", {}
        new_cache_entries: Dict[bytes32, bytes] = {}
        for k, v in cache.cache.items():
            new_cache_entries[k] = bytes(v)
    except ValidationError as e:
        return e.code, b"", {}
    except Exception:
        return Err.UNKNOWN, b"", {}

    return None, bytes(result), new_cache_entries


@dataclass
class TimelockConditions:
    assert_height: uint32 = uint32(0)
    assert_before_height: Optional[uint32] = None
    assert_before_seconds: Optional[uint64] = None


def compute_assert_height(
    removal_coin_records: Dict[bytes32, CoinRecord],
    conds: SpendBundleConditions,
) -> TimelockConditions:
    """
    Computes the most restrictive height- and seconds assertion in the spend bundle.
    Relative heights and times are resolved using the confirmed heights and
    timestamps from the coin records.
    """

    ret = TimelockConditions()
    ret.assert_height = uint32(conds.height_absolute)
    ret.assert_before_height = (
        uint32(conds.before_height_absolute) if conds.before_height_absolute is not None else None
    )
    ret.assert_before_seconds = (
        uint64(conds.before_seconds_absolute) if conds.before_seconds_absolute is not None else None
    )

    for spend in conds.spends:
        if spend.height_relative is not None:
            h = uint32(removal_coin_records[bytes32(spend.coin_id)].confirmed_block_index + spend.height_relative)
            ret.assert_height = max(ret.assert_height, h)

        if spend.before_height_relative is not None:
            h = uint32(
                removal_coin_records[bytes32(spend.coin_id)].confirmed_block_index + spend.before_height_relative
            )
            if ret.assert_before_height is not None:
                ret.assert_before_height = min(ret.assert_before_height, h)
            else:
                ret.assert_before_height = h

        if spend.before_seconds_relative is not None:
            s = uint64(removal_coin_records[bytes32(spend.coin_id)].timestamp + spend.before_seconds_relative)
            if ret.assert_before_seconds is not None:
                ret.assert_before_seconds = min(ret.assert_before_seconds, s)
            else:
                ret.assert_before_seconds = s

    return ret


class MempoolManager:
    pool: Executor
    constants: ConsensusConstants
    seen_bundle_hashes: Dict[bytes32, bytes32]
    get_coin_record: Callable[[bytes32], Awaitable[Optional[CoinRecord]]]
    nonzero_fee_minimum_fpc: int
    mempool_max_total_cost: int
    # a cache of MempoolItems that conflict with existing items in the pool
    _conflict_cache: ConflictTxCache
    # cache of MempoolItems with height conditions making them not valid yet
    _pending_cache: PendingTxCache
    seen_cache_size: int
    peak: Optional[BlockRecordProtocol]
    mempool: Mempool

    def __init__(
        self,
        get_coin_record: Callable[[bytes32], Awaitable[Optional[CoinRecord]]],
        consensus_constants: ConsensusConstants,
        multiprocessing_context: Optional[BaseContext] = None,
        *,
        single_threaded: bool = False,
    ):
        self.constants: ConsensusConstants = consensus_constants

        # Keep track of seen spend_bundles
        self.seen_bundle_hashes: Dict[bytes32, bytes32] = {}

        self.get_coin_record = get_coin_record

        # The fee per cost must be above this amount to consider the fee "nonzero", and thus able to kick out other
        # transactions. This prevents spam. This is equivalent to 0.055 XCH per block, or about 0.00005 XCH for two
        # spends.
        self.nonzero_fee_minimum_fpc = 5

        BLOCK_SIZE_LIMIT_FACTOR = 0.5
        self.max_block_clvm_cost = uint64(self.constants.MAX_BLOCK_COST_CLVM * BLOCK_SIZE_LIMIT_FACTOR)
        self.mempool_max_total_cost = int(self.constants.MAX_BLOCK_COST_CLVM * self.constants.MEMPOOL_BLOCK_BUFFER)

        # Transactions that were unable to enter mempool, used for retry. (they were invalid)
        self._conflict_cache = ConflictTxCache(self.constants.MAX_BLOCK_COST_CLVM * 1, 1000)
        self._pending_cache = PendingTxCache(self.constants.MAX_BLOCK_COST_CLVM * 1, 1000)
        self.seen_cache_size = 10000
        if single_threaded:
            self.pool = InlineExecutor()
        else:
            self.pool = ProcessPoolExecutor(
                max_workers=2,
                mp_context=multiprocessing_context,
                initializer=setproctitle,
                initargs=(f"{getproctitle()}_worker",),
            )

        # The mempool will correspond to a certain peak
        self.peak: Optional[BlockRecordProtocol] = None
        self.fee_estimator: FeeEstimatorInterface = create_bitcoin_fee_estimator(self.max_block_clvm_cost)
        mempool_info = MempoolInfo(
            CLVMCost(uint64(self.mempool_max_total_cost)),
            FeeRate(uint64(self.nonzero_fee_minimum_fpc)),
            CLVMCost(uint64(self.max_block_clvm_cost)),
        )
        self.mempool: Mempool = Mempool(mempool_info, self.fee_estimator)

    def shut_down(self) -> None:
        self.pool.shutdown(wait=True)

    def create_bundle_from_mempool(
        self, last_tb_header_hash: bytes32, item_inclusion_filter: Optional[Callable[[bytes32], bool]] = None
    ) -> Optional[Tuple[SpendBundle, List[Coin]]]:
        """
        Returns aggregated spendbundle that can be used for creating new block,
        additions and removals in that spend_bundle
        """
        if self.peak is None or self.peak.header_hash != last_tb_header_hash:
            return None
        if item_inclusion_filter is None:

            def always(bundle_name: bytes32) -> bool:
                return True

            item_inclusion_filter = always
        return self.mempool.create_bundle_from_mempool_items(item_inclusion_filter)

    def get_filter(self) -> bytes:
        all_transactions: Set[bytes32] = set()
        byte_array_list = []
        for key in self.mempool.all_item_ids():
            if key not in all_transactions:
                all_transactions.add(key)
                byte_array_list.append(bytearray(key))

        tx_filter: PyBIP158 = PyBIP158(byte_array_list)
        return bytes(tx_filter.GetEncoded())

    def is_fee_enough(self, fees: uint64, cost: uint64) -> bool:
        """
        Determines whether any of the pools can accept a transaction with a given fees
        and cost.
        """
        if cost == 0:
            return False
        fees_per_cost = fees / cost
        if not self.mempool.at_full_capacity(cost) or (
            fees_per_cost >= self.nonzero_fee_minimum_fpc and fees_per_cost > self.mempool.get_min_fee_rate(cost)
        ):
            return True
        return False

    def add_and_maybe_pop_seen(self, spend_name: bytes32) -> None:
        self.seen_bundle_hashes[spend_name] = spend_name
        while len(self.seen_bundle_hashes) > self.seen_cache_size:
            first_in = list(self.seen_bundle_hashes.keys())[0]
            self.seen_bundle_hashes.pop(first_in)

    def seen(self, bundle_hash: bytes32) -> bool:
        """Return true if we saw this spendbundle recently"""
        return bundle_hash in self.seen_bundle_hashes

    def remove_seen(self, bundle_hash: bytes32) -> None:
        if bundle_hash in self.seen_bundle_hashes:
            self.seen_bundle_hashes.pop(bundle_hash)

    async def pre_validate_spendbundle(
        self, new_spend: SpendBundle, new_spend_bytes: Optional[bytes], spend_name: bytes32
    ) -> NPCResult:
        """
        Errors are included within the cached_result.
        This runs in another process so we don't block the main thread
        """
        start_time = time.time()
        if new_spend_bytes is None:
            new_spend_bytes = bytes(new_spend)

        if new_spend.coin_spends == []:
            raise ValidationError(Err.INVALID_SPEND_BUNDLE, "Empty SpendBundle")

        assert self.peak is not None

        err, cached_result_bytes, new_cache_entries = await asyncio.get_running_loop().run_in_executor(
            self.pool,
            validate_clvm_and_signature,
            new_spend_bytes,
            self.max_block_clvm_cost,
            self.constants,
            self.peak.height,
        )

        if err is not None:
            raise ValidationError(err)
        for cache_entry_key, cached_entry_value in new_cache_entries.items():
            LOCAL_CACHE.put(cache_entry_key, GTElement.from_bytes_unchecked(cached_entry_value))
        ret: NPCResult = NPCResult.from_bytes(cached_result_bytes)
        end_time = time.time()
        duration = end_time - start_time
        log.log(
            logging.DEBUG if duration < 2 else logging.WARNING,
            f"pre_validate_spendbundle took {end_time - start_time:0.4f} seconds for {spend_name}",
        )
        return ret

    async def add_spend_bundle(
        self, new_spend: SpendBundle, npc_result: NPCResult, spend_name: bytes32, first_added_height: uint32
    ) -> Tuple[Optional[uint64], MempoolInclusionStatus, Optional[Err]]:
        """
        Validates and adds to mempool a new_spend with the given NPCResult, and spend_name, and the current mempool.
        The mempool should be locked during this call (blockchain lock). If there are mempool conflicts, the conflicting
        spends might be removed (if the new spend is a superset of the previous). Otherwise, the new spend might be
        added to the potential pool.

        Args:
            new_spend: spend bundle to validate and add
            npc_result: result of running the clvm transaction in a fake block
            spend_name: hash of the spend bundle data, passed in as an optimization

        Returns:
            Optional[uint64]: cost of the entire transaction, None iff status is FAILED
            MempoolInclusionStatus:  SUCCESS (should add to pool), FAILED (cannot add), and PENDING (can add later)
            Optional[Err]: Err is set iff status is FAILED
        """

        # Skip if already added
        existing_item = self.mempool.get_item_by_id(spend_name)
        if existing_item is not None:
            return existing_item.cost, MempoolInclusionStatus.SUCCESS, None

        err, item, remove_items = await self.validate_spend_bundle(
            new_spend, npc_result, spend_name, first_added_height
        )
        if err is None:
            # No error, immediately add to mempool, after removing conflicting TXs.
            assert item is not None
            self.mempool.remove_from_pool(remove_items, MempoolRemoveReason.CONFLICT)
            err = self.mempool.add_to_pool(item)
            if err is not None:
                return item.cost, MempoolInclusionStatus.FAILED, err
            return item.cost, MempoolInclusionStatus.SUCCESS, None
        elif err is Err.MEMPOOL_CONFLICT and item is not None:
            # The transaction has a conflict with another item in the
            # mempool, put it aside and re-try it later
            self._conflict_cache.add(item)
            return item.cost, MempoolInclusionStatus.PENDING, err
        elif item is not None:
            # The transasction has a height assertion and is not yet valid.
            # remember it to try it again later
            self._pending_cache.add(item)
            return item.cost, MempoolInclusionStatus.PENDING, err
        else:
            # Cannot add to the mempool or pending pool.
            return None, MempoolInclusionStatus.FAILED, err

    async def validate_spend_bundle(
        self,
        new_spend: SpendBundle,
        npc_result: NPCResult,
        spend_name: bytes32,
        first_added_height: uint32,
    ) -> Tuple[Optional[Err], Optional[MempoolItem], List[bytes32]]:
        """
        Validates new_spend with the given NPCResult, and spend_name, and the current mempool. The mempool should
        be locked during this call (blockchain lock).

        Args:
            new_spend: spend bundle to validate
            npc_result: result of running the clvm transaction in a fake block
            spend_name: hash of the spend bundle data, passed in as an optimization
            first_added_height: The block height that `new_spend`  first entered this node's mempool.
                Used to estimate how long a spend has taken to be included on the chain.
                This value could differ node to node. Not preserved across full_node restarts.

        Returns:
            Optional[Err]: Err is set if we cannot add to the mempool, None if we will immediately add to mempool
            Optional[MempoolItem]: the item to add (to mempool or pending pool)
            List[bytes32]: conflicting mempool items to remove, if no Err
        """
        start_time = time.time()
        if self.peak is None:
            return Err.MEMPOOL_NOT_INITIALIZED, None, []

        assert npc_result.error is None
        if npc_result.error is not None:
            return Err(npc_result.error), None, []

        cost = npc_result.cost
        log.debug(f"Cost: {cost}")

        assert npc_result.conds is not None
<<<<<<< HEAD
        # build removal list
        removal_names: List[bytes32] = [bytes32(spend.coin_id) for spend in npc_result.conds.spends]
        if set(removal_names) != {s.name() for s in new_spend.removals()}:
            # If you reach here it's probably because your program reveal doesn't match the coin's puzzle hash
            return Err.INVALID_SPEND_BUNDLE, None, []

        additions: List[Coin] = additions_for_npc(npc_result)
=======
        removal_names: Set[bytes32] = set()
>>>>>>> 344a7bbb
        additions_dict: Dict[bytes32, Coin] = {}
        addition_amount: int = 0
        eligibility_and_additions: Dict[bytes32, Tuple[bool, List[Coin]]] = {}
        non_eligible_coin_ids: List[bytes32] = []
        for spend in npc_result.conds.spends:
            coin_id = bytes32(spend.coin_id)
            removal_names.add(coin_id)
            spend_additions = []
            for puzzle_hash, amount, _ in spend.create_coin:
                child_coin = Coin(coin_id, puzzle_hash, amount)
                spend_additions.append(child_coin)
                additions_dict[child_coin.name()] = child_coin
                addition_amount = addition_amount + child_coin.amount
            is_eligible = bool(spend.flags & ELIGIBLE_FOR_DEDUP)
            if not is_eligible:
                non_eligible_coin_ids.append(coin_id)
            eligibility_and_additions[coin_id] = (is_eligible, spend_additions)
        removal_names_from_coin_spends: Set[bytes32] = set()
        bundle_coin_spends: Dict[bytes32, BundleCoinSpend] = {}
        for coin_spend in new_spend.coin_spends:
            coin_id = coin_spend.coin.name()
            removal_names_from_coin_spends.add(coin_id)
            eligible_for_dedup, spend_additions = eligibility_and_additions.get(coin_id, (False, []))
            bundle_coin_spends[coin_id] = BundleCoinSpend(coin_spend, eligible_for_dedup, spend_additions)

        if removal_names != removal_names_from_coin_spends:
            # If you reach here it's probably because your program reveal doesn't match the coin's puzzle hash
            return Err.INVALID_SPEND_BUNDLE, None, []

        removal_record_dict: Dict[bytes32, CoinRecord] = {}
        removal_amount: int = 0
        for name in removal_names:
            removal_record = await self.get_coin_record(name)
            if removal_record is None and name not in additions_dict:
                return Err.UNKNOWN_UNSPENT, None, []
            elif name in additions_dict:
                removal_coin = additions_dict[name]
                # The timestamp and block-height of this coin being spent needs
                # to be consistent with what we use to check time-lock
                # conditions (below). All spends (including ephemeral coins) are
                # spent simultaneously. Ephemeral coins with an
                # ASSERT_SECONDS_RELATIVE 0 condition are still OK to spend in
                # the same block.
                assert self.peak.timestamp is not None
                removal_record = CoinRecord(
                    removal_coin,
                    uint32(self.peak.height + 1),
                    uint32(0),
                    False,
                    self.peak.timestamp,
                )

            assert removal_record is not None
            removal_amount = removal_amount + removal_record.coin.amount
            removal_record_dict[name] = removal_record

        fees = uint64(removal_amount - addition_amount)

        if cost == 0:
            return Err.UNKNOWN, None, []

        if cost > self.max_block_clvm_cost:
            return Err.BLOCK_COST_EXCEEDS_MAX, None, []

        # this is not very likely to happen, but it's here to ensure SQLite
        # never runs out of precision in its computation of fees.
        # sqlite's integers are signed int64, so the max value they can
        # represent is 2^63-1
        if fees > MEMPOOL_ITEM_FEE_LIMIT or SQLITE_INT_MAX - self.mempool.total_mempool_fees() <= fees:
            return Err.INVALID_BLOCK_FEE_AMOUNT, None, []

        fees_per_cost: float = fees / cost
        # If pool is at capacity check the fee, if not then accept even without the fee
        if self.mempool.at_full_capacity(cost):
            if fees_per_cost < self.nonzero_fee_minimum_fpc:
                return Err.INVALID_FEE_TOO_CLOSE_TO_ZERO, None, []
            if fees_per_cost <= self.mempool.get_min_fee_rate(cost):
                return Err.INVALID_FEE_LOW_FEE, None, []
        # Check removals against UnspentDB + DiffStore + Mempool + SpendBundle
        # Use this information later when constructing a block
        fail_reason, conflicts = self.check_removals(non_eligible_coin_ids, removal_record_dict)

        # If we have a mempool conflict, continue, since we still want to keep around the TX in the pending pool.
        if fail_reason is not None and fail_reason is not Err.MEMPOOL_CONFLICT:
            return fail_reason, None, []

        # Verify conditions, create hash_key list for aggsig check
        for spend in npc_result.conds.spends:
            coin_record: CoinRecord = removal_record_dict[bytes32(spend.coin_id)]
            # Check that the revealed removal puzzles actually match the puzzle hash
            if spend.puzzle_hash != coin_record.coin.puzzle_hash:
                log.warning("Mempool rejecting transaction because of wrong puzzle_hash")
                log.warning(f"{spend.puzzle_hash.hex()} != {coin_record.coin.puzzle_hash.hex()}")
                return Err.WRONG_PUZZLE_HASH, None, []

        # the height and time we pass in here represent the previous transaction
        # block's height and timestamp. In the mempool, the most recent peak
        # block we've received will be the previous transaction block, from the
        # point-of-view of the next block to be farmed. Therefore we pass in the
        # current peak's height and timestamp
        assert self.peak.timestamp is not None
        tl_error: Optional[Err] = mempool_check_time_locks(
            removal_record_dict,
            npc_result.conds,
            self.peak.height,
            self.peak.timestamp,
        )

        timelocks: TimelockConditions = compute_assert_height(removal_record_dict, npc_result.conds)

        potential = MempoolItem(
            new_spend,
            uint64(fees),
            npc_result,
            spend_name,
            first_added_height,
            timelocks.assert_height,
            timelocks.assert_before_height,
            timelocks.assert_before_seconds,
            bundle_coin_spends,
        )

        if tl_error:
            if tl_error is Err.ASSERT_HEIGHT_ABSOLUTE_FAILED or tl_error is Err.ASSERT_HEIGHT_RELATIVE_FAILED:
                return tl_error, potential, []  # MempoolInclusionStatus.PENDING
            else:
                return tl_error, None, []  # MempoolInclusionStatus.FAILED

        if fail_reason is Err.MEMPOOL_CONFLICT:
            log.debug(f"Replace attempted. number of MempoolItems: {len(conflicts)}")
            if not can_replace(conflicts, removal_names, potential):
                return Err.MEMPOOL_CONFLICT, potential, []

        duration = time.time() - start_time

        log.log(
            logging.DEBUG if duration < 2 else logging.WARNING,
            f"add_spendbundle {spend_name} took {duration:0.2f} seconds. "
            f"Cost: {cost} ({round(100.0 * cost/self.constants.MAX_BLOCK_COST_CLVM, 3)}% of max block cost)",
        )

        return None, potential, [item.name for item in conflicts]

    def check_removals(
        self, non_eligible_coin_ids: List[bytes32], removals: Dict[bytes32, CoinRecord]
    ) -> Tuple[Optional[Err], List[MempoolItem]]:
        """
        This function checks for double spends, unknown spends and conflicting transactions in mempool.
        Returns Error (if any), the set of existing MempoolItems with conflicting spends (if any).
        Note that additions are not checked for duplicates, because having duplicate additions requires also
        having duplicate removals.
        """
        assert self.peak is not None
        # 1. Checks if it's been spent already
        for record in removals.values():
            if record.spent:
                return Err.DOUBLE_SPEND, []
        # 2. Checks if there's a mempool conflict
        # Only consider conflicts if the coin is not eligible for deduplication
        conflicts = self.mempool.get_items_by_coin_ids(non_eligible_coin_ids)
        if len(conflicts) > 0:
            return Err.MEMPOOL_CONFLICT, conflicts
        # 5. If coins can be spent return list of unspents as we see them in local storage
        return None, []

    def get_spendbundle(self, bundle_hash: bytes32) -> Optional[SpendBundle]:
        """Returns a full SpendBundle if it's inside one the mempools"""
        item: Optional[MempoolItem] = self.mempool.get_item_by_id(bundle_hash)
        if item is not None:
            return item.spend_bundle
        return None

    def get_mempool_item(self, bundle_hash: bytes32, include_pending: bool = False) -> Optional[MempoolItem]:
        """
        Returns the MempoolItem in the mempool that matches the provided spend bundle hash (id)
        or None if not found.

        If include_pending is specified, also check the PENDING cache.
        """
        item = self.mempool.get_item_by_id(bundle_hash)
        if not item and include_pending:
            # no async lock needed since we're not mutating the pending_cache
            item = self._pending_cache.get(bundle_hash)
        if not item and include_pending:
            item = self._conflict_cache.get(bundle_hash)

        return item

    async def new_peak(
        self, new_peak: Optional[BlockRecordProtocol], last_npc_result: Optional[NPCResult]
    ) -> List[Tuple[SpendBundle, NPCResult, bytes32]]:
        """
        Called when a new peak is available, we try to recreate a mempool for the new tip.
        """
        if new_peak is None:
            return []
        # we're only interested in transaction blocks
        if new_peak.is_transaction_block is False:
            return []
        if self.peak == new_peak:
            return []
        assert new_peak.timestamp is not None
        self.fee_estimator.new_block_height(new_peak.height)
        included_items: List[MempoolItemInfo] = []

        self.mempool.new_tx_block(new_peak.height, new_peak.timestamp)

        use_optimization: bool = self.peak is not None and new_peak.prev_transaction_block_hash == self.peak.header_hash
        self.peak = new_peak

        if use_optimization and last_npc_result is not None:
            # We don't reinitialize a mempool, just kick removed items
            if last_npc_result.conds is not None:
                # transactions in the mempool may be spending multiple coins,
                # when looking up transactions by all coin IDs, we're likely to
                # find the same transaction multiple times. We put them in a set
                # to deduplicate
                spendbundle_ids_to_remove: Set[bytes32] = set()
                for spend in last_npc_result.conds.spends:
                    items: List[MempoolItem] = self.mempool.get_items_by_coin_id(bytes32(spend.coin_id))
                    for item in items:
                        included_items.append(MempoolItemInfo(item.cost, item.fee, item.height_added_to_mempool))
                        self.remove_seen(item.name)
                        spendbundle_ids_to_remove.add(item.name)
                self.mempool.remove_from_pool(list(spendbundle_ids_to_remove), MempoolRemoveReason.BLOCK_INCLUSION)
        else:
            old_pool = self.mempool
            self.mempool = Mempool(old_pool.mempool_info, old_pool.fee_estimator)
            self.seen_bundle_hashes = {}
            for item in old_pool.all_items():
                _, result, err = await self.add_spend_bundle(
                    item.spend_bundle, item.npc_result, item.spend_bundle_name, item.height_added_to_mempool
                )
                # Only add to `seen` if inclusion worked, so it can be resubmitted in case of a reorg
                if result == MempoolInclusionStatus.SUCCESS:
                    self.add_and_maybe_pop_seen(item.spend_bundle_name)
                # If the spend bundle was confirmed or conflicting (can no longer be in mempool), it won't be
                # successfully added to the new mempool.
                if result == MempoolInclusionStatus.FAILED and err == Err.DOUBLE_SPEND:
                    # Item was in mempool, but after the new block it's a double spend.
                    # Item is most likely included in the block.
                    included_items.append(MempoolItemInfo(item.cost, item.fee, item.height_added_to_mempool))

        potential_txs = self._pending_cache.drain(new_peak.height)
        potential_txs.update(self._conflict_cache.drain())
        txs_added = []
        for item in potential_txs.values():
            cost, status, error = await self.add_spend_bundle(
                item.spend_bundle, item.npc_result, item.spend_bundle_name, item.height_added_to_mempool
            )
            if status == MempoolInclusionStatus.SUCCESS:
                txs_added.append((item.spend_bundle, item.npc_result, item.spend_bundle_name))
        log.info(
            f"Size of mempool: {self.mempool.size()} spends, "
            f"cost: {self.mempool.total_mempool_cost()} "
            f"minimum fee rate (in FPC) to get in for 5M cost tx: {self.mempool.get_min_fee_rate(5000000)}"
        )
        self.mempool.fee_estimator.new_block(FeeBlockInfo(new_peak.height, included_items))
        return txs_added

    def get_items_not_in_filter(self, mempool_filter: PyBIP158, limit: int = 100) -> List[SpendBundle]:
        items: List[SpendBundle] = []

        assert limit > 0

        # Send 100 with the highest fee per cost
        for item in self.mempool.items_by_feerate():
            if len(items) >= limit:
                return items
            if mempool_filter.Match(bytearray(item.spend_bundle_name)):
                continue
            items.append(item.spend_bundle)

        return items


T = TypeVar("T", uint32, uint64)


def optional_min(a: Optional[T], b: Optional[T]) -> Optional[T]:
    return min((v for v in [a, b] if v is not None), default=None)


def optional_max(a: Optional[T], b: Optional[T]) -> Optional[T]:
    return max((v for v in [a, b] if v is not None), default=None)


def can_replace(
    conflicting_items: List[MempoolItem],
    removal_names: Set[bytes32],
    new_item: MempoolItem,
) -> bool:
    """
    This function implements the mempool replacement rules. Given a Mempool item
    we're attempting to insert into the mempool (new_item) and the set of existing
    mempool items that conflict with it, this function answers the question whether
    the existing items can be replaced by the new one. The removals parameter are
    the coin IDs the new mempool item is spending.
    """

    conflicting_fees = 0
    conflicting_cost = 0
    assert_height: Optional[uint32] = None
    assert_before_height: Optional[uint32] = None
    assert_before_seconds: Optional[uint64] = None
    for item in conflicting_items:
        conflicting_fees += item.fee
        conflicting_cost += item.cost

        # All coins spent in all conflicting items must also be spent in the new item. (superset rule). This is
        # important because otherwise there exists an attack. A user spends coin A. An attacker replaces the
        # bundle with AB with a higher fee. An attacker then replaces the bundle with just B with a higher
        # fee than AB therefore kicking out A altogether. The better way to solve this would be to keep a cache
        # of booted transactions like A, and retry them after they get removed from mempool due to a conflict.
        for coin in item.removals:
            if coin.name() not in removal_names:
                log.debug(f"Rejecting conflicting tx as it does not spend conflicting coin {coin.name()}")
                return False

        assert_height = optional_max(assert_height, item.assert_height)
        assert_before_height = optional_min(assert_before_height, item.assert_before_height)
        assert_before_seconds = optional_min(assert_before_seconds, item.assert_before_seconds)

    # New item must have higher fee per cost
    conflicting_fees_per_cost = conflicting_fees / conflicting_cost
    if new_item.fee_per_cost <= conflicting_fees_per_cost:
        log.debug(
            f"Rejecting conflicting tx due to not increasing fees per cost "
            f"({new_item.fee_per_cost} <= {conflicting_fees_per_cost})"
        )
        return False

    # New item must increase the total fee at least by a certain amount
    fee_increase = new_item.fee - conflicting_fees
    if fee_increase < MEMPOOL_MIN_FEE_INCREASE:
        log.debug(f"Rejecting conflicting tx due to low fee increase ({fee_increase})")
        return False

    # New item may not have a different effective height/time lock (time-lock rule)
    if new_item.assert_height != assert_height:
        log.debug(
            "Rejecting conflicting tx due to changing ASSERT_HEIGHT constraints %s -> %s",
            assert_height,
            new_item.assert_height,
        )
        return False

    if new_item.assert_before_height != assert_before_height:
        log.debug(
            "Rejecting conflicting tx due to changing ASSERT_BEFORE_HEIGHT constraints %s -> %s",
            assert_before_height,
            new_item.assert_before_height,
        )
        return False

    if new_item.assert_before_seconds != assert_before_seconds:
        log.debug(
            "Rejecting conflicting tx due to changing ASSERT_BEFORE_SECONDS constraints %s -> %s",
            assert_before_seconds,
            new_item.assert_before_seconds,
        )
        return False

    log.info(f"Replacing conflicting tx in mempool. New tx fee: {new_item.fee}, old tx fees: {conflicting_fees}")
    return True<|MERGE_RESOLUTION|>--- conflicted
+++ resolved
@@ -389,17 +389,7 @@
         log.debug(f"Cost: {cost}")
 
         assert npc_result.conds is not None
-<<<<<<< HEAD
-        # build removal list
-        removal_names: List[bytes32] = [bytes32(spend.coin_id) for spend in npc_result.conds.spends]
-        if set(removal_names) != {s.name() for s in new_spend.removals()}:
-            # If you reach here it's probably because your program reveal doesn't match the coin's puzzle hash
-            return Err.INVALID_SPEND_BUNDLE, None, []
-
-        additions: List[Coin] = additions_for_npc(npc_result)
-=======
         removal_names: Set[bytes32] = set()
->>>>>>> 344a7bbb
         additions_dict: Dict[bytes32, Coin] = {}
         addition_amount: int = 0
         eligibility_and_additions: Dict[bytes32, Tuple[bool, List[Coin]]] = {}
