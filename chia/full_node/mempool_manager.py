--- conflicted
+++ resolved
@@ -19,11 +19,7 @@
 from chia.full_node.bundle_tools import simple_solution_generator
 from chia.full_node.fee_estimation import FeeBlockInfo, MempoolInfo
 from chia.full_node.fee_estimator_interface import FeeEstimatorInterface
-<<<<<<< HEAD
 from chia.full_node.mempool import Mempool, MempoolRemoveReason
-=======
-from chia.full_node.mempool import Mempool
->>>>>>> d48e65e7
 from chia.full_node.mempool_check_conditions import get_name_puzzle_conditions, mempool_check_time_locks
 from chia.full_node.pending_tx_cache import PendingTxCache
 from chia.types.blockchain_format.coin import Coin
@@ -402,14 +398,11 @@
         cost = npc_result.cost
         log.debug(f"Cost: {cost}")
 
-<<<<<<< HEAD
         if cost > self.max_block_clvm_cost:
             # we shouldn't ever end up here, since the cost is limited when we
             # execute the CLVM program.
             return Err.BLOCK_COST_EXCEEDS_MAX, None, []
 
-=======
->>>>>>> d48e65e7
         assert npc_result.conds is not None
         # build removal list
         removal_names: List[bytes32] = [bytes32(spend.coin_id) for spend in npc_result.conds.spends]
@@ -611,10 +604,6 @@
                         )
         else:
             old_pool = self.mempool
-<<<<<<< HEAD
-
-=======
->>>>>>> d48e65e7
             self.mempool = Mempool(old_pool.mempool_info, old_pool.fee_estimator)
             self.seen_bundle_hashes = {}
             for item in old_pool.spends.values():
