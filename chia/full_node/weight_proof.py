--- conflicted
+++ resolved
@@ -6,17 +6,15 @@
 import pathlib
 import random
 from concurrent.futures.process import ProcessPoolExecutor
-<<<<<<< HEAD
-from typing import Dict, List, Optional, Tuple
-=======
 import tempfile
 from typing import Dict, IO, List, Optional, Tuple
 
 from chia.consensus.block_header_validation import validate_finished_header_block
->>>>>>> 890c7d37
 from chia.consensus.block_record import BlockRecord
 from chia.consensus.blockchain_interface import BlockchainInterface
 from chia.consensus.constants import ConsensusConstants
+from chia.consensus.deficit import calculate_deficit
+from chia.consensus.full_block_to_block_record import header_block_to_sub_block_record
 from chia.consensus.pot_iterations import (
     calculate_ip_iters,
     calculate_iterations_quality,
@@ -25,14 +23,6 @@
 )
 from chia.util.chunks import chunks
 from chia.consensus.vdf_info_computation import get_signage_point_vdf_info
-from chia.full_node.weight_proof_common import (
-    blue_boxed_end_of_slot,
-    _validate_recent_blocks,
-    _validate_summaries_weight,
-    bytes_to_vars,
-    _sample_sub_epoch,
-    get_prev_two_slots_height, get_recent_chain,
-)
 from chia.types.blockchain_format.classgroup import ClassgroupElement
 from chia.types.blockchain_format.sized_bytes import bytes32
 from chia.types.blockchain_format.slots import ChallengeChainSubSlot, RewardChainSubSlot
@@ -124,7 +114,7 @@
             log.error("failed not tip in cache")
             return None
         log.info(f"create weight proof peak {tip} {tip_rec.height}")
-        recent_chain = await get_recent_chain(self.blockchain, tip_rec.height)
+        recent_chain = await self._get_recent_chain(tip_rec.height)
         if recent_chain is None:
             return None
 
@@ -169,14 +159,7 @@
                             f"failed while building segments for sub epoch {sub_epoch_n}, ses height {ses_height} "
                         )
                         return None
-<<<<<<< HEAD
-                    await self.blockchain.persist_sub_epoch_challenge_segments(
-                        ses_block.header_hash, segments
-                    )  # noqa: E501
-                log.debug(f"sub epoch {sub_epoch_n} has {len(segments)} segments")
-=======
                     await self.blockchain.persist_sub_epoch_challenge_segments(ses_block.header_hash, segments)
->>>>>>> 890c7d37
                 sub_epoch_segments.extend(segments)
             prev_ses_block = ses_block
         log.debug(f"sub_epochs: {len(sub_epoch_data)}")
@@ -195,8 +178,6 @@
         seed = ses.get_hash()
         return seed
 
-<<<<<<< HEAD
-=======
     async def _get_recent_chain(self, tip_height: uint32) -> Optional[List[HeaderBlock]]:
         recent_chain: List[HeaderBlock] = []
         ses_heights = self.blockchain.get_ses_heights()
@@ -243,7 +224,6 @@
         )
         return recent_chain
 
->>>>>>> 890c7d37
     async def create_prev_sub_epoch_segments(self):
         log.debug("create prev sub_epoch_segments")
         heights = self.blockchain.get_ses_heights()
@@ -306,7 +286,7 @@
         self, ses_block: BlockRecord, se_start: BlockRecord, sub_epoch_n: uint32
     ) -> Optional[List[SubEpochChallengeSegment]]:
         segments: List[SubEpochChallengeSegment] = []
-        start_height = await get_prev_two_slots_height(self.blockchain, se_start)
+        start_height = await self.get_prev_two_slots_height(se_start)
 
         blocks = await self.blockchain.get_block_records_in_range(
             start_height, ses_block.height + self.constants.MAX_SUB_SLOT_BLOCKS
@@ -339,8 +319,6 @@
         log.debug(f"next sub epoch starts at {height}")
         return segments
 
-<<<<<<< HEAD
-=======
     async def get_prev_two_slots_height(self, se_start: BlockRecord) -> uint32:
         # find prev 2 slots height
         slot = 0
@@ -359,7 +337,6 @@
             curr_rec = blocks[header_hash]
         return curr_rec.height
 
->>>>>>> 890c7d37
     async def _create_challenge_segment(
         self,
         header_block: HeaderBlock,
@@ -646,19 +623,6 @@
             log.error("failed weight proof sub epoch sample validation")
             return False, uint32(0), []
 
-<<<<<<< HEAD
-        executor = ProcessPoolExecutor(2)
-        constants, summary_bytes, wp_segment_bytes, wp_recent_chain_bytes = vars_to_bytes(
-            self.constants, summaries, weight_proof
-        )
-        segment_validation_task = asyncio.get_running_loop().run_in_executor(
-            executor, _validate_sub_epoch_segments, constants, rng, wp_segment_bytes, summary_bytes
-        )
-
-        recent_blocks_validation_task = asyncio.get_running_loop().run_in_executor(
-            executor, _validate_recent_blocks, constants, wp_recent_chain_bytes, summary_bytes
-        )
-=======
         # timing reference: 1 second
         # TODO: Consider implementing an async polling closer for the executor.
         with ProcessPoolExecutor(
@@ -686,7 +650,6 @@
                     summary_bytes,
                     pathlib.Path(shutdown_file.name),
                 )
->>>>>>> 890c7d37
 
                 # timing reference: 2 second
                 segments_validated, vdfs_to_validate = _validate_sub_epoch_segments(
@@ -766,12 +729,40 @@
     queries = -WeightProofHandler.LAMBDA_L * math.log(2, prob_of_adv_succeeding)
     for i in range(int(queries) + 1):
         u = rng.random()
-        q = 1 - delta**u
+        q = 1 - delta ** u
         # todo check division and type conversions
         weight = q * float(total_weight)
         weight_to_check.append(uint128(int(weight)))
     weight_to_check.sort()
     return weight_to_check
+
+
+def _sample_sub_epoch(
+    start_of_epoch_weight: uint128,
+    end_of_epoch_weight: uint128,
+    weight_to_check: List[uint128],
+) -> bool:
+    """
+    weight_to_check: List[uint128] is expected to be sorted
+    """
+    if weight_to_check is None:
+        return True
+    if weight_to_check[-1] < start_of_epoch_weight:
+        return False
+    if weight_to_check[0] > end_of_epoch_weight:
+        return False
+    choose = False
+    for weight in weight_to_check:
+        if weight > end_of_epoch_weight:
+            return False
+        if start_of_epoch_weight < weight < end_of_epoch_weight:
+            log.debug(f"start weight: {start_of_epoch_weight}")
+            log.debug(f"weight to check {weight}")
+            log.debug(f"end weight: {end_of_epoch_weight}")
+            choose = True
+            break
+
+    return choose
 
 
 # wp creation methods
@@ -894,6 +885,27 @@
     )
 
 
+def compress_segments(full_segment_index, segments: List[SubEpochChallengeSegment]) -> List[SubEpochChallengeSegment]:
+    compressed_segments = []
+    compressed_segments.append(segments[0])
+    for idx, segment in enumerate(segments[1:]):
+        if idx != full_segment_index:
+            # remove all redundant values
+            segment = compress_segment(segment)
+        compressed_segments.append(segment)
+    return compressed_segments
+
+
+def compress_segment(segment: SubEpochChallengeSegment) -> SubEpochChallengeSegment:
+    # find challenge slot
+    comp_seg = SubEpochChallengeSegment(segment.sub_epoch_n, [], segment.rc_slot_end_info)
+    for slot in segment.sub_slots:
+        comp_seg.sub_slots.append(slot)
+        if slot.is_challenge():
+            break
+    return segment
+
+
 # wp validation methods
 def _validate_sub_epoch_summaries(
     constants: ConsensusConstants,
@@ -967,6 +979,19 @@
     # add last sub epoch weight
     sub_epoch_weight_list.append(uint128(total_weight + curr_difficulty))
     return summaries, total_weight, sub_epoch_weight_list
+
+
+def _validate_summaries_weight(constants: ConsensusConstants, sub_epoch_data_weight, summaries, weight_proof) -> bool:
+    num_over = summaries[-1].num_blocks_overflow
+    ses_end_height = (len(summaries) - 1) * constants.SUB_EPOCH_BLOCKS + num_over - 1
+    curr = None
+    for block in weight_proof.recent_chain_data:
+        if block.reward_chain_block.height == ses_end_height:
+            curr = block
+    if curr is None:
+        return False
+
+    return curr.reward_chain_block.weight == sub_epoch_data_weight
 
 
 def _validate_sub_epoch_segments(
@@ -1223,8 +1248,6 @@
     return cc_input
 
 
-<<<<<<< HEAD
-=======
 def validate_recent_blocks(
     constants: ConsensusConstants,
     recent_chain: RecentChainData,
@@ -1381,7 +1404,6 @@
     return required_iters
 
 
->>>>>>> 890c7d37
 def __validate_pospace(
     constants: ConsensusConstants,
     segment: SubEpochChallengeSegment,
@@ -1556,6 +1578,14 @@
     return constants_dict, summary_bytes, wp_segment_bytes, wp_recent_chain_bytes
 
 
+def bytes_to_vars(constants_dict, summaries_bytes):
+    summaries = []
+    for summary in summaries_bytes:
+        summaries.append(SubEpochSummary.from_bytes(summary))
+    constants: ConsensusConstants = dataclass_from_dict(ConsensusConstants, constants_dict)
+    return constants, summaries
+
+
 def _get_last_ses_hash(
     constants: ConsensusConstants, recent_reward_chain: List[HeaderBlock]
 ) -> Tuple[Optional[bytes32], uint32]:
@@ -1576,8 +1606,6 @@
     return None, uint32(0)
 
 
-<<<<<<< HEAD
-=======
 def _get_ses_idx(recent_reward_chain: List[HeaderBlock]) -> List[int]:
     idxs: List[int] = []
     for idx, curr in enumerate(recent_reward_chain):
@@ -1603,7 +1631,6 @@
     return calculate_deficit(constants, uint32(prev_block.height + 1), prev_block, overflow, num_finished_sub_slots)
 
 
->>>>>>> 890c7d37
 def get_sp_total_iters(constants: ConsensusConstants, is_overflow: bool, ssi: uint64, sub_slot_data: SubSlotData):
     assert sub_slot_data.cc_ip_vdf_info is not None
     assert sub_slot_data.total_iters is not None
@@ -1614,6 +1641,16 @@
     if is_overflow:
         sp_sub_slot_total_iters = uint128(sp_sub_slot_total_iters - ssi)
     return sp_sub_slot_total_iters + sp_iters
+
+
+def blue_boxed_end_of_slot(sub_slot: EndOfSubSlotBundle):
+    if sub_slot.proofs.challenge_chain_slot_proof.normalized_to_identity:
+        if sub_slot.proofs.infused_challenge_chain_slot_proof is not None:
+            if sub_slot.proofs.infused_challenge_chain_slot_proof.normalized_to_identity:
+                return True
+        else:
+            return True
+    return False
 
 
 def validate_sub_epoch_sampling(rng, sub_epoch_weight_list, weight_proof):
@@ -1644,9 +1681,6 @@
             curr_sub_epoch_n = segment.sub_epoch_n
             segments[curr_sub_epoch_n] = []
         segments[curr_sub_epoch_n].append(segment)
-<<<<<<< HEAD
-    return segments
-=======
     return segments
 
 
@@ -1696,5 +1730,4 @@
             log.info("cancelling VDF validation, shutdown requested")
             return False
 
-    return True
->>>>>>> 890c7d37
+    return True