--- conflicted
+++ resolved
@@ -102,13 +102,6 @@
     # Delayed puz info is (seconds delayed_puzzle_hash)
     seconds: Optional[uint64] = None
     delayed_puzzle_hash: Optional[bytes32] = None
-<<<<<<< HEAD
-    for key, value in extra_data.as_python():
-        if key == b"t":
-            seconds = uint64(int_from_bytes(value))
-        if key == b"h":
-            delayed_puzzle_hash = bytes32(value)
-=======
     for key_value_pairs in extra_data.as_iter():
         key_value_pair = key_value_pairs.as_pair()
         if key_value_pair is None:
@@ -118,7 +111,6 @@
             seconds = uint64(value.as_int())
         if key.atom == b"h":
             delayed_puzzle_hash = bytes32(value.as_atom())
->>>>>>> 698455ee
     assert seconds is not None
     assert delayed_puzzle_hash is not None
     return seconds, delayed_puzzle_hash
