from enum import Enum


class ProtocolMessageTypes(Enum):
    # Shared protocol (all services)
    handshake = 1

    # Harvester protocol (harvester <-> farmer)
    harvester_handshake = 3
    # new_signage_point_harvester = 4 Changed to 66 in new protocol
    new_proof_of_space = 5
    request_signatures = 6
    respond_signatures = 7

    # Farmer protocol (farmer <-> full_node)
    new_signage_point = 8
    declare_proof_of_space = 9
    request_signed_values = 10
    signed_values = 11
    farming_info = 12

    # Timelord protocol (timelord <-> full_node)
    new_peak_timelord = 13
    new_unfinished_block_timelord = 14
    new_infusion_point_vdf = 15
    new_signage_point_vdf = 16
    new_end_of_sub_slot_vdf = 17
    request_compact_proof_of_time = 18
    respond_compact_proof_of_time = 19

    # Full node protocol (full_node <-> full_node)
    new_peak = 20
    new_transaction = 21
    request_transaction = 22
    respond_transaction = 23
    request_proof_of_weight = 24
    respond_proof_of_weight = 25
    request_block = 26
    respond_block = 27
    reject_block = 28
    request_blocks = 29
    respond_blocks = 30
    reject_blocks = 31
    new_unfinished_block = 32
    request_unfinished_block = 33
    respond_unfinished_block = 34
    new_signage_point_or_end_of_sub_slot = 35
    request_signage_point_or_end_of_sub_slot = 36
    respond_signage_point = 37
    respond_end_of_sub_slot = 38
    request_mempool_transactions = 39
    request_compact_vdf = 40
    respond_compact_vdf = 41
    new_compact_vdf = 42
    request_peers = 43
    respond_peers = 44

    # Wallet protocol (wallet <-> full_node)
    request_puzzle_solution = 45
    respond_puzzle_solution = 46
    reject_puzzle_solution = 47
    send_transaction = 48
    transaction_ack = 49
    new_peak_wallet = 50
    request_block_header = 51
    respond_block_header = 52
    reject_header_request = 53
    request_removals = 54
    respond_removals = 55
    reject_removals_request = 56
    request_additions = 57
    respond_additions = 58
    reject_additions_request = 59
    request_header_blocks = 60
    reject_header_blocks = 61
    respond_header_blocks = 62

    # Introducer protocol (introducer <-> full_node)
    request_peers_introducer = 63
    respond_peers_introducer = 64

    # Simulator protocol
    farm_new_block = 65

    # New harvester protocol
    new_signage_point_harvester = 66
    request_plots = 67
    respond_plots = 68

<<<<<<< HEAD
    # More wallet protocol
    coin_state_update = 69
    register_interest_in_puzzle_hash = 70
    respond_to_ph_update = 71
    register_interest_in_coin = 72
    respond_to_coin_update = 73
    request_children = 74
    respond_children = 75
    request_ses_hashes = 76
    respond_ses_hashes = 77
=======
    request_proof_of_weight_v2 = 69
    respond_proof_of_weight_v2 = 70
>>>>>>> 30031c53
<|MERGE_RESOLUTION|>--- conflicted
+++ resolved
@@ -87,7 +87,6 @@
     request_plots = 67
     respond_plots = 68
 
-<<<<<<< HEAD
     # More wallet protocol
     coin_state_update = 69
     register_interest_in_puzzle_hash = 70
@@ -98,7 +97,5 @@
     respond_children = 75
     request_ses_hashes = 76
     respond_ses_hashes = 77
-=======
-    request_proof_of_weight_v2 = 69
-    respond_proof_of_weight_v2 = 70
->>>>>>> 30031c53
+    request_proof_of_weight_v2 = 78
+    respond_proof_of_weight_v2 = 79