--- conflicted
+++ resolved
@@ -104,12 +104,9 @@
     respond_children = 75
     request_ses_hashes = 76
     respond_ses_hashes = 77
-<<<<<<< HEAD
-
-    request_proof_of_weight_v2 = 90
-    respond_proof_of_weight_v2 = 91
-=======
     request_block_headers = 86
     reject_block_headers = 87
     respond_block_headers = 88
->>>>>>> f3482987
+
+    request_proof_of_weight_v2 = 90
+    respond_proof_of_weight_v2 = 91