from __future__ import annotations

from dataclasses import dataclass
from enum import IntEnum
from typing import List, Tuple

from chia.util.ints import uint8, uint16
from chia.util.streamable import Streamable, streamable

protocol_version = "0.0.34"

"""
Handshake when establishing a connection between two servers.
Note: When changing this file, also change protocol_message_types.py
"""


# Capabilities can be added here when new features are added to the protocol
# These are passed in as uint16 into the Handshake
class Capability(IntEnum):
    BASE = 1  # Base capability just means it supports the chia protocol at mainnet
    # introduces RequestBlockHeaders, which is a faster API for fetching header blocks
    # !! the old API is *RequestHeaderBlock* !!
    BLOCK_HEADERS = 2
    # Specifies support for v1 and v2 versions of rate limits. Peers will ues the lowest shared capability:
    # if peer A support v3 and peer B supports v2, they should send:
    # (BASE, RATE_LIMITS_V2, RATE_LIMITS_V3), and (BASE, RATE_LIMITS_V2) respectively. They will use the V2 limits.
    RATE_LIMITS_V2 = 3

    # a node can handle a None response and not wait the full timeout
    NONE_RESPONSE = 4


@streamable
@dataclass(frozen=True)
class Handshake(Streamable):
    network_id: str
    protocol_version: str
    software_version: str
    server_port: uint16
    node_type: uint8
    capabilities: List[Tuple[uint16, str]]


# "1" means capability is enabled
capabilities = [
    (uint16(Capability.BASE.value), "1"),
    (uint16(Capability.BLOCK_HEADERS.value), "1"),
    (uint16(Capability.RATE_LIMITS_V2.value), "1"),
<<<<<<< HEAD
    # (uint16(Capability.NONE_RESPONSE.value), "1"), # capability removed but functionality is still supported
=======
    (uint16(Capability.NONE_RESPONSE.value), "1"),
]

# capabilities to send to nodes prior to 1.6.2
limitedcapabilties = [
    (uint16(Capability.BASE.value), "1"),
    (uint16(Capability.BLOCK_HEADERS.value), "1"),
    (uint16(Capability.RATE_LIMITS_V2.value), "1"),
>>>>>>> 368c3fcf
]<|MERGE_RESOLUTION|>--- conflicted
+++ resolved
@@ -47,10 +47,7 @@
     (uint16(Capability.BASE.value), "1"),
     (uint16(Capability.BLOCK_HEADERS.value), "1"),
     (uint16(Capability.RATE_LIMITS_V2.value), "1"),
-<<<<<<< HEAD
     # (uint16(Capability.NONE_RESPONSE.value), "1"), # capability removed but functionality is still supported
-=======
-    (uint16(Capability.NONE_RESPONSE.value), "1"),
 ]
 
 # capabilities to send to nodes prior to 1.6.2
@@ -58,5 +55,4 @@
     (uint16(Capability.BASE.value), "1"),
     (uint16(Capability.BLOCK_HEADERS.value), "1"),
     (uint16(Capability.RATE_LIMITS_V2.value), "1"),
->>>>>>> 368c3fcf
 ]