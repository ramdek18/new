--- conflicted
+++ resolved
@@ -589,12 +589,8 @@
         for key in request.keys:
             node = await self.service.data_store.get_node_by_key(store_id=request.store_id, key=key)
             pi = await self.service.data_store.get_proof_of_inclusion_by_hash(
-<<<<<<< HEAD
-                tree_id=request.store_id,
+                store_id=request.store_id,
                 node_hash=node.hash,
-=======
-                store_id=request.store_id, node_hash=node.hash, use_optimized=True
->>>>>>> 98df4ce2
             )
 
             proof = HashOnlyProof.from_key_value(
