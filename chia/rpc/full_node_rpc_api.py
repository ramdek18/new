--- conflicted
+++ resolved
@@ -7,11 +7,8 @@
 from chia.full_node.full_node import FullNode
 from chia.full_node.generator import create_generator_args
 from chia.full_node.mempool_check_conditions import get_puzzle_and_solution_for_coin
-<<<<<<< HEAD
 from chia.types.blockchain_format.coin import Coin
-=======
 from chia.rpc.rpc_server import Endpoint
->>>>>>> cec19e02
 from chia.types.blockchain_format.program import Program, SerializedProgram
 from chia.types.blockchain_format.sized_bytes import bytes32
 from chia.types.coin_record import CoinRecord
@@ -407,7 +404,6 @@
             records.append(record)
         return {"block_records": records}
 
-<<<<<<< HEAD
     async def get_block_spends(self, request: Dict) -> Optional[Dict]:
         if "header_hash" not in request:
             raise ValueError("No header_hash in request")
@@ -434,10 +430,7 @@
 
         return {"block_spends": spends}
 
-    async def get_block_record_by_height(self, request: Dict) -> Optional[Dict]:
-=======
     async def get_block_record_by_height(self, request: Dict) -> Dict[str, object]:
->>>>>>> cec19e02
         if "height" not in request:
             raise ValueError("No height in request")
         height = request["height"]
