--- conflicted
+++ resolved
@@ -594,14 +594,10 @@
         if "hint" not in request:
             raise ValueError("Hint not in request")
 
-<<<<<<< HEAD
         if self.service.hint_store is None:
-
             return {"coin_records": []}
+
         names: List[bytes32] = await self.service.hint_store.get_coin_ids(bytes32.from_hexstr(request["hint"]))
-=======
-        names: List[bytes32] = await self.service.blockchain.hint_store.get_coin_ids(request["hint"])
->>>>>>> b7339efd
 
         kwargs: Dict[str, Any] = {
             "include_spent_coins": False,
