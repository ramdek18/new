from __future__ import annotations

import asyncio
from contextlib import asynccontextmanager
from dataclasses import dataclass
from pathlib import Path
from ssl import SSLContext
from typing import Any, AsyncIterator, Dict, List, Optional, Type, TypeVar

import aiohttp

from chia.server.outbound_message import NodeType
from chia.server.server import ssl_context_for_client
from chia.server.ssl_context import private_ssl_ca_paths
from chia.types.blockchain_format.sized_bytes import bytes32
from chia.util.byte_types import hexstr_to_bytes
from chia.util.ints import uint16

_T_RpcClient = TypeVar("_T_RpcClient", bound="RpcClient")


@dataclass
class RpcClient:
    """
    Client to Chia RPC, connects to a local service. Uses HTTP/JSON, and converts back from
    JSON into native python objects before returning. All api calls use POST requests.
    Note that this is not the same as the peer protocol, or wallet protocol (which run Chia's
    protocol on top of TCP), it's a separate protocol on top of HTTP that provides easy access
    to the full node.
    """

    url: str
    session: aiohttp.ClientSession
    ssl_context: SSLContext
    hostname: str
    port: uint16
    closing_task: Optional[asyncio.Task] = None

    @classmethod
    async def create(
        cls: Type[_T_RpcClient],
        self_hostname: str,
        port: uint16,
        root_path: Path,
        net_config: Dict[str, Any],
    ) -> _T_RpcClient:
<<<<<<< HEAD
        self = cls()
        self.hostname = self_hostname
        self.port = port
        self.url = f"https://{self_hostname}:{str(port)}/"
        self.session = aiohttp.ClientSession(timeout=aiohttp.ClientTimeout(total=600))
=======
>>>>>>> 0a539767
        ca_crt_path, ca_key_path = private_ssl_ca_paths(root_path, net_config)
        crt_path = root_path / net_config["daemon_ssl"]["private_crt"]
        key_path = root_path / net_config["daemon_ssl"]["private_key"]

        self = cls(
            hostname=self_hostname,
            port=port,
            url=f"https://{self_hostname}:{str(port)}/",
            session=aiohttp.ClientSession(),
            ssl_context=ssl_context_for_client(ca_crt_path, ca_key_path, crt_path, key_path),
        )

        return self

    @classmethod
    @asynccontextmanager
    async def create_as_context(
        cls: Type[_T_RpcClient],
        self_hostname: str,
        port: uint16,
        root_path: Path,
        net_config: Dict[str, Any],
    ) -> AsyncIterator[_T_RpcClient]:
        self = await cls.create(
            self_hostname=self_hostname,
            port=port,
            root_path=root_path,
            net_config=net_config,
        )
        try:
            yield self
        finally:
            self.close()
            await self.await_closed()

    async def fetch(self, path, request_json) -> Dict[str, Any]:
        async with self.session.post(self.url + path, json=request_json, ssl_context=self.ssl_context) as response:
            response.raise_for_status()
            res_json = await response.json()
            if not res_json["success"]:
                raise ValueError(res_json)
            return res_json

    async def get_connections(self, node_type: Optional[NodeType] = None) -> List[Dict]:
        request = {}
        if node_type is not None:
            request["node_type"] = node_type.value
        response = await self.fetch("get_connections", request)
        for connection in response["connections"]:
            connection["node_id"] = hexstr_to_bytes(connection["node_id"])
        return response["connections"]

    async def open_connection(self, host: str, port: int) -> Dict:
        return await self.fetch("open_connection", {"host": host, "port": int(port)})

    async def close_connection(self, node_id: bytes32) -> Dict:
        return await self.fetch("close_connection", {"node_id": node_id.hex()})

    async def stop_node(self) -> Dict:
        return await self.fetch("stop_node", {})

    async def healthz(self) -> Dict:
        return await self.fetch("healthz", {})

    def close(self) -> None:
        self.closing_task = asyncio.create_task(self.session.close())

    async def await_closed(self) -> None:
        if self.closing_task is not None:
            await self.closing_task<|MERGE_RESOLUTION|>--- conflicted
+++ resolved
@@ -44,14 +44,6 @@
         root_path: Path,
         net_config: Dict[str, Any],
     ) -> _T_RpcClient:
-<<<<<<< HEAD
-        self = cls()
-        self.hostname = self_hostname
-        self.port = port
-        self.url = f"https://{self_hostname}:{str(port)}/"
-        self.session = aiohttp.ClientSession(timeout=aiohttp.ClientTimeout(total=600))
-=======
->>>>>>> 0a539767
         ca_crt_path, ca_key_path = private_ssl_ca_paths(root_path, net_config)
         crt_path = root_path / net_config["daemon_ssl"]["private_crt"]
         key_path = root_path / net_config["daemon_ssl"]["private_key"]
@@ -60,7 +52,7 @@
             hostname=self_hostname,
             port=port,
             url=f"https://{self_hostname}:{str(port)}/",
-            session=aiohttp.ClientSession(),
+            session=aiohttp.ClientSession(timeout=aiohttp.ClientTimeout(total=600)),
             ssl_context=ssl_context_for_client(ca_crt_path, ca_key_path, crt_path, key_path),
         )
 
