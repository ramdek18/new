from __future__ import annotations

import asyncio
import json
import logging
import traceback
from dataclasses import dataclass
from pathlib import Path
from ssl import SSLContext
from typing import Any, Awaitable, Callable, Dict, List, Optional, Tuple

from aiohttp import ClientConnectorError, ClientSession, ClientWebSocketResponse, WSMsgType, web
<<<<<<< HEAD
from typing_extensions import Protocol
=======
from typing_extensions import final
>>>>>>> 45d72d18

from chia.rpc.util import wrap_http_handler
from chia.server.outbound_message import NodeType
from chia.server.server import ssl_context_for_client, ssl_context_for_server
from chia.types.peer_info import PeerInfo
from chia.util.byte_types import hexstr_to_bytes
from chia.util.ints import uint16
from chia.util.json_util import dict_to_json_str
from chia.util.network import select_port
from chia.util.ws_message import WsRpcMessage, create_payload, create_payload_dict, format_response, pong

log = logging.getLogger(__name__)
max_message_size = 50 * 1024 * 1024  # 50MB


<<<<<<< HEAD
class RpcApiProtocol(Protocol):
    def get_routes(self) -> Dict[str, Callable[[Any], Any]]:
        pass


=======
Endpoint = Callable[[Dict[str, object]], Awaitable[Dict[str, object]]]


@final
@dataclass
>>>>>>> 45d72d18
class RpcServer:
    """
    Implementation of RPC server.
    """

    rpc_api: Any
    stop_cb: Callable[[], None]
    service_name: str
    ssl_context: SSLContext
    ssl_client_context: SSLContext
    shut_down: bool = False
    websocket: Optional[ClientWebSocketResponse] = None
    client_session: Optional[ClientSession] = None

    @classmethod
    def create(
        cls, rpc_api: Any, service_name: str, stop_cb: Callable[[], None], root_path: Path, net_config: Dict[str, Any]
    ) -> RpcServer:
        crt_path = root_path / net_config["daemon_ssl"]["private_crt"]
        key_path = root_path / net_config["daemon_ssl"]["private_key"]
        ca_cert_path = root_path / net_config["private_ssl_ca"]["crt"]
        ca_key_path = root_path / net_config["private_ssl_ca"]["key"]
        ssl_context = ssl_context_for_server(ca_cert_path, ca_key_path, crt_path, key_path, log=log)
        ssl_client_context = ssl_context_for_client(ca_cert_path, ca_key_path, crt_path, key_path, log=log)
        return cls(rpc_api, stop_cb, service_name, ssl_context, ssl_client_context)

    async def stop(self) -> None:
        self.shut_down = True
        if self.websocket is not None:
            await self.websocket.close()
        if self.client_session is not None:
            await self.client_session.close()

    async def _state_changed(self, change: str, change_data: Optional[Dict[str, Any]] = None) -> None:
        if self.websocket is None or self.websocket.closed:
            return None
        payloads: List[WsRpcMessage] = await self.rpc_api._state_changed(change, change_data)

        if change == "add_connection" or change == "close_connection" or change == "peer_changed_peak":
            data = await self.get_connections({})
            if data is not None:

                payload = create_payload_dict(
                    "get_connections",
                    data,
                    self.service_name,
                    "wallet_ui",
                )
                payloads.append(payload)
        for payload in payloads:
            if "success" not in payload["data"]:
                payload["data"]["success"] = True
            if self.websocket is None or self.websocket.closed:
                return None
            try:
                await self.websocket.send_str(dict_to_json_str(payload))
            except Exception:
                tb = traceback.format_exc()
                log.warning(f"Sending data failed. Exception {tb}.")

    def state_changed(self, change: str, change_data: Dict[str, Any]) -> None:
        if self.websocket is None or self.websocket.closed:
            return None
        asyncio.create_task(self._state_changed(change, change_data))

    def get_routes(self) -> Dict[str, Endpoint]:
        return {
            **self.rpc_api.get_routes(),
            "/get_connections": self.get_connections,
            "/open_connection": self.open_connection,
            "/close_connection": self.close_connection,
            "/stop_node": self.stop_node,
            "/get_routes": self._get_routes,
            "/healthz": self.healthz,
        }

    async def _get_routes(self, request: Dict[str, Any]) -> Dict[str, object]:
        return {
            "success": "true",
            "routes": list(self.get_routes().keys()),
        }

    async def get_connections(self, request: Dict[str, Any]) -> Dict[str, object]:
        request_node_type: Optional[NodeType] = None
        if "node_type" in request:
            request_node_type = NodeType(request["node_type"])
        if self.rpc_api.service.server is None:
            raise ValueError("Global connections is not set")
        if self.rpc_api.service.server._local_type is NodeType.FULL_NODE:
            # TODO add peaks for peers
            connections = self.rpc_api.service.server.get_connections(request_node_type)
            con_info = []
            if self.rpc_api.service.sync_store is not None:
                peak_store = self.rpc_api.service.sync_store.peer_to_peak
            else:
                peak_store = None
            for con in connections:
                if peak_store is not None and con.peer_node_id in peak_store:
                    peak_hash, peak_height, peak_weight = peak_store[con.peer_node_id]
                else:
                    peak_height = None
                    peak_hash = None
                    peak_weight = None
                con_dict = {
                    "type": con.connection_type,
                    "local_port": con.local_port,
                    "peer_host": con.peer_host,
                    "peer_port": con.peer_port,
                    "peer_server_port": con.peer_server_port,
                    "node_id": con.peer_node_id,
                    "creation_time": con.creation_time,
                    "bytes_read": con.bytes_read,
                    "bytes_written": con.bytes_written,
                    "last_message_time": con.last_message_time,
                    "peak_height": peak_height,
                    "peak_weight": peak_weight,
                    "peak_hash": peak_hash,
                }
                con_info.append(con_dict)
        else:
            connections = self.rpc_api.service.server.get_connections(request_node_type)
            con_info = [
                {
                    "type": con.connection_type,
                    "local_port": con.local_port,
                    "peer_host": con.peer_host,
                    "peer_port": con.peer_port,
                    "peer_server_port": con.peer_server_port,
                    "node_id": con.peer_node_id,
                    "creation_time": con.creation_time,
                    "bytes_read": con.bytes_read,
                    "bytes_written": con.bytes_written,
                    "last_message_time": con.last_message_time,
                }
                for con in connections
            ]
        return {"connections": con_info}

    async def open_connection(self, request: Dict[str, Any]) -> Dict[str, object]:
        host = request["host"]
        port = request["port"]
        target_node: PeerInfo = PeerInfo(host, uint16(int(port)))
        on_connect = None
        if hasattr(self.rpc_api.service, "on_connect"):
            on_connect = self.rpc_api.service.on_connect
        if getattr(self.rpc_api.service, "server", None) is None or not (
            await self.rpc_api.service.server.start_client(target_node, on_connect)
        ):
            raise ValueError("Start client failed, or server is not set")
        return {}

    async def close_connection(self, request: Dict[str, Any]) -> Dict[str, object]:
        node_id = hexstr_to_bytes(request["node_id"])
        if self.rpc_api.service.server is None:
            raise web.HTTPInternalServerError()
        connections_to_close = [c for c in self.rpc_api.service.server.get_connections() if c.peer_node_id == node_id]
        if len(connections_to_close) == 0:
            raise ValueError(f"Connection with node_id {node_id.hex()} does not exist")
        for connection in connections_to_close:
            await connection.close()
        return {}

    async def stop_node(self, request: Dict[str, Any]) -> Dict[str, object]:
        """
        Shuts down the node.
        """
        if self.stop_cb is not None:
            self.stop_cb()
        return {}

    async def healthz(self, request: Dict[str, Any]) -> Dict[str, object]:
        return {
            "success": "true",
        }

    async def ws_api(self, message: WsRpcMessage) -> Dict[str, object]:
        """
        This function gets called when new message is received via websocket.
        """

        command = message["command"]
        if message["ack"]:
            return {}

        data: Dict[str, object] = {}
        if "data" in message:
            data = message["data"]
        if command == "ping":
            return pong()

        f_internal: Optional[Endpoint] = getattr(self, command, None)
        if f_internal is not None:
            return await f_internal(data)
        f_rpc_api: Optional[Endpoint] = getattr(self.rpc_api, command, None)
        if f_rpc_api is not None:
            return await f_rpc_api(data)

        raise ValueError(f"unknown_command {command}")

    async def safe_handle(self, websocket: ClientWebSocketResponse, payload: str) -> None:
        message = None
        try:
            message = json.loads(payload)
            log.debug(f"Rpc call <- {message['command']}")
            response = await self.ws_api(message)

            # Only respond if we return something from api call
            if response is not None:
                log.debug(f"Rpc response -> {message['command']}")
                # Set success to true automatically (unless it's already set)
                if "success" not in response:
                    response["success"] = True
                await websocket.send_str(format_response(message, response))

        except Exception as e:
            tb = traceback.format_exc()
            log.warning(f"Error while handling message: {tb}")
            if message is not None:
                error = e.args[0] if e.args else e
                res = {"success": False, "error": f"{error}"}
                await websocket.send_str(format_response(message, res))

    async def connection(self, ws: ClientWebSocketResponse) -> None:
        data = {"service": self.service_name}
        payload = create_payload("register_service", data, self.service_name, "daemon")
        await ws.send_str(payload)

        while True:
            msg = await ws.receive()
            if msg.type == WSMsgType.TEXT:
                message = msg.data.strip()
                # log.info(f"received message: {message}")
                await self.safe_handle(ws, message)
            elif msg.type == WSMsgType.BINARY:
                log.debug("Received binary data")
            elif msg.type == WSMsgType.PING:
                log.debug("Ping received")
                await ws.pong()
            elif msg.type == WSMsgType.PONG:
                log.debug("Pong received")
            else:
                if msg.type == WSMsgType.CLOSE:
                    log.debug("Closing RPC websocket")
                    await ws.close()
                elif msg.type == WSMsgType.ERROR:
                    log.error("Error during receive %s" % ws.exception())
                elif msg.type == WSMsgType.CLOSED:
                    pass

                break

    async def connect_to_daemon(self, self_hostname: str, daemon_port: uint16) -> None:
        while not self.shut_down:
            try:
                self.client_session = ClientSession()
                self.websocket = await self.client_session.ws_connect(
                    f"wss://{self_hostname}:{daemon_port}",
                    autoclose=True,
                    autoping=True,
                    heartbeat=60,
                    ssl_context=self.ssl_client_context,
                    max_msg_size=max_message_size,
                )
                await self.connection(self.websocket)
            except ClientConnectorError:
                log.warning(f"Cannot connect to daemon at ws://{self_hostname}:{daemon_port}")
            except Exception as e:
                tb = traceback.format_exc()
                log.warning(f"Exception: {tb} {type(e)}")
            if self.websocket is not None:
                await self.websocket.close()
            if self.client_session is not None:
                await self.client_session.close()
            self.websocket = None
            self.client_session = None
            await asyncio.sleep(2)


async def start_rpc_server(
    rpc_api: Any,
    self_hostname: str,
    daemon_port: uint16,
    rpc_port: uint16,
    stop_cb: Callable[[], None],
    root_path: Path,
    net_config: Dict[str, object],
    connect_to_daemon: bool = True,
    max_request_body_size: Optional[int] = None,
    name: str = "rpc_server",
) -> Tuple[Callable[[], Awaitable[None]], uint16]:
    """
    Starts an HTTP server with the following RPC methods, to be used by local clients to
    query the node.
    """
    try:
        if max_request_body_size is None:
            max_request_body_size = 1024 ** 2
        app = web.Application(client_max_size=max_request_body_size)
        rpc_server = RpcServer.create(rpc_api, rpc_api.service_name, stop_cb, root_path, net_config)
        rpc_server.rpc_api.service._set_state_changed_callback(rpc_server.state_changed)
        app.add_routes([web.post(route, wrap_http_handler(func)) for (route, func) in rpc_server.get_routes().items()])
        if connect_to_daemon:
            daemon_connection = asyncio.create_task(rpc_server.connect_to_daemon(self_hostname, daemon_port))
        runner = web.AppRunner(app, access_log=None)
        await runner.setup()

        site = web.TCPSite(runner, self_hostname, int(rpc_port), ssl_context=rpc_server.ssl_context)
        await site.start()

        #
        # On a dual-stack system, we want to get the (first) IPv4 port unless
        # prefer_ipv6 is set in which case we use the IPv6 port
        #
        if rpc_port == 0:
            rpc_port = select_port(root_path, runner.addresses)

        async def cleanup() -> None:
            await rpc_server.stop()
            await runner.cleanup()
            if connect_to_daemon:
                await daemon_connection

        return cleanup, rpc_port
    except Exception:
        tb = traceback.format_exc()
        log.error(f"Starting RPC server failed. Exception {tb}.")
        raise<|MERGE_RESOLUTION|>--- conflicted
+++ resolved
@@ -10,11 +10,7 @@
 from typing import Any, Awaitable, Callable, Dict, List, Optional, Tuple
 
 from aiohttp import ClientConnectorError, ClientSession, ClientWebSocketResponse, WSMsgType, web
-<<<<<<< HEAD
-from typing_extensions import Protocol
-=======
-from typing_extensions import final
->>>>>>> 45d72d18
+from typing_extensions import Protocol, final
 
 from chia.rpc.util import wrap_http_handler
 from chia.server.outbound_message import NodeType
@@ -30,19 +26,16 @@
 max_message_size = 50 * 1024 * 1024  # 50MB
 
 
-<<<<<<< HEAD
+Endpoint = Callable[[Dict[str, object]], Awaitable[Dict[str, object]]]
+
+
 class RpcApiProtocol(Protocol):
     def get_routes(self) -> Dict[str, Callable[[Any], Any]]:
         pass
 
 
-=======
-Endpoint = Callable[[Dict[str, object]], Awaitable[Dict[str, object]]]
-
-
 @final
 @dataclass
->>>>>>> 45d72d18
 class RpcServer:
     """
     Implementation of RPC server.
