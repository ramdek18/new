from __future__ import annotations

import dataclasses
import logging
import traceback
from typing import TYPE_CHECKING, Any, Awaitable, Callable, Dict, List, Optional, Tuple, get_type_hints

import aiohttp
from chia_rs import AugSchemeMPL

from chia.types.blockchain_format.coin import Coin
from chia.types.coin_spend import CoinSpend
from chia.types.spend_bundle import SpendBundle
from chia.util.json_util import obj_to_response
from chia.util.streamable import Streamable
from chia.wallet.conditions import Condition, ConditionValidTimes, conditions_from_json_dicts, parse_timelock_info
from chia.wallet.trade_record import TradeRecord
from chia.wallet.trading.offer import Offer
from chia.wallet.transaction_record import TransactionRecord
<<<<<<< HEAD
from chia.wallet.util.blind_signer_tl import BLIND_SIGNER_TRANSLATION
from chia.wallet.util.clvm_streamable import TranslationLayer, clvm_serialization_mode
=======
from chia.wallet.util.clvm_streamable import (
    byte_serialize_clvm_streamable,
    json_deserialize_with_clvm_streamable,
    json_serialize_with_clvm_streamable,
)
>>>>>>> c2c4a04a
from chia.wallet.util.transaction_type import TransactionType
from chia.wallet.util.tx_config import TXConfig, TXConfigLoader

log = logging.getLogger(__name__)

# TODO: consolidate this with chia.rpc.rpc_server.Endpoint
# Not all endpoints only take a dictionary so that definition is imperfect
# This definition is weaker than that one however because the arguments can be anything
RpcEndpoint = Callable[..., Awaitable[Dict[str, Any]]]
MarshallableRpcEndpoint = Callable[..., Awaitable[Streamable]]


ALL_TRANSLATION_LAYERS: Dict[str, TranslationLayer] = {"chip-TBD": BLIND_SIGNER_TRANSLATION}


def marshal(func: MarshallableRpcEndpoint) -> RpcEndpoint:
    hints = get_type_hints(func)
    request_hint = hints["request"]
    assert issubclass(request_hint, Streamable)
    request_class = request_hint

    async def rpc_endpoint(self, request: Dict[str, Any], *args: object, **kwargs: object) -> Dict[str, Any]:
        response_obj: Streamable = await func(
            self,
            (
                request_class.from_json_dict(request)
                if not request.get("CHIP-0029", False)
                else json_deserialize_with_clvm_streamable(request, request_hint)
            ),
            *args,
            **kwargs,
        )
<<<<<<< HEAD
        compression: Optional[TranslationLayer] = (
            None
            if "translation" not in request or request["translation"] is None
            else ALL_TRANSLATION_LAYERS[request["translation"]]
        )
        with clvm_serialization_mode(not request.get("full_jsonify", False), compression):
=======
        if not request.get("CHIP-0029", False):
>>>>>>> c2c4a04a
            return response_obj.to_json_dict()
        else:
            response_dict = json_serialize_with_clvm_streamable(response_obj)
            if isinstance(response_dict, str):  # pragma: no cover
                raise ValueError("Internal Error. Marshalled endpoint was made with clvm_streamable.")
            return response_dict

    return rpc_endpoint


def wrap_http_handler(f) -> Callable:
    async def inner(request) -> aiohttp.web.Response:
        request_data = await request.json()
        try:
            res_object = await f(request_data)
            if res_object is None:
                res_object = {}
            if "success" not in res_object:
                res_object["success"] = True
        except Exception as e:
            tb = traceback.format_exc()
            log.warning(f"Error while handling message: {tb}")
            if len(e.args) > 0:
                res_object = {"success": False, "error": f"{e.args[0]}", "traceback": f"{tb}"}
            else:
                res_object = {"success": False, "error": f"{e}"}

        return obj_to_response(res_object)

    return inner


def tx_endpoint(
    push: bool = False,
    merge_spends: bool = True,
    # The purpose of this is in case endpoints need to raise based on certain non default values
    requires_default_information: bool = False,
) -> Callable[[RpcEndpoint], RpcEndpoint]:
    def _inner(func: RpcEndpoint) -> RpcEndpoint:
        async def rpc_endpoint(self, request: Dict[str, Any], *args, **kwargs) -> Dict[str, Any]:
            if TYPE_CHECKING:
                from chia.rpc.wallet_rpc_api import WalletRpcApi

                assert isinstance(self, WalletRpcApi)
            assert self.service.logged_in_fingerprint is not None
            tx_config_loader: TXConfigLoader = TXConfigLoader.from_json_dict(request)

            # Some backwards compat fill-ins
            if tx_config_loader.excluded_coin_ids is None:
                tx_config_loader = tx_config_loader.override(
                    excluded_coin_ids=request.get("exclude_coin_ids"),
                )
            if tx_config_loader.excluded_coin_amounts is None:
                tx_config_loader = tx_config_loader.override(
                    excluded_coin_amounts=request.get("exclude_coin_amounts"),
                )
            if tx_config_loader.excluded_coin_ids is None:
                excluded_coins: Optional[List[Dict[str, Any]]] = request.get(
                    "exclude_coins", request.get("excluded_coins")
                )
                if excluded_coins is not None:
                    tx_config_loader = tx_config_loader.override(
                        excluded_coin_ids=[Coin.from_json_dict(c).name() for c in excluded_coins],
                    )

            tx_config: TXConfig = tx_config_loader.autofill(
                constants=self.service.wallet_state_manager.constants,
                config=self.service.wallet_state_manager.config,
                logged_in_fingerprint=self.service.logged_in_fingerprint,
            )

            extra_conditions: Tuple[Condition, ...] = tuple()
            if "extra_conditions" in request:
                extra_conditions = tuple(conditions_from_json_dicts(request["extra_conditions"]))
            extra_conditions = (*extra_conditions, *ConditionValidTimes.from_json_dict(request).to_conditions())

            valid_times: ConditionValidTimes = parse_timelock_info(extra_conditions)
            if (
                valid_times.max_secs_after_created is not None
                or valid_times.min_secs_since_created is not None
                or valid_times.max_blocks_after_created is not None
                or valid_times.min_blocks_since_created is not None
            ):
                raise ValueError("Relative timelocks are not currently supported in the RPC")

            response: Dict[str, Any] = await func(
                self,
                request,
                *args,
                *([push] if requires_default_information else []),
                tx_config=tx_config,
                extra_conditions=extra_conditions,
                **kwargs,
            )

            if func.__name__ == "create_new_wallet" and "transactions" not in response:
                # unfortunately, this API isn't solely a tx endpoint
                return response

            tx_records: List[TransactionRecord] = [
                TransactionRecord.from_json_dict_convenience(tx) for tx in response["transactions"]
            ]
            unsigned_txs = await self.service.wallet_state_manager.gather_signing_info_for_txs(tx_records)

            if not request.get("CHIP-0029", False):
                response["unsigned_transactions"] = [tx.to_json_dict() for tx in unsigned_txs]
            else:
<<<<<<< HEAD
                compression: Optional[TranslationLayer] = (
                    None
                    if "compression" not in request or request["compression"] is None
                    else ALL_TRANSLATION_LAYERS[request["compression"]]
                )
                with clvm_serialization_mode(True, compression):
                    response["unsigned_transactions"] = [bytes(tx.as_program()).hex() for tx in unsigned_txs]
=======
                response["unsigned_transactions"] = [byte_serialize_clvm_streamable(tx).hex() for tx in unsigned_txs]
>>>>>>> c2c4a04a

            new_txs: List[TransactionRecord] = []
            if request.get("sign", self.service.config.get("auto_sign_txs", True)):
                new_txs, signing_responses = await self.service.wallet_state_manager.sign_transactions(
                    tx_records, response.get("signing_responses", []), "signing_responses" in response
                )
                response["signing_responses"] = [byte_serialize_clvm_streamable(r).hex() for r in signing_responses]
            else:
                new_txs = tx_records  # pragma: no cover

            if request.get("push", push):
                new_txs = await self.service.wallet_state_manager.add_pending_transactions(
                    new_txs, merge_spends=merge_spends, sign=False
                )

            response["transactions"] = [
                TransactionRecord.to_json_dict_convenience(tx, self.service.config) for tx in new_txs
            ]

            # Some backwards compatibility code
            if "transaction" in response:
                if (
                    func.__name__ == "create_new_wallet"
                    and request["wallet_type"] == "pool_wallet"
                    or func.__name__ == "pw_join_pool"
                    or func.__name__ == "pw_self_pool"
                    or func.__name__ == "pw_absorb_rewards"
                ):
                    # Theses RPCs return not "convenience" for some reason
                    response["transaction"] = new_txs[0].to_json_dict()
                else:
                    response["transaction"] = response["transactions"][0]
            if "tx_record" in response:
                response["tx_record"] = response["transactions"][0]
            if "fee_transaction" in response and response["fee_transaction"] is not None:
                # Theses RPCs return not "convenience" for some reason
                response["fee_transaction"] = new_txs[1].to_json_dict()
            if "transaction_id" in response:
                response["transaction_id"] = new_txs[0].name
            if "transaction_ids" in response:
                response["transaction_ids"] = [
                    tx.name.hex() for tx in new_txs if tx.type == TransactionType.OUTGOING_CLAWBACK.value
                ]
            if "spend_bundle" in response:
                response["spend_bundle"] = SpendBundle.aggregate(
                    [tx.spend_bundle for tx in new_txs if tx.spend_bundle is not None]
                )
            if "signed_txs" in response:
                response["signed_txs"] = response["transactions"]
            if "signed_tx" in response:
                response["signed_tx"] = response["transactions"][0]
            if "tx" in response:
                if func.__name__ == "send_notification":
                    response["tx"] = response["transactions"][0]
                else:
                    response["tx"] = new_txs[0].to_json_dict()
            if "txs" in response:
                response["txs"] = [tx.to_json_dict() for tx in new_txs]
            if "tx_id" in response:
                response["tx_id"] = new_txs[0].name
            if "trade_record" in response:
                old_offer: Offer = Offer.from_bech32(response["offer"])
                signed_coin_spends: List[CoinSpend] = [
                    coin_spend
                    for tx in new_txs
                    if tx.spend_bundle is not None
                    for coin_spend in tx.spend_bundle.coin_spends
                ]
                involved_coins: List[Coin] = [spend.coin for spend in signed_coin_spends]
                signed_coin_spends.extend(
                    [spend for spend in old_offer._bundle.coin_spends if spend.coin not in involved_coins]
                )
                new_offer_bundle: SpendBundle = SpendBundle(
                    signed_coin_spends,
                    AugSchemeMPL.aggregate(
                        [tx.spend_bundle.aggregated_signature for tx in new_txs if tx.spend_bundle is not None]
                    ),
                )
                new_offer: Offer = Offer(old_offer.requested_payments, new_offer_bundle, old_offer.driver_dict)
                response["offer"] = new_offer.to_bech32()
                old_trade_record: TradeRecord = TradeRecord.from_json_dict_convenience(
                    response["trade_record"], bytes(old_offer).hex()
                )
                new_trade: TradeRecord = dataclasses.replace(
                    old_trade_record,
                    offer=bytes(new_offer),
                    trade_id=new_offer.name(),
                )
                response["trade_record"] = new_trade.to_json_dict_convenience()
                if (
                    await self.service.wallet_state_manager.trade_manager.trade_store.get_trade_record(
                        old_trade_record.trade_id
                    )
                    is not None
                ):
                    await self.service.wallet_state_manager.trade_manager.trade_store.delete_trade_record(
                        old_trade_record.trade_id
                    )
                    await self.service.wallet_state_manager.trade_manager.save_trade(new_trade, new_offer)
                for tx in await self.service.wallet_state_manager.tx_store.get_transactions_by_trade_id(
                    old_trade_record.trade_id
                ):
                    await self.service.wallet_state_manager.tx_store.add_transaction_record(
                        dataclasses.replace(tx, trade_id=new_trade.trade_id)
                    )

            return response

        return rpc_endpoint

    return _inner<|MERGE_RESOLUTION|>--- conflicted
+++ resolved
@@ -17,16 +17,12 @@
 from chia.wallet.trade_record import TradeRecord
 from chia.wallet.trading.offer import Offer
 from chia.wallet.transaction_record import TransactionRecord
-<<<<<<< HEAD
 from chia.wallet.util.blind_signer_tl import BLIND_SIGNER_TRANSLATION
-from chia.wallet.util.clvm_streamable import TranslationLayer, clvm_serialization_mode
-=======
 from chia.wallet.util.clvm_streamable import (
-    byte_serialize_clvm_streamable,
+    TranslationLayer,
     json_deserialize_with_clvm_streamable,
     json_serialize_with_clvm_streamable,
 )
->>>>>>> c2c4a04a
 from chia.wallet.util.transaction_type import TransactionType
 from chia.wallet.util.tx_config import TXConfig, TXConfigLoader
 
@@ -39,7 +35,7 @@
 MarshallableRpcEndpoint = Callable[..., Awaitable[Streamable]]
 
 
-ALL_TRANSLATION_LAYERS: Dict[str, TranslationLayer] = {"chip-TBD": BLIND_SIGNER_TRANSLATION}
+ALL_TRANSLATION_LAYERS: Dict[str, TranslationLayer] = {"CHIP-0028": BLIND_SIGNER_TRANSLATION}
 
 
 def marshal(func: MarshallableRpcEndpoint) -> RpcEndpoint:
@@ -54,24 +50,26 @@
             (
                 request_class.from_json_dict(request)
                 if not request.get("CHIP-0029", False)
-                else json_deserialize_with_clvm_streamable(request, request_hint)
+                else json_deserialize_with_clvm_streamable(
+                    request,
+                    request_hint,
+                    translation_layer=(
+                        ALL_TRANSLATION_LAYERS[request["translation"]] if "translation" in request else None
+                    ),
+                )
             ),
             *args,
             **kwargs,
         )
-<<<<<<< HEAD
-        compression: Optional[TranslationLayer] = (
-            None
-            if "translation" not in request or request["translation"] is None
-            else ALL_TRANSLATION_LAYERS[request["translation"]]
-        )
-        with clvm_serialization_mode(not request.get("full_jsonify", False), compression):
-=======
         if not request.get("CHIP-0029", False):
->>>>>>> c2c4a04a
             return response_obj.to_json_dict()
         else:
-            response_dict = json_serialize_with_clvm_streamable(response_obj)
+            response_dict = json_serialize_with_clvm_streamable(
+                response_obj,
+                translation_layer=(
+                    ALL_TRANSLATION_LAYERS[request["translation"]] if "translation" in request else None
+                ),
+            )
             if isinstance(response_dict, str):  # pragma: no cover
                 raise ValueError("Internal Error. Marshalled endpoint was made with clvm_streamable.")
             return response_dict
@@ -173,27 +171,14 @@
             ]
             unsigned_txs = await self.service.wallet_state_manager.gather_signing_info_for_txs(tx_records)
 
-            if not request.get("CHIP-0029", False):
-                response["unsigned_transactions"] = [tx.to_json_dict() for tx in unsigned_txs]
-            else:
-<<<<<<< HEAD
-                compression: Optional[TranslationLayer] = (
-                    None
-                    if "compression" not in request or request["compression"] is None
-                    else ALL_TRANSLATION_LAYERS[request["compression"]]
-                )
-                with clvm_serialization_mode(True, compression):
-                    response["unsigned_transactions"] = [bytes(tx.as_program()).hex() for tx in unsigned_txs]
-=======
-                response["unsigned_transactions"] = [byte_serialize_clvm_streamable(tx).hex() for tx in unsigned_txs]
->>>>>>> c2c4a04a
+            response["unsigned_transactions"] = unsigned_txs
 
             new_txs: List[TransactionRecord] = []
             if request.get("sign", self.service.config.get("auto_sign_txs", True)):
                 new_txs, signing_responses = await self.service.wallet_state_manager.sign_transactions(
                     tx_records, response.get("signing_responses", []), "signing_responses" in response
                 )
-                response["signing_responses"] = [byte_serialize_clvm_streamable(r).hex() for r in signing_responses]
+                response["signing_responses"] = signing_responses
             else:
                 new_txs = tx_records  # pragma: no cover
 
