from __future__ import annotations

import dataclasses
import logging
import traceback
<<<<<<< HEAD
from typing import Any, Awaitable, Callable, Dict, List, Optional, Tuple, Type, get_type_hints
=======
from typing import Any, Awaitable, Callable, Dict, List, Optional, Tuple, get_type_hints
>>>>>>> 70fa2b56

import aiohttp
from chia_rs import AugSchemeMPL

from chia.types.blockchain_format.coin import Coin
from chia.types.coin_spend import CoinSpend
from chia.types.spend_bundle import SpendBundle
from chia.util.json_util import obj_to_response
from chia.util.streamable import Streamable
from chia.wallet.conditions import Condition, ConditionValidTimes, conditions_from_json_dicts, parse_timelock_info
from chia.wallet.trade_record import TradeRecord
from chia.wallet.trading.offer import Offer
from chia.wallet.transaction_record import TransactionRecord
from chia.wallet.util.clvm_streamable import clvm_serialization_mode
from chia.wallet.util.transaction_type import TransactionType
from chia.wallet.util.tx_config import TXConfig, TXConfigLoader

log = logging.getLogger(__name__)

# TODO: consolidate this with chia.rpc.rpc_server.Endpoint
# Not all endpoints only take a dictionary so that definition is imperfect
# This definition is weaker than that one however because the arguments can be anything
RpcEndpoint = Callable[..., Awaitable[Dict[str, Any]]]
MarshallableRpcEndpoint = Callable[..., Awaitable[Streamable]]


def marshal(func: MarshallableRpcEndpoint) -> RpcEndpoint:
    hints = get_type_hints(func)
<<<<<<< HEAD
    request_class: Type[Streamable] = hints["request"]
=======
    request_hint = hints["request"]
    assert issubclass(request_hint, Streamable)
    request_class = request_hint
>>>>>>> 70fa2b56

    async def rpc_endpoint(self, request: Dict[str, Any], *args: object, **kwargs: object) -> Dict[str, Any]:
        response_obj: Streamable = await func(
            self,
            request_class.from_json_dict(request),
            *args,
            **kwargs,
        )
        with clvm_serialization_mode(not request.get("full_jsonify", False)):
            return response_obj.to_json_dict()

    return rpc_endpoint


def wrap_http_handler(f) -> Callable:
    async def inner(request) -> aiohttp.web.Response:
        request_data = await request.json()
        try:
            res_object = await f(request_data)
            if res_object is None:
                res_object = {}
            if "success" not in res_object:
                res_object["success"] = True
        except Exception as e:
            tb = traceback.format_exc()
            log.warning(f"Error while handling message: {tb}")
            if len(e.args) > 0:
                res_object = {"success": False, "error": f"{e.args[0]}", "traceback": f"{tb}"}
            else:
                res_object = {"success": False, "error": f"{e}"}

        return obj_to_response(res_object)

    return inner


def tx_endpoint(push: bool = False, merge_spends: bool = True) -> Callable[[RpcEndpoint], RpcEndpoint]:
    def _inner(
        func: RpcEndpoint,
    ) -> RpcEndpoint:
        async def rpc_endpoint(self, request: Dict[str, Any], *args, **kwargs) -> Dict[str, Any]:
            assert self.service.logged_in_fingerprint is not None
            tx_config_loader: TXConfigLoader = TXConfigLoader.from_json_dict(request)

            # Some backwards compat fill-ins
            if tx_config_loader.excluded_coin_ids is None:
                tx_config_loader = tx_config_loader.override(
                    excluded_coin_ids=request.get("exclude_coin_ids"),
                )
            if tx_config_loader.excluded_coin_amounts is None:
                tx_config_loader = tx_config_loader.override(
                    excluded_coin_amounts=request.get("exclude_coin_amounts"),
                )
            if tx_config_loader.excluded_coin_ids is None:
                excluded_coins: Optional[List[Coin]] = request.get("exclude_coins", request.get("excluded_coins"))
                if excluded_coins is not None:
                    tx_config_loader = tx_config_loader.override(
                        excluded_coin_ids=[Coin.from_json_dict(c).name() for c in excluded_coins],
                    )

            tx_config: TXConfig = tx_config_loader.autofill(
                constants=self.service.wallet_state_manager.constants,
                config=self.service.wallet_state_manager.config,
                logged_in_fingerprint=self.service.logged_in_fingerprint,
            )

            extra_conditions: Tuple[Condition, ...] = tuple()
            if "extra_conditions" in request:
                extra_conditions = tuple(conditions_from_json_dicts(request["extra_conditions"]))
            extra_conditions = (*extra_conditions, *ConditionValidTimes.from_json_dict(request).to_conditions())

            valid_times: ConditionValidTimes = parse_timelock_info(extra_conditions)
            if (
                valid_times.max_secs_after_created is not None
                or valid_times.min_secs_since_created is not None
                or valid_times.max_blocks_after_created is not None
                or valid_times.min_blocks_since_created is not None
            ):
                raise ValueError("Relative timelocks are not currently supported in the RPC")

            response: Dict[str, Any] = await func(
                self,
                request,
                *args,
                tx_config=tx_config,
                extra_conditions=extra_conditions,
                **kwargs,
            )

            if func.__name__ == "create_new_wallet" and "transactions" not in response:
                # unfortunately, this API isn't solely a tx endpoint
                return response

            tx_records: List[TransactionRecord] = [
                TransactionRecord.from_json_dict_convenience(tx) for tx in response["transactions"]
            ]
            unsigned_txs = await self.service.wallet_state_manager.gather_signing_info_for_txs(tx_records)

            if request.get("jsonify_unsigned_txs", False):
                response["unsigned_transactions"] = [tx.to_json_dict() for tx in unsigned_txs]
            else:
                response["unsigned_transactions"] = [bytes(tx.as_program()).hex() for tx in unsigned_txs]

            new_txs: List[TransactionRecord] = []
            if request.get("sign", self.service.config.get("auto_sign_txs", True)):
                new_txs, signing_responses = await self.service.wallet_state_manager.sign_transactions(
                    tx_records, response.get("signing_responses", []), "signing_responses" in response
                )
                response["transactions"] = [
                    TransactionRecord.to_json_dict_convenience(tx, self.service.config) for tx in new_txs
                ]
                response["signing_responses"] = [bytes(r.as_program()).hex() for r in signing_responses]
            else:
                new_txs = tx_records  # pragma: no cover

            if request.get("push", push):
                await self.service.wallet_state_manager.add_pending_transactions(
                    new_txs, merge_spends=merge_spends, sign=False
                )

            # Some backwards compatibility code
            if "transaction" in response:
                if (
                    func.__name__ == "create_new_wallet"
                    and request["wallet_type"] == "pool_wallet"
                    or func.__name__ == "pw_join_pool"
                    or func.__name__ == "pw_self_pool"
                    or func.__name__ == "pw_absorb_rewards"
                ):
                    # Theses RPCs return not "convenience" for some reason
                    response["transaction"] = new_txs[0].to_json_dict()
                else:
                    response["transaction"] = response["transactions"][0]
            if "tx_record" in response:
                response["tx_record"] = response["transactions"][0]
            if "fee_transaction" in response and response["fee_transaction"] is not None:
                # Theses RPCs return not "convenience" for some reason
                response["fee_transaction"] = new_txs[1].to_json_dict()
            if "transaction_id" in response:
                response["transaction_id"] = new_txs[0].name
            if "transaction_ids" in response:
                response["transaction_ids"] = [
                    tx.name.hex() for tx in new_txs if tx.type == TransactionType.OUTGOING_CLAWBACK.value
                ]
            if "spend_bundle" in response:
                response["spend_bundle"] = SpendBundle.aggregate(
                    [tx.spend_bundle for tx in new_txs if tx.spend_bundle is not None]
                )
            if "signed_txs" in response:
                response["signed_txs"] = response["transactions"]
            if "signed_tx" in response:
                response["signed_tx"] = response["transactions"][0]
            if "tx" in response:
                if func.__name__ == "send_notification":
                    response["tx"] = response["transactions"][0]
                else:
                    response["tx"] = new_txs[0].to_json_dict()
            if "txs" in response:
                response["txs"] = [tx.to_json_dict() for tx in new_txs]
            if "tx_id" in response:
                response["tx_id"] = new_txs[0].name
            if "trade_record" in response:
                old_offer: Offer = Offer.from_bech32(response["offer"])
                signed_coin_spends: List[CoinSpend] = [
                    coin_spend
                    for tx in new_txs
                    if tx.spend_bundle is not None
                    for coin_spend in tx.spend_bundle.coin_spends
                ]
                involved_coins: List[Coin] = [spend.coin for spend in signed_coin_spends]
                signed_coin_spends.extend(
                    [spend for spend in old_offer._bundle.coin_spends if spend.coin not in involved_coins]
                )
                new_offer_bundle: SpendBundle = SpendBundle(
                    signed_coin_spends,
                    AugSchemeMPL.aggregate(
                        [tx.spend_bundle.aggregated_signature for tx in new_txs if tx.spend_bundle is not None]
                    ),
                )
                new_offer: Offer = Offer(old_offer.requested_payments, new_offer_bundle, old_offer.driver_dict)
                response["offer"] = new_offer.to_bech32()
                old_trade_record: TradeRecord = TradeRecord.from_json_dict_convenience(
                    response["trade_record"], bytes(old_offer).hex()
                )
                new_trade: TradeRecord = dataclasses.replace(
                    old_trade_record,
                    offer=bytes(new_offer),
                    trade_id=new_offer.name(),
                )
                response["trade_record"] = new_trade.to_json_dict_convenience()
                if (
                    await self.service.wallet_state_manager.trade_manager.trade_store.get_trade_record(
                        old_trade_record.trade_id
                    )
                    is not None
                ):
                    await self.service.wallet_state_manager.trade_manager.trade_store.delete_trade_record(
                        old_trade_record.trade_id
                    )
                    await self.service.wallet_state_manager.trade_manager.save_trade(new_trade, new_offer)
                for tx in await self.service.wallet_state_manager.tx_store.get_transactions_by_trade_id(
                    old_trade_record.trade_id
                ):
                    await self.service.wallet_state_manager.tx_store.add_transaction_record(
                        dataclasses.replace(tx, trade_id=new_trade.trade_id)
                    )

            return response

        return rpc_endpoint

    return _inner<|MERGE_RESOLUTION|>--- conflicted
+++ resolved
@@ -3,11 +3,7 @@
 import dataclasses
 import logging
 import traceback
-<<<<<<< HEAD
-from typing import Any, Awaitable, Callable, Dict, List, Optional, Tuple, Type, get_type_hints
-=======
 from typing import Any, Awaitable, Callable, Dict, List, Optional, Tuple, get_type_hints
->>>>>>> 70fa2b56
 
 import aiohttp
 from chia_rs import AugSchemeMPL
@@ -36,13 +32,9 @@
 
 def marshal(func: MarshallableRpcEndpoint) -> RpcEndpoint:
     hints = get_type_hints(func)
-<<<<<<< HEAD
-    request_class: Type[Streamable] = hints["request"]
-=======
     request_hint = hints["request"]
     assert issubclass(request_hint, Streamable)
     request_class = request_hint
->>>>>>> 70fa2b56
 
     async def rpc_endpoint(self, request: Dict[str, Any], *args: object, **kwargs: object) -> Dict[str, Any]:
         response_obj: Streamable = await func(
