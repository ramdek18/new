from __future__ import annotations

import dataclasses
import json
import logging
import zlib
from pathlib import Path
from typing import Any, ClassVar, Dict, List, Optional, Set, Tuple, Union

from chia_rs import AugSchemeMPL, G1Element, G2Element, PrivateKey
from clvm_tools.binutils import assemble

from chia.consensus.block_rewards import calculate_base_farmer_reward
from chia.data_layer.data_layer_errors import LauncherCoinNotFoundError
from chia.data_layer.data_layer_util import dl_verify_proof
from chia.data_layer.data_layer_wallet import DataLayerWallet
from chia.pools.pool_wallet import PoolWallet
from chia.pools.pool_wallet_info import FARMING_TO_POOL, PoolState, PoolWalletInfo, create_pool_state
from chia.protocols.protocol_message_types import ProtocolMessageTypes
from chia.protocols.wallet_protocol import CoinState
from chia.rpc.rpc_server import Endpoint, EndpointResult, default_get_connections
from chia.rpc.util import marshal, tx_endpoint
from chia.rpc.wallet_request_types import GetNotifications, GetNotificationsResponse
from chia.server.outbound_message import NodeType, make_msg
from chia.server.ws_connection import WSChiaConnection
from chia.simulator.simulator_protocol import FarmNewBlockProtocol
from chia.types.blockchain_format.coin import Coin, coin_as_list
from chia.types.blockchain_format.program import Program
from chia.types.blockchain_format.sized_bytes import bytes32
from chia.types.coin_record import CoinRecord
from chia.types.coin_spend import CoinSpend
from chia.types.signing_mode import CHIP_0002_SIGN_MESSAGE_PREFIX, SigningMode
from chia.types.spend_bundle import SpendBundle
from chia.util.bech32m import decode_puzzle_hash, encode_puzzle_hash
from chia.util.byte_types import hexstr_to_bytes
from chia.util.config import load_config, str2bool
from chia.util.errors import KeychainIsLocked
from chia.util.hash import std_hash
from chia.util.ints import uint16, uint32, uint64
from chia.util.keychain import bytes_to_mnemonic, generate_mnemonic
from chia.util.misc import UInt32Range
from chia.util.path import path_from_root
from chia.util.streamable import Streamable, streamable
from chia.util.ws_message import WsRpcMessage, create_payload_dict
from chia.wallet.cat_wallet.cat_constants import DEFAULT_CATS
from chia.wallet.cat_wallet.cat_info import CRCATInfo
from chia.wallet.cat_wallet.cat_wallet import CATWallet
from chia.wallet.cat_wallet.dao_cat_info import LockedCoinInfo
from chia.wallet.cat_wallet.dao_cat_wallet import DAOCATWallet
from chia.wallet.conditions import (
    AssertCoinAnnouncement,
    AssertPuzzleAnnouncement,
    Condition,
    CreateCoinAnnouncement,
    CreatePuzzleAnnouncement,
)
from chia.wallet.dao_wallet.dao_info import DAORules
from chia.wallet.dao_wallet.dao_utils import (
    generate_mint_proposal_innerpuz,
    generate_simple_proposal_innerpuz,
    generate_update_proposal_innerpuz,
    get_treasury_rules_from_puzzle,
)
from chia.wallet.dao_wallet.dao_wallet import DAOWallet
from chia.wallet.derive_keys import (
    MAX_POOL_WALLETS,
    master_sk_to_farmer_sk,
    master_sk_to_pool_sk,
    master_sk_to_singleton_owner_sk,
    match_address_to_sk,
)
from chia.wallet.did_wallet import did_wallet_puzzles
from chia.wallet.did_wallet.did_info import DIDCoinData, DIDInfo
from chia.wallet.did_wallet.did_wallet import DIDWallet
from chia.wallet.did_wallet.did_wallet_puzzles import (
    DID_INNERPUZ_MOD,
    did_program_to_metadata,
    match_did_puzzle,
    metadata_to_program,
)
from chia.wallet.nft_wallet import nft_puzzles
from chia.wallet.nft_wallet.nft_info import NFTCoinInfo, NFTInfo
from chia.wallet.nft_wallet.nft_puzzles import get_metadata_and_phs
from chia.wallet.nft_wallet.nft_wallet import NFTWallet
from chia.wallet.nft_wallet.uncurry_nft import UncurriedNFT
from chia.wallet.notification_store import Notification
from chia.wallet.outer_puzzles import AssetType
from chia.wallet.payment import Payment
from chia.wallet.puzzle_drivers import PuzzleInfo, Solver
from chia.wallet.puzzles import p2_delegated_conditions
from chia.wallet.puzzles.clawback.metadata import AutoClaimSettings, ClawbackMetadata
from chia.wallet.puzzles.p2_delegated_puzzle_or_hidden_puzzle import puzzle_hash_for_synthetic_public_key
from chia.wallet.singleton import (
    SINGLETON_LAUNCHER_PUZZLE_HASH,
    create_singleton_puzzle,
    get_inner_puzzle_from_singleton,
)
from chia.wallet.trade_record import TradeRecord
from chia.wallet.trading.offer import Offer
from chia.wallet.transaction_record import TransactionRecord
from chia.wallet.uncurried_puzzle import uncurry_puzzle
from chia.wallet.util.address_type import AddressType, is_valid_address
from chia.wallet.util.compute_hints import compute_spend_hints_and_additions
from chia.wallet.util.compute_memos import compute_memos
from chia.wallet.util.query_filter import HashFilter, TransactionTypeFilter
from chia.wallet.util.transaction_type import CLAWBACK_INCOMING_TRANSACTION_TYPES, TransactionType
from chia.wallet.util.tx_config import DEFAULT_TX_CONFIG, CoinSelectionConfig, CoinSelectionConfigLoader, TXConfig
from chia.wallet.util.wallet_sync_utils import fetch_coin_spend_for_coin_state
from chia.wallet.util.wallet_types import CoinType, WalletType
from chia.wallet.vc_wallet.cr_cat_drivers import ProofsChecker
from chia.wallet.vc_wallet.cr_cat_wallet import CRCATWallet
from chia.wallet.vc_wallet.vc_store import VCProofs
from chia.wallet.vc_wallet.vc_wallet import VCWallet
from chia.wallet.wallet import Wallet
from chia.wallet.wallet_coin_record import WalletCoinRecord
from chia.wallet.wallet_coin_store import CoinRecordOrder, GetCoinRecords, unspent_range
from chia.wallet.wallet_info import WalletInfo
from chia.wallet.wallet_node import WalletNode
from chia.wallet.wallet_protocol import WalletProtocol

# Timeout for response from wallet/full node for sending a transaction
TIMEOUT = 30
MAX_DERIVATION_INDEX_DELTA = 1000
MAX_NFT_CHUNK_SIZE = 25

log = logging.getLogger(__name__)


class WalletRpcApi:
    max_get_coin_records_limit: ClassVar[uint32] = uint32(1000)
    max_get_coin_records_filter_items: ClassVar[uint32] = uint32(1000)

    def __init__(self, wallet_node: WalletNode):
        assert wallet_node is not None
        self.service = wallet_node
        self.service_name = "chia_wallet"

    def get_routes(self) -> Dict[str, Endpoint]:
        return {
            # Key management
            "/log_in": self.log_in,
            "/get_logged_in_fingerprint": self.get_logged_in_fingerprint,
            "/get_public_keys": self.get_public_keys,
            "/get_private_key": self.get_private_key,
            "/generate_mnemonic": self.generate_mnemonic,
            "/add_key": self.add_key,
            "/delete_key": self.delete_key,
            "/check_delete_key": self.check_delete_key,
            "/delete_all_keys": self.delete_all_keys,
            # Wallet node
            "/set_wallet_resync_on_startup": self.set_wallet_resync_on_startup,
            "/get_sync_status": self.get_sync_status,
            "/get_height_info": self.get_height_info,
            "/push_tx": self.push_tx,
            "/push_transactions": self.push_transactions,
            "/farm_block": self.farm_block,  # Only when node simulator is running
            "/get_timestamp_for_height": self.get_timestamp_for_height,
            "/set_auto_claim": self.set_auto_claim,
            "/get_auto_claim": self.get_auto_claim,
            # this function is just here for backwards-compatibility. It will probably
            # be removed in the future
            "/get_initial_freeze_period": self.get_initial_freeze_period,
            # Wallet management
            "/get_wallets": self.get_wallets,
            "/create_new_wallet": self.create_new_wallet,
            # Wallet
            "/get_wallet_balance": self.get_wallet_balance,
            "/get_wallet_balances": self.get_wallet_balances,
            "/get_transaction": self.get_transaction,
            "/get_transactions": self.get_transactions,
            "/get_transaction_count": self.get_transaction_count,
            "/get_next_address": self.get_next_address,
            "/send_transaction": self.send_transaction,
            "/send_transaction_multi": self.send_transaction_multi,
            "/spend_clawback_coins": self.spend_clawback_coins,
            "/get_coin_records": self.get_coin_records,
            "/get_farmed_amount": self.get_farmed_amount,
            "/create_signed_transaction": self.create_signed_transaction,
            "/delete_unconfirmed_transactions": self.delete_unconfirmed_transactions,
            "/select_coins": self.select_coins,
            "/get_spendable_coins": self.get_spendable_coins,
            "/get_coin_records_by_names": self.get_coin_records_by_names,
            "/get_current_derivation_index": self.get_current_derivation_index,
            "/extend_derivation_index": self.extend_derivation_index,
            "/get_notifications": self.get_notifications,
            "/delete_notifications": self.delete_notifications,
            "/send_notification": self.send_notification,
            "/sign_message_by_address": self.sign_message_by_address,
            "/sign_message_by_id": self.sign_message_by_id,
            "/verify_signature": self.verify_signature,
            "/get_transaction_memo": self.get_transaction_memo,
            # CATs and trading
            "/cat_set_name": self.cat_set_name,
            "/cat_asset_id_to_name": self.cat_asset_id_to_name,
            "/cat_get_name": self.cat_get_name,
            "/get_stray_cats": self.get_stray_cats,
            "/cat_spend": self.cat_spend,
            "/cat_get_asset_id": self.cat_get_asset_id,
            "/create_offer_for_ids": self.create_offer_for_ids,
            "/get_offer_summary": self.get_offer_summary,
            "/check_offer_validity": self.check_offer_validity,
            "/take_offer": self.take_offer,
            "/get_offer": self.get_offer,
            "/get_all_offers": self.get_all_offers,
            "/get_offers_count": self.get_offers_count,
            "/cancel_offer": self.cancel_offer,
            "/cancel_offers": self.cancel_offers,
            "/get_cat_list": self.get_cat_list,
            # DID Wallet
            "/did_set_wallet_name": self.did_set_wallet_name,
            "/did_get_wallet_name": self.did_get_wallet_name,
            "/did_update_recovery_ids": self.did_update_recovery_ids,
            "/did_update_metadata": self.did_update_metadata,
            "/did_get_pubkey": self.did_get_pubkey,
            "/did_get_did": self.did_get_did,
            "/did_recovery_spend": self.did_recovery_spend,
            "/did_get_recovery_list": self.did_get_recovery_list,
            "/did_get_metadata": self.did_get_metadata,
            "/did_create_attest": self.did_create_attest,
            "/did_get_information_needed_for_recovery": self.did_get_information_needed_for_recovery,
            "/did_get_current_coin_info": self.did_get_current_coin_info,
            "/did_create_backup_file": self.did_create_backup_file,
            "/did_transfer_did": self.did_transfer_did,
            "/did_message_spend": self.did_message_spend,
            "/did_get_info": self.did_get_info,
            "/did_find_lost_did": self.did_find_lost_did,
            # DAO Wallets
            "/dao_get_proposals": self.dao_get_proposals,
            "/dao_create_proposal": self.dao_create_proposal,
            "/dao_parse_proposal": self.dao_parse_proposal,
            "/dao_vote_on_proposal": self.dao_vote_on_proposal,
            "/dao_get_treasury_balance": self.dao_get_treasury_balance,
            "/dao_get_treasury_id": self.dao_get_treasury_id,
            "/dao_get_rules": self.dao_get_rules,
            "/dao_close_proposal": self.dao_close_proposal,
            "/dao_exit_lockup": self.dao_exit_lockup,
            "/dao_adjust_filter_level": self.dao_adjust_filter_level,
            "/dao_add_funds_to_treasury": self.dao_add_funds_to_treasury,
            "/dao_send_to_lockup": self.dao_send_to_lockup,
            "/dao_get_proposal_state": self.dao_get_proposal_state,
            "/dao_free_coins_from_finished_proposals": self.dao_free_coins_from_finished_proposals,
            # NFT Wallet
            "/nft_mint_nft": self.nft_mint_nft,
            "/nft_count_nfts": self.nft_count_nfts,
            "/nft_get_nfts": self.nft_get_nfts,
            "/nft_get_by_did": self.nft_get_by_did,
            "/nft_set_nft_did": self.nft_set_nft_did,
            "/nft_set_nft_status": self.nft_set_nft_status,
            "/nft_get_wallet_did": self.nft_get_wallet_did,
            "/nft_get_wallets_with_dids": self.nft_get_wallets_with_dids,
            "/nft_get_info": self.nft_get_info,
            "/nft_transfer_nft": self.nft_transfer_nft,
            "/nft_add_uri": self.nft_add_uri,
            "/nft_calculate_royalties": self.nft_calculate_royalties,
            "/nft_mint_bulk": self.nft_mint_bulk,
            "/nft_set_did_bulk": self.nft_set_did_bulk,
            "/nft_transfer_bulk": self.nft_transfer_bulk,
            # Pool Wallet
            "/pw_join_pool": self.pw_join_pool,
            "/pw_self_pool": self.pw_self_pool,
            "/pw_absorb_rewards": self.pw_absorb_rewards,
            "/pw_status": self.pw_status,
            # DL Wallet
            "/create_new_dl": self.create_new_dl,
            "/dl_track_new": self.dl_track_new,
            "/dl_stop_tracking": self.dl_stop_tracking,
            "/dl_latest_singleton": self.dl_latest_singleton,
            "/dl_singletons_by_root": self.dl_singletons_by_root,
            "/dl_update_root": self.dl_update_root,
            "/dl_update_multiple": self.dl_update_multiple,
            "/dl_history": self.dl_history,
            "/dl_owned_singletons": self.dl_owned_singletons,
            "/dl_get_mirrors": self.dl_get_mirrors,
            "/dl_new_mirror": self.dl_new_mirror,
            "/dl_delete_mirror": self.dl_delete_mirror,
            "/dl_verify_proof": self.dl_verify_proof,
            # Verified Credential
            "/vc_mint": self.vc_mint,
            "/vc_get": self.vc_get,
            "/vc_get_list": self.vc_get_list,
            "/vc_spend": self.vc_spend,
            "/vc_add_proofs": self.vc_add_proofs,
            "/vc_get_proofs_for_root": self.vc_get_proofs_for_root,
            "/vc_revoke": self.vc_revoke,
            # CR-CATs
            "/crcat_approve_pending": self.crcat_approve_pending,
        }

    def get_connections(self, request_node_type: Optional[NodeType]) -> List[Dict[str, Any]]:
        return default_get_connections(server=self.service.server, request_node_type=request_node_type)

    async def _state_changed(self, change: str, change_data: Optional[Dict[str, Any]]) -> List[WsRpcMessage]:
        """
        Called by the WalletNode or WalletStateManager when something has changed in the wallet. This
        gives us an opportunity to send notifications to all connected clients via WebSocket.
        """
        payloads = []
        if change in {"sync_changed", "coin_added", "add_connection", "close_connection"}:
            # Metrics is the only current consumer for this event
            payloads.append(create_payload_dict(change, change_data, self.service_name, "metrics"))

        payloads.append(create_payload_dict("state_changed", change_data, self.service_name, "wallet_ui"))

        return payloads

    async def _stop_wallet(self) -> None:
        """
        Stops a currently running wallet/key, which allows starting the wallet with a new key.
        Each key has it's own wallet database.
        """
        if self.service is not None:
            self.service._close()
            await self.service._await_closed(shutting_down=False)

    async def _convert_tx_puzzle_hash(self, tx: TransactionRecord) -> TransactionRecord:
        return dataclasses.replace(
            tx,
            to_puzzle_hash=(
                await self.service.wallet_state_manager.convert_puzzle_hash(tx.wallet_id, tx.to_puzzle_hash)
            ),
        )

    async def get_latest_singleton_coin_spend(
        self, peer: WSChiaConnection, coin_id: bytes32, latest: bool = True
    ) -> Tuple[CoinSpend, CoinState]:
        coin_state_list: List[CoinState] = await self.service.wallet_state_manager.wallet_node.get_coin_state(
            [coin_id], peer=peer
        )
        if coin_state_list is None or len(coin_state_list) < 1:
            raise ValueError(f"Coin record 0x{coin_id.hex()} not found")
        coin_state: CoinState = coin_state_list[0]
        if latest:
            # Find the unspent coin
            while coin_state.spent_height is not None:
                coin_state_list = await self.service.wallet_state_manager.wallet_node.fetch_children(
                    coin_state.coin.name(), peer=peer
                )
                odd_coin = None
                for coin in coin_state_list:
                    if coin.coin.amount % 2 == 1:
                        if odd_coin is not None:
                            raise ValueError("This is not a singleton, multiple children coins found.")
                        odd_coin = coin
                if odd_coin is None:
                    raise ValueError("Cannot find child coin, please wait then retry.")
                coin_state = odd_coin
        # Get parent coin
        parent_coin_state_list: List[CoinState] = await self.service.wallet_state_manager.wallet_node.get_coin_state(
            [coin_state.coin.parent_coin_info], peer=peer
        )
        if parent_coin_state_list is None or len(parent_coin_state_list) < 1:
            raise ValueError(f"Parent coin record 0x{coin_state.coin.parent_coin_info.hex()} not found")
        parent_coin_state: CoinState = parent_coin_state_list[0]
        coin_spend = await fetch_coin_spend_for_coin_state(parent_coin_state, peer)
        return coin_spend, coin_state

    ##########################################################################################
    # Key management
    ##########################################################################################

    async def log_in(self, request: Dict[str, Any]) -> EndpointResult:
        """
        Logs in the wallet with a specific key.
        """

        fingerprint = request["fingerprint"]
        if self.service.logged_in_fingerprint == fingerprint:
            return {"fingerprint": fingerprint}

        await self._stop_wallet()
        started = await self.service._start_with_fingerprint(fingerprint)
        if started is True:
            return {"fingerprint": fingerprint}

        return {"success": False, "error": "Unknown Error"}

    async def get_logged_in_fingerprint(self, request: Dict[str, Any]) -> EndpointResult:
        return {"fingerprint": self.service.logged_in_fingerprint}

    async def get_public_keys(self, request: Dict[str, Any]) -> EndpointResult:
        try:
            fingerprints = [
                sk.get_g1().get_fingerprint() for (sk, seed) in await self.service.keychain_proxy.get_all_private_keys()
            ]
        except KeychainIsLocked:
            return {"keyring_is_locked": True}
        except Exception as e:
            raise Exception(
                "Error while getting keys.  If the issue persists, restart all services."
                f"  Original error: {type(e).__name__}: {e}"
            ) from e
        else:
            return {"public_key_fingerprints": fingerprints}

    async def _get_private_key(self, fingerprint: int) -> Tuple[Optional[PrivateKey], Optional[bytes]]:
        try:
            all_keys = await self.service.keychain_proxy.get_all_private_keys()
            for sk, seed in all_keys:
                if sk.get_g1().get_fingerprint() == fingerprint:
                    return sk, seed
        except Exception as e:
            log.error(f"Failed to get private key by fingerprint: {e}")
        return None, None

    async def get_private_key(self, request: Dict[str, Any]) -> EndpointResult:
        fingerprint = request["fingerprint"]
        sk, seed = await self._get_private_key(fingerprint)
        if sk is not None:
            s = bytes_to_mnemonic(seed) if seed is not None else None
            return {
                "private_key": {
                    "fingerprint": fingerprint,
                    "sk": bytes(sk).hex(),
                    "pk": bytes(sk.get_g1()).hex(),
                    "farmer_pk": bytes(master_sk_to_farmer_sk(sk).get_g1()).hex(),
                    "pool_pk": bytes(master_sk_to_pool_sk(sk).get_g1()).hex(),
                    "seed": s,
                },
            }
        return {"success": False, "private_key": {"fingerprint": fingerprint}}

    async def generate_mnemonic(self, request: Dict[str, Any]) -> EndpointResult:
        return {"mnemonic": generate_mnemonic().split(" ")}

    async def add_key(self, request: Dict[str, Any]) -> EndpointResult:
        if "mnemonic" not in request:
            raise ValueError("Mnemonic not in request")

        # Adding a key from 24 word mnemonic
        mnemonic = request["mnemonic"]
        try:
            sk = await self.service.keychain_proxy.add_private_key(" ".join(mnemonic))
        except KeyError as e:
            return {
                "success": False,
                "error": f"The word '{e.args[0]}' is incorrect.'",
                "word": e.args[0],
            }
        except Exception as e:
            return {"success": False, "error": str(e)}

        fingerprint = sk.get_g1().get_fingerprint()
        await self._stop_wallet()

        # Makes sure the new key is added to config properly
        started = False
        try:
            await self.service.keychain_proxy.check_keys(self.service.root_path)
        except Exception as e:
            log.error(f"Failed to check_keys after adding a new key: {e}")
        started = await self.service._start_with_fingerprint(fingerprint=fingerprint)
        if started is True:
            return {"fingerprint": fingerprint}
        raise ValueError("Failed to start")

    async def delete_key(self, request: Dict[str, Any]) -> EndpointResult:
        await self._stop_wallet()
        fingerprint = request["fingerprint"]
        try:
            await self.service.keychain_proxy.delete_key_by_fingerprint(fingerprint)
        except Exception as e:
            log.error(f"Failed to delete key by fingerprint: {e}")
            return {"success": False, "error": str(e)}
        path = path_from_root(
            self.service.root_path,
            f"{self.service.config['database_path']}-{fingerprint}",
        )
        if path.exists():
            path.unlink()
        return {}

    async def _check_key_used_for_rewards(
        self, new_root: Path, sk: PrivateKey, max_ph_to_search: int
    ) -> Tuple[bool, bool]:
        """Checks if the given key is used for either the farmer rewards or pool rewards
        returns a tuple of two booleans
        The first is true if the key is used as the Farmer rewards, otherwise false
        The second is true if the key is used as the Pool rewards, otherwise false
        Returns both false if the key cannot be found with the given fingerprint
        """
        if sk is None:
            return False, False

        config: Dict[str, Any] = load_config(new_root, "config.yaml")
        farmer_target = config["farmer"].get("xch_target_address", "")
        pool_target = config["pool"].get("xch_target_address", "")
        address_to_check: List[bytes32] = []

        try:
            farmer_decoded = decode_puzzle_hash(farmer_target)
            address_to_check.append(farmer_decoded)
        except ValueError:
            farmer_decoded = None

        try:
            pool_decoded = decode_puzzle_hash(pool_target)
            address_to_check.append(pool_decoded)
        except ValueError:
            pool_decoded = None

        found_addresses: Set[bytes32] = match_address_to_sk(sk, address_to_check, max_ph_to_search)
        found_farmer = False
        found_pool = False

        if farmer_decoded is not None:
            found_farmer = farmer_decoded in found_addresses

        if pool_decoded is not None:
            found_pool = pool_decoded in found_addresses

        return found_farmer, found_pool

    async def check_delete_key(self, request: Dict[str, Any]) -> EndpointResult:
        """Check the key use prior to possible deletion
        checks whether key is used for either farm or pool rewards
        checks if any wallets have a non-zero balance
        """
        used_for_farmer: bool = False
        used_for_pool: bool = False
        walletBalance: bool = False

        fingerprint = request["fingerprint"]
        max_ph_to_search = request.get("max_ph_to_search", 100)
        sk, _ = await self._get_private_key(fingerprint)
        if sk is not None:
            used_for_farmer, used_for_pool = await self._check_key_used_for_rewards(
                self.service.root_path, sk, max_ph_to_search
            )

            if self.service.logged_in_fingerprint != fingerprint:
                await self._stop_wallet()
                await self.service._start_with_fingerprint(fingerprint=fingerprint)

            wallets: List[WalletInfo] = await self.service.wallet_state_manager.get_all_wallet_info_entries()
            for w in wallets:
                wallet = self.service.wallet_state_manager.wallets[w.id]
                unspent = await self.service.wallet_state_manager.coin_store.get_unspent_coins_for_wallet(w.id)
                balance = await wallet.get_confirmed_balance(unspent)
                pending_balance = await wallet.get_unconfirmed_balance(unspent)

                if (balance + pending_balance) > 0:
                    walletBalance = True
                    break

        return {
            "fingerprint": fingerprint,
            "used_for_farmer_rewards": used_for_farmer,
            "used_for_pool_rewards": used_for_pool,
            "wallet_balance": walletBalance,
        }

    async def delete_all_keys(self, request: Dict[str, Any]) -> EndpointResult:
        await self._stop_wallet()
        try:
            await self.service.keychain_proxy.delete_all_keys()
        except Exception as e:
            log.error(f"Failed to delete all keys: {e}")
            return {"success": False, "error": str(e)}
        path = path_from_root(self.service.root_path, self.service.config["database_path"])
        if path.exists():
            path.unlink()
        return {}

    ##########################################################################################
    # Wallet Node
    ##########################################################################################
    async def set_wallet_resync_on_startup(self, request: Dict[str, Any]) -> Dict[str, Any]:
        """
        Resync the current logged in wallet. The transaction and offer records will be kept.
        :param request: optionally pass in `enable` as bool to enable/disable resync
        :return:
        """
        assert self.service.wallet_state_manager is not None
        try:
            enable = bool(request.get("enable", True))
        except ValueError:
            raise ValueError("Please provide a boolean value for `enable` parameter in request")
        fingerprint = self.service.logged_in_fingerprint
        if fingerprint is not None:
            self.service.set_resync_on_startup(fingerprint, enable)
        else:
            raise ValueError("You need to login into wallet to use this RPC call")
        return {"success": True}

    async def get_sync_status(self, request: Dict[str, Any]) -> EndpointResult:
        sync_mode = self.service.wallet_state_manager.sync_mode
        has_pending_queue_items = self.service.new_peak_queue.has_pending_data_process_items()
        syncing = sync_mode or has_pending_queue_items
        synced = await self.service.wallet_state_manager.synced()
        return {"synced": synced, "syncing": syncing, "genesis_initialized": True}

    async def get_height_info(self, request: Dict[str, Any]) -> EndpointResult:
        height = await self.service.wallet_state_manager.blockchain.get_finished_sync_up_to()
        return {"height": height}

    async def push_tx(self, request: Dict[str, Any]) -> EndpointResult:
        nodes = self.service.server.get_connections(NodeType.FULL_NODE)
        if len(nodes) == 0:
            raise ValueError("Wallet is not currently connected to any full node peers")
        await self.service.push_tx(SpendBundle.from_bytes(hexstr_to_bytes(request["spend_bundle"])))
        return {}

    async def push_transactions(self, request: Dict[str, Any]) -> EndpointResult:
        txs: List[TransactionRecord] = []
        for transaction_hexstr_or_json in request["transactions"]:
            if isinstance(transaction_hexstr_or_json, str):
                tx = TransactionRecord.from_bytes(hexstr_to_bytes(transaction_hexstr_or_json))
                txs.append(tx)
            else:
                try:
                    tx = TransactionRecord.from_json_dict_convenience(transaction_hexstr_or_json)
                except AttributeError:
                    tx = TransactionRecord.from_json_dict(transaction_hexstr_or_json)
                txs.append(tx)

        async with self.service.wallet_state_manager.lock:
            await self.service.wallet_state_manager.add_pending_transactions(txs)

        return {}

    async def farm_block(self, request: Dict[str, Any]) -> EndpointResult:
        raw_puzzle_hash = decode_puzzle_hash(request["address"])
        msg = make_msg(ProtocolMessageTypes.farm_new_block, FarmNewBlockProtocol(raw_puzzle_hash))

        await self.service.server.send_to_all([msg], NodeType.FULL_NODE)
        return {}

    async def get_timestamp_for_height(self, request: Dict[str, Any]) -> EndpointResult:
        return {"timestamp": await self.service.get_timestamp_for_height(uint32(request["height"]))}

    async def set_auto_claim(self, request: Dict[str, Any]) -> EndpointResult:
        """
        Set auto claim merkle coins config
        :param request: Example {"enable": true, "tx_fee": 100000, "min_amount": 0, "batch_size": 50}
        :return:
        """
        return self.service.set_auto_claim(AutoClaimSettings.from_json_dict(request))

    async def get_auto_claim(self, request: Dict[str, Any]) -> EndpointResult:
        """
        Get auto claim merkle coins config
        :param request: None
        :return:
        """
        auto_claim_settings = AutoClaimSettings.from_json_dict(
            self.service.wallet_state_manager.config.get("auto_claim", {})
        )
        return auto_claim_settings.to_json_dict()

    ##########################################################################################
    # Wallet Management
    ##########################################################################################

    async def get_wallets(self, request: Dict[str, Any]) -> EndpointResult:
        include_data: bool = request.get("include_data", True)
        wallet_type: Optional[WalletType] = None
        if "type" in request:
            wallet_type = WalletType(request["type"])

        wallets: List[WalletInfo] = await self.service.wallet_state_manager.get_all_wallet_info_entries(wallet_type)
        if not include_data:
            result: List[WalletInfo] = []
            for wallet in wallets:
                result.append(WalletInfo(wallet.id, wallet.name, wallet.type, ""))
            wallets = result
        response: EndpointResult = {"wallets": wallets}
        if include_data:
            response = {
                "wallets": [
                    (
                        wallet
                        if wallet.type != WalletType.CRCAT
                        else {
                            **wallet.to_json_dict(),
                            "authorized_providers": [
                                p.hex() for p in CRCATInfo.from_bytes(bytes.fromhex(wallet.data)).authorized_providers
                            ],
                            "flags_needed": CRCATInfo.from_bytes(bytes.fromhex(wallet.data)).proofs_checker.flags,
                        }
                    )
                    for wallet in response["wallets"]
                ]
            }
        if self.service.logged_in_fingerprint is not None:
            response["fingerprint"] = self.service.logged_in_fingerprint
        return response

    @tx_endpoint(push=True, requires_default_information=True)
    async def create_new_wallet(
        self,
        request: Dict[str, Any],
        push: bool = True,
        tx_config: TXConfig = DEFAULT_TX_CONFIG,
        extra_conditions: Tuple[Condition, ...] = tuple(),
    ) -> EndpointResult:
        wallet_state_manager = self.service.wallet_state_manager

        if await self.service.wallet_state_manager.synced() is False:
            raise ValueError("Wallet needs to be fully synced.")
        main_wallet = wallet_state_manager.main_wallet
        fee = uint64(request.get("fee", 0))

        if request["wallet_type"] == "cat_wallet":
            # If not provided, the name will be autogenerated based on the tail hash.
            name = request.get("name", None)
            if request["mode"] == "new":
                if request.get("test", False):
                    if not push:
                        raise ValueError("Test CAT minting must be pushed automatically")  # pragma: no cover
                    async with self.service.wallet_state_manager.lock:
                        cat_wallet, txs = await CATWallet.create_new_cat_wallet(
                            wallet_state_manager,
                            main_wallet,
                            {"identifier": "genesis_by_id"},
                            uint64(request["amount"]),
                            tx_config,
                            fee,
                            name,
                        )
                        asset_id = cat_wallet.get_asset_id()
                    self.service.wallet_state_manager.state_changed("wallet_created")
                    return {
                        "type": cat_wallet.type(),
                        "asset_id": asset_id,
                        "wallet_id": cat_wallet.id(),
                        "transactions": [tx.to_json_dict_convenience(self.service.config) for tx in txs],
                    }
                else:
                    raise ValueError(
                        "Support for this RPC mode has been dropped."
                        " Please use the CAT Admin Tool @ https://github.com/Chia-Network/CAT-admin-tool instead."
                    )

            elif request["mode"] == "existing":
                async with self.service.wallet_state_manager.lock:
                    cat_wallet = await CATWallet.get_or_create_wallet_for_cat(
                        wallet_state_manager, main_wallet, request["asset_id"], name
                    )
                return {"type": cat_wallet.type(), "asset_id": request["asset_id"], "wallet_id": cat_wallet.id()}

            else:  # undefined mode
                pass

        elif request["wallet_type"] == "did_wallet":
            if request["did_type"] == "new":
                backup_dids = []
                num_needed = 0
                for d in request["backup_dids"]:
                    backup_dids.append(decode_puzzle_hash(d))
                if len(backup_dids) > 0:
                    num_needed = uint64(request["num_of_backup_ids_needed"])
                metadata: Dict[str, str] = {}
                if "metadata" in request:
                    if type(request["metadata"]) is dict:
                        metadata = request["metadata"]

                async with self.service.wallet_state_manager.lock:
                    did_wallet_name: str = request.get("wallet_name", None)
                    if did_wallet_name is not None:
                        did_wallet_name = did_wallet_name.strip()
                    did_wallet: DIDWallet = await DIDWallet.create_new_did_wallet(
                        wallet_state_manager,
                        main_wallet,
                        uint64(request["amount"]),
                        backup_dids,
                        uint64(num_needed),
                        metadata,
                        did_wallet_name,
                        uint64(request.get("fee", 0)),
                    )

                    my_did_id = encode_puzzle_hash(
                        bytes32.fromhex(did_wallet.get_my_DID()), AddressType.DID.hrp(self.service.config)
                    )
                    nft_wallet_name = did_wallet_name
                    if nft_wallet_name is not None:
                        nft_wallet_name = f"{nft_wallet_name} NFT Wallet"
                    await NFTWallet.create_new_nft_wallet(
                        wallet_state_manager,
                        main_wallet,
                        bytes32.fromhex(did_wallet.get_my_DID()),
                        nft_wallet_name,
                    )
                return {
                    "success": True,
                    "type": did_wallet.type(),
                    "my_did": my_did_id,
                    "wallet_id": did_wallet.id(),
                }

            elif request["did_type"] == "recovery":
                async with self.service.wallet_state_manager.lock:
                    did_wallet = await DIDWallet.create_new_did_wallet_from_recovery(
                        wallet_state_manager, main_wallet, request["backup_data"]
                    )
                assert did_wallet.did_info.temp_coin is not None
                assert did_wallet.did_info.temp_puzhash is not None
                assert did_wallet.did_info.temp_pubkey is not None
                my_did = did_wallet.get_my_DID()
                coin_name = did_wallet.did_info.temp_coin.name().hex()
                coin_list = coin_as_list(did_wallet.did_info.temp_coin)
                newpuzhash = did_wallet.did_info.temp_puzhash
                pubkey = did_wallet.did_info.temp_pubkey
                return {
                    "success": True,
                    "type": did_wallet.type(),
                    "my_did": my_did,
                    "wallet_id": did_wallet.id(),
                    "coin_name": coin_name,
                    "coin_list": coin_list,
                    "newpuzhash": newpuzhash.hex(),
                    "pubkey": pubkey.hex(),
                    "backup_dids": did_wallet.did_info.backup_ids,
                    "num_verifications_required": did_wallet.did_info.num_of_backup_ids_needed,
                }
            else:  # undefined did_type
                pass
        elif request["wallet_type"] == "dao_wallet":
            name = request.get("name", None)
            mode = request.get("mode", None)
            if mode == "new":
                dao_rules_json = request.get("dao_rules", None)
                if dao_rules_json:
                    dao_rules = DAORules.from_json_dict(dao_rules_json)
                else:
                    raise ValueError("DAO rules must be specified for wallet creation")
                async with self.service.wallet_state_manager.lock:
                    dao_wallet, txs = await DAOWallet.create_new_dao_and_wallet(
                        wallet_state_manager,
                        main_wallet,
                        uint64(request.get("amount_of_cats", None)),
                        dao_rules,
                        tx_config,
                        uint64(request.get("filter_amount", 1)),
                        name,
                        uint64(request.get("fee", 0)),
                        uint64(request.get("fee_for_cat", 0)),
                    )
            elif mode == "existing":
                # async with self.service.wallet_state_manager.lock:
                dao_wallet = await DAOWallet.create_new_dao_wallet_for_existing_dao(
                    wallet_state_manager,
                    main_wallet,
                    bytes32.from_hexstr(request.get("treasury_id", None)),
                    uint64(request.get("filter_amount", 1)),
                    name,
                )
            return {
                "success": True,
                "type": dao_wallet.type(),
                "wallet_id": dao_wallet.id(),
                "treasury_id": dao_wallet.dao_info.treasury_id,
                "cat_wallet_id": dao_wallet.dao_info.cat_wallet_id,
                "dao_cat_wallet_id": dao_wallet.dao_info.dao_cat_wallet_id,
                "transactions": (
                    [tx.to_json_dict_convenience(self.service.config) for tx in txs] if mode == "new" else []
                ),
            }
        elif request["wallet_type"] == "nft_wallet":
            for wallet in self.service.wallet_state_manager.wallets.values():
                did_id: Optional[bytes32] = None
                if "did_id" in request and request["did_id"] is not None:
                    did_id = decode_puzzle_hash(request["did_id"])
                if wallet.type() == WalletType.NFT:
                    assert isinstance(wallet, NFTWallet)
                    if wallet.get_did() == did_id:
                        log.info("NFT wallet already existed, skipping.")
                        return {
                            "success": True,
                            "type": wallet.type(),
                            "wallet_id": wallet.id(),
                        }

            async with self.service.wallet_state_manager.lock:
                nft_wallet: NFTWallet = await NFTWallet.create_new_nft_wallet(
                    wallet_state_manager, main_wallet, did_id, request.get("name", None)
                )
            return {
                "success": True,
                "type": nft_wallet.type(),
                "wallet_id": nft_wallet.id(),
            }
        elif request["wallet_type"] == "pool_wallet":
            if request["mode"] == "new":
                if "initial_target_state" not in request:
                    raise AttributeError("Daemon didn't send `initial_target_state`. Try updating the daemon.")

                owner_puzzle_hash: bytes32 = await self.service.wallet_state_manager.main_wallet.get_puzzle_hash(True)

                from chia.pools.pool_wallet_info import initial_pool_state_from_dict

                async with self.service.wallet_state_manager.lock:
                    # We assign a pseudo unique id to each pool wallet, so that each one gets its own deterministic
                    # owner and auth keys. The public keys will go on the blockchain, and the private keys can be found
                    # using the root SK and trying each index from zero. The indexes are not fully unique though,
                    # because the PoolWallet is not created until the tx gets confirmed on chain. Therefore if we
                    # make multiple pool wallets at the same time, they will have the same ID.
                    max_pwi = 1
                    for _, wallet in self.service.wallet_state_manager.wallets.items():
                        if wallet.type() == WalletType.POOLING_WALLET:
                            assert isinstance(wallet, PoolWallet)
                            pool_wallet_index = await wallet.get_pool_wallet_index()
                            if pool_wallet_index > max_pwi:
                                max_pwi = pool_wallet_index

                    if max_pwi + 1 >= (MAX_POOL_WALLETS - 1):
                        raise ValueError(f"Too many pool wallets ({max_pwi}), cannot create any more on this key.")

                    owner_sk: PrivateKey = master_sk_to_singleton_owner_sk(
                        self.service.wallet_state_manager.private_key, uint32(max_pwi + 1)
                    )
                    owner_pk: G1Element = owner_sk.get_g1()

                    initial_target_state = initial_pool_state_from_dict(
                        request["initial_target_state"], owner_pk, owner_puzzle_hash
                    )
                    assert initial_target_state is not None

                    try:
                        delayed_address = None
                        if "p2_singleton_delayed_ph" in request:
                            delayed_address = bytes32.from_hexstr(request["p2_singleton_delayed_ph"])

                        tr, p2_singleton_puzzle_hash, launcher_id = await PoolWallet.create_new_pool_wallet_transaction(
                            wallet_state_manager,
                            main_wallet,
                            initial_target_state,
                            tx_config,
                            fee,
                            request.get("p2_singleton_delay_time", None),
                            delayed_address,
                            extra_conditions=extra_conditions,
                        )

                    except Exception as e:
                        raise ValueError(str(e))
                    return {
                        "total_fee": fee * 2,
                        "transaction": tr,
                        "transactions": [tr.to_json_dict_convenience(self.service.config)],
                        "launcher_id": launcher_id.hex(),
                        "p2_singleton_puzzle_hash": p2_singleton_puzzle_hash.hex(),
                    }
            elif request["mode"] == "recovery":
                raise ValueError("Need upgraded singleton for on-chain recovery")

        else:  # undefined wallet_type
            pass

        # TODO: rework this function to report detailed errors for each error case
        return {"success": False, "error": "invalid request"}

    ##########################################################################################
    # Wallet
    ##########################################################################################

    async def _get_wallet_balance(self, wallet_id: uint32) -> Dict[str, Any]:
        wallet = self.service.wallet_state_manager.wallets[wallet_id]
        balance = await self.service.get_balance(wallet_id)
        wallet_balance = balance.to_json_dict()
        wallet_balance["wallet_id"] = wallet_id
        wallet_balance["wallet_type"] = wallet.type()
        if self.service.logged_in_fingerprint is not None:
            wallet_balance["fingerprint"] = self.service.logged_in_fingerprint
        if wallet.type() in {WalletType.CAT, WalletType.CRCAT}:
            assert isinstance(wallet, CATWallet)
            wallet_balance["asset_id"] = wallet.get_asset_id()
            if wallet.type() == WalletType.CRCAT:
                assert isinstance(wallet, CRCATWallet)
                wallet_balance["pending_approval_balance"] = await wallet.get_pending_approval_balance()

        return wallet_balance

    async def get_wallet_balance(self, request: Dict[str, Any]) -> EndpointResult:
        wallet_id = uint32(int(request["wallet_id"]))
        wallet_balance = await self._get_wallet_balance(wallet_id)
        return {"wallet_balance": wallet_balance}

    async def get_wallet_balances(self, request: Dict[str, Any]) -> EndpointResult:
        try:
            wallet_ids: List[uint32] = [uint32(int(wallet_id)) for wallet_id in request["wallet_ids"]]
        except (TypeError, KeyError):
            wallet_ids = list(self.service.wallet_state_manager.wallets.keys())
        wallet_balances: Dict[uint32, Dict[str, Any]] = {}
        for wallet_id in wallet_ids:
            wallet_balances[wallet_id] = await self._get_wallet_balance(wallet_id)
        return {"wallet_balances": wallet_balances}

    async def get_transaction(self, request: Dict[str, Any]) -> EndpointResult:
        transaction_id: bytes32 = bytes32(hexstr_to_bytes(request["transaction_id"]))
        tr: Optional[TransactionRecord] = await self.service.wallet_state_manager.get_transaction(transaction_id)
        if tr is None:
            raise ValueError(f"Transaction 0x{transaction_id.hex()} not found")

        return {
            "transaction": (await self._convert_tx_puzzle_hash(tr)).to_json_dict_convenience(self.service.config),
            "transaction_id": tr.name,
        }

    async def get_transaction_memo(self, request: Dict[str, Any]) -> EndpointResult:
        transaction_id: bytes32 = bytes32(hexstr_to_bytes(request["transaction_id"]))
        tr: Optional[TransactionRecord] = await self.service.wallet_state_manager.get_transaction(transaction_id)
        if tr is None:
            raise ValueError(f"Transaction 0x{transaction_id.hex()} not found")
        if tr.spend_bundle is None or len(tr.spend_bundle.coin_spends) == 0:
            if tr.type == uint32(TransactionType.INCOMING_TX.value):
                # Fetch incoming tx coin spend
                peer = self.service.get_full_node_peer()
                assert len(tr.additions) == 1
                coin_state_list: List[CoinState] = await self.service.wallet_state_manager.wallet_node.get_coin_state(
                    [tr.additions[0].parent_coin_info], peer=peer
                )
                assert len(coin_state_list) == 1
                coin_spend = await fetch_coin_spend_for_coin_state(coin_state_list[0], peer)
                tr = dataclasses.replace(tr, spend_bundle=SpendBundle([coin_spend], G2Element()))
            else:
                raise ValueError(f"Transaction 0x{transaction_id.hex()} doesn't have any coin spend.")
        assert tr.spend_bundle is not None
        memos: Dict[bytes32, List[bytes]] = compute_memos(tr.spend_bundle)
        response = {}
        # Convert to hex string
        for coin_id, memo_list in memos.items():
            response[coin_id.hex()] = [memo.hex() for memo in memo_list]
        return {transaction_id.hex(): response}

    async def get_transactions(self, request: Dict[str, Any]) -> EndpointResult:
        wallet_id = int(request["wallet_id"])

        start = request.get("start", 0)
        end = request.get("end", 50)
        sort_key = request.get("sort_key", None)
        reverse = request.get("reverse", False)

        to_address = request.get("to_address", None)
        to_puzzle_hash: Optional[bytes32] = None
        if to_address is not None:
            to_puzzle_hash = decode_puzzle_hash(to_address)
        type_filter = None
        if "type_filter" in request:
            type_filter = TransactionTypeFilter.from_json_dict(request["type_filter"])

        transactions = await self.service.wallet_state_manager.tx_store.get_transactions_between(
            wallet_id,
            start,
            end,
            sort_key=sort_key,
            reverse=reverse,
            to_puzzle_hash=to_puzzle_hash,
            type_filter=type_filter,
            confirmed=request.get("confirmed", None),
        )
        tx_list = []
        # Format for clawback transactions
        for tr in transactions:
            tx = (await self._convert_tx_puzzle_hash(tr)).to_json_dict_convenience(self.service.config)
            tx_list.append(tx)
            if tx["type"] not in CLAWBACK_INCOMING_TRANSACTION_TYPES:
                continue
            coin: Coin = tr.additions[0]
            record: Optional[WalletCoinRecord] = await self.service.wallet_state_manager.coin_store.get_coin_record(
                coin.name()
            )
            if record is None:
                log.error(f"Cannot find coin record for type {tx['type']} transaction {tx['name']}")
                continue
            try:
                tx["metadata"] = record.parsed_metadata().to_json_dict()
            except ValueError as e:
                log.error(f"Could not parse coin record metadata: {type(e).__name__} {e}")
                continue
            tx["metadata"]["coin_id"] = coin.name().hex()
            tx["metadata"]["spent"] = record.spent
        return {
            "transactions": tx_list,
            "wallet_id": wallet_id,
        }

    async def get_transaction_count(self, request: Dict[str, Any]) -> EndpointResult:
        wallet_id = int(request["wallet_id"])
        type_filter = None
        if "type_filter" in request:
            type_filter = TransactionTypeFilter.from_json_dict(request["type_filter"])
        count = await self.service.wallet_state_manager.tx_store.get_transaction_count_for_wallet(
            wallet_id, confirmed=request.get("confirmed", None), type_filter=type_filter
        )
        return {
            "count": count,
            "wallet_id": wallet_id,
        }

    # this function is just here for backwards-compatibility. It will probably
    # be removed in the future
    async def get_initial_freeze_period(self, request: Dict[str, Any]) -> EndpointResult:
        # Mon May 03 2021 17:00:00 GMT+0000
        return {"INITIAL_FREEZE_END_TIMESTAMP": 1620061200}

    async def get_next_address(self, request: Dict[str, Any]) -> EndpointResult:
        """
        Returns a new address
        """
        if request["new_address"] is True:
            create_new = True
        else:
            create_new = False
        wallet_id = uint32(int(request["wallet_id"]))
        wallet = self.service.wallet_state_manager.wallets[wallet_id]
        selected = self.service.config["selected_network"]
        prefix = self.service.config["network_overrides"]["config"][selected]["address_prefix"]
        if wallet.type() == WalletType.STANDARD_WALLET:
            assert isinstance(wallet, Wallet)
            raw_puzzle_hash = await wallet.get_puzzle_hash(create_new)
            address = encode_puzzle_hash(raw_puzzle_hash, prefix)
        elif wallet.type() in {WalletType.CAT, WalletType.CRCAT}:
            assert isinstance(wallet, CATWallet)
            raw_puzzle_hash = await wallet.standard_wallet.get_puzzle_hash(create_new)
            address = encode_puzzle_hash(raw_puzzle_hash, prefix)
        else:
            raise ValueError(f"Wallet type {wallet.type()} cannot create puzzle hashes")

        return {
            "wallet_id": wallet_id,
            "address": address,
        }

    @tx_endpoint(push=True)
    async def send_transaction(
        self,
        request: Dict[str, Any],
        tx_config: TXConfig = DEFAULT_TX_CONFIG,
        extra_conditions: Tuple[Condition, ...] = tuple(),
    ) -> EndpointResult:
        if await self.service.wallet_state_manager.synced() is False:
            raise ValueError("Wallet needs to be fully synced before sending transactions")

        wallet_id = uint32(request["wallet_id"])
        wallet = self.service.wallet_state_manager.get_wallet(id=wallet_id, required_type=Wallet)

        if not isinstance(request["amount"], int) or not isinstance(request["fee"], int):
            raise ValueError("An integer amount or fee is required (too many decimals)")
        amount: uint64 = uint64(request["amount"])
        address = request["address"]
        selected_network = self.service.config["selected_network"]
        expected_prefix = self.service.config["network_overrides"]["config"][selected_network]["address_prefix"]
        if address[0 : len(expected_prefix)] != expected_prefix:
            raise ValueError("Unexpected Address Prefix")
        puzzle_hash: bytes32 = decode_puzzle_hash(address)

        memos: List[bytes] = []
        if "memos" in request:
            memos = [mem.encode("utf-8") for mem in request["memos"]]

        fee: uint64 = uint64(request.get("fee", 0))

        async with self.service.wallet_state_manager.lock:
            [tx] = await wallet.generate_signed_transaction(
                amount,
                puzzle_hash,
                tx_config,
                fee,
                memos=memos,
                puzzle_decorator_override=request.get("puzzle_decorator", None),
                extra_conditions=extra_conditions,
            )

        # Transaction may not have been included in the mempool yet. Use get_transaction to check.
        json_tx = tx.to_json_dict_convenience(self.service.config)
        return {
            "transaction": json_tx,
            "transactions": [json_tx],
            "transaction_id": tx.name,
        }

    async def send_transaction_multi(self, request: Dict[str, Any]) -> EndpointResult:
        if await self.service.wallet_state_manager.synced() is False:
            raise ValueError("Wallet needs to be fully synced before sending transactions")

        wallet_id = uint32(request["wallet_id"])
        wallet = self.service.wallet_state_manager.wallets[wallet_id]

        async with self.service.wallet_state_manager.lock:
            if wallet.type() in {WalletType.CAT, WalletType.CRCAT}:
                assert isinstance(wallet, CATWallet)
                response = await self.cat_spend(request, hold_lock=False)
                transaction = response["transaction"]
                transactions = response["transactions"]
            else:
                response = await self.create_signed_transaction(request, hold_lock=False)
                transaction = response["signed_tx"]
                transactions = response["transactions"]

        # Transaction may not have been included in the mempool yet. Use get_transaction to check.
        return {
            "transaction": transaction,
            "transaction_id": TransactionRecord.from_json_dict_convenience(transaction).name,
            "transactions": transactions,
        }

    @tx_endpoint(push=True, merge_spends=False)
    async def spend_clawback_coins(
        self,
        request: Dict[str, Any],
        tx_config: TXConfig = DEFAULT_TX_CONFIG,
        extra_conditions: Tuple[Condition, ...] = tuple(),
    ) -> EndpointResult:
        """Spend clawback coins that were sent (to claw them back) or received (to claim them).

        :param coin_ids: list of coin ids to be spent
        :param batch_size: number of coins to spend per bundle
        :param fee: transaction fee in mojos
        :return:
        """
        if "coin_ids" not in request:
            raise ValueError("Coin IDs are required.")
        coin_ids: List[bytes32] = [bytes32.from_hexstr(coin) for coin in request["coin_ids"]]
        tx_fee: uint64 = uint64(request.get("fee", 0))
        # Get inner puzzle
        coin_records = await self.service.wallet_state_manager.coin_store.get_coin_records(
            coin_id_filter=HashFilter.include(coin_ids),
            coin_type=CoinType.CLAWBACK,
            wallet_type=WalletType.STANDARD_WALLET,
            spent_range=UInt32Range(stop=uint32(0)),
        )

        coins: Dict[Coin, ClawbackMetadata] = {}
        batch_size = request.get(
            "batch_size", self.service.wallet_state_manager.config.get("auto_claim", {}).get("batch_size", 50)
        )
        tx_list: List[TransactionRecord] = []
        for coin_id, coin_record in coin_records.coin_id_to_record.items():
            try:
                metadata = coin_record.parsed_metadata()
                assert isinstance(metadata, ClawbackMetadata)
                coins[coin_record.coin] = metadata
                if len(coins) >= batch_size:
                    new_txs = await self.service.wallet_state_manager.spend_clawback_coins(
                        coins, tx_fee, tx_config, request.get("force", False), extra_conditions=extra_conditions
                    )
                    tx_list.extend(new_txs)
                    tx_config = dataclasses.replace(
                        tx_config,
                        excluded_coin_ids=[
                            *tx_config.excluded_coin_ids,
                            *(c.name() for tx in new_txs for c in tx.removals),
                        ],
                    )
                    coins = {}
            except Exception as e:
                log.error(f"Failed to spend clawback coin {coin_id.hex()}: %s", e)
        if len(coins) > 0:
            tx_list.extend(
                await self.service.wallet_state_manager.spend_clawback_coins(
                    coins, tx_fee, tx_config, request.get("force", False), extra_conditions=extra_conditions
                )
            )

        return {
            "success": True,
            "transaction_ids": [tx.name.hex() for tx in tx_list if tx.type == TransactionType.OUTGOING_CLAWBACK.value],
            "transactions": [tx.to_json_dict_convenience(self.service.config) for tx in tx_list],
        }

    async def delete_unconfirmed_transactions(self, request: Dict[str, Any]) -> EndpointResult:
        wallet_id = uint32(request["wallet_id"])
        if wallet_id not in self.service.wallet_state_manager.wallets:
            raise ValueError(f"Wallet id {wallet_id} does not exist")
        if await self.service.wallet_state_manager.synced() is False:
            raise ValueError("Wallet needs to be fully synced.")

        async with self.service.wallet_state_manager.db_wrapper.writer():
            await self.service.wallet_state_manager.tx_store.delete_unconfirmed_transactions(wallet_id)
            wallet = self.service.wallet_state_manager.wallets[wallet_id]
            if wallet.type() == WalletType.POOLING_WALLET.value:
                assert isinstance(wallet, PoolWallet)
                wallet.target_state = None
            return {}

    async def select_coins(
        self,
        request: Dict[str, Any],
    ) -> EndpointResult:
        assert self.service.logged_in_fingerprint is not None
        cs_config_loader: CoinSelectionConfigLoader = CoinSelectionConfigLoader.from_json_dict(request)

        # Some backwards compat fill-ins
        if cs_config_loader.excluded_coin_ids is None:
            excluded_coins: Optional[List[Coin]] = request.get("excluded_coins", request.get("exclude_coins"))
            if excluded_coins is not None:
                cs_config_loader = cs_config_loader.override(
                    excluded_coin_ids=[Coin.from_json_dict(c).name() for c in excluded_coins],
                )

        cs_config: CoinSelectionConfig = cs_config_loader.autofill(
            constants=self.service.wallet_state_manager.constants,
        )

        if await self.service.wallet_state_manager.synced() is False:
            raise ValueError("Wallet needs to be fully synced before selecting coins")

        amount = uint64(request["amount"])
        wallet_id = uint32(request["wallet_id"])

        wallet = self.service.wallet_state_manager.wallets[wallet_id]
        async with self.service.wallet_state_manager.lock:
            selected_coins = await wallet.select_coins(amount, cs_config)

        return {"coins": [coin.to_json_dict() for coin in selected_coins]}

    async def get_spendable_coins(self, request: Dict[str, Any]) -> EndpointResult:
        if await self.service.wallet_state_manager.synced() is False:
            raise ValueError("Wallet needs to be fully synced before getting all coins")

        wallet_id = uint32(request["wallet_id"])
        min_coin_amount = uint64(request.get("min_coin_amount", 0))
        max_coin_amount: uint64 = uint64(request.get("max_coin_amount", 0))
        if max_coin_amount == 0:
            max_coin_amount = uint64(self.service.wallet_state_manager.constants.MAX_COIN_AMOUNT)
        excluded_coin_amounts: Optional[List[uint64]] = request.get("excluded_coin_amounts")
        if excluded_coin_amounts is not None:
            excluded_coin_amounts = [uint64(a) for a in excluded_coin_amounts]
        else:
            excluded_coin_amounts = []
        excluded_coins_input: Optional[Dict[str, Dict[str, Any]]] = request.get("excluded_coins")
        if excluded_coins_input is not None:
            excluded_coins = [Coin.from_json_dict(json_coin) for json_coin in excluded_coins_input]
        else:
            excluded_coins = []
        excluded_coin_ids_input: Optional[List[str]] = request.get("excluded_coin_ids")
        if excluded_coin_ids_input is not None:
            excluded_coin_ids = [bytes32.from_hexstr(hex_id) for hex_id in excluded_coin_ids_input]
        else:
            excluded_coin_ids = []
        state_mgr = self.service.wallet_state_manager
        wallet = state_mgr.wallets[wallet_id]
        async with state_mgr.lock:
            all_coin_records = await state_mgr.coin_store.get_unspent_coins_for_wallet(wallet_id)
            if wallet.type() in {WalletType.CAT, WalletType.CRCAT}:
                assert isinstance(wallet, CATWallet)
                spendable_coins: List[WalletCoinRecord] = await wallet.get_cat_spendable_coins(all_coin_records)
            else:
                spendable_coins = list(await state_mgr.get_spendable_coins_for_wallet(wallet_id, all_coin_records))

            # Now we get the unconfirmed transactions and manually derive the additions and removals.
            unconfirmed_transactions: List[TransactionRecord] = await state_mgr.tx_store.get_unconfirmed_for_wallet(
                wallet_id
            )
            unconfirmed_removal_ids: Dict[bytes32, uint64] = {
                coin.name(): transaction.created_at_time
                for transaction in unconfirmed_transactions
                for coin in transaction.removals
            }
            unconfirmed_additions: List[Coin] = [
                coin
                for transaction in unconfirmed_transactions
                for coin in transaction.additions
                if await state_mgr.does_coin_belong_to_wallet(coin, wallet_id)
            ]
            valid_spendable_cr: List[CoinRecord] = []
            unconfirmed_removals: List[CoinRecord] = []
            for coin_record in all_coin_records:
                if coin_record.name() in unconfirmed_removal_ids:
                    unconfirmed_removals.append(coin_record.to_coin_record(unconfirmed_removal_ids[coin_record.name()]))
            for coin_record in spendable_coins:  # remove all the unconfirmed coins, exclude coins and dust.
                if coin_record.name() in unconfirmed_removal_ids:
                    continue
                if coin_record.coin in excluded_coins:
                    continue
                if coin_record.name() in excluded_coin_ids:
                    continue
                if coin_record.coin.amount < min_coin_amount or coin_record.coin.amount > max_coin_amount:
                    continue
                if coin_record.coin.amount in excluded_coin_amounts:
                    continue
                c_r = await state_mgr.get_coin_record_by_wallet_record(coin_record)
                assert c_r is not None and c_r.coin == coin_record.coin  # this should never happen
                valid_spendable_cr.append(c_r)

        return {
            "confirmed_records": [cr.to_json_dict() for cr in valid_spendable_cr],
            "unconfirmed_removals": [cr.to_json_dict() for cr in unconfirmed_removals],
            "unconfirmed_additions": [coin.to_json_dict() for coin in unconfirmed_additions],
        }

    async def get_coin_records_by_names(self, request: Dict[str, Any]) -> EndpointResult:
        if await self.service.wallet_state_manager.synced() is False:
            raise ValueError("Wallet needs to be fully synced before finding coin information")

        if "names" not in request:
            raise ValueError("Names not in request")
        coin_ids = [bytes32.from_hexstr(name) for name in request["names"]]
        kwargs: Dict[str, Any] = {
            "coin_id_filter": HashFilter.include(coin_ids),
        }

        confirmed_range = UInt32Range()
        if "start_height" in request:
            confirmed_range = dataclasses.replace(confirmed_range, start=uint32(request["start_height"]))
        if "end_height" in request:
            confirmed_range = dataclasses.replace(confirmed_range, stop=uint32(request["end_height"]))
        if confirmed_range != UInt32Range():
            kwargs["confirmed_range"] = confirmed_range

        if "include_spent_coins" in request and not str2bool(request["include_spent_coins"]):
            kwargs["spent_range"] = unspent_range

        async with self.service.wallet_state_manager.lock:
            coin_records: List[CoinRecord] = await self.service.wallet_state_manager.get_coin_records_by_coin_ids(
                **kwargs
            )
            missed_coins: List[str] = [
                "0x" + c_id.hex() for c_id in coin_ids if c_id not in [cr.name for cr in coin_records]
            ]
            if missed_coins:
                raise ValueError(f"Coin ID's: {missed_coins} not found.")

        return {"coin_records": [cr.to_json_dict() for cr in coin_records]}

    async def get_current_derivation_index(self, request: Dict[str, Any]) -> Dict[str, Any]:
        assert self.service.wallet_state_manager is not None

        index: Optional[uint32] = await self.service.wallet_state_manager.puzzle_store.get_last_derivation_path()

        return {"success": True, "index": index}

    async def extend_derivation_index(self, request: Dict[str, Any]) -> Dict[str, Any]:
        assert self.service.wallet_state_manager is not None

        # Require a new max derivation index
        if "index" not in request:
            raise ValueError("Derivation index is required")

        # Require that the wallet is fully synced
        synced = await self.service.wallet_state_manager.synced()
        if synced is False:
            raise ValueError("Wallet needs to be fully synced before extending derivation index")

        index = uint32(request["index"])
        current: Optional[uint32] = await self.service.wallet_state_manager.puzzle_store.get_last_derivation_path()

        # Additional sanity check that the wallet is synced
        if current is None:
            raise ValueError("No current derivation record found, unable to extend index")

        # Require that the new index is greater than the current index
        if index <= current:
            raise ValueError(f"New derivation index must be greater than current index: {current}")

        if index - current > MAX_DERIVATION_INDEX_DELTA:
            raise ValueError(
                "Too many derivations requested. "
                f"Use a derivation index less than {current + MAX_DERIVATION_INDEX_DELTA + 1}"
            )

        # Since we've bumping the derivation index without having found any new puzzles, we want
        # to preserve the current last used index, so we call create_more_puzzle_hashes with
        # mark_existing_as_used=False
        await self.service.wallet_state_manager.create_more_puzzle_hashes(
            from_zero=False, mark_existing_as_used=False, up_to_index=index, num_additional_phs=0
        )

        updated: Optional[uint32] = await self.service.wallet_state_manager.puzzle_store.get_last_derivation_path()
        updated_index = updated if updated is not None else None

        return {"success": True, "index": updated_index}

    @marshal
    async def get_notifications(self, request: GetNotifications) -> GetNotificationsResponse:
        if request.ids is None:
            notifications: List[Notification] = (
                await self.service.wallet_state_manager.notification_manager.notification_store.get_all_notifications(
                    pagination=(request.start, request.end)
                )
            )
        else:
            notifications = (
                await self.service.wallet_state_manager.notification_manager.notification_store.get_notifications(
                    request.ids
                )
            )

        return GetNotificationsResponse(notifications)

    async def delete_notifications(self, request: Dict[str, Any]) -> EndpointResult:
        ids: Optional[List[str]] = request.get("ids", None)
        if ids is None:
            await self.service.wallet_state_manager.notification_manager.notification_store.delete_all_notifications()
        else:
            await self.service.wallet_state_manager.notification_manager.notification_store.delete_notifications(
                [bytes32.from_hexstr(id) for id in ids]
            )

        return {}

    @tx_endpoint(push=True)
    async def send_notification(
        self,
        request: Dict[str, Any],
        tx_config: TXConfig = DEFAULT_TX_CONFIG,
        extra_conditions: Tuple[Condition, ...] = tuple(),
    ) -> EndpointResult:
        tx: TransactionRecord = await self.service.wallet_state_manager.notification_manager.send_new_notification(
            bytes32.from_hexstr(request["target"]),
            bytes.fromhex(request["message"]),
            uint64(request["amount"]),
            tx_config,
            request.get("fee", uint64(0)),
            extra_conditions=extra_conditions,
        )

        json_tx = tx.to_json_dict_convenience(self.service.config)
        return {"tx": json_tx, "transactions": [json_tx]}

    async def verify_signature(self, request: Dict[str, Any]) -> EndpointResult:
        """
        Given a public key, message and signature, verify if it is valid.
        :param request:
        :return:
        """
        input_message: str = request["message"]
        signing_mode_str: Optional[str] = request.get("signing_mode")
        # Default to BLS_MESSAGE_AUGMENTATION_HEX_INPUT as this RPC was originally designed to verify
        # signatures made by `chia keys sign`, which uses BLS_MESSAGE_AUGMENTATION_HEX_INPUT
        if signing_mode_str is None:
            signing_mode = SigningMode.BLS_MESSAGE_AUGMENTATION_HEX_INPUT
        else:
            try:
                signing_mode = SigningMode(signing_mode_str)
            except ValueError:
                raise ValueError(f"Invalid signing mode: {signing_mode_str!r}")

        if signing_mode == SigningMode.CHIP_0002 or signing_mode == SigningMode.CHIP_0002_P2_DELEGATED_CONDITIONS:
            # CHIP-0002 message signatures are made over the tree hash of:
            #   ("Chia Signed Message", message)
            message_to_verify: bytes = Program.to((CHIP_0002_SIGN_MESSAGE_PREFIX, input_message)).get_tree_hash()
        elif signing_mode == SigningMode.BLS_MESSAGE_AUGMENTATION_HEX_INPUT:
            # Message is expected to be a hex string
            message_to_verify = hexstr_to_bytes(input_message)
        elif signing_mode == SigningMode.BLS_MESSAGE_AUGMENTATION_UTF8_INPUT:
            # Message is expected to be a UTF-8 string
            message_to_verify = bytes(input_message, "utf-8")
        else:
            raise ValueError(f"Unsupported signing mode: {signing_mode_str!r}")

        # Verify using the BLS message augmentation scheme
        is_valid = AugSchemeMPL.verify(
            G1Element.from_bytes(hexstr_to_bytes(request["pubkey"])),
            message_to_verify,
            G2Element.from_bytes(hexstr_to_bytes(request["signature"])),
        )
        if "address" in request:
            # For signatures made by the sign_message_by_address/sign_message_by_id
            # endpoints, the "address" field should contain the p2_address of the NFT/DID
            # that was used to sign the message.
            puzzle_hash: bytes32 = decode_puzzle_hash(request["address"])
            expected_puzzle_hash: Optional[bytes32] = None
            if signing_mode == SigningMode.CHIP_0002_P2_DELEGATED_CONDITIONS:
                puzzle = p2_delegated_conditions.puzzle_for_pk(Program.to(hexstr_to_bytes(request["pubkey"])))
                expected_puzzle_hash = bytes32(puzzle.get_tree_hash())
            else:
                expected_puzzle_hash = puzzle_hash_for_synthetic_public_key(
                    G1Element.from_bytes(hexstr_to_bytes(request["pubkey"]))
                )
            if puzzle_hash != expected_puzzle_hash:
                return {"isValid": False, "error": "Public key doesn't match the address"}
        if is_valid:
            return {"isValid": is_valid}
        else:
            return {"isValid": False, "error": "Signature is invalid."}

    async def sign_message_by_address(self, request: Dict[str, Any]) -> EndpointResult:
        """
        Given a derived P2 address, sign the message by its private key.
        :param request:
        :return:
        """
        puzzle_hash: bytes32 = decode_puzzle_hash(request["address"])
        is_hex: bool = request.get("is_hex", False)
        if isinstance(is_hex, str):
            is_hex = True if is_hex.lower() == "true" else False
        safe_mode: bool = request.get("safe_mode", True)
        if isinstance(safe_mode, str):
            safe_mode = True if safe_mode.lower() == "true" else False
        mode: SigningMode = SigningMode.CHIP_0002
        if is_hex and safe_mode:
            mode = SigningMode.CHIP_0002_HEX_INPUT
        elif not is_hex and not safe_mode:
            mode = SigningMode.BLS_MESSAGE_AUGMENTATION_UTF8_INPUT
        elif is_hex and not safe_mode:
            mode = SigningMode.BLS_MESSAGE_AUGMENTATION_HEX_INPUT
        pubkey, signature = await self.service.wallet_state_manager.main_wallet.sign_message(
            request["message"], puzzle_hash, mode
        )
        return {
            "success": True,
            "pubkey": str(pubkey),
            "signature": str(signature),
            "signing_mode": mode.value,
        }

    async def sign_message_by_id(self, request: Dict[str, Any]) -> EndpointResult:
        """
        Given a NFT/DID ID, sign the message by the P2 private key.
        :param request:
        :return:
        """
        entity_id: bytes32 = decode_puzzle_hash(request["id"])
        selected_wallet: Optional[WalletProtocol[Any]] = None
        is_hex: bool = request.get("is_hex", False)
        if isinstance(is_hex, str):
            is_hex = True if is_hex.lower() == "true" else False
        safe_mode: bool = request.get("safe_mode", True)
        if isinstance(safe_mode, str):
            safe_mode = True if safe_mode.lower() == "true" else False
        mode: SigningMode = SigningMode.CHIP_0002
        if is_hex and safe_mode:
            mode = SigningMode.CHIP_0002_HEX_INPUT
        elif not is_hex and not safe_mode:
            mode = SigningMode.BLS_MESSAGE_AUGMENTATION_UTF8_INPUT
        elif is_hex and not safe_mode:
            mode = SigningMode.BLS_MESSAGE_AUGMENTATION_HEX_INPUT
        if is_valid_address(request["id"], {AddressType.DID}, self.service.config):
            for wallet in self.service.wallet_state_manager.wallets.values():
                if wallet.type() == WalletType.DECENTRALIZED_ID.value:
                    assert isinstance(wallet, DIDWallet)
                    assert wallet.did_info.origin_coin is not None
                    if wallet.did_info.origin_coin.name() == entity_id:
                        selected_wallet = wallet
                        break
            if selected_wallet is None:
                return {"success": False, "error": f"DID for {entity_id.hex()} doesn't exist."}
            assert isinstance(selected_wallet, DIDWallet)
            pubkey, signature = await selected_wallet.sign_message(request["message"], mode)
            latest_coin_id = (await selected_wallet.get_coin()).name()
        elif is_valid_address(request["id"], {AddressType.NFT}, self.service.config):
            target_nft: Optional[NFTCoinInfo] = None
            for wallet in self.service.wallet_state_manager.wallets.values():
                if wallet.type() == WalletType.NFT.value:
                    assert isinstance(wallet, NFTWallet)
                    nft: Optional[NFTCoinInfo] = await wallet.get_nft(entity_id)
                    if nft is not None:
                        selected_wallet = wallet
                        target_nft = nft
                        break
            if selected_wallet is None or target_nft is None:
                return {"success": False, "error": f"NFT for {entity_id.hex()} doesn't exist."}

            assert isinstance(selected_wallet, NFTWallet)
            pubkey, signature = await selected_wallet.sign_message(request["message"], target_nft, mode)
            latest_coin_id = target_nft.coin.name()
        else:
            return {"success": False, "error": f'Unknown ID type, {request["id"]}'}

        return {
            "success": True,
            "pubkey": str(pubkey),
            "signature": str(signature),
            "latest_coin_id": latest_coin_id.hex() if latest_coin_id is not None else None,
            "signing_mode": mode.value,
        }

    ##########################################################################################
    # CATs and Trading
    ##########################################################################################

    async def get_cat_list(self, request: Dict[str, Any]) -> EndpointResult:
        return {"cat_list": list(DEFAULT_CATS.values())}

    async def cat_set_name(self, request: Dict[str, Any]) -> EndpointResult:
        wallet_id = uint32(request["wallet_id"])
        wallet = self.service.wallet_state_manager.get_wallet(id=wallet_id, required_type=CATWallet)
        await wallet.set_name(str(request["name"]))
        return {"wallet_id": wallet_id}

    async def cat_get_name(self, request: Dict[str, Any]) -> EndpointResult:
        wallet_id = uint32(request["wallet_id"])
        wallet = self.service.wallet_state_manager.get_wallet(id=wallet_id, required_type=CATWallet)
        name: str = wallet.get_name()
        return {"wallet_id": wallet_id, "name": name}

    async def get_stray_cats(self, request: Dict[str, Any]) -> EndpointResult:
        """
        Get a list of all unacknowledged CATs
        :param request: RPC request
        :return: A list of unacknowledged CATs
        """
        cats = await self.service.wallet_state_manager.interested_store.get_unacknowledged_tokens()
        return {"stray_cats": cats}

    @tx_endpoint(push=True)
    async def cat_spend(
        self,
        request: Dict[str, Any],
        tx_config: TXConfig = DEFAULT_TX_CONFIG,
        extra_conditions: Tuple[Condition, ...] = tuple(),
        hold_lock: bool = True,
    ) -> EndpointResult:
        if await self.service.wallet_state_manager.synced() is False:
            raise ValueError("Wallet needs to be fully synced.")
        wallet_id = uint32(request["wallet_id"])
        wallet = self.service.wallet_state_manager.get_wallet(id=wallet_id, required_type=CATWallet)

        amounts: List[uint64] = []
        puzzle_hashes: List[bytes32] = []
        memos: List[List[bytes]] = []
        additions: Optional[List[Dict[str, Any]]] = request.get("additions")
        if not isinstance(request["fee"], int) or (additions is None and not isinstance(request["amount"], int)):
            raise ValueError("An integer amount or fee is required (too many decimals)")
        if additions is not None:
            for addition in additions:
                receiver_ph = bytes32.from_hexstr(addition["puzzle_hash"])
                if len(receiver_ph) != 32:
                    raise ValueError(f"Address must be 32 bytes. {receiver_ph.hex()}")
                amount = uint64(addition["amount"])
                if amount > self.service.constants.MAX_COIN_AMOUNT:
                    raise ValueError(f"Coin amount cannot exceed {self.service.constants.MAX_COIN_AMOUNT}")
                amounts.append(amount)
                puzzle_hashes.append(receiver_ph)
                if "memos" in addition:
                    memos.append([mem.encode("utf-8") for mem in addition["memos"]])
        else:
            amounts.append(uint64(request["amount"]))
            puzzle_hashes.append(decode_puzzle_hash(request["inner_address"]))
            if "memos" in request:
                memos.append([mem.encode("utf-8") for mem in request["memos"]])
        coins: Optional[Set[Coin]] = None
        if "coins" in request and len(request["coins"]) > 0:
            coins = {Coin.from_json_dict(coin_json) for coin_json in request["coins"]}
        fee: uint64 = uint64(request.get("fee", 0))

        cat_discrepancy_params: Tuple[Optional[int], Optional[str], Optional[str]] = (
            request.get("extra_delta", None),
            request.get("tail_reveal", None),
            request.get("tail_solution", None),
        )
        cat_discrepancy: Optional[Tuple[int, Program, Program]] = None
        if cat_discrepancy_params != (None, None, None):
            if None in cat_discrepancy_params:
                raise ValueError("Specifying extra_delta, tail_reveal, or tail_solution requires specifying the others")
            else:
                assert cat_discrepancy_params[0] is not None
                assert cat_discrepancy_params[1] is not None
                assert cat_discrepancy_params[2] is not None
                cat_discrepancy = (
                    cat_discrepancy_params[0],  # mypy sanitization
                    Program.fromhex(cat_discrepancy_params[1]),
                    Program.fromhex(cat_discrepancy_params[2]),
                )
        if hold_lock:
            async with self.service.wallet_state_manager.lock:
                txs: List[TransactionRecord] = await wallet.generate_signed_transaction(
                    amounts,
                    puzzle_hashes,
                    tx_config,
                    fee,
                    cat_discrepancy=cat_discrepancy,
                    coins=coins,
                    memos=memos if memos else None,
                    extra_conditions=extra_conditions,
                )
        else:
            txs = await wallet.generate_signed_transaction(
                amounts,
                puzzle_hashes,
                tx_config,
                fee,
                cat_discrepancy=cat_discrepancy,
                coins=coins,
                memos=memos if memos else None,
                extra_conditions=extra_conditions,
            )

        # Return the first transaction, which is expected to be the CAT spend. If a fee is
        # included, it is currently ordered after the CAT spend.
        return {
            "transaction": txs[0].to_json_dict_convenience(self.service.config),
            "transactions": [tx.to_json_dict_convenience(self.service.config) for tx in txs],
            "transaction_id": txs[0].name,
        }

    async def cat_get_asset_id(self, request: Dict[str, Any]) -> EndpointResult:
        wallet_id = uint32(request["wallet_id"])
        wallet = self.service.wallet_state_manager.get_wallet(id=wallet_id, required_type=CATWallet)
        asset_id: str = wallet.get_asset_id()
        return {"asset_id": asset_id, "wallet_id": wallet_id}

    async def cat_asset_id_to_name(self, request: Dict[str, Any]) -> EndpointResult:
        wallet = await self.service.wallet_state_manager.get_wallet_for_asset_id(request["asset_id"])
        if wallet is None:
            if request["asset_id"] in DEFAULT_CATS:
                return {"wallet_id": None, "name": DEFAULT_CATS[request["asset_id"]]["name"]}
            else:
                raise ValueError("The asset ID specified does not belong to a wallet")
        else:
            return {"wallet_id": wallet.id(), "name": (wallet.get_name())}

    @tx_endpoint(push=False, requires_default_information=True)
    async def create_offer_for_ids(
        self,
        request: Dict[str, Any],
        push: bool = False,
        tx_config: TXConfig = DEFAULT_TX_CONFIG,
        extra_conditions: Tuple[Condition, ...] = tuple(),
    ) -> EndpointResult:
        if push:
            raise ValueError("Cannot push an incomplete spend")  # pragma: no cover

        offer: Dict[str, int] = request["offer"]
        fee: uint64 = uint64(request.get("fee", 0))
        validate_only: bool = request.get("validate_only", False)
        driver_dict_str: Optional[Dict[str, Any]] = request.get("driver_dict", None)
        marshalled_solver = request.get("solver")
        solver: Optional[Solver]
        if marshalled_solver is None:
            solver = None
        else:
            solver = Solver(info=marshalled_solver)

        # This driver_dict construction is to maintain backward compatibility where everything is assumed to be a CAT
        driver_dict: Dict[bytes32, PuzzleInfo] = {}
        if driver_dict_str is None:
            for key, amount in offer.items():
                if amount > 0:
                    try:
                        driver_dict[bytes32.from_hexstr(key)] = PuzzleInfo(
                            {"type": AssetType.CAT.value, "tail": "0x" + key}
                        )
                    except ValueError:
                        pass
        else:
            for key, value in driver_dict_str.items():
                driver_dict[bytes32.from_hexstr(key)] = PuzzleInfo(value)

        modified_offer: Dict[Union[int, bytes32], int] = {}
        for key in offer:
            try:
                modified_offer[bytes32.from_hexstr(key)] = offer[key]
            except ValueError:
                modified_offer[int(key)] = offer[key]

        async with self.service.wallet_state_manager.lock:
            result = await self.service.wallet_state_manager.trade_manager.create_offer_for_ids(
                modified_offer,
                tx_config,
                driver_dict,
                solver=solver,
                fee=fee,
                validate_only=validate_only,
                extra_conditions=extra_conditions,
            )
        if result[0]:
            success, trade_record, tx_records, error = result
            return {
                "offer": Offer.from_bytes(trade_record.offer).to_bech32(),
                "trade_record": trade_record.to_json_dict_convenience(),
                "transactions": [tx.to_json_dict_convenience(self.service.config) for tx in tx_records],
            }
        raise ValueError(result[2])

    async def get_offer_summary(self, request: Dict[str, Any]) -> EndpointResult:
        offer_hex: str = request["offer"]

        ###
        # This is temporary code, delete it when we no longer care about incorrectly parsing old offers
        # There's also temp code in test_wallet_rpc.py
        from chia.util.bech32m import bech32_decode, convertbits
        from chia.wallet.util.puzzle_compression import OFFER_MOD_OLD, decompress_object_with_puzzles

        hrpgot, data = bech32_decode(offer_hex, max_length=len(offer_hex))
        if data is None:
            raise ValueError("Invalid Offer")
        decoded = convertbits(list(data), 5, 8, False)
        decoded_bytes = bytes(decoded)
        try:
            decompressed_bytes = decompress_object_with_puzzles(decoded_bytes)
        except zlib.error:
            decompressed_bytes = decoded_bytes
        if bytes(OFFER_MOD_OLD) in decompressed_bytes:
            raise ValueError("Old offer format is no longer supported")
        ###

        offer = Offer.from_bech32(offer_hex)
        offered, requested, infos, valid_times = offer.summary()

        if request.get("advanced", False):
            response = {
                "summary": {
                    "offered": offered,
                    "requested": requested,
                    "fees": offer.fees(),
                    "infos": infos,
                    "additions": [c.name().hex() for c in offer.additions()],
                    "removals": [c.name().hex() for c in offer.removals()],
                    "valid_times": {
                        k: v
                        for k, v in valid_times.to_json_dict().items()
                        if k
                        not in (
                            "max_secs_after_created",
                            "min_secs_since_created",
                            "max_blocks_after_created",
                            "min_blocks_since_created",
                        )
                    },
                },
                "id": offer.name(),
            }
        else:
            response = {
                "summary": await self.service.wallet_state_manager.trade_manager.get_offer_summary(offer),
                "id": offer.name(),
            }

        # This is a bit of a hack in favor of returning some more manageable information about CR-CATs
        # A more general solution surely exists, but I'm not sure what it is right now
        return {
            **response,
            "summary": {
                **response["summary"],  # type: ignore[dict-item]
                "infos": {
                    key: (
                        {
                            **info,
                            "also": {
                                **info["also"],
                                "flags": ProofsChecker.from_program(
                                    uncurry_puzzle(Program(assemble(info["also"]["proofs_checker"])))
                                ).flags,
                            },
                        }
                        if "also" in info and "proofs_checker" in info["also"]
                        else info
                    )
                    for key, info in response["summary"]["infos"].items()  # type: ignore[index]
                },
            },
        }

    async def check_offer_validity(self, request: Dict[str, Any]) -> EndpointResult:
        offer_hex: str = request["offer"]

        ###
        # This is temporary code, delete it when we no longer care about incorrectly parsing old offers
        # There's also temp code in test_wallet_rpc.py
        from chia.util.bech32m import bech32_decode, convertbits
        from chia.wallet.util.puzzle_compression import OFFER_MOD_OLD, decompress_object_with_puzzles

        hrpgot, data = bech32_decode(offer_hex, max_length=len(offer_hex))
        if data is None:
            raise ValueError("Invalid Offer")  # pragma: no cover
        decoded = convertbits(list(data), 5, 8, False)
        decoded_bytes = bytes(decoded)
        try:
            decompressed_bytes = decompress_object_with_puzzles(decoded_bytes)
        except zlib.error:
            decompressed_bytes = decoded_bytes
        if bytes(OFFER_MOD_OLD) in decompressed_bytes:
            raise ValueError("Old offer format is no longer supported")
        ###

        offer = Offer.from_bech32(offer_hex)
        peer = self.service.get_full_node_peer()
        return {
            "valid": (await self.service.wallet_state_manager.trade_manager.check_offer_validity(offer, peer)),
            "id": offer.name(),
        }

    @tx_endpoint(push=True)
    async def take_offer(
        self,
        request: Dict[str, Any],
        tx_config: TXConfig = DEFAULT_TX_CONFIG,
        extra_conditions: Tuple[Condition, ...] = tuple(),
    ) -> EndpointResult:
        offer_hex: str = request["offer"]

        ###
        # This is temporary code, delete it when we no longer care about incorrectly parsing old offers
        # There's also temp code in test_wallet_rpc.py
        from chia.util.bech32m import bech32_decode, convertbits
        from chia.wallet.util.puzzle_compression import OFFER_MOD_OLD, decompress_object_with_puzzles

        hrpgot, data = bech32_decode(offer_hex, max_length=len(offer_hex))
        if data is None:
            raise ValueError("Invalid Offer")  # pragma: no cover
        decoded = convertbits(list(data), 5, 8, False)
        decoded_bytes = bytes(decoded)
        try:
            decompressed_bytes = decompress_object_with_puzzles(decoded_bytes)
        except zlib.error:
            decompressed_bytes = decoded_bytes
        if bytes(OFFER_MOD_OLD) in decompressed_bytes:
            raise ValueError("Old offer format is no longer supported")
        ###

        offer = Offer.from_bech32(offer_hex)
        fee: uint64 = uint64(request.get("fee", 0))
        maybe_marshalled_solver: Optional[Dict[str, Any]] = request.get("solver")
        solver: Optional[Solver]
        if maybe_marshalled_solver is None:
            solver = None
        else:
            solver = Solver(info=maybe_marshalled_solver)

        async with self.service.wallet_state_manager.lock:
            peer = self.service.get_full_node_peer()
            trade_record, tx_records = await self.service.wallet_state_manager.trade_manager.respond_to_offer(
                offer,
                peer,
                tx_config,
                fee=fee,
                solver=solver,
                extra_conditions=extra_conditions,
            )

        return {
            "trade_record": trade_record.to_json_dict_convenience(),
            "transactions": [tx.to_json_dict_convenience(self.service.config) for tx in tx_records],
        }

    async def get_offer(self, request: Dict[str, Any]) -> EndpointResult:
        trade_mgr = self.service.wallet_state_manager.trade_manager

        trade_id = bytes32.from_hexstr(request["trade_id"])
        file_contents: bool = request.get("file_contents", False)
        trade_record: Optional[TradeRecord] = await trade_mgr.get_trade_by_id(bytes32(trade_id))
        if trade_record is None:
            raise ValueError(f"No trade with trade id: {trade_id.hex()}")

        offer_to_return: bytes = trade_record.offer if trade_record.taken_offer is None else trade_record.taken_offer
        offer_value: Optional[str] = Offer.from_bytes(offer_to_return).to_bech32() if file_contents else None
        return {"trade_record": trade_record.to_json_dict_convenience(), "offer": offer_value}

    async def get_all_offers(self, request: Dict[str, Any]) -> EndpointResult:
        trade_mgr = self.service.wallet_state_manager.trade_manager

        start: int = request.get("start", 0)
        end: int = request.get("end", 10)
        exclude_my_offers: bool = request.get("exclude_my_offers", False)
        exclude_taken_offers: bool = request.get("exclude_taken_offers", False)
        include_completed: bool = request.get("include_completed", False)
        sort_key: Optional[str] = request.get("sort_key", None)
        reverse: bool = request.get("reverse", False)
        file_contents: bool = request.get("file_contents", False)

        all_trades = await trade_mgr.trade_store.get_trades_between(
            start,
            end,
            sort_key=sort_key,
            reverse=reverse,
            exclude_my_offers=exclude_my_offers,
            exclude_taken_offers=exclude_taken_offers,
            include_completed=include_completed,
        )
        result = []
        offer_values: Optional[List[str]] = [] if file_contents else None
        for trade in all_trades:
            result.append(trade.to_json_dict_convenience())
            if file_contents and offer_values is not None:
                offer_to_return: bytes = trade.offer if trade.taken_offer is None else trade.taken_offer
                offer_values.append(Offer.from_bytes(offer_to_return).to_bech32())

        return {"trade_records": result, "offers": offer_values}

    async def get_offers_count(self, request: Dict[str, Any]) -> EndpointResult:
        trade_mgr = self.service.wallet_state_manager.trade_manager

        (total, my_offers_count, taken_offers_count) = await trade_mgr.trade_store.get_trades_count()

        return {"total": total, "my_offers_count": my_offers_count, "taken_offers_count": taken_offers_count}

    @tx_endpoint(push=True)
    async def cancel_offer(
        self,
        request: Dict[str, Any],
        tx_config: TXConfig = DEFAULT_TX_CONFIG,
        extra_conditions: Tuple[Condition, ...] = tuple(),
    ) -> EndpointResult:
        wsm = self.service.wallet_state_manager
        secure = request["secure"]
        trade_id = bytes32.from_hexstr(request["trade_id"])
        fee: uint64 = uint64(request.get("fee", 0))
        async with self.service.wallet_state_manager.lock:
            txs = await wsm.trade_manager.cancel_pending_offers(
                [bytes32(trade_id)], tx_config, fee=fee, secure=secure, extra_conditions=extra_conditions
            )

        return {"transactions": [tx.to_json_dict_convenience(self.service.config) for tx in txs]}

    @tx_endpoint(push=True, merge_spends=False)
    async def cancel_offers(
        self,
        request: Dict[str, Any],
        tx_config: TXConfig = DEFAULT_TX_CONFIG,
        extra_conditions: Tuple[Condition, ...] = tuple(),
    ) -> EndpointResult:
        secure = request["secure"]
        batch_fee: uint64 = uint64(request.get("batch_fee", 0))
        batch_size = request.get("batch_size", 5)
        cancel_all = request.get("cancel_all", False)
        if cancel_all:
            asset_id = None
        else:
            asset_id = request.get("asset_id", "xch")

        all_txs: List[TransactionRecord] = []

        start: int = 0
        end: int = start + batch_size
        trade_mgr = self.service.wallet_state_manager.trade_manager
        log.info(f"Start cancelling offers for  {'asset_id: ' + asset_id if asset_id is not None else 'all'} ...")
        # Traverse offers page by page
        key = None
        if asset_id is not None and asset_id != "xch":
            key = bytes32.from_hexstr(asset_id)
        while True:
            records: Dict[bytes32, TradeRecord] = {}
            trades = await trade_mgr.trade_store.get_trades_between(
                start,
                end,
                reverse=True,
                exclude_my_offers=False,
                exclude_taken_offers=True,
                include_completed=False,
            )
            for trade in trades:
                if cancel_all:
                    records[trade.trade_id] = trade
                    continue
                if trade.offer and trade.offer != b"":
                    offer = Offer.from_bytes(trade.offer)
                    if key in offer.arbitrage():
                        records[trade.trade_id] = trade
                        continue

            async with self.service.wallet_state_manager.lock:
                all_txs.extend(
                    await trade_mgr.cancel_pending_offers(
                        list(records.keys()), tx_config, batch_fee, secure, records, extra_conditions=extra_conditions
                    )
                )

            log.info(f"Cancelled offers {start} to {end} ...")
            # If fewer records were returned than requested, we're done
            if len(trades) < batch_size:
                break
            start = end
            end += batch_size

        return {"success": True, "transactions": [tx.to_json_dict_convenience(self.service.config) for tx in all_txs]}

    ##########################################################################################
    # Distributed Identities
    ##########################################################################################

    async def did_set_wallet_name(self, request: Dict[str, Any]) -> EndpointResult:
        wallet_id = uint32(request["wallet_id"])
        wallet = self.service.wallet_state_manager.get_wallet(id=wallet_id, required_type=DIDWallet)
        await wallet.set_name(str(request["name"]))
        return {"success": True, "wallet_id": wallet_id}

    async def did_get_wallet_name(self, request: Dict[str, Any]) -> EndpointResult:
        wallet_id = uint32(request["wallet_id"])
        wallet = self.service.wallet_state_manager.get_wallet(id=wallet_id, required_type=DIDWallet)
        name: str = wallet.get_name()  # type: ignore[no-untyped-call]  # Missing hint in `did_wallet.py`
        return {"success": True, "wallet_id": wallet_id, "name": name}

    @tx_endpoint(push=True)
    async def did_update_recovery_ids(
        self,
        request: Dict[str, Any],
        tx_config: TXConfig = DEFAULT_TX_CONFIG,
        extra_conditions: Tuple[Condition, ...] = tuple(),
    ) -> EndpointResult:
        wallet_id = uint32(request["wallet_id"])
        wallet = self.service.wallet_state_manager.get_wallet(id=wallet_id, required_type=DIDWallet)
        recovery_list = []
        for _ in request["new_list"]:
            recovery_list.append(decode_puzzle_hash(_))
        if "num_verifications_required" in request:
            new_amount_verifications_required = uint64(request["num_verifications_required"])
        else:
            new_amount_verifications_required = uint64(len(recovery_list))
        async with self.service.wallet_state_manager.lock:
            update_success = await wallet.update_recovery_list(recovery_list, new_amount_verifications_required)
            # Update coin with new ID info
            if update_success:
                txs = await wallet.create_update_spend(
                    tx_config, fee=uint64(request.get("fee", 0)), extra_conditions=extra_conditions
                )
                return {
                    "success": True,
                    "transactions": [tx.to_json_dict_convenience(self.service.config) for tx in txs],
                }
            else:
                return {"success": False, "transactions": []}  # pragma: no cover

    @tx_endpoint(push=False)
    async def did_message_spend(
        self,
        request: Dict[str, Any],
        tx_config: TXConfig = DEFAULT_TX_CONFIG,
        extra_conditions: Tuple[Condition, ...] = tuple(),
    ) -> EndpointResult:
        wallet_id = uint32(request["wallet_id"])
        wallet = self.service.wallet_state_manager.get_wallet(id=wallet_id, required_type=DIDWallet)

        tx = await wallet.create_message_spend(
            tx_config,
            extra_conditions=(
                *extra_conditions,
                *(CreateCoinAnnouncement(hexstr_to_bytes(ca)) for ca in request.get("coin_announcements", [])),
                *(CreatePuzzleAnnouncement(hexstr_to_bytes(pa)) for pa in request.get("puzzle_announcements", [])),
            ),
        )
        return {
            "success": True,
            "spend_bundle": tx.spend_bundle,
            "transactions": [tx.to_json_dict_convenience(self.service.config)],
        }

    async def did_get_info(self, request: Dict[str, Any]) -> EndpointResult:
        if "coin_id" not in request:
            return {"success": False, "error": "Coin ID is required."}
        coin_id = request["coin_id"]
        if coin_id.startswith(AddressType.DID.hrp(self.service.config)):
            coin_id = decode_puzzle_hash(coin_id)
        else:
            coin_id = bytes32.from_hexstr(coin_id)
        # Get coin state
        peer = self.service.get_full_node_peer()
        coin_spend, coin_state = await self.get_latest_singleton_coin_spend(peer, coin_id, request.get("latest", True))
        full_puzzle: Program = Program.from_bytes(bytes(coin_spend.puzzle_reveal))
        uncurried = uncurry_puzzle(full_puzzle)
        curried_args = match_did_puzzle(uncurried.mod, uncurried.args)
        if curried_args is None:
            return {"success": False, "error": "The coin is not a DID."}
        p2_puzzle, recovery_list_hash, num_verification, singleton_struct, metadata = curried_args
        launcher_id = singleton_struct.rest().first().as_atom()
        uncurried_p2 = uncurry_puzzle(p2_puzzle)
        (public_key,) = uncurried_p2.args.as_iter()
        memos = compute_memos(SpendBundle([coin_spend], G2Element()))
        hints = []
        coin_memos = memos.get(coin_state.coin.name())
        if coin_memos is not None:
            for memo in coin_memos:
                hints.append(memo.hex())
        assert recovery_list_hash.atom is not None
        launcher_id = singleton_struct.rest().first().atom
        assert launcher_id is not None
        assert public_key.atom is not None
        return {
            "success": True,
<<<<<<< HEAD
            "did_id": encode_puzzle_hash(
                bytes32.from_hexstr(launcher_id.hex()),
                AddressType.DID.hrp(self.service.config),
            ),
=======
            "did_id": encode_puzzle_hash(bytes32(launcher_id), AddressType.DID.hrp(self.service.config)),
>>>>>>> e7c233d8
            "latest_coin": coin_state.coin.name().hex(),
            "p2_address": encode_puzzle_hash(p2_puzzle.get_tree_hash(), AddressType.XCH.hrp(self.service.config)),
            "public_key": public_key.as_atom().hex(),
            "recovery_list_hash": recovery_list_hash.as_atom().hex(),
            "num_verification": num_verification.as_int(),
            "metadata": did_program_to_metadata(metadata),
            "launcher_id": launcher_id.hex(),
            "full_puzzle": full_puzzle,
            "solution": coin_spend.solution.to_program().as_python(),
            "hints": hints,
        }

    async def did_find_lost_did(self, request: Dict[str, Any]) -> EndpointResult:
        """
        Recover a missing or unspendable DID wallet by a coin id of the DID
        :param coin_id: It can be DID ID, launcher coin ID or any coin ID of the DID you want to find.
        The latest coin ID will take less time.
        :return:
        """
        if "coin_id" not in request:
            return {"success": False, "error": "DID coin ID is required."}
        coin_id = request["coin_id"]
        # Check if we have a DID wallet for this
        if coin_id.startswith(AddressType.DID.hrp(self.service.config)):
            coin_id = decode_puzzle_hash(coin_id)
        else:
            coin_id = bytes32.from_hexstr(coin_id)
        # Get coin state
        peer = self.service.get_full_node_peer()
        coin_spend, coin_state = await self.get_latest_singleton_coin_spend(peer, coin_id)
        full_puzzle: Program = Program.from_bytes(bytes(coin_spend.puzzle_reveal))
        uncurried = uncurry_puzzle(full_puzzle)
        curried_args = match_did_puzzle(uncurried.mod, uncurried.args)
        if curried_args is None:
            return {"success": False, "error": "The coin is not a DID."}
        p2_puzzle, recovery_list_hash, num_verification, singleton_struct, metadata = curried_args
        assert recovery_list_hash.atom is not None
        did_data: DIDCoinData = DIDCoinData(
            p2_puzzle,
            bytes32(recovery_list_hash.as_atom()),
            uint16(num_verification.as_int()),
            singleton_struct,
            metadata,
            get_inner_puzzle_from_singleton(coin_spend.puzzle_reveal),
            coin_state,
        )
        hinted_coins, _ = compute_spend_hints_and_additions(coin_spend)
        # Hint is required, if it doesn't have any hint then it should be invalid
        hint: Optional[bytes32] = None
        for hinted_coin in hinted_coins.values():
            if hinted_coin.coin.amount % 2 == 1 and hinted_coin.hint is not None:
                hint = hinted_coin.hint
                break
        if hint is None:
            # This is an invalid DID, check if we are owner
            derivation_record = (
                await self.service.wallet_state_manager.puzzle_store.get_derivation_record_for_puzzle_hash(
                    p2_puzzle.get_tree_hash()
                )
            )
        else:
            derivation_record = (
                await self.service.wallet_state_manager.puzzle_store.get_derivation_record_for_puzzle_hash(hint)
            )

        launcher_id = bytes32(singleton_struct.rest().first().as_atom())
        if derivation_record is None:
            return {"success": False, "error": f"This DID {launcher_id} is not belong to the connected wallet"}
        else:
            our_inner_puzzle: Program = self.service.wallet_state_manager.main_wallet.puzzle_for_pk(
                derivation_record.pubkey
            )
            did_puzzle = DID_INNERPUZ_MOD.curry(
                our_inner_puzzle, recovery_list_hash, num_verification, singleton_struct, metadata
            )
            full_puzzle = create_singleton_puzzle(did_puzzle, launcher_id)
            did_puzzle_empty_recovery = DID_INNERPUZ_MOD.curry(
                our_inner_puzzle, Program.to([]).get_tree_hash(), uint64(0), singleton_struct, metadata
            )
            # Check if we have the DID wallet
            did_wallet: Optional[DIDWallet] = None
            for wallet in self.service.wallet_state_manager.wallets.values():
                if isinstance(wallet, DIDWallet):
                    assert wallet.did_info.origin_coin is not None
                    if wallet.did_info.origin_coin.name() == launcher_id:
                        did_wallet = wallet
                        break

            full_puzzle_empty_recovery = create_singleton_puzzle(did_puzzle_empty_recovery, launcher_id)
            if full_puzzle.get_tree_hash() != coin_state.coin.puzzle_hash:
                if full_puzzle_empty_recovery.get_tree_hash() == coin_state.coin.puzzle_hash:
                    did_puzzle = did_puzzle_empty_recovery
                elif (
                    did_wallet is not None
                    and did_wallet.did_info.current_inner is not None
                    and create_singleton_puzzle(did_wallet.did_info.current_inner, launcher_id).get_tree_hash()
                    == coin_state.coin.puzzle_hash
                ):
                    # Check if the old wallet has the inner puzzle
                    did_puzzle = did_wallet.did_info.current_inner
                else:
                    # Try override
                    if "recovery_list_hash" in request:
                        recovery_list_hash = Program.from_bytes(bytes.fromhex(request["recovery_list_hash"]))
                    num_verification = request.get("num_verification", num_verification)
                    if "metadata" in request:
                        metadata = metadata_to_program(request["metadata"])
                    did_puzzle = DID_INNERPUZ_MOD.curry(
                        our_inner_puzzle, recovery_list_hash, num_verification, singleton_struct, metadata
                    )
                    full_puzzle = create_singleton_puzzle(did_puzzle, launcher_id)
                    matched = True
                    if full_puzzle.get_tree_hash() != coin_state.coin.puzzle_hash:
                        matched = False
                        # Brute force addresses
                        index = 0
                        derivation_record = await self.service.wallet_state_manager.puzzle_store.get_derivation_record(
                            uint32(index), uint32(1), False
                        )
                        while derivation_record is not None:
                            our_inner_puzzle = self.service.wallet_state_manager.main_wallet.puzzle_for_pk(
                                derivation_record.pubkey
                            )
                            did_puzzle = DID_INNERPUZ_MOD.curry(
                                our_inner_puzzle, recovery_list_hash, num_verification, singleton_struct, metadata
                            )
                            full_puzzle = create_singleton_puzzle(did_puzzle, launcher_id)
                            if full_puzzle.get_tree_hash() == coin_state.coin.puzzle_hash:
                                matched = True
                                break
                            index += 1
                            derivation_record = (
                                await self.service.wallet_state_manager.puzzle_store.get_derivation_record(
                                    uint32(index), uint32(1), False
                                )
                            )

                    if not matched:
                        return {
                            "success": False,
                            "error": f"Cannot recover DID {launcher_id}"
                            f" because the last spend updated recovery_list_hash/num_verification/metadata.",
                        }

            if did_wallet is None:
                # Create DID wallet
                response: List[CoinState] = await self.service.get_coin_state([launcher_id], peer=peer)
                if len(response) == 0:
                    return {"success": False, "error": f"Could not find the launch coin with ID: {launcher_id}"}
                launcher_coin: CoinState = response[0]
                did_wallet = await DIDWallet.create_new_did_wallet_from_coin_spend(
                    self.service.wallet_state_manager,
                    self.service.wallet_state_manager.main_wallet,
                    launcher_coin.coin,
                    did_puzzle,
                    coin_spend,
                    f"DID {encode_puzzle_hash(launcher_id, AddressType.DID.hrp(self.service.config))}",
                )
            else:
                assert did_wallet.did_info.current_inner is not None
                if did_wallet.did_info.current_inner.get_tree_hash() != did_puzzle.get_tree_hash():
                    # Inner DID puzzle doesn't match, we need to update the DID info
                    full_solution: Program = Program.from_bytes(bytes(coin_spend.solution))
                    inner_solution: Program = full_solution.rest().rest().first()
                    recovery_list: List[bytes32] = []
                    backup_required: int = num_verification.as_int()
                    if recovery_list_hash != Program.to([]).get_tree_hash():
                        try:
                            for did in inner_solution.rest().rest().rest().rest().rest().as_python():
                                recovery_list.append(did[0])
                        except Exception:
                            # We cannot recover the recovery list, but it's okay to leave it blank
                            pass
                    did_info: DIDInfo = DIDInfo(
                        did_wallet.did_info.origin_coin,
                        recovery_list,
                        uint64(backup_required),
                        [],
                        did_puzzle,
                        None,
                        None,
                        None,
                        False,
                        json.dumps(did_wallet_puzzles.did_program_to_metadata(metadata)),
                    )
                    await did_wallet.save_info(did_info)
                    await self.service.wallet_state_manager.update_wallet_puzzle_hashes(did_wallet.wallet_info.id)

            try:
                coin = await did_wallet.get_coin()
                if coin.name() == coin_state.coin.name():
                    return {"success": True, "latest_coin_id": coin.name().hex()}
            except RuntimeError:
                # We don't have any coin for this wallet, add the coin
                pass

            wallet_id = did_wallet.id()
            wallet_type = did_wallet.type()
            assert coin_state.created_height is not None
            coin_record: WalletCoinRecord = WalletCoinRecord(
                coin_state.coin, uint32(coin_state.created_height), uint32(0), False, False, wallet_type, wallet_id
            )
            await self.service.wallet_state_manager.coin_store.add_coin_record(coin_record, coin_state.coin.name())
            await did_wallet.coin_added(
                coin_state.coin,
                uint32(coin_state.created_height),
                peer,
                did_data,
            )
            return {"success": True, "latest_coin_id": coin_state.coin.name().hex()}

    @tx_endpoint(push=True)
    async def did_update_metadata(
        self,
        request: Dict[str, Any],
        tx_config: TXConfig = DEFAULT_TX_CONFIG,
        extra_conditions: Tuple[Condition, ...] = tuple(),
    ) -> EndpointResult:
        wallet_id = uint32(request["wallet_id"])
        wallet = self.service.wallet_state_manager.get_wallet(id=wallet_id, required_type=DIDWallet)
        metadata: Dict[str, str] = {}
        if "metadata" in request and type(request["metadata"]) is dict:
            metadata = request["metadata"]
        async with self.service.wallet_state_manager.lock:
            update_success = await wallet.update_metadata(metadata)
            # Update coin with new ID info
            if update_success:
                txs = await wallet.create_update_spend(
                    tx_config, uint64(request.get("fee", 0)), extra_conditions=extra_conditions
                )
                return {
                    "wallet_id": wallet_id,
                    "success": True,
                    "spend_bundle": SpendBundle.aggregate(
                        [tx.spend_bundle for tx in txs if tx.spend_bundle is not None]
                    ),
                    "transactions": [tx.to_json_dict_convenience(self.service.config) for tx in txs],
                }
            else:
                return {"success": False, "error": f"Couldn't update metadata with input: {metadata}"}

    async def did_get_did(self, request: Dict[str, Any]) -> EndpointResult:
        wallet_id = uint32(request["wallet_id"])
        wallet = self.service.wallet_state_manager.get_wallet(id=wallet_id, required_type=DIDWallet)
        my_did: str = encode_puzzle_hash(bytes32.fromhex(wallet.get_my_DID()), AddressType.DID.hrp(self.service.config))
        async with self.service.wallet_state_manager.lock:
            try:
                coin = await wallet.get_coin()
                return {"success": True, "wallet_id": wallet_id, "my_did": my_did, "coin_id": coin.name()}
            except RuntimeError:
                return {"success": True, "wallet_id": wallet_id, "my_did": my_did}

    async def did_get_recovery_list(self, request: Dict[str, Any]) -> EndpointResult:
        wallet_id = uint32(request["wallet_id"])
        wallet = self.service.wallet_state_manager.get_wallet(id=wallet_id, required_type=DIDWallet)
        recovery_list = wallet.did_info.backup_ids
        recovery_dids = []
        for backup_id in recovery_list:
            recovery_dids.append(encode_puzzle_hash(backup_id, AddressType.DID.hrp(self.service.config)))
        return {
            "success": True,
            "wallet_id": wallet_id,
            "recovery_list": recovery_dids,
            "num_required": wallet.did_info.num_of_backup_ids_needed,
        }

    async def did_get_metadata(self, request: Dict[str, Any]) -> EndpointResult:
        wallet_id = uint32(request["wallet_id"])
        wallet = self.service.wallet_state_manager.get_wallet(id=wallet_id, required_type=DIDWallet)
        metadata = json.loads(wallet.did_info.metadata)
        return {
            "success": True,
            "wallet_id": wallet_id,
            "metadata": metadata,
        }

    # TODO: this needs a test
    # Don't need full @tx_endpoint decorator here, but "push" is still a valid option
    async def did_recovery_spend(self, request: Dict[str, Any]) -> EndpointResult:  # pragma: no cover
        wallet_id = uint32(request["wallet_id"])
        wallet = self.service.wallet_state_manager.get_wallet(id=wallet_id, required_type=DIDWallet)
        if len(request["attest_data"]) < wallet.did_info.num_of_backup_ids_needed:
            return {"success": False, "reason": "insufficient messages"}
        spend_bundle = None
        async with self.service.wallet_state_manager.lock:
            (
                info_list,
                message_spend_bundle,
            ) = await wallet.load_attest_files_for_recovery_spend(request["attest_data"])

            if "pubkey" in request:
                pubkey = G1Element.from_bytes(hexstr_to_bytes(request["pubkey"]))
            else:
                assert wallet.did_info.temp_pubkey is not None
                pubkey = G1Element.from_bytes(wallet.did_info.temp_pubkey)

            if "puzhash" in request:
                puzhash = bytes32.from_hexstr(request["puzhash"])
            else:
                assert wallet.did_info.temp_puzhash is not None
                puzhash = wallet.did_info.temp_puzhash

            assert wallet.did_info.temp_coin is not None
            tx = (
                await wallet.recovery_spend(
                    wallet.did_info.temp_coin,
                    puzhash,
                    info_list,
                    pubkey,
                    message_spend_bundle,
                )
            )[0]
            if request.get("push", True):
                await self.service.wallet_state_manager.add_pending_transactions([tx])
        if spend_bundle:
            return {
                "success": True,
                "spend_bundle": tx.spend_bundle,
                "transactions": [tx.to_json_dict_convenience(self.service.config)],
            }
        else:
            return {"success": False}

    async def did_get_pubkey(self, request: Dict[str, Any]) -> EndpointResult:
        wallet_id = uint32(request["wallet_id"])
        wallet = self.service.wallet_state_manager.get_wallet(id=wallet_id, required_type=DIDWallet)
        pubkey = bytes((await wallet.wallet_state_manager.get_unused_derivation_record(wallet_id)).pubkey).hex()
        return {"success": True, "pubkey": pubkey}

    # TODO: this needs a test
    @tx_endpoint(push=True)
    async def did_create_attest(
        self,
        request: Dict[str, Any],
        tx_config: TXConfig = DEFAULT_TX_CONFIG,
        extra_conditions: Tuple[Condition, ...] = tuple(),
    ) -> EndpointResult:  # pragma: no cover
        wallet_id = uint32(request["wallet_id"])
        wallet = self.service.wallet_state_manager.get_wallet(id=wallet_id, required_type=DIDWallet)
        async with self.service.wallet_state_manager.lock:
            info = await wallet.get_info_for_recovery()
            coin = bytes32.from_hexstr(request["coin_name"])
            pubkey = G1Element.from_bytes(hexstr_to_bytes(request["pubkey"]))
            tx, message_spend_bundle, attest_data = await wallet.create_attestment(
                coin,
                bytes32.from_hexstr(request["puzhash"]),
                pubkey,
                tx_config,
                extra_conditions=extra_conditions,
            )
        if info is not None:
            assert tx.spend_bundle is not None
            return {
                "success": True,
                "message_spend_bundle": bytes(message_spend_bundle).hex(),
                "info": [info[0].hex(), info[1].hex(), info[2]],
                "attest_data": attest_data,
                "transactions": [tx.to_json_dict_convenience(self.service.config)],
            }
        else:
            return {"success": False}

    async def did_get_information_needed_for_recovery(self, request: Dict[str, Any]) -> EndpointResult:
        wallet_id = uint32(request["wallet_id"])
        did_wallet = self.service.wallet_state_manager.get_wallet(id=wallet_id, required_type=DIDWallet)
        my_did = encode_puzzle_hash(
            bytes32.from_hexstr(did_wallet.get_my_DID()), AddressType.DID.hrp(self.service.config)
        )
        assert did_wallet.did_info.temp_coin is not None
        coin_name = did_wallet.did_info.temp_coin.name().hex()
        return {
            "success": True,
            "wallet_id": wallet_id,
            "my_did": my_did,
            "coin_name": coin_name,
            "newpuzhash": did_wallet.did_info.temp_puzhash,
            "pubkey": did_wallet.did_info.temp_pubkey,
            "backup_dids": did_wallet.did_info.backup_ids,
        }

    async def did_get_current_coin_info(self, request: Dict[str, Any]) -> EndpointResult:
        wallet_id = uint32(request["wallet_id"])
        did_wallet = self.service.wallet_state_manager.get_wallet(id=wallet_id, required_type=DIDWallet)
        my_did = encode_puzzle_hash(
            bytes32.from_hexstr(did_wallet.get_my_DID()), AddressType.DID.hrp(self.service.config)
        )

        did_coin_threeple = await did_wallet.get_info_for_recovery()
        assert my_did is not None
        assert did_coin_threeple is not None
        return {
            "success": True,
            "wallet_id": wallet_id,
            "my_did": my_did,
            "did_parent": did_coin_threeple[0],
            "did_innerpuz": did_coin_threeple[1],
            "did_amount": did_coin_threeple[2],
        }

    async def did_create_backup_file(self, request: Dict[str, Any]) -> EndpointResult:
        wallet_id = uint32(request["wallet_id"])
        did_wallet = self.service.wallet_state_manager.get_wallet(id=wallet_id, required_type=DIDWallet)
        return {"wallet_id": wallet_id, "success": True, "backup_data": did_wallet.create_backup()}

    @tx_endpoint(push=True)
    async def did_transfer_did(
        self,
        request: Dict[str, Any],
        tx_config: TXConfig = DEFAULT_TX_CONFIG,
        extra_conditions: Tuple[Condition, ...] = tuple(),
    ) -> EndpointResult:
        if await self.service.wallet_state_manager.synced() is False:
            raise ValueError("Wallet needs to be fully synced.")
        wallet_id = uint32(request["wallet_id"])
        did_wallet = self.service.wallet_state_manager.get_wallet(id=wallet_id, required_type=DIDWallet)
        puzzle_hash: bytes32 = decode_puzzle_hash(request["inner_address"])
        async with self.service.wallet_state_manager.lock:
            txs: List[TransactionRecord] = await did_wallet.transfer_did(
                puzzle_hash,
                uint64(request.get("fee", 0)),
                request.get("with_recovery_info", True),
                tx_config,
                extra_conditions=extra_conditions,
            )

        return {
            "success": True,
            "transaction": txs[0].to_json_dict_convenience(self.service.config),
            "transactions": [tx.to_json_dict_convenience(self.service.config) for tx in txs],
            "transaction_id": txs[0].name,
        }

    ##########################################################################################
    # DAO Wallet
    ##########################################################################################

    async def dao_adjust_filter_level(self, request: Dict[str, Any]) -> EndpointResult:
        wallet_id = uint32(request["wallet_id"])
        dao_wallet = self.service.wallet_state_manager.get_wallet(id=wallet_id, required_type=DAOWallet)
        await dao_wallet.adjust_filter_level(uint64(request["filter_level"]))
        return {
            "success": True,
            "dao_info": dao_wallet.dao_info,
        }

    @tx_endpoint(push=True)
    async def dao_add_funds_to_treasury(
        self,
        request: Dict[str, Any],
        tx_config: TXConfig = DEFAULT_TX_CONFIG,
        extra_conditions: Tuple[Condition, ...] = tuple(),
    ) -> EndpointResult:
        wallet_id = uint32(request["wallet_id"])
        dao_wallet = self.service.wallet_state_manager.get_wallet(id=wallet_id, required_type=DAOWallet)
        funding_wallet_id = uint32(request["funding_wallet_id"])
        wallet_type = self.service.wallet_state_manager.wallets[funding_wallet_id].type()
        amount = request.get("amount")
        assert amount
        if wallet_type not in [WalletType.STANDARD_WALLET, WalletType.CAT]:  # pragma: no cover
            raise ValueError(f"Cannot fund a treasury with assets from a {wallet_type.name} wallet")
        funding_tx = await dao_wallet.create_add_funds_to_treasury_spend(
            uint64(amount),
            tx_config,
            fee=uint64(request.get("fee", 0)),
            funding_wallet_id=funding_wallet_id,
            extra_conditions=extra_conditions,
        )
        return {
            "success": True,
            "tx_id": funding_tx.name,
            "tx": funding_tx,
            "transactions": [funding_tx.to_json_dict_convenience(self.service.config)],
        }

    async def dao_get_treasury_balance(self, request: Dict[str, Any]) -> EndpointResult:
        wallet_id = uint32(request["wallet_id"])
        dao_wallet = self.service.wallet_state_manager.get_wallet(id=wallet_id, required_type=DAOWallet)
        assert dao_wallet is not None
        asset_list = dao_wallet.dao_info.assets
        balances = {}
        for asset_id in asset_list:
            balance = await dao_wallet.get_balance_by_asset_type(asset_id=asset_id)
            if asset_id is None:
                balances["xch"] = balance
            else:
                balances[asset_id.hex()] = balance
        return {"success": True, "balances": balances}

    async def dao_get_treasury_id(self, request: Dict[str, Any]) -> EndpointResult:
        wallet_id = uint32(request["wallet_id"])
        dao_wallet = self.service.wallet_state_manager.get_wallet(id=wallet_id, required_type=DAOWallet)
        assert dao_wallet is not None
        treasury_id = dao_wallet.dao_info.treasury_id
        return {"treasury_id": treasury_id}

    async def dao_get_rules(self, request: Dict[str, Any]) -> EndpointResult:
        wallet_id = uint32(request["wallet_id"])
        dao_wallet = self.service.wallet_state_manager.get_wallet(id=wallet_id, required_type=DAOWallet)
        assert dao_wallet is not None
        rules = dao_wallet.dao_rules
        return {"rules": rules}

    @tx_endpoint(push=True)
    async def dao_send_to_lockup(
        self,
        request: Dict[str, Any],
        tx_config: TXConfig = DEFAULT_TX_CONFIG,
        extra_conditions: Tuple[Condition, ...] = tuple(),
    ) -> EndpointResult:
        wallet_id = uint32(request["wallet_id"])
        dao_wallet = self.service.wallet_state_manager.get_wallet(id=wallet_id, required_type=DAOWallet)
        dao_cat_wallet = self.service.wallet_state_manager.get_wallet(
            id=dao_wallet.dao_info.dao_cat_wallet_id, required_type=DAOCATWallet
        )
        amount = uint64(request["amount"])
        fee = uint64(request.get("fee", 0))
        txs = await dao_cat_wallet.enter_dao_cat_voting_mode(
            amount,
            tx_config,
            fee=fee,
            extra_conditions=extra_conditions,
        )
        return {
            "success": True,
            "tx_id": txs[0].name,
            "txs": txs,
            "transactions": [tx.to_json_dict_convenience(self.service.config) for tx in txs],
        }

    async def dao_get_proposals(self, request: Dict[str, Any]) -> EndpointResult:
        wallet_id = uint32(request["wallet_id"])
        include_closed = request.get("include_closed", True)
        dao_wallet = self.service.wallet_state_manager.get_wallet(id=wallet_id, required_type=DAOWallet)
        assert dao_wallet is not None
        proposal_list = dao_wallet.dao_info.proposals_list
        if not include_closed:
            proposal_list = [prop for prop in proposal_list if not prop.closed]
        dao_rules = get_treasury_rules_from_puzzle(dao_wallet.dao_info.current_treasury_innerpuz)
        return {
            "success": True,
            "proposals": proposal_list,
            "proposal_timelock": dao_rules.proposal_timelock,
            "soft_close_length": dao_rules.soft_close_length,
        }

    async def dao_get_proposal_state(self, request: Dict[str, Any]) -> EndpointResult:
        wallet_id = uint32(request["wallet_id"])
        dao_wallet = self.service.wallet_state_manager.get_wallet(id=wallet_id, required_type=DAOWallet)
        assert dao_wallet is not None
        state = await dao_wallet.get_proposal_state(bytes32.from_hexstr(request["proposal_id"]))
        return {"success": True, "state": state}

    @tx_endpoint(push=True)
    async def dao_exit_lockup(
        self,
        request: Dict[str, Any],
        tx_config: TXConfig = DEFAULT_TX_CONFIG,
        extra_conditions: Tuple[Condition, ...] = tuple(),
    ) -> EndpointResult:
        wallet_id = uint32(request["wallet_id"])
        dao_wallet = self.service.wallet_state_manager.get_wallet(id=wallet_id, required_type=DAOWallet)
        assert dao_wallet is not None
        dao_cat_wallet = self.service.wallet_state_manager.get_wallet(
            id=dao_wallet.dao_info.dao_cat_wallet_id, required_type=DAOCATWallet
        )
        assert dao_cat_wallet is not None
        if request["coins"]:  # pragma: no cover
            coin_list = [Coin.from_json_dict(coin) for coin in request["coins"]]
            coins: List[LockedCoinInfo] = []
            for lci in dao_cat_wallet.dao_cat_info.locked_coins:
                if lci.coin in coin_list:
                    coins.append(lci)
        else:
            coins = []
            for lci in dao_cat_wallet.dao_cat_info.locked_coins:
                if lci.active_votes == []:
                    coins.append(lci)
        fee = uint64(request.get("fee", 0))
        if not coins:  # pragma: no cover
            raise ValueError("There are not coins available to exit lockup")
        exit_tx = await dao_cat_wallet.exit_vote_state(
            coins,
            tx_config,
            fee=fee,
            extra_conditions=extra_conditions,
        )
        return {
            "success": True,
            "tx_id": exit_tx.name,
            "tx": exit_tx,
            "transactions": [exit_tx.to_json_dict_convenience(self.service.config)],
        }

    @tx_endpoint(push=True)
    async def dao_create_proposal(
        self,
        request: Dict[str, Any],
        tx_config: TXConfig = DEFAULT_TX_CONFIG,
        extra_conditions: Tuple[Condition, ...] = tuple(),
    ) -> EndpointResult:
        wallet_id = uint32(request["wallet_id"])
        dao_wallet = self.service.wallet_state_manager.get_wallet(id=wallet_id, required_type=DAOWallet)
        assert dao_wallet is not None

        if request["proposal_type"] == "spend":
            amounts: List[uint64] = []
            puzzle_hashes: List[bytes32] = []
            asset_types: List[Optional[bytes32]] = []
            additions: Optional[List[Dict[str, Any]]] = request.get("additions")
            if additions is not None:
                for addition in additions:
                    if "asset_id" in addition:
                        asset_id = bytes32.from_hexstr(addition["asset_id"])
                    else:
                        asset_id = None
                    receiver_ph = bytes32.from_hexstr(addition["puzzle_hash"])
                    amount = uint64(addition["amount"])
                    amounts.append(amount)
                    puzzle_hashes.append(receiver_ph)
                    asset_types.append(asset_id)
            else:  # pragma: no cover
                amounts.append(uint64(request["amount"]))
                puzzle_hashes.append(decode_puzzle_hash(request["inner_address"]))
                if request["asset_id"] is not None:
                    asset_types.append(bytes32.from_hexstr(request["asset_id"]))
                else:
                    asset_types.append(None)
            proposed_puzzle = generate_simple_proposal_innerpuz(
                dao_wallet.dao_info.treasury_id, puzzle_hashes, amounts, asset_types
            )

        elif request["proposal_type"] == "update":
            rules = dao_wallet.dao_rules
            prop = request["new_dao_rules"]
            new_rules = DAORules(
                proposal_timelock=prop.get("proposal_timelock") or rules.proposal_timelock,
                soft_close_length=prop.get("soft_close_length") or rules.soft_close_length,
                attendance_required=prop.get("attendance_required") or rules.attendance_required,
                proposal_minimum_amount=prop.get("proposal_minimum_amount") or rules.proposal_minimum_amount,
                pass_percentage=prop.get("pass_percentage") or rules.pass_percentage,
                self_destruct_length=prop.get("self_destruct_length") or rules.self_destruct_length,
                oracle_spend_delay=prop.get("oracle_spend_delay") or rules.oracle_spend_delay,
            )

            current_innerpuz = dao_wallet.dao_info.current_treasury_innerpuz
            assert current_innerpuz is not None
            proposed_puzzle = await generate_update_proposal_innerpuz(current_innerpuz, new_rules)
        elif request["proposal_type"] == "mint":
            amount_of_cats = uint64(request["amount"])
            mint_address = decode_puzzle_hash(request["cat_target_address"])
            cat_wallet = self.service.wallet_state_manager.get_wallet(
                id=dao_wallet.dao_info.cat_wallet_id, required_type=CATWallet
            )
            proposed_puzzle = await generate_mint_proposal_innerpuz(
                dao_wallet.dao_info.treasury_id,
                cat_wallet.cat_info.limitations_program_hash,
                amount_of_cats,
                mint_address,
            )
        else:  # pragma: no cover
            return {"success": False, "error": "Unknown proposal type."}

        vote_amount = request.get("vote_amount")
        fee = uint64(request.get("fee", 0))
        proposal_tx = await dao_wallet.generate_new_proposal(
            proposed_puzzle,
            tx_config,
            vote_amount=vote_amount,
            fee=fee,
            extra_conditions=extra_conditions,
        )
        assert proposal_tx is not None
        assert isinstance(proposal_tx.removals, List)
        for coin in proposal_tx.removals:
            if coin.puzzle_hash == SINGLETON_LAUNCHER_PUZZLE_HASH:
                proposal_id = coin.name()
                break
        else:  # pragma: no cover
            raise ValueError("Could not find proposal ID in transaction")
        return {
            "success": True,
            "proposal_id": proposal_id,
            "tx_id": proposal_tx.name.hex(),
            "tx": proposal_tx,
            "transactions": [proposal_tx.to_json_dict_convenience(self.service.config)],
        }

    @tx_endpoint(push=True)
    async def dao_vote_on_proposal(
        self,
        request: Dict[str, Any],
        tx_config: TXConfig = DEFAULT_TX_CONFIG,
        extra_conditions: Tuple[Condition, ...] = tuple(),
    ) -> EndpointResult:
        wallet_id = uint32(request["wallet_id"])
        dao_wallet = self.service.wallet_state_manager.get_wallet(id=wallet_id, required_type=DAOWallet)
        assert dao_wallet is not None
        vote_amount = None
        if "vote_amount" in request:
            vote_amount = uint64(request["vote_amount"])
        fee = uint64(request.get("fee", 0))
        vote_tx = await dao_wallet.generate_proposal_vote_spend(
            bytes32.from_hexstr(request["proposal_id"]),
            vote_amount,
            request["is_yes_vote"],  # bool
            tx_config,
            fee,
            extra_conditions=extra_conditions,
        )
        assert vote_tx is not None
        return {
            "success": True,
            "tx_id": vote_tx.name,
            "tx": vote_tx,
            "transactions": [vote_tx.to_json_dict_convenience(self.service.config)],
        }

    async def dao_parse_proposal(self, request: Dict[str, Any]) -> EndpointResult:
        wallet_id = uint32(request["wallet_id"])
        dao_wallet = self.service.wallet_state_manager.get_wallet(id=wallet_id, required_type=DAOWallet)
        assert dao_wallet is not None
        proposal_id = bytes32.from_hexstr(request["proposal_id"])
        proposal_dictionary = await dao_wallet.parse_proposal(proposal_id)
        assert proposal_dictionary is not None
        return {"success": True, "proposal_dictionary": proposal_dictionary}

    @tx_endpoint(push=True)
    async def dao_close_proposal(
        self,
        request: Dict[str, Any],
        tx_config: TXConfig = DEFAULT_TX_CONFIG,
        extra_conditions: Tuple[Condition, ...] = tuple(),
    ) -> EndpointResult:
        wallet_id = uint32(request["wallet_id"])
        dao_wallet = self.service.wallet_state_manager.get_wallet(id=wallet_id, required_type=DAOWallet)
        assert dao_wallet is not None
        fee = uint64(request.get("fee", 0))
        if "genesis_id" in request:  # pragma: no cover
            genesis_id = bytes32.from_hexstr(request["genesis_id"])
        else:
            genesis_id = None
        self_destruct = request.get("self_destruct", None)
        tx = await dao_wallet.create_proposal_close_spend(
            bytes32.from_hexstr(request["proposal_id"]),
            tx_config,
            genesis_id,
            fee=fee,
            self_destruct=self_destruct,
            extra_conditions=extra_conditions,
        )
        assert tx is not None
        return {
            "success": True,
            "tx_id": tx.name,
            "tx": tx,
            "transactions": [tx.to_json_dict_convenience(self.service.config)],
        }

    @tx_endpoint(push=True)
    async def dao_free_coins_from_finished_proposals(
        self,
        request: Dict[str, Any],
        tx_config: TXConfig = DEFAULT_TX_CONFIG,
        extra_conditions: Tuple[Condition, ...] = tuple(),
    ) -> EndpointResult:
        wallet_id = uint32(request["wallet_id"])
        fee = uint64(request.get("fee", 0))
        dao_wallet = self.service.wallet_state_manager.get_wallet(id=wallet_id, required_type=DAOWallet)
        assert dao_wallet is not None
        tx = await dao_wallet.free_coins_from_finished_proposals(
            tx_config,
            fee=fee,
            extra_conditions=extra_conditions,
        )
        assert tx is not None

        return {
            "success": True,
            "tx_id": tx.name,
            "tx": tx,
            "transactions": [tx.to_json_dict_convenience(self.service.config)],
        }

    ##########################################################################################
    # NFT Wallet
    ##########################################################################################
    @tx_endpoint(push=True)
    async def nft_mint_nft(
        self,
        request: Dict[str, Any],
        tx_config: TXConfig = DEFAULT_TX_CONFIG,
        extra_conditions: Tuple[Condition, ...] = tuple(),
    ) -> EndpointResult:
        log.debug("Got minting RPC request: %s", request)
        wallet_id = uint32(request["wallet_id"])
        assert self.service.wallet_state_manager
        nft_wallet = self.service.wallet_state_manager.get_wallet(id=wallet_id, required_type=NFTWallet)
        royalty_address = request.get("royalty_address")
        royalty_amount = uint16(request.get("royalty_percentage", 0))
        if royalty_amount == 10000:
            raise ValueError("Royalty percentage cannot be 100%")
        if isinstance(royalty_address, str):
            royalty_puzhash = decode_puzzle_hash(royalty_address)
        elif royalty_address is None:
            royalty_puzhash = await nft_wallet.standard_wallet.get_new_puzzlehash()
        else:
            royalty_puzhash = royalty_address
        target_address = request.get("target_address")
        if isinstance(target_address, str):
            target_puzhash = decode_puzzle_hash(target_address)
        elif target_address is None:
            target_puzhash = await nft_wallet.standard_wallet.get_new_puzzlehash()
        else:
            target_puzhash = target_address
        if "uris" not in request:
            return {"success": False, "error": "Data URIs is required"}
        if not isinstance(request["uris"], list):
            return {"success": False, "error": "Data URIs must be a list"}
        if not isinstance(request.get("meta_uris", []), list):
            return {"success": False, "error": "Metadata URIs must be a list"}
        if not isinstance(request.get("license_uris", []), list):
            return {"success": False, "error": "License URIs must be a list"}
        metadata_list = [
            ("u", request["uris"]),
            ("h", hexstr_to_bytes(request["hash"])),
            ("mu", request.get("meta_uris", [])),
            ("lu", request.get("license_uris", [])),
            ("sn", uint64(request.get("edition_number", 1))),
            ("st", uint64(request.get("edition_total", 1))),
        ]
        if "meta_hash" in request and len(request["meta_hash"]) > 0:
            metadata_list.append(("mh", hexstr_to_bytes(request["meta_hash"])))
        if "license_hash" in request and len(request["license_hash"]) > 0:
            metadata_list.append(("lh", hexstr_to_bytes(request["license_hash"])))
        metadata = Program.to(metadata_list)
        fee = uint64(request.get("fee", 0))
        did_id = request.get("did_id", None)
        if did_id is not None:
            if did_id == "":
                did_id = b""
            else:
                did_id = decode_puzzle_hash(did_id)

        txs = await nft_wallet.generate_new_nft(
            metadata,
            tx_config,
            target_puzhash,
            royalty_puzhash,
            royalty_amount,
            did_id,
            fee,
            extra_conditions=extra_conditions,
        )
        nft_id = None
        spend_bundle = SpendBundle.aggregate([tx.spend_bundle for tx in txs if tx.spend_bundle is not None])
        for cs in spend_bundle.coin_spends:
            if cs.coin.puzzle_hash == nft_puzzles.LAUNCHER_PUZZLE_HASH:
                nft_id = encode_puzzle_hash(cs.coin.name(), AddressType.NFT.hrp(self.service.config))
        return {
            "wallet_id": wallet_id,
            "success": True,
            "spend_bundle": spend_bundle,
            "nft_id": nft_id,
            "transactions": [tx.to_json_dict_convenience(self.service.config) for tx in txs],
        }

    async def nft_count_nfts(self, request: Dict[str, Any]) -> EndpointResult:
        wallet_id = request.get("wallet_id", None)
        count = 0
        if wallet_id is not None:
            try:
                nft_wallet = self.service.wallet_state_manager.get_wallet(id=wallet_id, required_type=NFTWallet)
            except KeyError:
                # wallet not found
                return {"success": False, "error": f"Wallet {wallet_id} not found."}
            count = await nft_wallet.get_nft_count()
        else:
            count = await self.service.wallet_state_manager.nft_store.count()
        return {"wallet_id": wallet_id, "success": True, "count": count}

    async def nft_get_nfts(self, request: Dict[str, Any]) -> EndpointResult:
        wallet_id = request.get("wallet_id", None)
        nfts: List[NFTCoinInfo] = []
        if wallet_id is not None:
            nft_wallet = self.service.wallet_state_manager.get_wallet(id=wallet_id, required_type=NFTWallet)
        else:
            nft_wallet = None
        try:
            start_index = int(request.get("start_index", 0))
        except (TypeError, ValueError):
            start_index = 0
        try:
            count = int(request.get("num", 50))
        except (TypeError, ValueError):
            count = 50
        nft_info_list = []
        if nft_wallet is not None:
            nfts = await nft_wallet.get_current_nfts(start_index=start_index, count=count)
        else:
            nfts = await self.service.wallet_state_manager.nft_store.get_nft_list(start_index=start_index, count=count)
        for nft in nfts:
            nft_info = await nft_puzzles.get_nft_info_from_puzzle(nft, self.service.wallet_state_manager.config)
            nft_info_list.append(nft_info)
        return {"wallet_id": wallet_id, "success": True, "nft_list": nft_info_list}

    @tx_endpoint(push=True)
    async def nft_set_nft_did(
        self,
        request: Dict[str, Any],
        tx_config: TXConfig = DEFAULT_TX_CONFIG,
        extra_conditions: Tuple[Condition, ...] = tuple(),
    ) -> EndpointResult:
        wallet_id = uint32(request["wallet_id"])
        nft_wallet = self.service.wallet_state_manager.get_wallet(id=wallet_id, required_type=NFTWallet)
        did_id = request.get("did_id", b"")
        if did_id != b"":
            did_id = decode_puzzle_hash(did_id)
        nft_coin_info = await nft_wallet.get_nft_coin_by_id(bytes32.from_hexstr(request["nft_coin_id"]))
        if not (
            await nft_puzzles.get_nft_info_from_puzzle(nft_coin_info, self.service.wallet_state_manager.config)
        ).supports_did:
            return {"success": False, "error": "The NFT doesn't support setting a DID."}

        fee = uint64(request.get("fee", 0))
        txs = await nft_wallet.set_nft_did(
            nft_coin_info,
            did_id,
            tx_config,
            fee=fee,
            extra_conditions=extra_conditions,
        )
        return {
            "wallet_id": wallet_id,
            "success": True,
            "spend_bundle": SpendBundle.aggregate([tx.spend_bundle for tx in txs if tx.spend_bundle is not None]),
            "transactions": [tx.to_json_dict_convenience(self.service.config) for tx in txs],
        }

    @tx_endpoint(push=True)
    async def nft_set_did_bulk(
        self,
        request: Dict[str, Any],
        tx_config: TXConfig = DEFAULT_TX_CONFIG,
        extra_conditions: Tuple[Condition, ...] = tuple(),
    ) -> EndpointResult:
        """
        Bulk set DID for NFTs across different wallets.
        accepted `request` dict keys:
         - required `nft_coin_list`: [{"nft_coin_id": COIN_ID/NFT_ID, "wallet_id": WALLET_ID},....]
         - optional `fee`, in mojos, defaults to 0
         - optional `did_id`, defaults to no DID, meaning it will reset the NFT's DID
        :param request:
        :return:
        """
        if len(request["nft_coin_list"]) > MAX_NFT_CHUNK_SIZE:
            return {"success": False, "error": f"You can only set {MAX_NFT_CHUNK_SIZE} NFTs at once"}
        did_id = request.get("did_id", b"")
        if did_id != b"":
            did_id = decode_puzzle_hash(did_id)
        nft_dict: Dict[uint32, List[NFTCoinInfo]] = {}
        tx_list: List[TransactionRecord] = []
        coin_ids = []
        nft_ids = []
        fee = uint64(request.get("fee", 0))

        nft_wallet: NFTWallet
        for nft_coin in request["nft_coin_list"]:
            if "nft_coin_id" not in nft_coin or "wallet_id" not in nft_coin:
                log.error(f"Cannot set DID for NFT :{nft_coin}, missing nft_coin_id or wallet_id.")
                continue
            wallet_id = uint32(nft_coin["wallet_id"])
            nft_wallet = self.service.wallet_state_manager.get_wallet(id=wallet_id, required_type=NFTWallet)
            nft_coin_id = nft_coin["nft_coin_id"]
            if nft_coin_id.startswith(AddressType.NFT.hrp(self.service.config)):
                nft_id = decode_puzzle_hash(nft_coin_id)
                nft_coin_info = await nft_wallet.get_nft(nft_id)
            else:
                nft_coin_id = bytes32.from_hexstr(nft_coin_id)
                nft_coin_info = await nft_wallet.get_nft_coin_by_id(nft_coin_id)
            assert nft_coin_info is not None
            if not (
                await nft_puzzles.get_nft_info_from_puzzle(nft_coin_info, self.service.wallet_state_manager.config)
            ).supports_did:
                log.warning(f"Skipping NFT {nft_coin_info.nft_id.hex()}, doesn't support setting a DID.")
                continue
            if wallet_id in nft_dict:
                nft_dict[wallet_id].append(nft_coin_info)
            else:
                nft_dict[wallet_id] = [nft_coin_info]
            nft_ids.append(nft_coin_info.nft_id)
        first = True
        for wallet_id, nft_list in nft_dict.items():
            nft_wallet = self.service.wallet_state_manager.get_wallet(id=wallet_id, required_type=NFTWallet)
            if not first:
                tx_list.extend(
                    await nft_wallet.set_bulk_nft_did(nft_list, did_id, tx_config, extra_conditions=extra_conditions)
                )
            else:
                tx_list.extend(
                    await nft_wallet.set_bulk_nft_did(
                        nft_list, did_id, tx_config, fee, nft_ids, extra_conditions=extra_conditions
                    )
                )
            for coin in nft_list:
                coin_ids.append(coin.coin.name())
            first = False
        spend_bundles: List[SpendBundle] = []
        refined_tx_list: List[TransactionRecord] = []
        for tx in tx_list:
            if tx.spend_bundle is not None:
                spend_bundles.append(tx.spend_bundle)
            refined_tx_list.append(dataclasses.replace(tx, spend_bundle=None))

        if len(spend_bundles) > 0:
            spend_bundle = SpendBundle.aggregate(spend_bundles)
            # Add all spend bundles to the first tx
            refined_tx_list[0] = dataclasses.replace(refined_tx_list[0], spend_bundle=spend_bundle)

            for id in coin_ids:
                await nft_wallet.update_coin_status(id, True)
            for wallet_id in nft_dict.keys():
                self.service.wallet_state_manager.state_changed("nft_coin_did_set", wallet_id)
            return {
                "wallet_id": list(nft_dict.keys()),
                "success": True,
                "spend_bundle": spend_bundle,
                "tx_num": len(refined_tx_list),
                "transactions": [tx.to_json_dict_convenience(self.service.config) for tx in refined_tx_list],
            }
        else:
            raise ValueError("Couldn't set DID on given NFT")

    @tx_endpoint(push=True)
    async def nft_transfer_bulk(
        self,
        request: Dict[str, Any],
        tx_config: TXConfig = DEFAULT_TX_CONFIG,
        extra_conditions: Tuple[Condition, ...] = tuple(),
    ) -> EndpointResult:
        """
        Bulk transfer NFTs to an address.
        accepted `request` dict keys:
         - required `nft_coin_list`: [{"nft_coin_id": COIN_ID/NFT_ID, "wallet_id": WALLET_ID},....]
         - required `target_address`, Transfer NFTs to this address
         - optional `fee`, in mojos, defaults to 0
        :param request:
        :return:
        """
        if len(request["nft_coin_list"]) > MAX_NFT_CHUNK_SIZE:
            return {"success": False, "error": f"You can only transfer {MAX_NFT_CHUNK_SIZE} NFTs at once"}
        address = request["target_address"]
        if isinstance(address, str):
            puzzle_hash = decode_puzzle_hash(address)
        else:
            return dict(success=False, error="target_address parameter missing")
        nft_dict: Dict[uint32, List[NFTCoinInfo]] = {}
        tx_list: List[TransactionRecord] = []
        coin_ids = []
        fee = uint64(request.get("fee", 0))

        nft_wallet: NFTWallet
        for nft_coin in request["nft_coin_list"]:
            if "nft_coin_id" not in nft_coin or "wallet_id" not in nft_coin:
                log.error(f"Cannot transfer NFT :{nft_coin}, missing nft_coin_id or wallet_id.")
                continue
            wallet_id = uint32(nft_coin["wallet_id"])
            nft_wallet = self.service.wallet_state_manager.get_wallet(id=wallet_id, required_type=NFTWallet)
            nft_coin_id = nft_coin["nft_coin_id"]
            if nft_coin_id.startswith(AddressType.NFT.hrp(self.service.config)):
                nft_id = decode_puzzle_hash(nft_coin_id)
                nft_coin_info = await nft_wallet.get_nft(nft_id)
            else:
                nft_coin_id = bytes32.from_hexstr(nft_coin_id)
                nft_coin_info = await nft_wallet.get_nft_coin_by_id(nft_coin_id)
            assert nft_coin_info is not None
            if wallet_id in nft_dict:
                nft_dict[wallet_id].append(nft_coin_info)
            else:
                nft_dict[wallet_id] = [nft_coin_info]
        first = True
        for wallet_id, nft_list in nft_dict.items():
            nft_wallet = self.service.wallet_state_manager.get_wallet(id=wallet_id, required_type=NFTWallet)
            if not first:
                tx_list.extend(
                    await nft_wallet.bulk_transfer_nft(
                        nft_list, puzzle_hash, tx_config, extra_conditions=extra_conditions
                    )
                )
            else:
                tx_list.extend(
                    await nft_wallet.bulk_transfer_nft(
                        nft_list, puzzle_hash, tx_config, fee, extra_conditions=extra_conditions
                    )
                )
            for coin in nft_list:
                coin_ids.append(coin.coin.name())
            first = False
        spend_bundles: List[SpendBundle] = []
        refined_tx_list: List[TransactionRecord] = []
        for tx in tx_list:
            if tx.spend_bundle is not None:
                spend_bundles.append(tx.spend_bundle)
            refined_tx_list.append(dataclasses.replace(tx, spend_bundle=None))

        if len(spend_bundles) > 0:
            spend_bundle = SpendBundle.aggregate(spend_bundles)
            # Add all spend bundles to the first tx
            refined_tx_list[0] = dataclasses.replace(refined_tx_list[0], spend_bundle=spend_bundle)
            for id in coin_ids:
                await nft_wallet.update_coin_status(id, True)
            for wallet_id in nft_dict.keys():
                self.service.wallet_state_manager.state_changed("nft_coin_did_set", wallet_id)
            return {
                "wallet_id": list(nft_dict.keys()),
                "success": True,
                "spend_bundle": spend_bundle,
                "tx_num": len(refined_tx_list),
                "transactions": [tx.to_json_dict_convenience(self.service.config) for tx in refined_tx_list],
            }
        else:
            raise ValueError("Couldn't transfer given NFTs")

    async def nft_get_by_did(self, request: Dict[str, Any]) -> EndpointResult:
        did_id: Optional[bytes32] = None
        if "did_id" in request:
            did_id = decode_puzzle_hash(request["did_id"])
        for wallet in self.service.wallet_state_manager.wallets.values():
            if isinstance(wallet, NFTWallet) and wallet.get_did() == did_id:
                return {"wallet_id": wallet.wallet_id, "success": True}
        return {"error": f"Cannot find a NFT wallet DID = {did_id}", "success": False}

    async def nft_get_wallet_did(self, request: Dict[str, Any]) -> EndpointResult:
        wallet_id = uint32(request["wallet_id"])
        nft_wallet = self.service.wallet_state_manager.get_wallet(id=wallet_id, required_type=NFTWallet)
        did_bytes: Optional[bytes32] = nft_wallet.get_did()
        did_id = ""
        if did_bytes is not None:
            did_id = encode_puzzle_hash(did_bytes, AddressType.DID.hrp(self.service.config))
        return {"success": True, "did_id": None if len(did_id) == 0 else did_id}

    async def nft_get_wallets_with_dids(self, request: Dict[str, Any]) -> EndpointResult:
        all_wallets = self.service.wallet_state_manager.wallets.values()
        did_wallets_by_did_id: Dict[bytes32, uint32] = {}

        for wallet in all_wallets:
            if wallet.type() == WalletType.DECENTRALIZED_ID:
                assert isinstance(wallet, DIDWallet)
                if wallet.did_info.origin_coin is not None:
                    did_wallets_by_did_id[wallet.did_info.origin_coin.name()] = wallet.id()

        did_nft_wallets: List[Dict[str, Any]] = []
        for wallet in all_wallets:
            if isinstance(wallet, NFTWallet):
                nft_wallet_did: Optional[bytes32] = wallet.get_did()
                if nft_wallet_did is not None:
                    did_wallet_id: uint32 = did_wallets_by_did_id.get(nft_wallet_did, uint32(0))
                    if did_wallet_id == 0:
                        log.warning(f"NFT wallet {wallet.id()} has DID {nft_wallet_did.hex()} but no DID wallet")
                    else:
                        did_nft_wallets.append(
                            {
                                "wallet_id": wallet.id(),
                                "did_id": encode_puzzle_hash(nft_wallet_did, AddressType.DID.hrp(self.service.config)),
                                "did_wallet_id": did_wallet_id,
                            }
                        )
        return {"success": True, "nft_wallets": did_nft_wallets}

    async def nft_set_nft_status(self, request: Dict[str, Any]) -> EndpointResult:
        wallet_id: uint32 = uint32(request["wallet_id"])
        coin_id: bytes32 = bytes32.from_hexstr(request["coin_id"])
        status: bool = request["in_transaction"]
        assert self.service.wallet_state_manager is not None
        nft_wallet = self.service.wallet_state_manager.get_wallet(id=wallet_id, required_type=NFTWallet)
        await nft_wallet.update_coin_status(coin_id, status)
        return {"success": True}

    @tx_endpoint(push=True)
    async def nft_transfer_nft(
        self,
        request: Dict[str, Any],
        tx_config: TXConfig = DEFAULT_TX_CONFIG,
        extra_conditions: Tuple[Condition, ...] = tuple(),
    ) -> EndpointResult:
        wallet_id = uint32(request["wallet_id"])
        address = request["target_address"]
        if isinstance(address, str):
            puzzle_hash = decode_puzzle_hash(address)
        else:
            return dict(success=False, error="target_address parameter missing")
        nft_wallet = self.service.wallet_state_manager.get_wallet(id=wallet_id, required_type=NFTWallet)
        try:
            nft_coin_id = request["nft_coin_id"]
            if nft_coin_id.startswith(AddressType.NFT.hrp(self.service.config)):
                nft_id = decode_puzzle_hash(nft_coin_id)
                nft_coin_info = await nft_wallet.get_nft(nft_id)
            else:
                nft_coin_id = bytes32.from_hexstr(nft_coin_id)
                nft_coin_info = await nft_wallet.get_nft_coin_by_id(nft_coin_id)
            assert nft_coin_info is not None

            fee = uint64(request.get("fee", 0))
            txs = await nft_wallet.generate_signed_transaction(
                [uint64(nft_coin_info.coin.amount)],
                [puzzle_hash],
                tx_config,
                coins={nft_coin_info.coin},
                fee=fee,
                new_owner=b"",
                new_did_inner_hash=b"",
                extra_conditions=extra_conditions,
            )
            spend_bundle: Optional[SpendBundle] = None
            for tx in txs:
                if tx.spend_bundle is not None:
                    spend_bundle = tx.spend_bundle
            await nft_wallet.update_coin_status(nft_coin_info.coin.name(), True)
            return {
                "wallet_id": wallet_id,
                "success": True,
                "spend_bundle": spend_bundle,
                "transactions": [tx.to_json_dict_convenience(self.service.config) for tx in txs],
            }
        except Exception as e:
            log.exception(f"Failed to transfer NFT: {e}")
            return {"success": False, "error": str(e)}

    async def nft_get_info(self, request: Dict[str, Any]) -> EndpointResult:
        if "coin_id" not in request:
            return {"success": False, "error": "Coin ID is required."}
        coin_id = request["coin_id"]
        if coin_id.startswith(AddressType.NFT.hrp(self.service.config)):
            coin_id = decode_puzzle_hash(coin_id)
        else:
            try:
                coin_id = bytes32.from_hexstr(coin_id)
            except ValueError:
                return {"success": False, "error": f"Invalid Coin ID format for 'coin_id': {request['coin_id']!r}"}
        # Get coin state
        peer = self.service.get_full_node_peer()
        coin_spend, coin_state = await self.get_latest_singleton_coin_spend(peer, coin_id, request.get("latest", True))
        # convert to NFTInfo
        # Check if the metadata is updated
        full_puzzle: Program = Program.from_bytes(bytes(coin_spend.puzzle_reveal))

        uncurried_nft: Optional[UncurriedNFT] = UncurriedNFT.uncurry(*full_puzzle.uncurry())
        if uncurried_nft is None:
            return {"success": False, "error": "The coin is not a NFT."}
        metadata, p2_puzzle_hash = get_metadata_and_phs(uncurried_nft, coin_spend.solution)
        # Note: This is not the actual unspent NFT full puzzle.
        # There is no way to rebuild the full puzzle in a different wallet.
        # But it shouldn't have impact on generating the NFTInfo, since inner_puzzle is not used there.
        if uncurried_nft.supports_did:
            inner_puzzle = nft_puzzles.recurry_nft_puzzle(
                uncurried_nft, coin_spend.solution.to_program(), uncurried_nft.p2_puzzle
            )
        else:
            inner_puzzle = uncurried_nft.p2_puzzle

        full_puzzle = nft_puzzles.create_full_puzzle(
            uncurried_nft.singleton_launcher_id,
            metadata,
            bytes32(uncurried_nft.metadata_updater_hash.as_atom()),
            inner_puzzle,
        )

        # Get launcher coin
        launcher_coin: List[CoinState] = await self.service.wallet_state_manager.wallet_node.get_coin_state(
            [uncurried_nft.singleton_launcher_id], peer=peer
        )
        if launcher_coin is None or len(launcher_coin) < 1 or launcher_coin[0].spent_height is None:
            return {
                "success": False,
                "error": f"Launcher coin record 0x{uncurried_nft.singleton_launcher_id.hex()} not found",
            }
        minter_did = await self.service.wallet_state_manager.get_minter_did(launcher_coin[0].coin, peer)

        nft_info: NFTInfo = await nft_puzzles.get_nft_info_from_puzzle(
            NFTCoinInfo(
                uncurried_nft.singleton_launcher_id,
                coin_state.coin,
                None,
                full_puzzle,
                uint32(launcher_coin[0].spent_height),
                minter_did,
                uint32(coin_state.created_height) if coin_state.created_height else uint32(0),
            ),
            self.service.wallet_state_manager.config,
        )
        # This is a bit hacky, it should just come out like this, but this works for this RPC
        nft_info = dataclasses.replace(nft_info, p2_address=p2_puzzle_hash)
        return {"success": True, "nft_info": nft_info}

    @tx_endpoint(push=True)
    async def nft_add_uri(
        self,
        request: Dict[str, Any],
        tx_config: TXConfig = DEFAULT_TX_CONFIG,
        extra_conditions: Tuple[Condition, ...] = tuple(),
    ) -> EndpointResult:
        wallet_id = uint32(request["wallet_id"])
        # Note metadata updater can only add one uri for one field per spend.
        # If you want to add multiple uris for one field, you need to spend multiple times.
        nft_wallet = self.service.wallet_state_manager.get_wallet(id=wallet_id, required_type=NFTWallet)
        uri = request["uri"]
        key = request["key"]
        nft_coin_id = request["nft_coin_id"]
        if nft_coin_id.startswith(AddressType.NFT.hrp(self.service.config)):
            nft_coin_id = decode_puzzle_hash(nft_coin_id)
        else:
            nft_coin_id = bytes32.from_hexstr(nft_coin_id)
        nft_coin_info = await nft_wallet.get_nft_coin_by_id(nft_coin_id)

        fee = uint64(request.get("fee", 0))
        txs = await nft_wallet.update_metadata(
            nft_coin_info, key, uri, tx_config, fee=fee, extra_conditions=extra_conditions
        )
        return {
            "wallet_id": wallet_id,
            "success": True,
            "spend_bundle": SpendBundle.aggregate([tx.spend_bundle for tx in txs if tx.spend_bundle is not None]),
            "transactions": [tx.to_json_dict_convenience(self.service.config) for tx in txs],
        }

    async def nft_calculate_royalties(self, request: Dict[str, Any]) -> EndpointResult:
        return NFTWallet.royalty_calculation(
            {
                asset["asset"]: (asset["royalty_address"], uint16(asset["royalty_percentage"]))
                for asset in request.get("royalty_assets", [])
            },
            {asset["asset"]: uint64(asset["amount"]) for asset in request.get("fungible_assets", [])},
        )

    @tx_endpoint(push=False, requires_default_information=True)
    async def nft_mint_bulk(
        self,
        request: Dict[str, Any],
        push: bool = False,
        tx_config: TXConfig = DEFAULT_TX_CONFIG,
        extra_conditions: Tuple[Condition, ...] = tuple(),
    ) -> EndpointResult:
        if push:
            raise ValueError("Automatic pushing of nft minting transactions not yet available")  # pragma: no cover
        if await self.service.wallet_state_manager.synced() is False:
            raise ValueError("Wallet needs to be fully synced.")
        wallet_id = uint32(request["wallet_id"])
        nft_wallet = self.service.wallet_state_manager.get_wallet(id=wallet_id, required_type=NFTWallet)
        royalty_address = request.get("royalty_address", None)
        if isinstance(royalty_address, str) and royalty_address != "":
            royalty_puzhash = decode_puzzle_hash(royalty_address)
        elif royalty_address in [None, ""]:
            royalty_puzhash = await nft_wallet.standard_wallet.get_new_puzzlehash()
        else:
            royalty_puzhash = bytes32.from_hexstr(royalty_address)
        royalty_percentage = request.get("royalty_percentage", None)
        if royalty_percentage is None:
            royalty_percentage = uint16(0)
        else:
            royalty_percentage = uint16(int(royalty_percentage))
        metadata_list = []
        for meta in request["metadata_list"]:
            if "uris" not in meta.keys():
                return {"success": False, "error": "Data URIs is required"}
            if not isinstance(meta["uris"], list):
                return {"success": False, "error": "Data URIs must be a list"}
            if not isinstance(meta.get("meta_uris", []), list):
                return {"success": False, "error": "Metadata URIs must be a list"}
            if not isinstance(meta.get("license_uris", []), list):
                return {"success": False, "error": "License URIs must be a list"}
            nft_metadata = [
                ("u", meta["uris"]),
                ("h", hexstr_to_bytes(meta["hash"])),
                ("mu", meta.get("meta_uris", [])),
                ("lu", meta.get("license_uris", [])),
                ("sn", uint64(meta.get("edition_number", 1))),
                ("st", uint64(meta.get("edition_total", 1))),
            ]
            if "meta_hash" in meta and len(meta["meta_hash"]) > 0:
                nft_metadata.append(("mh", hexstr_to_bytes(meta["meta_hash"])))
            if "license_hash" in meta and len(meta["license_hash"]) > 0:
                nft_metadata.append(("lh", hexstr_to_bytes(meta["license_hash"])))
            metadata_program = Program.to(nft_metadata)
            metadata_dict = {
                "program": metadata_program,
                "royalty_pc": royalty_percentage,
                "royalty_ph": royalty_puzhash,
            }
            metadata_list.append(metadata_dict)
        target_address_list = request.get("target_list", None)
        target_list = []
        if target_address_list:
            for target in target_address_list:
                target_list.append(decode_puzzle_hash(target))
        mint_number_start = request.get("mint_number_start", 1)
        mint_total = request.get("mint_total", None)
        xch_coin_list = request.get("xch_coins", None)
        xch_coins = None
        if xch_coin_list:
            xch_coins = {Coin.from_json_dict(xch_coin) for xch_coin in xch_coin_list}
        xch_change_target = request.get("xch_change_target", None)
        if xch_change_target is not None:
            if xch_change_target[:2] == "xch":
                xch_change_ph = decode_puzzle_hash(xch_change_target)
            else:
                xch_change_ph = bytes32(hexstr_to_bytes(xch_change_target))
        else:
            xch_change_ph = None
        new_innerpuzhash = request.get("new_innerpuzhash", None)
        new_p2_puzhash = request.get("new_p2_puzhash", None)
        did_coin_dict = request.get("did_coin", None)
        if did_coin_dict:
            did_coin = Coin.from_json_dict(did_coin_dict)
        else:
            did_coin = None
        did_lineage_parent_hex = request.get("did_lineage_parent", None)
        if did_lineage_parent_hex:
            did_lineage_parent = bytes32(hexstr_to_bytes(did_lineage_parent_hex))
        else:
            did_lineage_parent = None
        mint_from_did = request.get("mint_from_did", False)
        fee = uint64(request.get("fee", 0))

        if mint_from_did:
            txs = await nft_wallet.mint_from_did(
                metadata_list,
                mint_number_start=mint_number_start,
                mint_total=mint_total,
                target_list=target_list,
                xch_coins=xch_coins,
                xch_change_ph=xch_change_ph,
                new_innerpuzhash=new_innerpuzhash,
                new_p2_puzhash=new_p2_puzhash,
                did_coin=did_coin,
                did_lineage_parent=did_lineage_parent,
                fee=fee,
                tx_config=tx_config,
                extra_conditions=extra_conditions,
            )
        else:
            txs = await nft_wallet.mint_from_xch(
                metadata_list,
                mint_number_start=mint_number_start,
                mint_total=mint_total,
                target_list=target_list,
                xch_coins=xch_coins,
                xch_change_ph=xch_change_ph,
                fee=fee,
                tx_config=tx_config,
                extra_conditions=extra_conditions,
            )
        sb = txs[0].spend_bundle
        assert sb is not None
        nft_id_list = []
        for cs in sb.coin_spends:
            if cs.coin.puzzle_hash == nft_puzzles.LAUNCHER_PUZZLE_HASH:
                nft_id_list.append(encode_puzzle_hash(cs.coin.name(), AddressType.NFT.hrp(self.service.config)))
        return {
            "success": True,
            "spend_bundle": sb,
            "nft_id_list": nft_id_list,
            "transactions": [tx.to_json_dict_convenience(self.service.config) for tx in txs],
        }

    async def get_coin_records(self, request: Dict[str, Any]) -> EndpointResult:
        parsed_request = GetCoinRecords.from_json_dict(request)

        if parsed_request.limit != uint32.MAXIMUM and parsed_request.limit > self.max_get_coin_records_limit:
            raise ValueError(f"limit of {self.max_get_coin_records_limit} exceeded: {parsed_request.limit}")

        for filter_name, filter in {
            "coin_id_filter": parsed_request.coin_id_filter,
            "puzzle_hash_filter": parsed_request.puzzle_hash_filter,
            "parent_coin_id_filter": parsed_request.parent_coin_id_filter,
            "amount_filter": parsed_request.amount_filter,
        }.items():
            if filter is None:
                continue
            if len(filter.values) > self.max_get_coin_records_filter_items:
                raise ValueError(
                    f"{filter_name} max items {self.max_get_coin_records_filter_items} exceeded: {len(filter.values)}"
                )

        result = await self.service.wallet_state_manager.coin_store.get_coin_records(
            offset=parsed_request.offset,
            limit=parsed_request.limit,
            wallet_id=parsed_request.wallet_id,
            wallet_type=None if parsed_request.wallet_type is None else WalletType(parsed_request.wallet_type),
            coin_type=None if parsed_request.coin_type is None else CoinType(parsed_request.coin_type),
            coin_id_filter=parsed_request.coin_id_filter,
            puzzle_hash_filter=parsed_request.puzzle_hash_filter,
            parent_coin_id_filter=parsed_request.parent_coin_id_filter,
            amount_filter=parsed_request.amount_filter,
            amount_range=parsed_request.amount_range,
            confirmed_range=parsed_request.confirmed_range,
            spent_range=parsed_request.spent_range,
            order=CoinRecordOrder(parsed_request.order),
            reverse=parsed_request.reverse,
            include_total_count=parsed_request.include_total_count,
        )

        return {
            "coin_records": [coin_record.to_json_dict_parsed_metadata() for coin_record in result.records],
            "total_count": result.total_count,
        }

    async def get_farmed_amount(self, request: Dict[str, Any]) -> EndpointResult:
        tx_records: List[TransactionRecord] = await self.service.wallet_state_manager.tx_store.get_farming_rewards()
        amount = 0
        pool_reward_amount = 0
        farmer_reward_amount = 0
        fee_amount = 0
        blocks_won = 0
        last_height_farmed = uint32(0)
        for record in tx_records:
            if record.wallet_id not in self.service.wallet_state_manager.wallets:
                continue
            if record.type == TransactionType.COINBASE_REWARD.value:
                if self.service.wallet_state_manager.wallets[record.wallet_id].type() == WalletType.POOLING_WALLET:
                    # Don't add pool rewards for pool wallets.
                    continue
                pool_reward_amount += record.amount
            height = record.height_farmed(self.service.constants.GENESIS_CHALLENGE)
            # .get_farming_rewards() above queries for only confirmed records.  This
            # could be hinted by making TransactionRecord generic but streamable can't
            # handle that presently.  Existing code would have raised an exception
            # anyway if this were to fail and we already have an assert below.
            assert height is not None
            if record.type == TransactionType.FEE_REWARD.value:
                base_farmer_reward = calculate_base_farmer_reward(height)
                fee_amount += record.amount - base_farmer_reward
                farmer_reward_amount += base_farmer_reward
                blocks_won += 1
            if height > last_height_farmed:
                last_height_farmed = height
            amount += record.amount

        last_time_farmed = uint64(
            await self.service.get_timestamp_for_height(last_height_farmed) if last_height_farmed > 0 else 0
        )
        assert amount == pool_reward_amount + farmer_reward_amount + fee_amount
        return {
            "farmed_amount": amount,
            "pool_reward_amount": pool_reward_amount,
            "farmer_reward_amount": farmer_reward_amount,
            "fee_amount": fee_amount,
            "last_height_farmed": last_height_farmed,
            "last_time_farmed": last_time_farmed,
            "blocks_won": blocks_won,
        }

    @tx_endpoint(push=False)
    async def create_signed_transaction(
        self,
        request: Dict[str, Any],
        tx_config: TXConfig = DEFAULT_TX_CONFIG,
        extra_conditions: Tuple[Condition, ...] = tuple(),
        hold_lock: bool = True,
    ) -> EndpointResult:
        if "wallet_id" in request:
            wallet_id = uint32(request["wallet_id"])
            wallet = self.service.wallet_state_manager.wallets[wallet_id]
        else:
            wallet = self.service.wallet_state_manager.main_wallet

        assert isinstance(
            wallet, (Wallet, CATWallet, CRCATWallet)
        ), "create_signed_transaction only works for standard and CAT wallets"

        if "additions" not in request or len(request["additions"]) < 1:
            raise ValueError("Specify additions list")

        additions: List[Dict[str, Any]] = request["additions"]
        amount_0: uint64 = uint64(additions[0]["amount"])
        assert amount_0 <= self.service.constants.MAX_COIN_AMOUNT
        puzzle_hash_0 = bytes32.from_hexstr(additions[0]["puzzle_hash"])
        if len(puzzle_hash_0) != 32:
            raise ValueError(f"Address must be 32 bytes. {puzzle_hash_0.hex()}")

        memos_0 = [] if "memos" not in additions[0] else [mem.encode("utf-8") for mem in additions[0]["memos"]]

        additional_outputs: List[Payment] = []
        for addition in additions[1:]:
            receiver_ph = bytes32.from_hexstr(addition["puzzle_hash"])
            if len(receiver_ph) != 32:
                raise ValueError(f"Address must be 32 bytes. {receiver_ph.hex()}")
            amount = uint64(addition["amount"])
            if amount > self.service.constants.MAX_COIN_AMOUNT:
                raise ValueError(f"Coin amount cannot exceed {self.service.constants.MAX_COIN_AMOUNT}")
            memos = [] if "memos" not in addition else [mem.encode("utf-8") for mem in addition["memos"]]
            additional_outputs.append(Payment(receiver_ph, amount, memos))

        fee: uint64 = uint64(request.get("fee", 0))

        coins = None
        if "coins" in request and len(request["coins"]) > 0:
            coins = {Coin.from_json_dict(coin_json) for coin_json in request["coins"]}

        async def _generate_signed_transaction() -> EndpointResult:
            if isinstance(wallet, Wallet):
                [tx] = await wallet.generate_signed_transaction(
                    amount_0,
                    bytes32(puzzle_hash_0),
                    tx_config,
                    fee,
                    coins=coins,
                    primaries=additional_outputs,
                    memos=memos_0,
                    extra_conditions=(
                        *extra_conditions,
                        *(
                            AssertCoinAnnouncement(
                                asserted_id=bytes32.from_hexstr(ca["coin_id"]),
                                asserted_msg=(
                                    hexstr_to_bytes(ca["message"])
                                    if request.get("morph_bytes") is None
                                    else std_hash(hexstr_to_bytes(ca["morph_bytes"]) + hexstr_to_bytes(ca["message"]))
                                ),
                            )
                            for ca in request.get("coin_announcements", [])
                        ),
                        *(
                            AssertPuzzleAnnouncement(
                                asserted_ph=bytes32.from_hexstr(pa["puzzle_hash"]),
                                asserted_msg=(
                                    hexstr_to_bytes(pa["message"])
                                    if request.get("morph_bytes") is None
                                    else std_hash(hexstr_to_bytes(pa["morph_bytes"]) + hexstr_to_bytes(pa["message"]))
                                ),
                            )
                            for pa in request.get("puzzle_announcements", [])
                        ),
                    ),
                )
                signed_tx = tx.to_json_dict_convenience(self.service.config)
                return {"signed_txs": [signed_tx], "signed_tx": signed_tx, "transactions": [signed_tx]}

            else:
                assert isinstance(wallet, CATWallet)

                txs = await wallet.generate_signed_transaction(
                    [amount_0] + [output.amount for output in additional_outputs],
                    [bytes32(puzzle_hash_0)] + [output.puzzle_hash for output in additional_outputs],
                    tx_config,
                    fee,
                    coins=coins,
                    memos=[memos_0] + [output.memos for output in additional_outputs],
                    extra_conditions=(
                        *extra_conditions,
                        *(
                            AssertCoinAnnouncement(
                                asserted_id=bytes32.from_hexstr(ca["coin_id"]),
                                asserted_msg=(
                                    hexstr_to_bytes(ca["message"])
                                    if request.get("morph_bytes") is None
                                    else std_hash(hexstr_to_bytes(ca["morph_bytes"]) + hexstr_to_bytes(ca["message"]))
                                ),
                            )
                            for ca in request.get("coin_announcements", [])
                        ),
                        *(
                            AssertPuzzleAnnouncement(
                                asserted_ph=bytes32.from_hexstr(pa["puzzle_hash"]),
                                asserted_msg=(
                                    hexstr_to_bytes(pa["message"])
                                    if request.get("morph_bytes") is None
                                    else std_hash(hexstr_to_bytes(pa["morph_bytes"]) + hexstr_to_bytes(pa["message"]))
                                ),
                            )
                            for pa in request.get("puzzle_announcements", [])
                        ),
                    ),
                )
                signed_txs = [tx.to_json_dict_convenience(self.service.config) for tx in txs]

                return {"signed_txs": signed_txs, "signed_tx": signed_txs[0], "transactions": signed_txs}

        if hold_lock:
            async with self.service.wallet_state_manager.lock:
                return await _generate_signed_transaction()
        else:
            return await _generate_signed_transaction()

    ##########################################################################################
    # Pool Wallet
    ##########################################################################################
    @tx_endpoint(push=True)
    async def pw_join_pool(
        self,
        request: Dict[str, Any],
        tx_config: TXConfig = DEFAULT_TX_CONFIG,
        extra_conditions: Tuple[Condition, ...] = tuple(),
    ) -> EndpointResult:
        fee = uint64(request.get("fee", 0))
        wallet_id = uint32(request["wallet_id"])
        wallet = self.service.wallet_state_manager.get_wallet(id=wallet_id, required_type=PoolWallet)

        pool_wallet_info: PoolWalletInfo = await wallet.get_current_state()
        owner_pubkey = pool_wallet_info.current.owner_pubkey
        target_puzzlehash = None

        if await self.service.wallet_state_manager.synced() is False:
            raise ValueError("Wallet needs to be fully synced.")

        if "target_puzzlehash" in request:
            target_puzzlehash = bytes32(hexstr_to_bytes(request["target_puzzlehash"]))
        assert target_puzzlehash is not None
        new_target_state: PoolState = create_pool_state(
            FARMING_TO_POOL,
            target_puzzlehash,
            owner_pubkey,
            request["pool_url"],
            uint32(request["relative_lock_height"]),
        )

        async with self.service.wallet_state_manager.lock:
            total_fee, tx, fee_tx = await wallet.join_pool(new_target_state, fee, tx_config)
            return {
                "total_fee": total_fee,
                "transaction": tx,
                "fee_transaction": fee_tx,
                "transactions": [
                    transaction.to_json_dict_convenience(self.service.config)
                    for transaction in (tx, fee_tx)
                    if transaction is not None
                ],
            }

    @tx_endpoint(push=True)
    async def pw_self_pool(
        self,
        request: Dict[str, Any],
        tx_config: TXConfig = DEFAULT_TX_CONFIG,
        extra_conditions: Tuple[Condition, ...] = tuple(),
    ) -> EndpointResult:
        # Leaving a pool requires two state transitions.
        # First we transition to PoolSingletonState.LEAVING_POOL
        # Then we transition to FARMING_TO_POOL or SELF_POOLING
        fee = uint64(request.get("fee", 0))
        wallet_id = uint32(request["wallet_id"])
        wallet = self.service.wallet_state_manager.get_wallet(id=wallet_id, required_type=PoolWallet)

        if await self.service.wallet_state_manager.synced() is False:
            raise ValueError("Wallet needs to be fully synced.")

        async with self.service.wallet_state_manager.lock:
            total_fee, tx, fee_tx = await wallet.self_pool(fee, tx_config)
            return {
                "total_fee": total_fee,
                "transaction": tx,
                "fee_transaction": fee_tx,
                "transactions": [
                    transaction.to_json_dict_convenience(self.service.config)
                    for transaction in (tx, fee_tx)
                    if transaction is not None
                ],
            }

    @tx_endpoint(push=True)
    async def pw_absorb_rewards(
        self,
        request: Dict[str, Any],
        tx_config: TXConfig = DEFAULT_TX_CONFIG,
        extra_conditions: Tuple[Condition, ...] = tuple(),
    ) -> EndpointResult:
        """Perform a sweep of the p2_singleton rewards controlled by the pool wallet singleton"""
        if await self.service.wallet_state_manager.synced() is False:
            raise ValueError("Wallet needs to be fully synced before collecting rewards")
        fee = uint64(request.get("fee", 0))
        max_spends_in_tx = request.get("max_spends_in_tx", None)
        wallet_id = uint32(request["wallet_id"])
        wallet = self.service.wallet_state_manager.get_wallet(id=wallet_id, required_type=PoolWallet)

        assert isinstance(wallet, PoolWallet)
        async with self.service.wallet_state_manager.lock:
            transaction, fee_tx = await wallet.claim_pool_rewards(fee, max_spends_in_tx, tx_config)
            state: PoolWalletInfo = await wallet.get_current_state()
            return {
                "state": state.to_json_dict(),
                "transaction": transaction,
                "fee_transaction": fee_tx,
                "transactions": [
                    tx.to_json_dict_convenience(self.service.config) for tx in (transaction, fee_tx) if tx is not None
                ],
            }

    async def pw_status(self, request: Dict[str, Any]) -> EndpointResult:
        """Return the complete state of the Pool wallet with id `request["wallet_id"]`"""
        wallet_id = uint32(request["wallet_id"])
        wallet = self.service.wallet_state_manager.get_wallet(id=wallet_id, required_type=PoolWallet)

        assert isinstance(wallet, PoolWallet)
        state: PoolWalletInfo = await wallet.get_current_state()
        unconfirmed_transactions: List[TransactionRecord] = await wallet.get_unconfirmed_transactions()
        return {
            "state": state.to_json_dict(),
            "unconfirmed_transactions": unconfirmed_transactions,
        }

    ##########################################################################################
    # DataLayer Wallet
    ##########################################################################################
    @tx_endpoint(push=True)
    async def create_new_dl(
        self,
        request: Dict[str, Any],
        tx_config: TXConfig = DEFAULT_TX_CONFIG,
        extra_conditions: Tuple[Condition, ...] = tuple(),
    ) -> EndpointResult:
        """Initialize the DataLayer Wallet (only one can exist)"""
        if self.service.wallet_state_manager is None:
            raise ValueError("The wallet service is not currently initialized")

        try:
            dl_wallet = self.service.wallet_state_manager.get_dl_wallet()
        except ValueError:
            async with self.service.wallet_state_manager.lock:
                dl_wallet = await DataLayerWallet.create_new_dl_wallet(self.service.wallet_state_manager)

        try:
            async with self.service.wallet_state_manager.lock:
                dl_tx, std_tx, launcher_id = await dl_wallet.generate_new_reporter(
                    bytes32.from_hexstr(request["root"]),
                    tx_config,
                    fee=request.get("fee", uint64(0)),
                    extra_conditions=extra_conditions,
                )
        except ValueError as e:
            log.error(f"Error while generating new reporter {e}")
            return {"success": False, "error": str(e)}

        return {
            "success": True,
            "transactions": [tx.to_json_dict_convenience(self.service.config) for tx in (dl_tx, std_tx)],
            "launcher_id": launcher_id,
        }

    async def dl_track_new(self, request: Dict[str, Any]) -> EndpointResult:
        """Initialize the DataLayer Wallet (only one can exist)"""
        if self.service.wallet_state_manager is None:
            raise ValueError("The wallet service is not currently initialized")
        try:
            dl_wallet = self.service.wallet_state_manager.get_dl_wallet()
        except ValueError:
            async with self.service.wallet_state_manager.lock:
                dl_wallet = await DataLayerWallet.create_new_dl_wallet(
                    self.service.wallet_state_manager,
                )
        peer_list = self.service.get_full_node_peers_in_order()
        peer_length = len(peer_list)
        for i, peer in enumerate(peer_list):
            try:
                await dl_wallet.track_new_launcher_id(
                    bytes32.from_hexstr(request["launcher_id"]),
                    peer,
                )
            except LauncherCoinNotFoundError as e:
                if i == peer_length - 1:
                    raise e  # raise the error if we've tried all peers
                continue  # try some other peers, maybe someone has it
        return {}

    async def dl_stop_tracking(self, request: Dict[str, Any]) -> EndpointResult:
        """Initialize the DataLayer Wallet (only one can exist)"""
        if self.service.wallet_state_manager is None:
            raise ValueError("The wallet service is not currently initialized")

        dl_wallet = self.service.wallet_state_manager.get_dl_wallet()
        await dl_wallet.stop_tracking_singleton(bytes32.from_hexstr(request["launcher_id"]))
        return {}

    async def dl_latest_singleton(self, request: Dict[str, Any]) -> EndpointResult:
        """Get the singleton record for the latest singleton of a launcher ID"""
        if self.service.wallet_state_manager is None:
            raise ValueError("The wallet service is not currently initialized")

        only_confirmed = request.get("only_confirmed")
        if only_confirmed is None:
            only_confirmed = False
        wallet = self.service.wallet_state_manager.get_dl_wallet()
        record = await wallet.get_latest_singleton(bytes32.from_hexstr(request["launcher_id"]), only_confirmed)
        return {"singleton": None if record is None else record.to_json_dict()}

    async def dl_singletons_by_root(self, request: Dict[str, Any]) -> EndpointResult:
        """Get the singleton records that contain the specified root"""
        if self.service.wallet_state_manager is None:
            raise ValueError("The wallet service is not currently initialized")

        wallet = self.service.wallet_state_manager.get_dl_wallet()
        records = await wallet.get_singletons_by_root(
            bytes32.from_hexstr(request["launcher_id"]), bytes32.from_hexstr(request["root"])
        )
        records_json = [rec.to_json_dict() for rec in records]
        return {"singletons": records_json}

    @tx_endpoint(push=True)
    async def dl_update_root(
        self,
        request: Dict[str, Any],
        tx_config: TXConfig = DEFAULT_TX_CONFIG,
        extra_conditions: Tuple[Condition, ...] = tuple(),
    ) -> EndpointResult:
        """Get the singleton record for the latest singleton of a launcher ID"""
        if self.service.wallet_state_manager is None:
            raise ValueError("The wallet service is not currently initialized")

        wallet = self.service.wallet_state_manager.get_dl_wallet()
        async with self.service.wallet_state_manager.lock:
            records = await wallet.create_update_state_spend(
                bytes32.from_hexstr(request["launcher_id"]),
                bytes32.from_hexstr(request["new_root"]),
                tx_config,
                fee=uint64(request.get("fee", 0)),
                extra_conditions=extra_conditions,
            )
            return {
                "tx_record": records[0].to_json_dict_convenience(self.service.config),
                "transactions": [tx.to_json_dict_convenience(self.service.config) for tx in records],
            }

    @tx_endpoint(push=True)
    async def dl_update_multiple(
        self,
        request: Dict[str, Any],
        tx_config: TXConfig = DEFAULT_TX_CONFIG,
        extra_conditions: Tuple[Condition, ...] = tuple(),
    ) -> EndpointResult:
        """Update multiple singletons with new merkle roots"""
        if self.service.wallet_state_manager is None:
            return {"success": False, "error": "not_initialized"}

        wallet = self.service.wallet_state_manager.get_dl_wallet()
        async with self.service.wallet_state_manager.lock:
            # TODO: This method should optionally link the singletons with announcements.
            #       Otherwise spends are vulnerable to signature subtraction.
            tx_records: List[TransactionRecord] = []
            for launcher, root in request["updates"].items():
                records = await wallet.create_update_state_spend(
                    bytes32.from_hexstr(launcher),
                    bytes32.from_hexstr(root),
                    tx_config,
                    extra_conditions=extra_conditions,
                )
                tx_records.extend(records)
            # Now that we have all the txs, we need to aggregate them all into just one spend
            modified_txs: List[TransactionRecord] = []
            aggregate_spend = SpendBundle([], G2Element())
            for tx in tx_records:
                if tx.spend_bundle is not None:
                    aggregate_spend = SpendBundle.aggregate([aggregate_spend, tx.spend_bundle])
                    modified_txs.append(dataclasses.replace(tx, spend_bundle=None))
            modified_txs[0] = dataclasses.replace(modified_txs[0], spend_bundle=aggregate_spend)
            return {
                "tx_records": [rec.to_json_dict_convenience(self.service.config) for rec in modified_txs],
                "transactions": [rec.to_json_dict_convenience(self.service.config) for rec in modified_txs],
            }

    async def dl_history(self, request: Dict[str, Any]) -> EndpointResult:
        """Get the singleton record for the latest singleton of a launcher ID"""
        if self.service.wallet_state_manager is None:
            raise ValueError("The wallet service is not currently initialized")

        wallet = self.service.wallet_state_manager.get_dl_wallet()
        additional_kwargs = {}

        if "min_generation" in request:
            additional_kwargs["min_generation"] = uint32(request["min_generation"])
        if "max_generation" in request:
            additional_kwargs["max_generation"] = uint32(request["max_generation"])
        if "num_results" in request:
            additional_kwargs["num_results"] = uint32(request["num_results"])

        history = await wallet.get_history(bytes32.from_hexstr(request["launcher_id"]), **additional_kwargs)
        history_json = [rec.to_json_dict() for rec in history]
        return {"history": history_json, "count": len(history_json)}

    async def dl_owned_singletons(self, request: Dict[str, Any]) -> EndpointResult:
        """Get all owned singleton records"""
        if self.service.wallet_state_manager is None:
            raise ValueError("The wallet service is not currently initialized")

        wallet = self.service.wallet_state_manager.get_dl_wallet()
        singletons = await wallet.get_owned_singletons()
        singletons_json = [singleton.to_json_dict() for singleton in singletons]

        return {"singletons": singletons_json, "count": len(singletons_json)}

    async def dl_get_mirrors(self, request: Dict[str, Any]) -> EndpointResult:
        """Get all of the mirrors for a specific singleton"""
        if self.service.wallet_state_manager is None:
            raise ValueError("The wallet service is not currently initialized")

        wallet = self.service.wallet_state_manager.get_dl_wallet()
        mirrors_json = []
        for mirror in await wallet.get_mirrors_for_launcher(bytes32.from_hexstr(request["launcher_id"])):
            mirrors_json.append(mirror.to_json_dict())

        return {"mirrors": mirrors_json}

    @tx_endpoint(push=True)
    async def dl_new_mirror(
        self,
        request: Dict[str, Any],
        tx_config: TXConfig = DEFAULT_TX_CONFIG,
        extra_conditions: Tuple[Condition, ...] = tuple(),
    ) -> EndpointResult:
        """Add a new on chain message for a specific singleton"""
        if self.service.wallet_state_manager is None:
            raise ValueError("The wallet service is not currently initialized")

        dl_wallet = self.service.wallet_state_manager.get_dl_wallet()
        async with self.service.wallet_state_manager.lock:
            txs = await dl_wallet.create_new_mirror(
                bytes32.from_hexstr(request["launcher_id"]),
                request["amount"],
                [bytes(url, "utf8") for url in request["urls"]],
                tx_config,
                fee=request.get("fee", uint64(0)),
                extra_conditions=extra_conditions,
            )

        return {
            "transactions": [tx.to_json_dict_convenience(self.service.config) for tx in txs],
        }

    @tx_endpoint(push=True)
    async def dl_delete_mirror(
        self,
        request: Dict[str, Any],
        tx_config: TXConfig = DEFAULT_TX_CONFIG,
        extra_conditions: Tuple[Condition, ...] = tuple(),
    ) -> EndpointResult:
        """Remove an existing mirror for a specific singleton"""
        if self.service.wallet_state_manager is None:
            raise ValueError("The wallet service is not currently initialized")

        dl_wallet = self.service.wallet_state_manager.get_dl_wallet()

        async with self.service.wallet_state_manager.lock:
            txs = await dl_wallet.delete_mirror(
                bytes32.from_hexstr(request["coin_id"]),
                self.service.get_full_node_peer(),
                tx_config,
                fee=request.get("fee", uint64(0)),
                extra_conditions=extra_conditions,
            )

        return {
            "transactions": [tx.to_json_dict_convenience(self.service.config) for tx in txs],
        }

    async def dl_verify_proof(
        self,
        request: Dict[str, Any],
    ) -> EndpointResult:
        """Verify a proof of inclusion for a DL singleton"""
        res = await dl_verify_proof(
            request,
            peer=self.service.get_full_node_peer(),
            wallet_node=self.service.wallet_state_manager.wallet_node,
        )

        return res

    ##########################################################################################
    # Verified Credential
    ##########################################################################################
    @tx_endpoint(push=True)
    async def vc_mint(
        self,
        request: Dict[str, Any],
        tx_config: TXConfig = DEFAULT_TX_CONFIG,
        extra_conditions: Tuple[Condition, ...] = tuple(),
    ) -> EndpointResult:
        """
        Mint a verified credential using the assigned DID
        :param request: We require 'did_id' that will be minting the VC and options for a new 'target_address' as well
        as a 'fee' for the mint tx
        :return: a 'vc_record' containing all the information of the soon-to-be-confirmed vc as well as any relevant
        'transactions'
        """

        @streamable
        @dataclasses.dataclass(frozen=True)
        class VCMint(Streamable):
            did_id: str
            target_address: Optional[str] = None
            fee: uint64 = uint64(0)

        parsed_request = VCMint.from_json_dict(request)

        did_id = decode_puzzle_hash(parsed_request.did_id)
        puzhash: Optional[bytes32] = None
        if parsed_request.target_address is not None:
            puzhash = decode_puzzle_hash(parsed_request.target_address)

        vc_wallet: VCWallet = await self.service.wallet_state_manager.get_or_create_vc_wallet()
        vc_record, tx_list = await vc_wallet.launch_new_vc(
            did_id, tx_config, puzhash, parsed_request.fee, extra_conditions=extra_conditions
        )
        return {
            "vc_record": vc_record.to_json_dict(),
            "transactions": [tx.to_json_dict_convenience(self.service.config) for tx in tx_list],
        }

    async def vc_get(self, request: Dict[str, Any]) -> EndpointResult:
        """
        Given a launcher ID get the verified credential
        :param request: the 'vc_id' launcher id of a verifiable credential
        :return: the 'vc_record' representing the specified verifiable credential
        """

        @streamable
        @dataclasses.dataclass(frozen=True)
        class VCGet(Streamable):
            vc_id: bytes32

        parsed_request = VCGet.from_json_dict(request)

        vc_record = await self.service.wallet_state_manager.vc_store.get_vc_record(parsed_request.vc_id)
        return {"vc_record": vc_record}

    async def vc_get_list(self, request: Dict[str, Any]) -> EndpointResult:
        """
        Get a list of verified credentials
        :param request: optional parameters for pagination 'start' and 'count'
        :return: all 'vc_records' in the specified range and any 'proofs' associated with the roots contained within
        """

        @streamable
        @dataclasses.dataclass(frozen=True)
        class VCGetList(Streamable):
            start: uint32 = uint32(0)
            end: uint32 = uint32(50)

        parsed_request = VCGetList.from_json_dict(request)

        vc_list = await self.service.wallet_state_manager.vc_store.get_vc_record_list(
            parsed_request.start, parsed_request.end
        )
        return {
            "vc_records": [{"coin_id": "0x" + vc.vc.coin.name().hex(), **vc.to_json_dict()} for vc in vc_list],
            "proofs": {
                rec.vc.proof_hash.hex(): None if fetched_proof is None else fetched_proof.key_value_pairs
                for rec in vc_list
                if rec.vc.proof_hash is not None
                for fetched_proof in (
                    await self.service.wallet_state_manager.vc_store.get_proofs_for_root(rec.vc.proof_hash),
                )
            },
        }

    @tx_endpoint(push=True)
    async def vc_spend(
        self,
        request: Dict[str, Any],
        tx_config: TXConfig = DEFAULT_TX_CONFIG,
        extra_conditions: Tuple[Condition, ...] = tuple(),
    ) -> EndpointResult:
        """
        Spend a verified credential
        :param request: Required 'vc_id' launcher id of the vc we wish to spend. Optional paramaters for a 'new_puzhash'
        for the vc to end up at and 'new_proof_hash' & 'provider_inner_puzhash' which can be used to update the vc's
        proofs. Also standard 'fee' & 'reuse_puzhash' parameters for the transaction.
        :return: a list of all relevant 'transactions' (TransactionRecord) that this spend generates (VC TX + fee TX)
        """

        @streamable
        @dataclasses.dataclass(frozen=True)
        class VCSpend(Streamable):
            vc_id: bytes32
            new_puzhash: Optional[bytes32] = None
            new_proof_hash: Optional[bytes32] = None
            provider_inner_puzhash: Optional[bytes32] = None
            fee: uint64 = uint64(0)

        parsed_request = VCSpend.from_json_dict(request)

        vc_wallet: VCWallet = await self.service.wallet_state_manager.get_or_create_vc_wallet()

        txs = await vc_wallet.generate_signed_transaction(
            parsed_request.vc_id,
            tx_config,
            parsed_request.fee,
            parsed_request.new_puzhash,
            new_proof_hash=parsed_request.new_proof_hash,
            provider_inner_puzhash=parsed_request.provider_inner_puzhash,
            extra_conditions=extra_conditions,
        )

        return {
            "transactions": [tx.to_json_dict_convenience(self.service.config) for tx in txs],
        }

    async def vc_add_proofs(self, request: Dict[str, Any]) -> EndpointResult:
        """
        Add a set of proofs to the DB that can be used when spending a VC. VCs are near useless until their proofs have
        been added.
        :param request: 'proofs' is a dictionary of key/value pairs
        :return:
        """
        vc_wallet: VCWallet = await self.service.wallet_state_manager.get_or_create_vc_wallet()

        await vc_wallet.store.add_vc_proofs(VCProofs(request["proofs"]))

        return {}

    async def vc_get_proofs_for_root(self, request: Dict[str, Any]) -> EndpointResult:
        """
        Given a specified vc root, get any proofs associated with that root.
        :param request: must specify 'root' representing the tree hash of some set of proofs
        :return: a dictionary of root hashes mapped to dictionaries of key value pairs of 'proofs'
        """

        @streamable
        @dataclasses.dataclass(frozen=True)
        class VCGetProofsForRoot(Streamable):
            root: bytes32

        parsed_request = VCGetProofsForRoot.from_json_dict(request)
        vc_wallet: VCWallet = await self.service.wallet_state_manager.get_or_create_vc_wallet()

        vc_proofs: Optional[VCProofs] = await vc_wallet.store.get_proofs_for_root(parsed_request.root)
        if vc_proofs is None:
            raise ValueError("no proofs found for specified root")  # pragma: no cover
        return {"proofs": vc_proofs.key_value_pairs}

    @tx_endpoint(push=True)
    async def vc_revoke(
        self,
        request: Dict[str, Any],
        tx_config: TXConfig = DEFAULT_TX_CONFIG,
        extra_conditions: Tuple[Condition, ...] = tuple(),
    ) -> EndpointResult:
        """
        Revoke an on chain VC provided the correct DID is available
        :param request: required 'vc_parent_id' for the VC coin. Standard transaction params 'fee' & 'reuse_puzhash'.
        :return: a list of all relevant 'transactions' (TransactionRecord) that this spend generates (VC TX + fee TX)
        """

        @streamable
        @dataclasses.dataclass(frozen=True)
        class VCRevoke(Streamable):
            vc_parent_id: bytes32
            fee: uint64 = uint64(0)

        parsed_request = VCRevoke.from_json_dict(request)
        vc_wallet: VCWallet = await self.service.wallet_state_manager.get_or_create_vc_wallet()

        txs = await vc_wallet.revoke_vc(
            parsed_request.vc_parent_id,
            self.service.get_full_node_peer(),
            tx_config,
            parsed_request.fee,
            extra_conditions=extra_conditions,
        )

        return {
            "transactions": [tx.to_json_dict_convenience(self.service.config) for tx in txs],
        }

    @tx_endpoint(push=True)
    async def crcat_approve_pending(
        self,
        request: Dict[str, Any],
        tx_config: TXConfig = DEFAULT_TX_CONFIG,
        extra_conditions: Tuple[Condition, ...] = tuple(),
    ) -> EndpointResult:
        """
        Moving any "pending approval" CR-CATs into the spendable balance of the wallet
        :param request: Required 'wallet_id'. Optional 'min_amount_to_claim' (deafult: full balance).
        Standard transaction params 'fee' & 'reuse_puzhash'.
        :return: a list of all relevant 'transactions' (TransactionRecord) that this spend generates:
        (CRCAT TX + fee TX)
        """

        @streamable
        @dataclasses.dataclass(frozen=True)
        class CRCATApprovePending(Streamable):
            wallet_id: uint32
            min_amount_to_claim: uint64
            fee: uint64 = uint64(0)

        parsed_request = CRCATApprovePending.from_json_dict(request)
        cr_cat_wallet = self.service.wallet_state_manager.wallets[parsed_request.wallet_id]
        assert isinstance(cr_cat_wallet, CRCATWallet)

        txs = await cr_cat_wallet.claim_pending_approval_balance(
            parsed_request.min_amount_to_claim,
            tx_config,
            fee=parsed_request.fee,
            extra_conditions=extra_conditions,
        )

        return {
            "transactions": [tx.to_json_dict_convenience(self.service.config) for tx in txs],
        }<|MERGE_RESOLUTION|>--- conflicted
+++ resolved
@@ -2249,14 +2249,7 @@
         assert public_key.atom is not None
         return {
             "success": True,
-<<<<<<< HEAD
-            "did_id": encode_puzzle_hash(
-                bytes32.from_hexstr(launcher_id.hex()),
-                AddressType.DID.hrp(self.service.config),
-            ),
-=======
             "did_id": encode_puzzle_hash(bytes32(launcher_id), AddressType.DID.hrp(self.service.config)),
->>>>>>> e7c233d8
             "latest_coin": coin_state.coin.name().hex(),
             "p2_address": encode_puzzle_hash(p2_puzzle.get_tree_hash(), AddressType.XCH.hrp(self.service.config)),
             "public_key": public_key.as_atom().hex(),
