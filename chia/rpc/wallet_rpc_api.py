from __future__ import annotations

import dataclasses
import json
import logging
import zlib
from pathlib import Path
from typing import Any, ClassVar, Dict, List, Optional, Set, Tuple, Union

from blspy import AugSchemeMPL, G1Element, G2Element, PrivateKey
from clvm_tools.binutils import assemble

from chia.consensus.block_rewards import calculate_base_farmer_reward
from chia.data_layer.data_layer_errors import LauncherCoinNotFoundError
from chia.data_layer.data_layer_wallet import DataLayerWallet
from chia.pools.pool_wallet import PoolWallet
from chia.pools.pool_wallet_info import FARMING_TO_POOL, PoolState, PoolWalletInfo, create_pool_state
from chia.protocols.protocol_message_types import ProtocolMessageTypes
from chia.protocols.wallet_protocol import CoinState
from chia.rpc.rpc_server import Endpoint, EndpointResult, default_get_connections
from chia.rpc.util import tx_endpoint
from chia.server.outbound_message import NodeType, make_msg
from chia.server.ws_connection import WSChiaConnection
from chia.simulator.simulator_protocol import FarmNewBlockProtocol
from chia.types.announcement import Announcement
from chia.types.blockchain_format.coin import Coin, coin_as_list
from chia.types.blockchain_format.program import Program
from chia.types.blockchain_format.sized_bytes import bytes32
from chia.types.coin_record import CoinRecord
from chia.types.coin_spend import CoinSpend
from chia.types.signing_mode import CHIP_0002_SIGN_MESSAGE_PREFIX, SigningMode
from chia.types.spend_bundle import SpendBundle
from chia.util.bech32m import decode_puzzle_hash, encode_puzzle_hash
from chia.util.byte_types import hexstr_to_bytes
from chia.util.config import load_config, str2bool
from chia.util.errors import KeychainIsLocked
from chia.util.ints import uint16, uint32, uint64
from chia.util.keychain import bytes_to_mnemonic, generate_mnemonic
from chia.util.misc import UInt32Range
from chia.util.path import path_from_root
from chia.util.streamable import Streamable, streamable
from chia.util.ws_message import WsRpcMessage, create_payload_dict
from chia.wallet.cat_wallet.cat_constants import DEFAULT_CATS
from chia.wallet.cat_wallet.cat_info import CRCATInfo
from chia.wallet.cat_wallet.cat_wallet import CATWallet
from chia.wallet.conditions import Condition
from chia.wallet.derive_keys import (
    MAX_POOL_WALLETS,
    master_sk_to_farmer_sk,
    master_sk_to_pool_sk,
    master_sk_to_singleton_owner_sk,
    match_address_to_sk,
)
from chia.wallet.did_wallet import did_wallet_puzzles
from chia.wallet.did_wallet.did_info import DIDCoinData, DIDInfo
from chia.wallet.did_wallet.did_wallet import DIDWallet
from chia.wallet.did_wallet.did_wallet_puzzles import (
    DID_INNERPUZ_MOD,
    match_did_puzzle,
    metadata_to_program,
    program_to_metadata,
)
from chia.wallet.nft_wallet import nft_puzzles
from chia.wallet.nft_wallet.nft_info import NFTCoinInfo, NFTInfo
from chia.wallet.nft_wallet.nft_puzzles import get_metadata_and_phs
from chia.wallet.nft_wallet.nft_wallet import NFTWallet
from chia.wallet.nft_wallet.uncurry_nft import UncurriedNFT
from chia.wallet.notification_store import Notification
from chia.wallet.outer_puzzles import AssetType
from chia.wallet.payment import Payment
from chia.wallet.puzzle_drivers import PuzzleInfo, Solver
from chia.wallet.puzzles.clawback.metadata import AutoClaimSettings, ClawbackMetadata
from chia.wallet.puzzles.p2_delegated_puzzle_or_hidden_puzzle import puzzle_hash_for_synthetic_public_key
from chia.wallet.singleton import create_singleton_puzzle
from chia.wallet.trade_record import TradeRecord
from chia.wallet.trading.offer import Offer
from chia.wallet.transaction_record import TransactionRecord
from chia.wallet.uncurried_puzzle import uncurry_puzzle
from chia.wallet.util.address_type import AddressType, is_valid_address
from chia.wallet.util.compute_hints import compute_spend_hints_and_additions
from chia.wallet.util.compute_memos import compute_memos
from chia.wallet.util.query_filter import HashFilter, TransactionTypeFilter
from chia.wallet.util.transaction_type import CLAWBACK_INCOMING_TRANSACTION_TYPES, TransactionType
from chia.wallet.util.tx_config import DEFAULT_TX_CONFIG, CoinSelectionConfig, CoinSelectionConfigLoader, TXConfig
from chia.wallet.util.wallet_sync_utils import fetch_coin_spend_for_coin_state
from chia.wallet.util.wallet_types import CoinType, WalletType
from chia.wallet.vc_wallet.cr_cat_drivers import ProofsChecker
from chia.wallet.vc_wallet.cr_cat_wallet import CRCATWallet
from chia.wallet.vc_wallet.vc_store import VCProofs
from chia.wallet.vc_wallet.vc_wallet import VCWallet
from chia.wallet.wallet import Wallet
from chia.wallet.wallet_coin_record import WalletCoinRecord
from chia.wallet.wallet_coin_store import CoinRecordOrder, GetCoinRecords, unspent_range
from chia.wallet.wallet_info import WalletInfo
from chia.wallet.wallet_node import WalletNode
from chia.wallet.wallet_protocol import WalletProtocol

# Timeout for response from wallet/full node for sending a transaction
TIMEOUT = 30
MAX_DERIVATION_INDEX_DELTA = 1000
MAX_NFT_CHUNK_SIZE = 25

log = logging.getLogger(__name__)


class WalletRpcApi:
    max_get_coin_records_limit: ClassVar[uint32] = uint32(1000)
    max_get_coin_records_filter_items: ClassVar[uint32] = uint32(1000)

    def __init__(self, wallet_node: WalletNode):
        assert wallet_node is not None
        self.service = wallet_node
        self.service_name = "chia_wallet"

    def get_routes(self) -> Dict[str, Endpoint]:
        return {
            # Key management
            "/log_in": self.log_in,
            "/get_logged_in_fingerprint": self.get_logged_in_fingerprint,
            "/get_public_keys": self.get_public_keys,
            "/get_private_key": self.get_private_key,
            "/generate_mnemonic": self.generate_mnemonic,
            "/add_key": self.add_key,
            "/delete_key": self.delete_key,
            "/check_delete_key": self.check_delete_key,
            "/delete_all_keys": self.delete_all_keys,
            # Wallet node
            "/set_wallet_resync_on_startup": self.set_wallet_resync_on_startup,
            "/get_sync_status": self.get_sync_status,
            "/get_height_info": self.get_height_info,
            "/push_tx": self.push_tx,
            "/push_transactions": self.push_transactions,
            "/farm_block": self.farm_block,  # Only when node simulator is running
            "/get_timestamp_for_height": self.get_timestamp_for_height,
            "/set_auto_claim": self.set_auto_claim,
            "/get_auto_claim": self.get_auto_claim,
            # this function is just here for backwards-compatibility. It will probably
            # be removed in the future
            "/get_initial_freeze_period": self.get_initial_freeze_period,
            "/get_network_info": self.get_network_info,
            # Wallet management
            "/get_wallets": self.get_wallets,
            "/create_new_wallet": self.create_new_wallet,
            # Wallet
            "/get_wallet_balance": self.get_wallet_balance,
            "/get_wallet_balances": self.get_wallet_balances,
            "/get_transaction": self.get_transaction,
            "/get_transactions": self.get_transactions,
            "/get_transaction_count": self.get_transaction_count,
            "/get_next_address": self.get_next_address,
            "/send_transaction": self.send_transaction,
            "/send_transaction_multi": self.send_transaction_multi,
            "/spend_clawback_coins": self.spend_clawback_coins,
            "/get_coin_records": self.get_coin_records,
            "/get_farmed_amount": self.get_farmed_amount,
            "/create_signed_transaction": self.create_signed_transaction,
            "/delete_unconfirmed_transactions": self.delete_unconfirmed_transactions,
            "/select_coins": self.select_coins,
            "/get_spendable_coins": self.get_spendable_coins,
            "/get_coin_records_by_names": self.get_coin_records_by_names,
            "/get_current_derivation_index": self.get_current_derivation_index,
            "/extend_derivation_index": self.extend_derivation_index,
            "/get_notifications": self.get_notifications,
            "/delete_notifications": self.delete_notifications,
            "/send_notification": self.send_notification,
            "/sign_message_by_address": self.sign_message_by_address,
            "/sign_message_by_id": self.sign_message_by_id,
            "/verify_signature": self.verify_signature,
            "/get_transaction_memo": self.get_transaction_memo,
            # CATs and trading
            "/cat_set_name": self.cat_set_name,
            "/cat_asset_id_to_name": self.cat_asset_id_to_name,
            "/cat_get_name": self.cat_get_name,
            "/get_stray_cats": self.get_stray_cats,
            "/cat_spend": self.cat_spend,
            "/cat_get_asset_id": self.cat_get_asset_id,
            "/create_offer_for_ids": self.create_offer_for_ids,
            "/get_offer_summary": self.get_offer_summary,
            "/check_offer_validity": self.check_offer_validity,
            "/take_offer": self.take_offer,
            "/get_offer": self.get_offer,
            "/get_all_offers": self.get_all_offers,
            "/get_offers_count": self.get_offers_count,
            "/cancel_offer": self.cancel_offer,
            "/cancel_offers": self.cancel_offers,
            "/get_cat_list": self.get_cat_list,
            # DID Wallet
            "/did_set_wallet_name": self.did_set_wallet_name,
            "/did_get_wallet_name": self.did_get_wallet_name,
            "/did_update_recovery_ids": self.did_update_recovery_ids,
            "/did_update_metadata": self.did_update_metadata,
            "/did_get_pubkey": self.did_get_pubkey,
            "/did_get_did": self.did_get_did,
            "/did_recovery_spend": self.did_recovery_spend,
            "/did_get_recovery_list": self.did_get_recovery_list,
            "/did_get_metadata": self.did_get_metadata,
            "/did_create_attest": self.did_create_attest,
            "/did_get_information_needed_for_recovery": self.did_get_information_needed_for_recovery,
            "/did_get_current_coin_info": self.did_get_current_coin_info,
            "/did_create_backup_file": self.did_create_backup_file,
            "/did_transfer_did": self.did_transfer_did,
            "/did_message_spend": self.did_message_spend,
            "/did_get_info": self.did_get_info,
            "/did_find_lost_did": self.did_find_lost_did,
            # NFT Wallet
            "/nft_mint_nft": self.nft_mint_nft,
            "/nft_count_nfts": self.nft_count_nfts,
            "/nft_get_nfts": self.nft_get_nfts,
            "/nft_get_by_did": self.nft_get_by_did,
            "/nft_set_nft_did": self.nft_set_nft_did,
            "/nft_set_nft_status": self.nft_set_nft_status,
            "/nft_get_wallet_did": self.nft_get_wallet_did,
            "/nft_get_wallets_with_dids": self.nft_get_wallets_with_dids,
            "/nft_get_info": self.nft_get_info,
            "/nft_transfer_nft": self.nft_transfer_nft,
            "/nft_add_uri": self.nft_add_uri,
            "/nft_calculate_royalties": self.nft_calculate_royalties,
            "/nft_mint_bulk": self.nft_mint_bulk,
            "/nft_set_did_bulk": self.nft_set_did_bulk,
            "/nft_transfer_bulk": self.nft_transfer_bulk,
            # Pool Wallet
            "/pw_join_pool": self.pw_join_pool,
            "/pw_self_pool": self.pw_self_pool,
            "/pw_absorb_rewards": self.pw_absorb_rewards,
            "/pw_status": self.pw_status,
            # DL Wallet
            "/create_new_dl": self.create_new_dl,
            "/dl_track_new": self.dl_track_new,
            "/dl_stop_tracking": self.dl_stop_tracking,
            "/dl_latest_singleton": self.dl_latest_singleton,
            "/dl_singletons_by_root": self.dl_singletons_by_root,
            "/dl_update_root": self.dl_update_root,
            "/dl_update_multiple": self.dl_update_multiple,
            "/dl_history": self.dl_history,
            "/dl_owned_singletons": self.dl_owned_singletons,
            "/dl_get_mirrors": self.dl_get_mirrors,
            "/dl_new_mirror": self.dl_new_mirror,
            "/dl_delete_mirror": self.dl_delete_mirror,
            # Verified Credential
            "/vc_mint": self.vc_mint,
            "/vc_get": self.vc_get,
            "/vc_get_list": self.vc_get_list,
            "/vc_spend": self.vc_spend,
            "/vc_add_proofs": self.vc_add_proofs,
            "/vc_get_proofs_for_root": self.vc_get_proofs_for_root,
            "/vc_revoke": self.vc_revoke,
            # CR-CATs
            "/crcat_approve_pending": self.crcat_approve_pending,
        }

    def get_connections(self, request_node_type: Optional[NodeType]) -> List[Dict[str, Any]]:
        return default_get_connections(server=self.service.server, request_node_type=request_node_type)

    async def _state_changed(self, change: str, change_data: Optional[Dict[str, Any]]) -> List[WsRpcMessage]:
        """
        Called by the WalletNode or WalletStateManager when something has changed in the wallet. This
        gives us an opportunity to send notifications to all connected clients via WebSocket.
        """
        payloads = []
        if change in {"sync_changed", "coin_added", "add_connection", "close_connection"}:
            # Metrics is the only current consumer for this event
            payloads.append(create_payload_dict(change, change_data, self.service_name, "metrics"))

        payloads.append(create_payload_dict("state_changed", change_data, self.service_name, "wallet_ui"))

        return payloads

    async def _stop_wallet(self) -> None:
        """
        Stops a currently running wallet/key, which allows starting the wallet with a new key.
        Each key has it's own wallet database.
        """
        if self.service is not None:
            self.service._close()
            await self.service._await_closed(shutting_down=False)

    async def _convert_tx_puzzle_hash(self, tx: TransactionRecord) -> TransactionRecord:
        return dataclasses.replace(
            tx,
            to_puzzle_hash=(
                await self.service.wallet_state_manager.convert_puzzle_hash(tx.wallet_id, tx.to_puzzle_hash)
            ),
        )

    async def get_latest_singleton_coin_spend(
        self, peer: WSChiaConnection, coin_id: bytes32, latest: bool = True
    ) -> Tuple[CoinSpend, CoinState]:
        coin_state_list: List[CoinState] = await self.service.wallet_state_manager.wallet_node.get_coin_state(
            [coin_id], peer=peer
        )
        if coin_state_list is None or len(coin_state_list) < 1:
            raise ValueError(f"Coin record 0x{coin_id.hex()} not found")
        coin_state: CoinState = coin_state_list[0]
        if latest:
            # Find the unspent coin
            while coin_state.spent_height is not None:
                coin_state_list = await self.service.wallet_state_manager.wallet_node.fetch_children(
                    coin_state.coin.name(), peer=peer
                )
                odd_coin = None
                for coin in coin_state_list:
                    if coin.coin.amount % 2 == 1:
                        if odd_coin is not None:
                            raise ValueError("This is not a singleton, multiple children coins found.")
                        odd_coin = coin
                if odd_coin is None:
                    raise ValueError("Cannot find child coin, please wait then retry.")
                coin_state = odd_coin
        # Get parent coin
        parent_coin_state_list: List[CoinState] = await self.service.wallet_state_manager.wallet_node.get_coin_state(
            [coin_state.coin.parent_coin_info], peer=peer
        )
        if parent_coin_state_list is None or len(parent_coin_state_list) < 1:
            raise ValueError(f"Parent coin record 0x{coin_state.coin.parent_coin_info.hex()} not found")
        parent_coin_state: CoinState = parent_coin_state_list[0]
        coin_spend = await fetch_coin_spend_for_coin_state(parent_coin_state, peer)
        return coin_spend, coin_state

    ##########################################################################################
    # Key management
    ##########################################################################################

    async def log_in(self, request: Dict[str, Any]) -> EndpointResult:
        """
        Logs in the wallet with a specific key.
        """

        fingerprint = request["fingerprint"]
        if self.service.logged_in_fingerprint == fingerprint:
            return {"fingerprint": fingerprint}

        await self._stop_wallet()
        started = await self.service._start_with_fingerprint(fingerprint)
        if started is True:
            return {"fingerprint": fingerprint}

        return {"success": False, "error": "Unknown Error"}

    async def get_logged_in_fingerprint(self, request: Dict[str, Any]) -> EndpointResult:
        return {"fingerprint": self.service.logged_in_fingerprint}

    async def get_public_keys(self, request: Dict[str, Any]) -> EndpointResult:
        try:
            fingerprints = [
                sk.get_g1().get_fingerprint() for (sk, seed) in await self.service.keychain_proxy.get_all_private_keys()
            ]
        except KeychainIsLocked:
            return {"keyring_is_locked": True}
        except Exception as e:
            raise Exception(
                "Error while getting keys.  If the issue persists, restart all services."
                f"  Original error: {type(e).__name__}: {e}"
            ) from e
        else:
            return {"public_key_fingerprints": fingerprints}

    async def _get_private_key(self, fingerprint: int) -> Tuple[Optional[PrivateKey], Optional[bytes]]:
        try:
            all_keys = await self.service.keychain_proxy.get_all_private_keys()
            for sk, seed in all_keys:
                if sk.get_g1().get_fingerprint() == fingerprint:
                    return sk, seed
        except Exception as e:
            log.error(f"Failed to get private key by fingerprint: {e}")
        return None, None

    async def get_private_key(self, request: Dict[str, Any]) -> EndpointResult:
        fingerprint = request["fingerprint"]
        sk, seed = await self._get_private_key(fingerprint)
        if sk is not None:
            s = bytes_to_mnemonic(seed) if seed is not None else None
            return {
                "private_key": {
                    "fingerprint": fingerprint,
                    "sk": bytes(sk).hex(),
                    "pk": bytes(sk.get_g1()).hex(),
                    "farmer_pk": bytes(master_sk_to_farmer_sk(sk).get_g1()).hex(),
                    "pool_pk": bytes(master_sk_to_pool_sk(sk).get_g1()).hex(),
                    "seed": s,
                },
            }
        return {"success": False, "private_key": {"fingerprint": fingerprint}}

    async def generate_mnemonic(self, request: Dict[str, Any]) -> EndpointResult:
        return {"mnemonic": generate_mnemonic().split(" ")}

    async def add_key(self, request: Dict[str, Any]) -> EndpointResult:
        if "mnemonic" not in request:
            raise ValueError("Mnemonic not in request")

        # Adding a key from 24 word mnemonic
        mnemonic = request["mnemonic"]
        try:
            sk = await self.service.keychain_proxy.add_private_key(" ".join(mnemonic))
        except KeyError as e:
            return {
                "success": False,
                "error": f"The word '{e.args[0]}' is incorrect.'",
                "word": e.args[0],
            }
        except Exception as e:
            return {"success": False, "error": str(e)}

        fingerprint = sk.get_g1().get_fingerprint()
        await self._stop_wallet()

        # Makes sure the new key is added to config properly
        started = False
        try:
            await self.service.keychain_proxy.check_keys(self.service.root_path)
        except Exception as e:
            log.error(f"Failed to check_keys after adding a new key: {e}")
        started = await self.service._start_with_fingerprint(fingerprint=fingerprint)
        if started is True:
            return {"fingerprint": fingerprint}
        raise ValueError("Failed to start")

    async def delete_key(self, request: Dict[str, Any]) -> EndpointResult:
        await self._stop_wallet()
        fingerprint = request["fingerprint"]
        try:
            await self.service.keychain_proxy.delete_key_by_fingerprint(fingerprint)
        except Exception as e:
            log.error(f"Failed to delete key by fingerprint: {e}")
            return {"success": False, "error": str(e)}
        path = path_from_root(
            self.service.root_path,
            f"{self.service.config['database_path']}-{fingerprint}",
        )
        if path.exists():
            path.unlink()
        return {}

    async def _check_key_used_for_rewards(
        self, new_root: Path, sk: PrivateKey, max_ph_to_search: int
    ) -> Tuple[bool, bool]:
        """Checks if the given key is used for either the farmer rewards or pool rewards
        returns a tuple of two booleans
        The first is true if the key is used as the Farmer rewards, otherwise false
        The second is true if the key is used as the Pool rewards, otherwise false
        Returns both false if the key cannot be found with the given fingerprint
        """
        if sk is None:
            return False, False

        config: Dict[str, Any] = load_config(new_root, "config.yaml")
        farmer_target = config["farmer"].get("xch_target_address")
        pool_target = config["pool"].get("xch_target_address")
        address_to_check: List[bytes32] = [decode_puzzle_hash(farmer_target), decode_puzzle_hash(pool_target)]

        found_addresses: Set[bytes32] = match_address_to_sk(sk, address_to_check, max_ph_to_search)

        found_farmer = address_to_check[0] in found_addresses
        found_pool = address_to_check[1] in found_addresses

        return found_farmer, found_pool

    async def check_delete_key(self, request: Dict[str, Any]) -> EndpointResult:
        """Check the key use prior to possible deletion
        checks whether key is used for either farm or pool rewards
        checks if any wallets have a non-zero balance
        """
        used_for_farmer: bool = False
        used_for_pool: bool = False
        walletBalance: bool = False

        fingerprint = request["fingerprint"]
        max_ph_to_search = request.get("max_ph_to_search", 100)
        sk, _ = await self._get_private_key(fingerprint)
        if sk is not None:
            used_for_farmer, used_for_pool = await self._check_key_used_for_rewards(
                self.service.root_path, sk, max_ph_to_search
            )

            if self.service.logged_in_fingerprint != fingerprint:
                await self._stop_wallet()
                await self.service._start_with_fingerprint(fingerprint=fingerprint)

            wallets: List[WalletInfo] = await self.service.wallet_state_manager.get_all_wallet_info_entries()
            for w in wallets:
                wallet = self.service.wallet_state_manager.wallets[w.id]
                unspent = await self.service.wallet_state_manager.coin_store.get_unspent_coins_for_wallet(w.id)
                balance = await wallet.get_confirmed_balance(unspent)
                pending_balance = await wallet.get_unconfirmed_balance(unspent)

                if (balance + pending_balance) > 0:
                    walletBalance = True
                    break

        return {
            "fingerprint": fingerprint,
            "used_for_farmer_rewards": used_for_farmer,
            "used_for_pool_rewards": used_for_pool,
            "wallet_balance": walletBalance,
        }

    async def delete_all_keys(self, request: Dict[str, Any]) -> EndpointResult:
        await self._stop_wallet()
        try:
            await self.service.keychain_proxy.delete_all_keys()
        except Exception as e:
            log.error(f"Failed to delete all keys: {e}")
            return {"success": False, "error": str(e)}
        path = path_from_root(self.service.root_path, self.service.config["database_path"])
        if path.exists():
            path.unlink()
        return {}

    ##########################################################################################
    # Wallet Node
    ##########################################################################################
    async def set_wallet_resync_on_startup(self, request: Dict[str, Any]) -> Dict[str, Any]:
        """
        Resync the current logged in wallet. The transaction and offer records will be kept.
        :param request: optionally pass in `enable` as bool to enable/disable resync
        :return:
        """
        assert self.service.wallet_state_manager is not None
        try:
            enable = bool(request.get("enable", True))
        except ValueError:
            raise ValueError("Please provide a boolean value for `enable` parameter in request")
        fingerprint = self.service.logged_in_fingerprint
        if fingerprint is not None:
            self.service.set_resync_on_startup(fingerprint, enable)
        else:
            raise ValueError("You need to login into wallet to use this RPC call")
        return {"success": True}

    async def get_sync_status(self, request: Dict[str, Any]) -> EndpointResult:
        sync_mode = self.service.wallet_state_manager.sync_mode
        has_pending_queue_items = self.service.new_peak_queue.has_pending_data_process_items()
        syncing = sync_mode or has_pending_queue_items
        synced = await self.service.wallet_state_manager.synced()
        return {"synced": synced, "syncing": syncing, "genesis_initialized": True}

    async def get_height_info(self, request: Dict[str, Any]) -> EndpointResult:
        height = await self.service.wallet_state_manager.blockchain.get_finished_sync_up_to()
        return {"height": height}

    async def get_network_info(self, request: Dict[str, Any]) -> EndpointResult:
        network_name = self.service.config["selected_network"]
        address_prefix = self.service.config["network_overrides"]["config"][network_name]["address_prefix"]
        return {"network_name": network_name, "network_prefix": address_prefix}

    async def push_tx(self, request: Dict[str, Any]) -> EndpointResult:
        nodes = self.service.server.get_connections(NodeType.FULL_NODE)
        if len(nodes) == 0:
            raise ValueError("Wallet is not currently connected to any full node peers")
        await self.service.push_tx(SpendBundle.from_bytes(hexstr_to_bytes(request["spend_bundle"])))
        return {}

    async def push_transactions(self, request: Dict[str, Any]) -> EndpointResult:
        wallet = self.service.wallet_state_manager.main_wallet

        txs: List[TransactionRecord] = []
        for transaction_hexstr in request["transactions"]:
            tx = TransactionRecord.from_bytes(hexstr_to_bytes(transaction_hexstr))
            txs.append(tx)

        async with self.service.wallet_state_manager.lock:
            for tx in txs:
                await wallet.push_transaction(tx)

        return {}

    async def farm_block(self, request: Dict[str, Any]) -> EndpointResult:
        raw_puzzle_hash = decode_puzzle_hash(request["address"])
        msg = make_msg(ProtocolMessageTypes.farm_new_block, FarmNewBlockProtocol(raw_puzzle_hash))

        await self.service.server.send_to_all([msg], NodeType.FULL_NODE)
        return {}

    async def get_timestamp_for_height(self, request: Dict[str, Any]) -> EndpointResult:
        return {"timestamp": await self.service.get_timestamp_for_height(uint32(request["height"]))}

    async def set_auto_claim(self, request: Dict[str, Any]) -> EndpointResult:
        """
        Set auto claim merkle coins config
        :param request: Example {"enable": true, "tx_fee": 100000, "min_amount": 0, "batch_size": 50}
        :return:
        """
        return self.service.set_auto_claim(AutoClaimSettings.from_json_dict(request))

    async def get_auto_claim(self, request: Dict[str, Any]) -> EndpointResult:
        """
        Get auto claim merkle coins config
        :param request: None
        :return:
        """
        auto_claim_settings = AutoClaimSettings.from_json_dict(
            self.service.wallet_state_manager.config.get("auto_claim", {})
        )
        return auto_claim_settings.to_json_dict()

    ##########################################################################################
    # Wallet Management
    ##########################################################################################

    async def get_wallets(self, request: Dict[str, Any]) -> EndpointResult:
        include_data: bool = request.get("include_data", True)
        wallet_type: Optional[WalletType] = None
        if "type" in request:
            wallet_type = WalletType(request["type"])

        wallets: List[WalletInfo] = await self.service.wallet_state_manager.get_all_wallet_info_entries(wallet_type)
        if not include_data:
            result: List[WalletInfo] = []
            for wallet in wallets:
                result.append(WalletInfo(wallet.id, wallet.name, wallet.type, ""))
            wallets = result
        response: EndpointResult = {"wallets": wallets}
        if include_data:
            response = {
                "wallets": [
                    wallet
                    if wallet.type != WalletType.CRCAT
                    else {
                        **wallet.to_json_dict(),
                        "authorized_providers": [
                            p.hex() for p in CRCATInfo.from_bytes(bytes.fromhex(wallet.data)).authorized_providers
                        ],
                        "flags_needed": CRCATInfo.from_bytes(bytes.fromhex(wallet.data)).proofs_checker.flags,
                    }
                    for wallet in response["wallets"]
                ]
            }
        if self.service.logged_in_fingerprint is not None:
            response["fingerprint"] = self.service.logged_in_fingerprint
        return response

    @tx_endpoint
    async def create_new_wallet(
        self,
        request: Dict[str, Any],
        tx_config: TXConfig = DEFAULT_TX_CONFIG,
        extra_conditions: Tuple[Condition, ...] = tuple(),
    ) -> EndpointResult:
        wallet_state_manager = self.service.wallet_state_manager

        if await self.service.wallet_state_manager.synced() is False:
            raise ValueError("Wallet needs to be fully synced.")
        main_wallet = wallet_state_manager.main_wallet
        fee = uint64(request.get("fee", 0))

        if request["wallet_type"] == "cat_wallet":
            # If not provided, the name will be autogenerated based on the tail hash.
            name = request.get("name", None)
            if request["mode"] == "new":
                if request.get("test", False):
                    async with self.service.wallet_state_manager.lock:
                        cat_wallet: CATWallet = await CATWallet.create_new_cat_wallet(
                            wallet_state_manager,
                            main_wallet,
                            {"identifier": "genesis_by_id"},
                            uint64(request["amount"]),
                            tx_config,
                            fee,
                            name,
                        )
                        asset_id = cat_wallet.get_asset_id()
                    self.service.wallet_state_manager.state_changed("wallet_created")
                    return {"type": cat_wallet.type(), "asset_id": asset_id, "wallet_id": cat_wallet.id()}
                else:
                    raise ValueError(
                        "Support for this RPC mode has been dropped."
                        " Please use the CAT Admin Tool @ https://github.com/Chia-Network/CAT-admin-tool instead."
                    )

            elif request["mode"] == "existing":
                async with self.service.wallet_state_manager.lock:
                    cat_wallet = await CATWallet.get_or_create_wallet_for_cat(
                        wallet_state_manager, main_wallet, request["asset_id"], name
                    )
                return {"type": cat_wallet.type(), "asset_id": request["asset_id"], "wallet_id": cat_wallet.id()}

            else:  # undefined mode
                pass

        elif request["wallet_type"] == "did_wallet":
            if request["did_type"] == "new":
                backup_dids = []
                num_needed = 0
                for d in request["backup_dids"]:
                    backup_dids.append(decode_puzzle_hash(d))
                if len(backup_dids) > 0:
                    num_needed = uint64(request["num_of_backup_ids_needed"])
                metadata: Dict[str, str] = {}
                if "metadata" in request:
                    if type(request["metadata"]) is dict:
                        metadata = request["metadata"]

                async with self.service.wallet_state_manager.lock:
                    did_wallet_name: str = request.get("wallet_name", None)
                    if did_wallet_name is not None:
                        did_wallet_name = did_wallet_name.strip()
                    did_wallet: DIDWallet = await DIDWallet.create_new_did_wallet(
                        wallet_state_manager,
                        main_wallet,
                        uint64(request["amount"]),
                        backup_dids,
                        uint64(num_needed),
                        metadata,
                        did_wallet_name,
                        uint64(request.get("fee", 0)),
                    )

                    my_did_id = encode_puzzle_hash(
                        bytes32.fromhex(did_wallet.get_my_DID()), AddressType.DID.hrp(self.service.config)
                    )
                    nft_wallet_name = did_wallet_name
                    if nft_wallet_name is not None:
                        nft_wallet_name = f"{nft_wallet_name} NFT Wallet"
                    await NFTWallet.create_new_nft_wallet(
                        wallet_state_manager,
                        main_wallet,
                        bytes32.fromhex(did_wallet.get_my_DID()),
                        nft_wallet_name,
                    )
                return {
                    "success": True,
                    "type": did_wallet.type(),
                    "my_did": my_did_id,
                    "wallet_id": did_wallet.id(),
                }

            elif request["did_type"] == "recovery":
                async with self.service.wallet_state_manager.lock:
                    did_wallet = await DIDWallet.create_new_did_wallet_from_recovery(
                        wallet_state_manager, main_wallet, request["backup_data"]
                    )
                assert did_wallet.did_info.temp_coin is not None
                assert did_wallet.did_info.temp_puzhash is not None
                assert did_wallet.did_info.temp_pubkey is not None
                my_did = did_wallet.get_my_DID()
                coin_name = did_wallet.did_info.temp_coin.name().hex()
                coin_list = coin_as_list(did_wallet.did_info.temp_coin)
                newpuzhash = did_wallet.did_info.temp_puzhash
                pubkey = did_wallet.did_info.temp_pubkey
                return {
                    "success": True,
                    "type": did_wallet.type(),
                    "my_did": my_did,
                    "wallet_id": did_wallet.id(),
                    "coin_name": coin_name,
                    "coin_list": coin_list,
                    "newpuzhash": newpuzhash.hex(),
                    "pubkey": pubkey.hex(),
                    "backup_dids": did_wallet.did_info.backup_ids,
                    "num_verifications_required": did_wallet.did_info.num_of_backup_ids_needed,
                }
            else:  # undefined did_type
                pass
        elif request["wallet_type"] == "nft_wallet":
            for wallet in self.service.wallet_state_manager.wallets.values():
                did_id: Optional[bytes32] = None
                if "did_id" in request and request["did_id"] is not None:
                    did_id = decode_puzzle_hash(request["did_id"])
                if wallet.type() == WalletType.NFT:
                    assert isinstance(wallet, NFTWallet)
                    if wallet.get_did() == did_id:
                        log.info("NFT wallet already existed, skipping.")
                        return {
                            "success": True,
                            "type": wallet.type(),
                            "wallet_id": wallet.id(),
                        }

            async with self.service.wallet_state_manager.lock:
                nft_wallet: NFTWallet = await NFTWallet.create_new_nft_wallet(
                    wallet_state_manager, main_wallet, did_id, request.get("name", None)
                )
            return {
                "success": True,
                "type": nft_wallet.type(),
                "wallet_id": nft_wallet.id(),
            }
        elif request["wallet_type"] == "pool_wallet":
            if request["mode"] == "new":
                if "initial_target_state" not in request:
                    raise AttributeError("Daemon didn't send `initial_target_state`. Try updating the daemon.")

                owner_puzzle_hash: bytes32 = await self.service.wallet_state_manager.main_wallet.get_puzzle_hash(True)

                from chia.pools.pool_wallet_info import initial_pool_state_from_dict

                async with self.service.wallet_state_manager.lock:
                    # We assign a pseudo unique id to each pool wallet, so that each one gets its own deterministic
                    # owner and auth keys. The public keys will go on the blockchain, and the private keys can be found
                    # using the root SK and trying each index from zero. The indexes are not fully unique though,
                    # because the PoolWallet is not created until the tx gets confirmed on chain. Therefore if we
                    # make multiple pool wallets at the same time, they will have the same ID.
                    max_pwi = 1
                    for _, wallet in self.service.wallet_state_manager.wallets.items():
                        if wallet.type() == WalletType.POOLING_WALLET:
                            assert isinstance(wallet, PoolWallet)
                            pool_wallet_index = await wallet.get_pool_wallet_index()
                            if pool_wallet_index > max_pwi:
                                max_pwi = pool_wallet_index

                    if max_pwi + 1 >= (MAX_POOL_WALLETS - 1):
                        raise ValueError(f"Too many pool wallets ({max_pwi}), cannot create any more on this key.")

                    owner_sk: PrivateKey = master_sk_to_singleton_owner_sk(
                        self.service.wallet_state_manager.private_key, uint32(max_pwi + 1)
                    )
                    owner_pk: G1Element = owner_sk.get_g1()

                    initial_target_state = initial_pool_state_from_dict(
                        request["initial_target_state"], owner_pk, owner_puzzle_hash
                    )
                    assert initial_target_state is not None

                    try:
                        delayed_address = None
                        if "p2_singleton_delayed_ph" in request:
                            delayed_address = bytes32.from_hexstr(request["p2_singleton_delayed_ph"])

                        tr, p2_singleton_puzzle_hash, launcher_id = await PoolWallet.create_new_pool_wallet_transaction(
                            wallet_state_manager,
                            main_wallet,
                            initial_target_state,
                            tx_config,
                            fee,
                            request.get("p2_singleton_delay_time", None),
                            delayed_address,
                            extra_conditions=extra_conditions,
                        )
                    except Exception as e:
                        raise ValueError(str(e))
                    return {
                        "total_fee": fee * 2,
                        "transaction": tr,
                        "launcher_id": launcher_id.hex(),
                        "p2_singleton_puzzle_hash": p2_singleton_puzzle_hash.hex(),
                    }
            elif request["mode"] == "recovery":
                raise ValueError("Need upgraded singleton for on-chain recovery")

        else:  # undefined wallet_type
            pass

        # TODO: rework this function to report detailed errors for each error case
        return {"success": False, "error": "invalid request"}

    ##########################################################################################
    # Wallet
    ##########################################################################################

    async def _get_wallet_balance(self, wallet_id: uint32) -> Dict[str, Any]:
        wallet = self.service.wallet_state_manager.wallets[wallet_id]
        balance = await self.service.get_balance(wallet_id)
        wallet_balance = balance.to_json_dict()
        wallet_balance["wallet_id"] = wallet_id
        wallet_balance["wallet_type"] = wallet.type()
        if self.service.logged_in_fingerprint is not None:
            wallet_balance["fingerprint"] = self.service.logged_in_fingerprint
        if wallet.type() in {WalletType.CAT, WalletType.CRCAT}:
            assert isinstance(wallet, CATWallet)
            wallet_balance["asset_id"] = wallet.get_asset_id()
            if wallet.type() == WalletType.CRCAT:
                assert isinstance(wallet, CRCATWallet)
                wallet_balance["pending_approval_balance"] = await wallet.get_pending_approval_balance()

        return wallet_balance

    async def get_wallet_balance(self, request: Dict[str, Any]) -> EndpointResult:
        wallet_id = uint32(int(request["wallet_id"]))
        wallet_balance = await self._get_wallet_balance(wallet_id)
        return {"wallet_balance": wallet_balance}

    async def get_wallet_balances(self, request: Dict[str, Any]) -> EndpointResult:
        try:
            wallet_ids: List[uint32] = [uint32(int(wallet_id)) for wallet_id in request["wallet_ids"]]
        except (TypeError, KeyError):
            wallet_ids = list(self.service.wallet_state_manager.wallets.keys())
        wallet_balances: Dict[uint32, Dict[str, Any]] = {}
        for wallet_id in wallet_ids:
            wallet_balances[wallet_id] = await self._get_wallet_balance(wallet_id)
        return {"wallet_balances": wallet_balances}

    async def get_transaction(self, request: Dict[str, Any]) -> EndpointResult:
        transaction_id: bytes32 = bytes32(hexstr_to_bytes(request["transaction_id"]))
        tr: Optional[TransactionRecord] = await self.service.wallet_state_manager.get_transaction(transaction_id)
        if tr is None:
            raise ValueError(f"Transaction 0x{transaction_id.hex()} not found")

        return {
            "transaction": (await self._convert_tx_puzzle_hash(tr)).to_json_dict_convenience(self.service.config),
            "transaction_id": tr.name,
        }

    async def get_transaction_memo(self, request: Dict[str, Any]) -> EndpointResult:
        transaction_id: bytes32 = bytes32(hexstr_to_bytes(request["transaction_id"]))
        tr: Optional[TransactionRecord] = await self.service.wallet_state_manager.get_transaction(transaction_id)
        if tr is None:
            raise ValueError(f"Transaction 0x{transaction_id.hex()} not found")
        if tr.spend_bundle is None or len(tr.spend_bundle.coin_spends) == 0:
            if tr.type == uint32(TransactionType.INCOMING_TX.value):
                # Fetch incoming tx coin spend
                peer = self.service.get_full_node_peer()
                assert len(tr.additions) == 1
                coin_state_list: List[CoinState] = await self.service.wallet_state_manager.wallet_node.get_coin_state(
                    [tr.additions[0].parent_coin_info], peer=peer
                )
                assert len(coin_state_list) == 1
                coin_spend = await fetch_coin_spend_for_coin_state(coin_state_list[0], peer)
                tr = dataclasses.replace(tr, spend_bundle=SpendBundle([coin_spend], G2Element()))
            else:
                raise ValueError(f"Transaction 0x{transaction_id.hex()} doesn't have any coin spend.")
        assert tr.spend_bundle is not None
        memos: Dict[bytes32, List[bytes]] = compute_memos(tr.spend_bundle)
        response = {}
        # Convert to hex string
        for coin_id, memo_list in memos.items():
            response[coin_id.hex()] = [memo.hex() for memo in memo_list]
        return {transaction_id.hex(): response}

    async def get_transactions(self, request: Dict[str, Any]) -> EndpointResult:
        wallet_id = int(request["wallet_id"])

        start = request.get("start", 0)
        end = request.get("end", 50)
        sort_key = request.get("sort_key", None)
        reverse = request.get("reverse", False)

        to_address = request.get("to_address", None)
        to_puzzle_hash: Optional[bytes32] = None
        if to_address is not None:
            to_puzzle_hash = decode_puzzle_hash(to_address)
        type_filter = None
        if "type_filter" in request:
            type_filter = TransactionTypeFilter.from_json_dict(request["type_filter"])

        transactions = await self.service.wallet_state_manager.tx_store.get_transactions_between(
            wallet_id,
            start,
            end,
            sort_key=sort_key,
            reverse=reverse,
            to_puzzle_hash=to_puzzle_hash,
            type_filter=type_filter,
            confirmed=request.get("confirmed", None),
        )
        tx_list = []
        # Format for clawback transactions
        for tr in transactions:
            try:
                tx = (await self._convert_tx_puzzle_hash(tr)).to_json_dict_convenience(self.service.config)
                tx_list.append(tx)
                if tx["type"] not in CLAWBACK_INCOMING_TRANSACTION_TYPES:
                    continue
                coin: Coin = tr.additions[0]
                record: Optional[WalletCoinRecord] = await self.service.wallet_state_manager.coin_store.get_coin_record(
                    coin.name()
                )
                assert record is not None, f"Cannot find coin record for type {tx['type']} transaction {tx['name']}"
                tx["metadata"] = record.parsed_metadata().to_json_dict()
                tx["metadata"]["coin_id"] = coin.name().hex()
                tx["metadata"]["spent"] = record.spent
            except Exception:
                log.exception(f"Failed to get transaction {tr.name}.")
        return {
            "transactions": tx_list,
            "wallet_id": wallet_id,
        }

    async def get_transaction_count(self, request: Dict[str, Any]) -> EndpointResult:
        wallet_id = int(request["wallet_id"])
        type_filter = None
        if "type_filter" in request:
            type_filter = TransactionTypeFilter.from_json_dict(request["type_filter"])
        count = await self.service.wallet_state_manager.tx_store.get_transaction_count_for_wallet(
            wallet_id, confirmed=request.get("confirmed", None), type_filter=type_filter
        )
        return {
            "count": count,
            "wallet_id": wallet_id,
        }

    # this function is just here for backwards-compatibility. It will probably
    # be removed in the future
    async def get_initial_freeze_period(self, request: Dict[str, Any]) -> EndpointResult:
        # Mon May 03 2021 17:00:00 GMT+0000
        return {"INITIAL_FREEZE_END_TIMESTAMP": 1620061200}

    async def get_next_address(self, request: Dict[str, Any]) -> EndpointResult:
        """
        Returns a new address
        """
        if request["new_address"] is True:
            create_new = True
        else:
            create_new = False
        wallet_id = uint32(int(request["wallet_id"]))
        wallet = self.service.wallet_state_manager.wallets[wallet_id]
        selected = self.service.config["selected_network"]
        prefix = self.service.config["network_overrides"]["config"][selected]["address_prefix"]
        if wallet.type() == WalletType.STANDARD_WALLET:
            assert isinstance(wallet, Wallet)
            raw_puzzle_hash = await wallet.get_puzzle_hash(create_new)
            address = encode_puzzle_hash(raw_puzzle_hash, prefix)
        elif wallet.type() in {WalletType.CAT, WalletType.CRCAT}:
            assert isinstance(wallet, CATWallet)
            raw_puzzle_hash = await wallet.standard_wallet.get_puzzle_hash(create_new)
            address = encode_puzzle_hash(raw_puzzle_hash, prefix)
        else:
            raise ValueError(f"Wallet type {wallet.type()} cannot create puzzle hashes")

        return {
            "wallet_id": wallet_id,
            "address": address,
        }

    @tx_endpoint
    async def send_transaction(
        self,
        request: Dict[str, Any],
        tx_config: TXConfig = DEFAULT_TX_CONFIG,
        extra_conditions: Tuple[Condition, ...] = tuple(),
    ) -> EndpointResult:
        if await self.service.wallet_state_manager.synced() is False:
            raise ValueError("Wallet needs to be fully synced before sending transactions")

        wallet_id = uint32(request["wallet_id"])
        wallet = self.service.wallet_state_manager.get_wallet(id=wallet_id, required_type=Wallet)

        if not isinstance(request["amount"], int) or not isinstance(request["fee"], int):
            raise ValueError("An integer amount or fee is required (too many decimals)")
        amount: uint64 = uint64(request["amount"])
        address = request["address"]
        selected_network = self.service.config["selected_network"]
        expected_prefix = self.service.config["network_overrides"]["config"][selected_network]["address_prefix"]
        if address[0 : len(expected_prefix)] != expected_prefix:
            raise ValueError("Unexpected Address Prefix")
        puzzle_hash: bytes32 = decode_puzzle_hash(address)

        memos: List[bytes] = []
        if "memos" in request:
            memos = [mem.encode("utf-8") for mem in request["memos"]]

        fee: uint64 = uint64(request.get("fee", 0))

        async with self.service.wallet_state_manager.lock:
            [tx] = await wallet.generate_signed_transaction(
                amount,
                puzzle_hash,
                tx_config,
                fee,
                memos=memos,
                puzzle_decorator_override=request.get("puzzle_decorator", None),
                extra_conditions=extra_conditions,
            )
            await wallet.push_transaction(tx)

        # Transaction may not have been included in the mempool yet. Use get_transaction to check.
        return {
            "transaction": tx.to_json_dict_convenience(self.service.config),
            "transaction_id": tx.name,
        }

    async def send_transaction_multi(self, request: Dict[str, Any]) -> EndpointResult:
        if await self.service.wallet_state_manager.synced() is False:
            raise ValueError("Wallet needs to be fully synced before sending transactions")

        wallet_id = uint32(request["wallet_id"])
        wallet = self.service.wallet_state_manager.wallets[wallet_id]

        async with self.service.wallet_state_manager.lock:
            if wallet.type() in {WalletType.CAT, WalletType.CRCAT}:
                assert isinstance(wallet, CATWallet)
                transaction = (await self.cat_spend(request, hold_lock=False))["transaction"]
            else:
                transaction = (await self.create_signed_transaction(request, hold_lock=False))["signed_tx"]
            tr = TransactionRecord.from_json_dict_convenience(transaction)
            if wallet.type() not in {WalletType.CAT, WalletType.CRCAT}:
                assert isinstance(wallet, Wallet)
                await wallet.push_transaction(tr)

        # Transaction may not have been included in the mempool yet. Use get_transaction to check.
        return {"transaction": transaction, "transaction_id": tr.name}

    @tx_endpoint
    async def spend_clawback_coins(
        self,
        request: Dict[str, Any],
        tx_config: TXConfig = DEFAULT_TX_CONFIG,
        extra_conditions: Tuple[Condition, ...] = tuple(),
    ) -> EndpointResult:
        """Spend clawback coins that were sent (to claw them back) or received (to claim them).

        :param coin_ids: list of coin ids to be spent
        :param batch_size: number of coins to spend per bundle
        :param fee: transaction fee in mojos
        :return:
        """
        if "coin_ids" not in request:
            raise ValueError("Coin IDs are required.")
        coin_ids: List[bytes32] = [bytes32.from_hexstr(coin) for coin in request["coin_ids"]]
        tx_fee: uint64 = uint64(request.get("fee", 0))
        # Get inner puzzle
        coin_records = await self.service.wallet_state_manager.coin_store.get_coin_records(
            coin_id_filter=HashFilter.include(coin_ids),
            coin_type=CoinType.CLAWBACK,
            wallet_type=WalletType.STANDARD_WALLET,
            spent_range=UInt32Range(stop=uint32(0)),
        )

        coins: Dict[Coin, ClawbackMetadata] = {}
        batch_size = request.get(
            "batch_size", self.service.wallet_state_manager.config.get("auto_claim", {}).get("batch_size", 50)
        )
        tx_id_list: List[bytes] = []
        for coin_id, coin_record in coin_records.coin_id_to_record.items():
            try:
                metadata = coin_record.parsed_metadata()
                assert isinstance(metadata, ClawbackMetadata)
                coins[coin_record.coin] = metadata
                if len(coins) >= batch_size:
                    tx_id_list.extend(
<<<<<<< HEAD
                        await self.service.wallet_state_manager.spend_clawback_coins(
                            coins, tx_fee, request.get("force", False)
=======
                        (
                            await self.service.wallet_state_manager.spend_clawback_coins(
                                coins, tx_fee, tx_config, request.get("force", False), extra_conditions=extra_conditions
                            )
>>>>>>> 1dcade39
                        )
                    )
                    coins = {}
            except Exception as e:
                log.error(f"Failed to spend clawback coin {coin_id.hex()}: %s", e)
        if len(coins) > 0:
            tx_id_list.extend(
<<<<<<< HEAD
                await self.service.wallet_state_manager.spend_clawback_coins(coins, tx_fee, request.get("force", False))
=======
                (
                    await self.service.wallet_state_manager.spend_clawback_coins(
                        coins, tx_fee, tx_config, request.get("force", False), extra_conditions=extra_conditions
                    )
                )
>>>>>>> 1dcade39
            )
        return {
            "success": True,
            "transaction_ids": [tx.hex() for tx in tx_id_list],
        }

    async def delete_unconfirmed_transactions(self, request: Dict[str, Any]) -> EndpointResult:
        wallet_id = uint32(request["wallet_id"])
        if wallet_id not in self.service.wallet_state_manager.wallets:
            raise ValueError(f"Wallet id {wallet_id} does not exist")
        if await self.service.wallet_state_manager.synced() is False:
            raise ValueError("Wallet needs to be fully synced.")

        async with self.service.wallet_state_manager.db_wrapper.writer():
            await self.service.wallet_state_manager.tx_store.delete_unconfirmed_transactions(wallet_id)
            wallet = self.service.wallet_state_manager.wallets[wallet_id]
            if wallet.type() == WalletType.POOLING_WALLET.value:
                assert isinstance(wallet, PoolWallet)
                wallet.target_state = None
            return {}

    async def select_coins(
        self,
        request: Dict[str, Any],
    ) -> EndpointResult:
        assert self.service.logged_in_fingerprint is not None
        cs_config_loader: CoinSelectionConfigLoader = CoinSelectionConfigLoader.from_json_dict(request)

        # Some backwards compat fill-ins
        if cs_config_loader.excluded_coin_ids is None:
            excluded_coins: Optional[List[Coin]] = request.get("excluded_coins", request.get("exclude_coins"))
            if excluded_coins is not None:
                cs_config_loader = cs_config_loader.override(
                    excluded_coin_ids=[Coin.from_json_dict(c).name() for c in excluded_coins],
                )

        cs_config: CoinSelectionConfig = cs_config_loader.autofill(
            constants=self.service.wallet_state_manager.constants,
        )

        if await self.service.wallet_state_manager.synced() is False:
            raise ValueError("Wallet needs to be fully synced before selecting coins")

        amount = uint64(request["amount"])
        wallet_id = uint32(request["wallet_id"])

        wallet = self.service.wallet_state_manager.wallets[wallet_id]
        async with self.service.wallet_state_manager.lock:
            selected_coins = await wallet.select_coins(amount, cs_config)

        return {"coins": [coin.to_json_dict() for coin in selected_coins]}

    async def get_spendable_coins(self, request: Dict[str, Any]) -> EndpointResult:
        if await self.service.wallet_state_manager.synced() is False:
            raise ValueError("Wallet needs to be fully synced before getting all coins")

        wallet_id = uint32(request["wallet_id"])
        min_coin_amount = uint64(request.get("min_coin_amount", 0))
        max_coin_amount: uint64 = uint64(request.get("max_coin_amount", 0))
        if max_coin_amount == 0:
            max_coin_amount = uint64(self.service.wallet_state_manager.constants.MAX_COIN_AMOUNT)
        excluded_coin_amounts: Optional[List[uint64]] = request.get("excluded_coin_amounts")
        if excluded_coin_amounts is not None:
            excluded_coin_amounts = [uint64(a) for a in excluded_coin_amounts]
        else:
            excluded_coin_amounts = []
        excluded_coins_input: Optional[Dict[str, Dict[str, Any]]] = request.get("excluded_coins")
        if excluded_coins_input is not None:
            excluded_coins = [Coin.from_json_dict(json_coin) for json_coin in excluded_coins_input]
        else:
            excluded_coins = []
        excluded_coin_ids_input: Optional[List[str]] = request.get("excluded_coin_ids")
        if excluded_coin_ids_input is not None:
            excluded_coin_ids = [bytes32.from_hexstr(hex_id) for hex_id in excluded_coin_ids_input]
        else:
            excluded_coin_ids = []
        state_mgr = self.service.wallet_state_manager
        wallet = state_mgr.wallets[wallet_id]
        async with state_mgr.lock:
            all_coin_records = await state_mgr.coin_store.get_unspent_coins_for_wallet(wallet_id)
            if wallet.type() in {WalletType.CAT, WalletType.CRCAT}:
                assert isinstance(wallet, CATWallet)
                spendable_coins: List[WalletCoinRecord] = await wallet.get_cat_spendable_coins(all_coin_records)
            else:
                spendable_coins = list(await state_mgr.get_spendable_coins_for_wallet(wallet_id, all_coin_records))

            # Now we get the unconfirmed transactions and manually derive the additions and removals.
            unconfirmed_transactions: List[TransactionRecord] = await state_mgr.tx_store.get_unconfirmed_for_wallet(
                wallet_id
            )
            unconfirmed_removal_ids: Dict[bytes32, uint64] = {
                coin.name(): transaction.created_at_time
                for transaction in unconfirmed_transactions
                for coin in transaction.removals
            }
            unconfirmed_additions: List[Coin] = [
                coin
                for transaction in unconfirmed_transactions
                for coin in transaction.additions
                if await state_mgr.does_coin_belong_to_wallet(coin, wallet_id)
            ]
            valid_spendable_cr: List[CoinRecord] = []
            unconfirmed_removals: List[CoinRecord] = []
            for coin_record in all_coin_records:
                if coin_record.name() in unconfirmed_removal_ids:
                    unconfirmed_removals.append(coin_record.to_coin_record(unconfirmed_removal_ids[coin_record.name()]))
            for coin_record in spendable_coins:  # remove all the unconfirmed coins, exclude coins and dust.
                if coin_record.name() in unconfirmed_removal_ids:
                    continue
                if coin_record.coin in excluded_coins:
                    continue
                if coin_record.name() in excluded_coin_ids:
                    continue
                if coin_record.coin.amount < min_coin_amount or coin_record.coin.amount > max_coin_amount:
                    continue
                if coin_record.coin.amount in excluded_coin_amounts:
                    continue
                c_r = await state_mgr.get_coin_record_by_wallet_record(coin_record)
                assert c_r is not None and c_r.coin == coin_record.coin  # this should never happen
                valid_spendable_cr.append(c_r)

        return {
            "confirmed_records": [cr.to_json_dict() for cr in valid_spendable_cr],
            "unconfirmed_removals": [cr.to_json_dict() for cr in unconfirmed_removals],
            "unconfirmed_additions": [coin.to_json_dict() for coin in unconfirmed_additions],
        }

    async def get_coin_records_by_names(self, request: Dict[str, Any]) -> EndpointResult:
        if await self.service.wallet_state_manager.synced() is False:
            raise ValueError("Wallet needs to be fully synced before finding coin information")

        if "names" not in request:
            raise ValueError("Names not in request")
        coin_ids = [bytes32.from_hexstr(name) for name in request["names"]]
        kwargs: Dict[str, Any] = {
            "coin_id_filter": HashFilter.include(coin_ids),
        }

        confirmed_range = UInt32Range()
        if "start_height" in request:
            confirmed_range = dataclasses.replace(confirmed_range, start=uint32(request["start_height"]))
        if "end_height" in request:
            confirmed_range = dataclasses.replace(confirmed_range, stop=uint32(request["end_height"]))
        if confirmed_range != UInt32Range():
            kwargs["confirmed_range"] = confirmed_range

        if "include_spent_coins" in request and not str2bool(request["include_spent_coins"]):
            kwargs["spent_range"] = unspent_range

        async with self.service.wallet_state_manager.lock:
            coin_records: List[CoinRecord] = await self.service.wallet_state_manager.get_coin_records_by_coin_ids(
                **kwargs
            )
            missed_coins: List[str] = [
                "0x" + c_id.hex() for c_id in coin_ids if c_id not in [cr.name for cr in coin_records]
            ]
            if missed_coins:
                raise ValueError(f"Coin ID's: {missed_coins} not found.")

        return {"coin_records": [cr.to_json_dict() for cr in coin_records]}

    async def get_current_derivation_index(self, request: Dict[str, Any]) -> Dict[str, Any]:
        assert self.service.wallet_state_manager is not None

        index: Optional[uint32] = await self.service.wallet_state_manager.puzzle_store.get_last_derivation_path()

        return {"success": True, "index": index}

    async def extend_derivation_index(self, request: Dict[str, Any]) -> Dict[str, Any]:
        assert self.service.wallet_state_manager is not None

        # Require a new max derivation index
        if "index" not in request:
            raise ValueError("Derivation index is required")

        # Require that the wallet is fully synced
        synced = await self.service.wallet_state_manager.synced()
        if synced is False:
            raise ValueError("Wallet needs to be fully synced before extending derivation index")

        index = uint32(request["index"])
        current: Optional[uint32] = await self.service.wallet_state_manager.puzzle_store.get_last_derivation_path()

        # Additional sanity check that the wallet is synced
        if current is None:
            raise ValueError("No current derivation record found, unable to extend index")

        # Require that the new index is greater than the current index
        if index <= current:
            raise ValueError(f"New derivation index must be greater than current index: {current}")

        if index - current > MAX_DERIVATION_INDEX_DELTA:
            raise ValueError(
                "Too many derivations requested. "
                f"Use a derivation index less than {current + MAX_DERIVATION_INDEX_DELTA + 1}"
            )

        # Since we've bumping the derivation index without having found any new puzzles, we want
        # to preserve the current last used index, so we call create_more_puzzle_hashes with
        # mark_existing_as_used=False
        await self.service.wallet_state_manager.create_more_puzzle_hashes(
            from_zero=False, mark_existing_as_used=False, up_to_index=index, num_additional_phs=0
        )

        updated: Optional[uint32] = await self.service.wallet_state_manager.puzzle_store.get_last_derivation_path()
        updated_index = updated if updated is not None else None

        return {"success": True, "index": updated_index}

    async def get_notifications(self, request: Dict[str, Any]) -> EndpointResult:
        ids: Optional[List[str]] = request.get("ids", None)
        start: Optional[int] = request.get("start", None)
        end: Optional[int] = request.get("end", None)
        if ids is None:
            notifications: List[
                Notification
            ] = await self.service.wallet_state_manager.notification_manager.notification_store.get_all_notifications(
                pagination=(start, end)
            )
        else:
            notifications = (
                await self.service.wallet_state_manager.notification_manager.notification_store.get_notifications(
                    [bytes32.from_hexstr(id) for id in ids]
                )
            )

        return {
            "notifications": [
                {
                    "id": notification.coin_id.hex(),
                    "message": notification.message.hex(),
                    "amount": notification.amount,
                    "height": notification.height,
                }
                for notification in notifications
            ]
        }

    async def delete_notifications(self, request: Dict[str, Any]) -> EndpointResult:
        ids: Optional[List[str]] = request.get("ids", None)
        if ids is None:
            await self.service.wallet_state_manager.notification_manager.notification_store.delete_all_notifications()
        else:
            await self.service.wallet_state_manager.notification_manager.notification_store.delete_notifications(
                [bytes32.from_hexstr(id) for id in ids]
            )

        return {}

    @tx_endpoint
    async def send_notification(
        self,
        request: Dict[str, Any],
        tx_config: TXConfig = DEFAULT_TX_CONFIG,
        extra_conditions: Tuple[Condition, ...] = tuple(),
    ) -> EndpointResult:
        tx: TransactionRecord = await self.service.wallet_state_manager.notification_manager.send_new_notification(
            bytes32.from_hexstr(request["target"]),
            bytes.fromhex(request["message"]),
            uint64(request["amount"]),
            tx_config,
            request.get("fee", uint64(0)),
            extra_conditions=extra_conditions,
        )
        await self.service.wallet_state_manager.add_pending_transaction(tx)
        return {"tx": tx.to_json_dict_convenience(self.service.config)}

    async def verify_signature(self, request: Dict[str, Any]) -> EndpointResult:
        """
        Given a public key, message and signature, verify if it is valid.
        :param request:
        :return:
        """
        input_message: str = request["message"]
        signing_mode_str: Optional[str] = request.get("signing_mode")
        # Default to BLS_MESSAGE_AUGMENTATION_HEX_INPUT as this RPC was originally designed to verify
        # signatures made by `chia keys sign`, which uses BLS_MESSAGE_AUGMENTATION_HEX_INPUT
        if signing_mode_str is None:
            signing_mode = SigningMode.BLS_MESSAGE_AUGMENTATION_HEX_INPUT
        else:
            try:
                signing_mode = SigningMode(signing_mode_str)
            except ValueError:
                raise ValueError(f"Invalid signing mode: {signing_mode_str!r}")

        if signing_mode == SigningMode.CHIP_0002:
            # CHIP-0002 message signatures are made over the tree hash of:
            #   ("Chia Signed Message", message)
            message_to_verify: bytes = Program.to((CHIP_0002_SIGN_MESSAGE_PREFIX, input_message)).get_tree_hash()
        elif signing_mode == SigningMode.BLS_MESSAGE_AUGMENTATION_HEX_INPUT:
            # Message is expected to be a hex string
            message_to_verify = hexstr_to_bytes(input_message)
        elif signing_mode == SigningMode.BLS_MESSAGE_AUGMENTATION_UTF8_INPUT:
            # Message is expected to be a UTF-8 string
            message_to_verify = bytes(input_message, "utf-8")
        else:
            raise ValueError(f"Unsupported signing mode: {signing_mode_str!r}")

        # Verify using the BLS message augmentation scheme
        is_valid = AugSchemeMPL.verify(
            G1Element.from_bytes(hexstr_to_bytes(request["pubkey"])),
            message_to_verify,
            G2Element.from_bytes(hexstr_to_bytes(request["signature"])),
        )
        if "address" in request:
            # For signatures made by the sign_message_by_address/sign_message_by_id
            # endpoints, the "address" field should contain the p2_address of the NFT/DID
            # that was used to sign the message.
            puzzle_hash: bytes32 = decode_puzzle_hash(request["address"])
            if puzzle_hash != puzzle_hash_for_synthetic_public_key(
                G1Element.from_bytes(hexstr_to_bytes(request["pubkey"]))
            ):
                return {"isValid": False, "error": "Public key doesn't match the address"}
        if is_valid:
            return {"isValid": is_valid}
        else:
            return {"isValid": False, "error": "Signature is invalid."}

    async def sign_message_by_address(self, request: Dict[str, Any]) -> EndpointResult:
        """
        Given a derived P2 address, sign the message by its private key.
        :param request:
        :return:
        """
        puzzle_hash: bytes32 = decode_puzzle_hash(request["address"])
        is_hex: bool = request.get("is_hex", False)
        if isinstance(is_hex, str):
            is_hex = True if is_hex.lower() == "true" else False
        safe_mode: bool = request.get("safe_mode", True)
        if isinstance(safe_mode, str):
            safe_mode = True if safe_mode.lower() == "true" else False
        mode: SigningMode = SigningMode.CHIP_0002
        if is_hex and safe_mode:
            mode = SigningMode.CHIP_0002_HEX_INPUT
        elif not is_hex and not safe_mode:
            mode = SigningMode.BLS_MESSAGE_AUGMENTATION_UTF8_INPUT
        elif is_hex and not safe_mode:
            mode = SigningMode.BLS_MESSAGE_AUGMENTATION_HEX_INPUT
        pubkey, signature = await self.service.wallet_state_manager.main_wallet.sign_message(
            request["message"], puzzle_hash, mode
        )
        return {
            "success": True,
            "pubkey": str(pubkey),
            "signature": str(signature),
            "signing_mode": mode.value,
        }

    async def sign_message_by_id(self, request: Dict[str, Any]) -> EndpointResult:
        """
        Given a NFT/DID ID, sign the message by the P2 private key.
        :param request:
        :return:
        """
        entity_id: bytes32 = decode_puzzle_hash(request["id"])
        selected_wallet: Optional[WalletProtocol[Any]] = None
        is_hex: bool = request.get("is_hex", False)
        if isinstance(is_hex, str):
            is_hex = True if is_hex.lower() == "true" else False
        safe_mode: bool = request.get("safe_mode", True)
        if isinstance(safe_mode, str):
            safe_mode = True if safe_mode.lower() == "true" else False
        mode: SigningMode = SigningMode.CHIP_0002
        if is_hex and safe_mode:
            mode = SigningMode.CHIP_0002_HEX_INPUT
        elif not is_hex and not safe_mode:
            mode = SigningMode.BLS_MESSAGE_AUGMENTATION_UTF8_INPUT
        elif is_hex and not safe_mode:
            mode = SigningMode.BLS_MESSAGE_AUGMENTATION_HEX_INPUT
        if is_valid_address(request["id"], {AddressType.DID}, self.service.config):
            for wallet in self.service.wallet_state_manager.wallets.values():
                if wallet.type() == WalletType.DECENTRALIZED_ID.value:
                    assert isinstance(wallet, DIDWallet)
                    assert wallet.did_info.origin_coin is not None
                    if wallet.did_info.origin_coin.name() == entity_id:
                        selected_wallet = wallet
                        break
            if selected_wallet is None:
                return {"success": False, "error": f"DID for {entity_id.hex()} doesn't exist."}
            assert isinstance(selected_wallet, DIDWallet)
            pubkey, signature = await selected_wallet.sign_message(request["message"], mode)
            latest_coin_id = (await selected_wallet.get_coin()).name()
        elif is_valid_address(request["id"], {AddressType.NFT}, self.service.config):
            target_nft: Optional[NFTCoinInfo] = None
            for wallet in self.service.wallet_state_manager.wallets.values():
                if wallet.type() == WalletType.NFT.value:
                    assert isinstance(wallet, NFTWallet)
                    nft: Optional[NFTCoinInfo] = await wallet.get_nft(entity_id)
                    if nft is not None:
                        selected_wallet = wallet
                        target_nft = nft
                        break
            if selected_wallet is None or target_nft is None:
                return {"success": False, "error": f"NFT for {entity_id.hex()} doesn't exist."}

            assert isinstance(selected_wallet, NFTWallet)
            pubkey, signature = await selected_wallet.sign_message(request["message"], target_nft, mode)
            latest_coin_id = target_nft.coin.name()
        else:
            return {"success": False, "error": f'Unknown ID type, {request["id"]}'}

        return {
            "success": True,
            "pubkey": str(pubkey),
            "signature": str(signature),
            "latest_coin_id": latest_coin_id.hex() if latest_coin_id is not None else None,
            "signing_mode": mode.value,
        }

    ##########################################################################################
    # CATs and Trading
    ##########################################################################################

    async def get_cat_list(self, request: Dict[str, Any]) -> EndpointResult:
        return {"cat_list": list(DEFAULT_CATS.values())}

    async def cat_set_name(self, request: Dict[str, Any]) -> EndpointResult:
        wallet_id = uint32(request["wallet_id"])
        wallet = self.service.wallet_state_manager.get_wallet(id=wallet_id, required_type=CATWallet)
        await wallet.set_name(str(request["name"]))
        return {"wallet_id": wallet_id}

    async def cat_get_name(self, request: Dict[str, Any]) -> EndpointResult:
        wallet_id = uint32(request["wallet_id"])
        wallet = self.service.wallet_state_manager.get_wallet(id=wallet_id, required_type=CATWallet)
        name: str = wallet.get_name()
        return {"wallet_id": wallet_id, "name": name}

    async def get_stray_cats(self, request: Dict[str, Any]) -> EndpointResult:
        """
        Get a list of all unacknowledged CATs
        :param request: RPC request
        :return: A list of unacknowledged CATs
        """
        cats = await self.service.wallet_state_manager.interested_store.get_unacknowledged_tokens()
        return {"stray_cats": cats}

    @tx_endpoint
    async def cat_spend(
        self,
        request: Dict[str, Any],
        tx_config: TXConfig = DEFAULT_TX_CONFIG,
        extra_conditions: Tuple[Condition, ...] = tuple(),
        hold_lock: bool = True,
    ) -> EndpointResult:
        if await self.service.wallet_state_manager.synced() is False:
            raise ValueError("Wallet needs to be fully synced.")
        wallet_id = uint32(request["wallet_id"])
        wallet = self.service.wallet_state_manager.get_wallet(id=wallet_id, required_type=CATWallet)

        amounts: List[uint64] = []
        puzzle_hashes: List[bytes32] = []
        memos: List[List[bytes]] = []
        additions: Optional[List[Dict[str, Any]]] = request.get("additions")
        if not isinstance(request["fee"], int) or (additions is None and not isinstance(request["amount"], int)):
            raise ValueError("An integer amount or fee is required (too many decimals)")
        if additions is not None:
            for addition in additions:
                receiver_ph = bytes32.from_hexstr(addition["puzzle_hash"])
                if len(receiver_ph) != 32:
                    raise ValueError(f"Address must be 32 bytes. {receiver_ph.hex()}")
                amount = uint64(addition["amount"])
                if amount > self.service.constants.MAX_COIN_AMOUNT:
                    raise ValueError(f"Coin amount cannot exceed {self.service.constants.MAX_COIN_AMOUNT}")
                amounts.append(amount)
                puzzle_hashes.append(receiver_ph)
                if "memos" in addition:
                    memos.append([mem.encode("utf-8") for mem in addition["memos"]])
        else:
            amounts.append(uint64(request["amount"]))
            puzzle_hashes.append(decode_puzzle_hash(request["inner_address"]))
            if "memos" in request:
                memos.append([mem.encode("utf-8") for mem in request["memos"]])
        coins: Optional[Set[Coin]] = None
        if "coins" in request and len(request["coins"]) > 0:
            coins = {Coin.from_json_dict(coin_json) for coin_json in request["coins"]}
        fee: uint64 = uint64(request.get("fee", 0))

        cat_discrepancy_params: Tuple[Optional[int], Optional[str], Optional[str]] = (
            request.get("extra_delta", None),
            request.get("tail_reveal", None),
            request.get("tail_solution", None),
        )
        cat_discrepancy: Optional[Tuple[int, Program, Program]] = None
        if cat_discrepancy_params != (None, None, None):
            if None in cat_discrepancy_params:
                raise ValueError("Specifying extra_delta, tail_reveal, or tail_solution requires specifying the others")
            else:
                assert cat_discrepancy_params[0] is not None
                assert cat_discrepancy_params[1] is not None
                assert cat_discrepancy_params[2] is not None
                cat_discrepancy = (
                    cat_discrepancy_params[0],  # mypy sanitization
                    Program.fromhex(cat_discrepancy_params[1]),
                    Program.fromhex(cat_discrepancy_params[2]),
                )
        if hold_lock:
            async with self.service.wallet_state_manager.lock:
                txs: List[TransactionRecord] = await wallet.generate_signed_transaction(
                    amounts,
                    puzzle_hashes,
                    tx_config,
                    fee,
                    cat_discrepancy=cat_discrepancy,
                    coins=coins,
                    memos=memos if memos else None,
                    extra_conditions=extra_conditions,
                )
                for tx in txs:
                    await wallet.standard_wallet.push_transaction(tx)
        else:
            txs = await wallet.generate_signed_transaction(
                amounts,
                puzzle_hashes,
                tx_config,
                fee,
                cat_discrepancy=cat_discrepancy,
                coins=coins,
                memos=memos if memos else None,
                extra_conditions=extra_conditions,
            )
            for tx in txs:
                await wallet.standard_wallet.push_transaction(tx)

        # Return the first transaction, which is expected to be the CAT spend. If a fee is
        # included, it is currently ordered after the CAT spend.
        return {
            "transaction": txs[0].to_json_dict_convenience(self.service.config),
            "transaction_id": txs[0].name,
        }

    async def cat_get_asset_id(self, request: Dict[str, Any]) -> EndpointResult:
        wallet_id = uint32(request["wallet_id"])
        wallet = self.service.wallet_state_manager.get_wallet(id=wallet_id, required_type=CATWallet)
        asset_id: str = wallet.get_asset_id()
        return {"asset_id": asset_id, "wallet_id": wallet_id}

    async def cat_asset_id_to_name(self, request: Dict[str, Any]) -> EndpointResult:
        wallet = await self.service.wallet_state_manager.get_wallet_for_asset_id(request["asset_id"])
        if wallet is None:
            if request["asset_id"] in DEFAULT_CATS:
                return {"wallet_id": None, "name": DEFAULT_CATS[request["asset_id"]]["name"]}
            else:
                raise ValueError("The asset ID specified does not belong to a wallet")
        else:
            return {"wallet_id": wallet.id(), "name": (wallet.get_name())}

    @tx_endpoint
    async def create_offer_for_ids(
        self,
        request: Dict[str, Any],
        tx_config: TXConfig = DEFAULT_TX_CONFIG,
        extra_conditions: Tuple[Condition, ...] = tuple(),
    ) -> EndpointResult:
        offer: Dict[str, int] = request["offer"]
        fee: uint64 = uint64(request.get("fee", 0))
        validate_only: bool = request.get("validate_only", False)
        driver_dict_str: Optional[Dict[str, Any]] = request.get("driver_dict", None)
        marshalled_solver = request.get("solver")
        solver: Optional[Solver]
        if marshalled_solver is None:
            solver = None
        else:
            solver = Solver(info=marshalled_solver)

        # This driver_dict construction is to maintain backward compatibility where everything is assumed to be a CAT
        driver_dict: Dict[bytes32, PuzzleInfo] = {}
        if driver_dict_str is None:
            for key, amount in offer.items():
                if amount > 0:
                    try:
                        driver_dict[bytes32.from_hexstr(key)] = PuzzleInfo(
                            {"type": AssetType.CAT.value, "tail": "0x" + key}
                        )
                    except ValueError:
                        pass
        else:
            for key, value in driver_dict_str.items():
                driver_dict[bytes32.from_hexstr(key)] = PuzzleInfo(value)

        modified_offer: Dict[Union[int, bytes32], int] = {}
        for key in offer:
            try:
                modified_offer[bytes32.from_hexstr(key)] = offer[key]
            except ValueError:
                modified_offer[int(key)] = offer[key]

        async with self.service.wallet_state_manager.lock:
            result = await self.service.wallet_state_manager.trade_manager.create_offer_for_ids(
                modified_offer,
                tx_config,
                driver_dict,
                solver=solver,
                fee=fee,
                validate_only=validate_only,
                extra_conditions=extra_conditions,
            )
        if result[0]:
            success, trade_record, error = result
            return {
                "offer": Offer.from_bytes(trade_record.offer).to_bech32(),
                "trade_record": trade_record.to_json_dict_convenience(),
            }
        raise ValueError(result[2])

    async def get_offer_summary(self, request: Dict[str, Any]) -> EndpointResult:
        offer_hex: str = request["offer"]

        ###
        # This is temporary code, delete it when we no longer care about incorrectly parsing old offers
        # There's also temp code in test_wallet_rpc.py
        from chia.util.bech32m import bech32_decode, convertbits
        from chia.wallet.util.puzzle_compression import OFFER_MOD_OLD, decompress_object_with_puzzles

        hrpgot, data = bech32_decode(offer_hex, max_length=len(offer_hex))
        if data is None:
            raise ValueError("Invalid Offer")
        decoded = convertbits(list(data), 5, 8, False)
        decoded_bytes = bytes(decoded)
        try:
            decompressed_bytes = decompress_object_with_puzzles(decoded_bytes)
        except zlib.error:
            decompressed_bytes = decoded_bytes
        if bytes(OFFER_MOD_OLD) in decompressed_bytes:
            raise ValueError("Old offer format is no longer supported")
        ###

        offer = Offer.from_bech32(offer_hex)
        offered, requested, infos, valid_times = offer.summary()

        if request.get("advanced", False):
            response = {
                "summary": {
                    "offered": offered,
                    "requested": requested,
                    "fees": offer.fees(),
                    "infos": infos,
                    "valid_times": {
                        k: v
                        for k, v in valid_times.to_json_dict().items()
                        if k
                        not in (
                            "max_secs_after_created",
                            "min_secs_since_created",
                            "max_blocks_after_created",
                            "min_blocks_since_created",
                        )
                    },
                },
                "id": offer.name(),
            }
        else:
            response = {
                "summary": await self.service.wallet_state_manager.trade_manager.get_offer_summary(offer),
                "id": offer.name(),
            }

        # This is a bit of a hack in favor of returning some more manageable information about CR-CATs
        # A more general solution surely exists, but I'm not sure what it is right now
        return {
            **response,
            "summary": {
                **response["summary"],  # type: ignore[dict-item]
                "infos": {
                    key: {
                        **info,
                        "also": {
                            **info["also"],
                            "flags": ProofsChecker.from_program(
                                uncurry_puzzle(
                                    Program(assemble(info["also"]["proofs_checker"]))  # type: ignore[no-untyped-call]
                                )
                            ).flags,
                        },
                    }
                    if "also" in info and "proofs_checker" in info["also"]
                    else info
                    for key, info in response["summary"]["infos"].items()  # type: ignore[index]
                },
            },
        }

    async def check_offer_validity(self, request: Dict[str, Any]) -> EndpointResult:
        offer_hex: str = request["offer"]

        ###
        # This is temporary code, delete it when we no longer care about incorrectly parsing old offers
        # There's also temp code in test_wallet_rpc.py
        from chia.util.bech32m import bech32_decode, convertbits
        from chia.wallet.util.puzzle_compression import OFFER_MOD_OLD, decompress_object_with_puzzles

        hrpgot, data = bech32_decode(offer_hex, max_length=len(offer_hex))
        if data is None:
            raise ValueError("Invalid Offer")  # pragma: no cover
        decoded = convertbits(list(data), 5, 8, False)
        decoded_bytes = bytes(decoded)
        try:
            decompressed_bytes = decompress_object_with_puzzles(decoded_bytes)
        except zlib.error:
            decompressed_bytes = decoded_bytes
        if bytes(OFFER_MOD_OLD) in decompressed_bytes:
            raise ValueError("Old offer format is no longer supported")
        ###

        offer = Offer.from_bech32(offer_hex)
        peer = self.service.get_full_node_peer()
        return {
            "valid": (await self.service.wallet_state_manager.trade_manager.check_offer_validity(offer, peer)),
            "id": offer.name(),
        }

    @tx_endpoint
    async def take_offer(
        self,
        request: Dict[str, Any],
        tx_config: TXConfig = DEFAULT_TX_CONFIG,
        extra_conditions: Tuple[Condition, ...] = tuple(),
    ) -> EndpointResult:
        offer_hex: str = request["offer"]

        ###
        # This is temporary code, delete it when we no longer care about incorrectly parsing old offers
        # There's also temp code in test_wallet_rpc.py
        from chia.util.bech32m import bech32_decode, convertbits
        from chia.wallet.util.puzzle_compression import OFFER_MOD_OLD, decompress_object_with_puzzles

        hrpgot, data = bech32_decode(offer_hex, max_length=len(offer_hex))
        if data is None:
            raise ValueError("Invalid Offer")  # pragma: no cover
        decoded = convertbits(list(data), 5, 8, False)
        decoded_bytes = bytes(decoded)
        try:
            decompressed_bytes = decompress_object_with_puzzles(decoded_bytes)
        except zlib.error:
            decompressed_bytes = decoded_bytes
        if bytes(OFFER_MOD_OLD) in decompressed_bytes:
            raise ValueError("Old offer format is no longer supported")
        ###

        offer = Offer.from_bech32(offer_hex)
        fee: uint64 = uint64(request.get("fee", 0))
        maybe_marshalled_solver: Optional[Dict[str, Any]] = request.get("solver")
        solver: Optional[Solver]
        if maybe_marshalled_solver is None:
            solver = None
        else:
            solver = Solver(info=maybe_marshalled_solver)

        async with self.service.wallet_state_manager.lock:
            peer = self.service.get_full_node_peer()
            trade_record, tx_records = await self.service.wallet_state_manager.trade_manager.respond_to_offer(
                offer,
                peer,
                tx_config,
                fee=fee,
                solver=solver,
                extra_conditions=extra_conditions,
            )
        return {"trade_record": trade_record.to_json_dict_convenience()}

    async def get_offer(self, request: Dict[str, Any]) -> EndpointResult:
        trade_mgr = self.service.wallet_state_manager.trade_manager

        trade_id = bytes32.from_hexstr(request["trade_id"])
        file_contents: bool = request.get("file_contents", False)
        trade_record: Optional[TradeRecord] = await trade_mgr.get_trade_by_id(bytes32(trade_id))
        if trade_record is None:
            raise ValueError(f"No trade with trade id: {trade_id.hex()}")

        offer_to_return: bytes = trade_record.offer if trade_record.taken_offer is None else trade_record.taken_offer
        offer_value: Optional[str] = Offer.from_bytes(offer_to_return).to_bech32() if file_contents else None
        return {"trade_record": trade_record.to_json_dict_convenience(), "offer": offer_value}

    async def get_all_offers(self, request: Dict[str, Any]) -> EndpointResult:
        trade_mgr = self.service.wallet_state_manager.trade_manager

        start: int = request.get("start", 0)
        end: int = request.get("end", 10)
        exclude_my_offers: bool = request.get("exclude_my_offers", False)
        exclude_taken_offers: bool = request.get("exclude_taken_offers", False)
        include_completed: bool = request.get("include_completed", False)
        sort_key: Optional[str] = request.get("sort_key", None)
        reverse: bool = request.get("reverse", False)
        file_contents: bool = request.get("file_contents", False)

        all_trades = await trade_mgr.trade_store.get_trades_between(
            start,
            end,
            sort_key=sort_key,
            reverse=reverse,
            exclude_my_offers=exclude_my_offers,
            exclude_taken_offers=exclude_taken_offers,
            include_completed=include_completed,
        )
        result = []
        offer_values: Optional[List[str]] = [] if file_contents else None
        for trade in all_trades:
            result.append(trade.to_json_dict_convenience())
            if file_contents and offer_values is not None:
                offer_to_return: bytes = trade.offer if trade.taken_offer is None else trade.taken_offer
                offer_values.append(Offer.from_bytes(offer_to_return).to_bech32())

        return {"trade_records": result, "offers": offer_values}

    async def get_offers_count(self, request: Dict[str, Any]) -> EndpointResult:
        trade_mgr = self.service.wallet_state_manager.trade_manager

        (total, my_offers_count, taken_offers_count) = await trade_mgr.trade_store.get_trades_count()

        return {"total": total, "my_offers_count": my_offers_count, "taken_offers_count": taken_offers_count}

    @tx_endpoint
    async def cancel_offer(
        self,
        request: Dict[str, Any],
        tx_config: TXConfig = DEFAULT_TX_CONFIG,
        extra_conditions: Tuple[Condition, ...] = tuple(),
    ) -> EndpointResult:
        wsm = self.service.wallet_state_manager
        secure = request["secure"]
        trade_id = bytes32.from_hexstr(request["trade_id"])
        fee: uint64 = uint64(request.get("fee", 0))
        async with self.service.wallet_state_manager.lock:
            await wsm.trade_manager.cancel_pending_offers(
                [bytes32(trade_id)], tx_config, fee=fee, secure=secure, extra_conditions=extra_conditions
            )
        return {}

    @tx_endpoint
    async def cancel_offers(
        self,
        request: Dict[str, Any],
        tx_config: TXConfig = DEFAULT_TX_CONFIG,
        extra_conditions: Tuple[Condition, ...] = tuple(),
    ) -> EndpointResult:
        secure = request["secure"]
        batch_fee: uint64 = uint64(request.get("batch_fee", 0))
        batch_size = request.get("batch_size", 5)
        cancel_all = request.get("cancel_all", False)
        if cancel_all:
            asset_id = None
        else:
            asset_id = request.get("asset_id", "xch")

        start: int = 0
        end: int = start + batch_size
        trade_mgr = self.service.wallet_state_manager.trade_manager
        log.info(f"Start cancelling offers for  {'asset_id: ' + asset_id if asset_id is not None else 'all'} ...")
        # Traverse offers page by page
        key = None
        if asset_id is not None and asset_id != "xch":
            key = bytes32.from_hexstr(asset_id)
        while True:
            records: Dict[bytes32, TradeRecord] = {}
            trades = await trade_mgr.trade_store.get_trades_between(
                start,
                end,
                reverse=True,
                exclude_my_offers=False,
                exclude_taken_offers=True,
                include_completed=False,
            )
            for trade in trades:
                if cancel_all:
                    records[trade.trade_id] = trade
                    continue
                if trade.offer and trade.offer != b"":
                    offer = Offer.from_bytes(trade.offer)
                    if key in offer.arbitrage():
                        records[trade.trade_id] = trade
                        continue

            async with self.service.wallet_state_manager.lock:
                await trade_mgr.cancel_pending_offers(
                    list(records.keys()), tx_config, batch_fee, secure, records, extra_conditions=extra_conditions
                )
            log.info(f"Cancelled offers {start} to {end} ...")
            # If fewer records were returned than requested, we're done
            if len(trades) < batch_size:
                break
            start = end
            end += batch_size
        return {"success": True}

    ##########################################################################################
    # Distributed Identities
    ##########################################################################################

    async def did_set_wallet_name(self, request: Dict[str, Any]) -> EndpointResult:
        wallet_id = uint32(request["wallet_id"])
        wallet = self.service.wallet_state_manager.get_wallet(id=wallet_id, required_type=DIDWallet)
        await wallet.set_name(str(request["name"]))
        return {"success": True, "wallet_id": wallet_id}

    async def did_get_wallet_name(self, request: Dict[str, Any]) -> EndpointResult:
        wallet_id = uint32(request["wallet_id"])
        wallet = self.service.wallet_state_manager.get_wallet(id=wallet_id, required_type=DIDWallet)
        name: str = wallet.get_name()  # type: ignore[no-untyped-call]  # Missing hint in `did_wallet.py`
        return {"success": True, "wallet_id": wallet_id, "name": name}

    @tx_endpoint
    async def did_update_recovery_ids(
        self,
        request: Dict[str, Any],
        tx_config: TXConfig = DEFAULT_TX_CONFIG,
        extra_conditions: Tuple[Condition, ...] = tuple(),
    ) -> EndpointResult:
        wallet_id = uint32(request["wallet_id"])
        wallet = self.service.wallet_state_manager.get_wallet(id=wallet_id, required_type=DIDWallet)
        recovery_list = []
        success: bool = False
        for _ in request["new_list"]:
            recovery_list.append(decode_puzzle_hash(_))
        if "num_verifications_required" in request:
            new_amount_verifications_required = uint64(request["num_verifications_required"])
        else:
            new_amount_verifications_required = uint64(len(recovery_list))
        async with self.service.wallet_state_manager.lock:
            update_success = await wallet.update_recovery_list(recovery_list, new_amount_verifications_required)
            # Update coin with new ID info
            if update_success:
                spend_bundle = await wallet.create_update_spend(
                    tx_config, fee=uint64(request.get("fee", 0)), extra_conditions=extra_conditions
                )
                if spend_bundle is not None:
                    success = True
        return {"success": success}

    @tx_endpoint
    async def did_message_spend(
        self,
        request: Dict[str, Any],
        tx_config: TXConfig = DEFAULT_TX_CONFIG,
        extra_conditions: Tuple[Condition, ...] = tuple(),
    ) -> EndpointResult:
        wallet_id = uint32(request["wallet_id"])
        wallet = self.service.wallet_state_manager.get_wallet(id=wallet_id, required_type=DIDWallet)
        coin_announcements: Set[bytes] = set()
        for ca in request.get("coin_announcements", []):
            coin_announcements.add(bytes.fromhex(ca))
        puzzle_announcements: Set[bytes] = set()
        for pa in request.get("puzzle_announcements", []):
            puzzle_announcements.add(bytes.fromhex(pa))

        spend_bundle = (
            await wallet.create_message_spend(
                tx_config, coin_announcements, puzzle_announcements, extra_conditions=extra_conditions
            )
        ).spend_bundle
        return {"success": True, "spend_bundle": spend_bundle}

    async def did_get_info(self, request: Dict[str, Any]) -> EndpointResult:
        if "coin_id" not in request:
            return {"success": False, "error": "Coin ID is required."}
        coin_id = request["coin_id"]
        if coin_id.startswith(AddressType.DID.hrp(self.service.config)):
            coin_id = decode_puzzle_hash(coin_id)
        else:
            coin_id = bytes32.from_hexstr(coin_id)
        # Get coin state
        peer = self.service.get_full_node_peer()
        coin_spend, coin_state = await self.get_latest_singleton_coin_spend(peer, coin_id, request.get("latest", True))
        full_puzzle: Program = Program.from_bytes(bytes(coin_spend.puzzle_reveal))
        uncurried = uncurry_puzzle(full_puzzle)
        curried_args = match_did_puzzle(uncurried.mod, uncurried.args)
        if curried_args is None:
            return {"success": False, "error": "The coin is not a DID."}
        p2_puzzle, recovery_list_hash, num_verification, singleton_struct, metadata = curried_args
        uncurried_p2 = uncurry_puzzle(p2_puzzle)
        (public_key,) = uncurried_p2.args.as_iter()
        memos = compute_memos(SpendBundle([coin_spend], G2Element()))
        hints = []
        if coin_state.coin.name() in memos:
            for memo in memos[coin_state.coin.name()]:
                hints.append(memo.hex())
        return {
            "success": True,
            "did_id": encode_puzzle_hash(
                bytes32.from_hexstr(singleton_struct.rest().first().atom.hex()),
                AddressType.DID.hrp(self.service.config),
            ),
            "latest_coin": coin_state.coin.name().hex(),
            "p2_address": encode_puzzle_hash(p2_puzzle.get_tree_hash(), AddressType.XCH.hrp(self.service.config)),
            "public_key": public_key.atom.hex(),
            "recovery_list_hash": recovery_list_hash.atom.hex(),
            "num_verification": num_verification.as_int(),
            "metadata": program_to_metadata(metadata),
            "launcher_id": singleton_struct.rest().first().atom.hex(),
            "full_puzzle": full_puzzle,
            "solution": Program.from_bytes(bytes(coin_spend.solution)).as_python(),
            "hints": hints,
        }

    async def did_find_lost_did(self, request: Dict[str, Any]) -> EndpointResult:
        """
        Recover a missing or unspendable DID wallet by a coin id of the DID
        :param coin_id: It can be DID ID, launcher coin ID or any coin ID of the DID you want to find.
        The latest coin ID will take less time.
        :return:
        """
        if "coin_id" not in request:
            return {"success": False, "error": "DID coin ID is required."}
        coin_id = request["coin_id"]
        # Check if we have a DID wallet for this
        if coin_id.startswith(AddressType.DID.hrp(self.service.config)):
            coin_id = decode_puzzle_hash(coin_id)
        else:
            coin_id = bytes32.from_hexstr(coin_id)
        # Get coin state
        peer = self.service.get_full_node_peer()
        coin_spend, coin_state = await self.get_latest_singleton_coin_spend(peer, coin_id)
        full_puzzle: Program = Program.from_bytes(bytes(coin_spend.puzzle_reveal))
        uncurried = uncurry_puzzle(full_puzzle)
        curried_args = match_did_puzzle(uncurried.mod, uncurried.args)
        if curried_args is None:
            return {"success": False, "error": "The coin is not a DID."}
        p2_puzzle, recovery_list_hash, num_verification, singleton_struct, metadata = curried_args
        did_data: DIDCoinData = DIDCoinData(
            p2_puzzle,
            bytes32(recovery_list_hash.atom),
            uint16(num_verification.as_int()),
            singleton_struct,
            metadata,
        )
        hinted_coins = compute_spend_hints_and_additions(coin_spend)
        # Hint is required, if it doesn't have any hint then it should be invalid
        hint: Optional[bytes32] = None
        for hinted_coin in hinted_coins.values():
            if hinted_coin.coin.amount % 2 == 1 and hinted_coin.hint is not None:
                hint = hinted_coin.hint
                break
        if hint is None:
            # This is an invalid DID, check if we are owner
            derivation_record = (
                await self.service.wallet_state_manager.puzzle_store.get_derivation_record_for_puzzle_hash(
                    p2_puzzle.get_tree_hash()
                )
            )
        else:
            derivation_record = (
                await self.service.wallet_state_manager.puzzle_store.get_derivation_record_for_puzzle_hash(hint)
            )

        launcher_id = singleton_struct.rest().first().as_python()
        if derivation_record is None:
            return {"success": False, "error": f"This DID {launcher_id.hex()} is not belong to the connected wallet"}
        else:
            our_inner_puzzle: Program = self.service.wallet_state_manager.main_wallet.puzzle_for_pk(
                derivation_record.pubkey
            )
            did_puzzle = DID_INNERPUZ_MOD.curry(
                our_inner_puzzle, recovery_list_hash, num_verification, singleton_struct, metadata
            )
            full_puzzle = create_singleton_puzzle(did_puzzle, launcher_id)
            did_puzzle_empty_recovery = DID_INNERPUZ_MOD.curry(
                our_inner_puzzle, Program.to([]).get_tree_hash(), uint64(0), singleton_struct, metadata
            )
            # Check if we have the DID wallet
            did_wallet: Optional[DIDWallet] = None
            for wallet in self.service.wallet_state_manager.wallets.values():
                if isinstance(wallet, DIDWallet):
                    assert wallet.did_info.origin_coin is not None
                    if wallet.did_info.origin_coin.name() == launcher_id:
                        did_wallet = wallet
                        break

            full_puzzle_empty_recovery = create_singleton_puzzle(did_puzzle_empty_recovery, launcher_id)
            if full_puzzle.get_tree_hash() != coin_state.coin.puzzle_hash:
                if full_puzzle_empty_recovery.get_tree_hash() == coin_state.coin.puzzle_hash:
                    did_puzzle = did_puzzle_empty_recovery
                elif (
                    did_wallet is not None
                    and did_wallet.did_info.current_inner is not None
                    and create_singleton_puzzle(did_wallet.did_info.current_inner, launcher_id).get_tree_hash()
                    == coin_state.coin.puzzle_hash
                ):
                    # Check if the old wallet has the inner puzzle
                    did_puzzle = did_wallet.did_info.current_inner
                else:
                    # Try override
                    if "recovery_list_hash" in request:
                        recovery_list_hash = Program.from_bytes(bytes.fromhex(request["recovery_list_hash"]))
                    num_verification = request.get("num_verification", num_verification)
                    if "metadata" in request:
                        metadata = metadata_to_program(request["metadata"])
                    did_puzzle = DID_INNERPUZ_MOD.curry(
                        our_inner_puzzle, recovery_list_hash, num_verification, singleton_struct, metadata
                    )
                    full_puzzle = create_singleton_puzzle(did_puzzle, launcher_id)
                    matched = True
                    if full_puzzle.get_tree_hash() != coin_state.coin.puzzle_hash:
                        matched = False
                        # Brute force addresses
                        index = 0
                        derivation_record = await self.service.wallet_state_manager.puzzle_store.get_derivation_record(
                            uint32(index), uint32(1), False
                        )
                        while derivation_record is not None:
                            our_inner_puzzle = self.service.wallet_state_manager.main_wallet.puzzle_for_pk(
                                derivation_record.pubkey
                            )
                            did_puzzle = DID_INNERPUZ_MOD.curry(
                                our_inner_puzzle, recovery_list_hash, num_verification, singleton_struct, metadata
                            )
                            full_puzzle = create_singleton_puzzle(did_puzzle, launcher_id)
                            if full_puzzle.get_tree_hash() == coin_state.coin.puzzle_hash:
                                matched = True
                                break
                            index += 1
                            derivation_record = (
                                await self.service.wallet_state_manager.puzzle_store.get_derivation_record(
                                    uint32(index), uint32(1), False
                                )
                            )

                    if not matched:
                        return {
                            "success": False,
                            "error": f"Cannot recover DID {launcher_id.hex()}"
                            f" because the last spend updated recovery_list_hash/num_verification/metadata.",
                        }

            if did_wallet is None:
                # Create DID wallet
                response: List[CoinState] = await self.service.get_coin_state([launcher_id], peer=peer)
                if len(response) == 0:
                    return {"success": False, "error": f"Could not find the launch coin with ID: {launcher_id.hex()}"}
                launcher_coin: CoinState = response[0]
                did_wallet = await DIDWallet.create_new_did_wallet_from_coin_spend(
                    self.service.wallet_state_manager,
                    self.service.wallet_state_manager.main_wallet,
                    launcher_coin.coin,
                    did_puzzle,
                    coin_spend,
                    f"DID {encode_puzzle_hash(launcher_id, AddressType.DID.hrp(self.service.config))}",
                )
            else:
                assert did_wallet.did_info.current_inner is not None
                if did_wallet.did_info.current_inner.get_tree_hash() != did_puzzle.get_tree_hash():
                    # Inner DID puzzle doesn't match, we need to update the DID info
                    full_solution: Program = Program.from_bytes(bytes(coin_spend.solution))
                    inner_solution: Program = full_solution.rest().rest().first()
                    recovery_list: List[bytes32] = []
                    backup_required: int = num_verification.as_int()
                    if recovery_list_hash != Program.to([]).get_tree_hash():
                        try:
                            for did in inner_solution.rest().rest().rest().rest().rest().as_python():
                                recovery_list.append(did[0])
                        except Exception:
                            # We cannot recover the recovery list, but it's okay to leave it blank
                            pass
                    did_info: DIDInfo = DIDInfo(
                        did_wallet.did_info.origin_coin,
                        recovery_list,
                        uint64(backup_required),
                        [],
                        did_puzzle,
                        None,
                        None,
                        None,
                        False,
                        json.dumps(did_wallet_puzzles.program_to_metadata(metadata)),
                    )
                    await did_wallet.save_info(did_info)
                    await self.service.wallet_state_manager.update_wallet_puzzle_hashes(did_wallet.wallet_info.id)

            try:
                coin = await did_wallet.get_coin()
                if coin.name() == coin_state.coin.name():
                    return {"success": True, "latest_coin_id": coin.name().hex()}
            except RuntimeError:
                # We don't have any coin for this wallet, add the coin
                pass

            wallet_id = did_wallet.id()
            wallet_type = did_wallet.type()
            assert coin_state.created_height is not None
            coin_record: WalletCoinRecord = WalletCoinRecord(
                coin_state.coin, uint32(coin_state.created_height), uint32(0), False, False, wallet_type, wallet_id
            )
            await self.service.wallet_state_manager.coin_store.add_coin_record(coin_record, coin_state.coin.name())
            await did_wallet.coin_added(
                coin_state.coin,
                uint32(coin_state.created_height),
                peer,
                did_data,
            )
            return {"success": True, "latest_coin_id": coin_state.coin.name().hex()}

    @tx_endpoint
    async def did_update_metadata(
        self,
        request: Dict[str, Any],
        tx_config: TXConfig = DEFAULT_TX_CONFIG,
        extra_conditions: Tuple[Condition, ...] = tuple(),
    ) -> EndpointResult:
        wallet_id = uint32(request["wallet_id"])
        wallet = self.service.wallet_state_manager.get_wallet(id=wallet_id, required_type=DIDWallet)
        metadata: Dict[str, str] = {}
        if "metadata" in request and type(request["metadata"]) is dict:
            metadata = request["metadata"]
        async with self.service.wallet_state_manager.lock:
            update_success = await wallet.update_metadata(metadata)
            # Update coin with new ID info
            if update_success:
                spend_bundle = await wallet.create_update_spend(
                    tx_config, uint64(request.get("fee", 0)), extra_conditions=extra_conditions
                )
                if spend_bundle is not None:
                    return {"wallet_id": wallet_id, "success": True, "spend_bundle": spend_bundle}
                else:
                    return {"success": False, "error": "Couldn't create an update spend bundle."}
            else:
                return {"success": False, "error": f"Couldn't update metadata with input: {metadata}"}

    async def did_get_did(self, request: Dict[str, Any]) -> EndpointResult:
        wallet_id = uint32(request["wallet_id"])
        wallet = self.service.wallet_state_manager.get_wallet(id=wallet_id, required_type=DIDWallet)
        my_did: str = encode_puzzle_hash(bytes32.fromhex(wallet.get_my_DID()), AddressType.DID.hrp(self.service.config))
        async with self.service.wallet_state_manager.lock:
            try:
                coin = await wallet.get_coin()
                return {"success": True, "wallet_id": wallet_id, "my_did": my_did, "coin_id": coin.name()}
            except RuntimeError:
                return {"success": True, "wallet_id": wallet_id, "my_did": my_did}

    async def did_get_recovery_list(self, request: Dict[str, Any]) -> EndpointResult:
        wallet_id = uint32(request["wallet_id"])
        wallet = self.service.wallet_state_manager.get_wallet(id=wallet_id, required_type=DIDWallet)
        recovery_list = wallet.did_info.backup_ids
        recovery_dids = []
        for backup_id in recovery_list:
            recovery_dids.append(encode_puzzle_hash(backup_id, AddressType.DID.hrp(self.service.config)))
        return {
            "success": True,
            "wallet_id": wallet_id,
            "recovery_list": recovery_dids,
            "num_required": wallet.did_info.num_of_backup_ids_needed,
        }

    async def did_get_metadata(self, request: Dict[str, Any]) -> EndpointResult:
        wallet_id = uint32(request["wallet_id"])
        wallet = self.service.wallet_state_manager.get_wallet(id=wallet_id, required_type=DIDWallet)
        metadata = json.loads(wallet.did_info.metadata)
        return {
            "success": True,
            "wallet_id": wallet_id,
            "metadata": metadata,
        }

    async def did_recovery_spend(self, request: Dict[str, Any]) -> EndpointResult:
        wallet_id = uint32(request["wallet_id"])
        wallet = self.service.wallet_state_manager.get_wallet(id=wallet_id, required_type=DIDWallet)
        if len(request["attest_data"]) < wallet.did_info.num_of_backup_ids_needed:
            return {"success": False, "reason": "insufficient messages"}
        spend_bundle = None
        async with self.service.wallet_state_manager.lock:
            (
                info_list,
                message_spend_bundle,
            ) = await wallet.load_attest_files_for_recovery_spend(request["attest_data"])

            if "pubkey" in request:
                pubkey = G1Element.from_bytes(hexstr_to_bytes(request["pubkey"]))
            else:
                assert wallet.did_info.temp_pubkey is not None
                pubkey = G1Element.from_bytes(wallet.did_info.temp_pubkey)

            if "puzhash" in request:
                puzhash = bytes32.from_hexstr(request["puzhash"])
            else:
                assert wallet.did_info.temp_puzhash is not None
                puzhash = wallet.did_info.temp_puzhash

            assert wallet.did_info.temp_coin is not None
            spend_bundle = await wallet.recovery_spend(
                wallet.did_info.temp_coin,
                puzhash,
                info_list,
                pubkey,
                message_spend_bundle,
            )
        if spend_bundle:
            return {"success": True, "spend_bundle": spend_bundle}
        else:
            return {"success": False}

    async def did_get_pubkey(self, request: Dict[str, Any]) -> EndpointResult:
        wallet_id = uint32(request["wallet_id"])
        wallet = self.service.wallet_state_manager.get_wallet(id=wallet_id, required_type=DIDWallet)
        pubkey = bytes((await wallet.wallet_state_manager.get_unused_derivation_record(wallet_id)).pubkey).hex()
        return {"success": True, "pubkey": pubkey}

    @tx_endpoint
    async def did_create_attest(
        self,
        request: Dict[str, Any],
        tx_config: TXConfig = DEFAULT_TX_CONFIG,
        extra_conditions: Tuple[Condition, ...] = tuple(),
    ) -> EndpointResult:
        wallet_id = uint32(request["wallet_id"])
        wallet = self.service.wallet_state_manager.get_wallet(id=wallet_id, required_type=DIDWallet)
        async with self.service.wallet_state_manager.lock:
            info = await wallet.get_info_for_recovery()
            coin = bytes32.from_hexstr(request["coin_name"])
            pubkey = G1Element.from_bytes(hexstr_to_bytes(request["pubkey"]))
            spend_bundle, attest_data = await wallet.create_attestment(
                coin,
                bytes32.from_hexstr(request["puzhash"]),
                pubkey,
                tx_config,
                extra_conditions=extra_conditions,
            )
        if info is not None and spend_bundle is not None:
            return {
                "success": True,
                "message_spend_bundle": bytes(spend_bundle).hex(),
                "info": [info[0].hex(), info[1].hex(), info[2]],
                "attest_data": attest_data,
            }
        else:
            return {"success": False}

    async def did_get_information_needed_for_recovery(self, request: Dict[str, Any]) -> EndpointResult:
        wallet_id = uint32(request["wallet_id"])
        did_wallet = self.service.wallet_state_manager.get_wallet(id=wallet_id, required_type=DIDWallet)
        my_did = encode_puzzle_hash(
            bytes32.from_hexstr(did_wallet.get_my_DID()), AddressType.DID.hrp(self.service.config)
        )
        assert did_wallet.did_info.temp_coin is not None
        coin_name = did_wallet.did_info.temp_coin.name().hex()
        return {
            "success": True,
            "wallet_id": wallet_id,
            "my_did": my_did,
            "coin_name": coin_name,
            "newpuzhash": did_wallet.did_info.temp_puzhash,
            "pubkey": did_wallet.did_info.temp_pubkey,
            "backup_dids": did_wallet.did_info.backup_ids,
        }

    async def did_get_current_coin_info(self, request: Dict[str, Any]) -> EndpointResult:
        wallet_id = uint32(request["wallet_id"])
        did_wallet = self.service.wallet_state_manager.get_wallet(id=wallet_id, required_type=DIDWallet)
        my_did = encode_puzzle_hash(
            bytes32.from_hexstr(did_wallet.get_my_DID()), AddressType.DID.hrp(self.service.config)
        )

        did_coin_threeple = await did_wallet.get_info_for_recovery()
        assert my_did is not None
        assert did_coin_threeple is not None
        return {
            "success": True,
            "wallet_id": wallet_id,
            "my_did": my_did,
            "did_parent": did_coin_threeple[0],
            "did_innerpuz": did_coin_threeple[1],
            "did_amount": did_coin_threeple[2],
        }

    async def did_create_backup_file(self, request: Dict[str, Any]) -> EndpointResult:
        wallet_id = uint32(request["wallet_id"])
        did_wallet = self.service.wallet_state_manager.get_wallet(id=wallet_id, required_type=DIDWallet)
        return {"wallet_id": wallet_id, "success": True, "backup_data": did_wallet.create_backup()}

    @tx_endpoint
    async def did_transfer_did(
        self,
        request: Dict[str, Any],
        tx_config: TXConfig = DEFAULT_TX_CONFIG,
        extra_conditions: Tuple[Condition, ...] = tuple(),
    ) -> EndpointResult:
        if await self.service.wallet_state_manager.synced() is False:
            raise ValueError("Wallet needs to be fully synced.")
        wallet_id = uint32(request["wallet_id"])
        did_wallet = self.service.wallet_state_manager.get_wallet(id=wallet_id, required_type=DIDWallet)
        puzzle_hash: bytes32 = decode_puzzle_hash(request["inner_address"])
        async with self.service.wallet_state_manager.lock:
            txs: TransactionRecord = await did_wallet.transfer_did(
                puzzle_hash,
                uint64(request.get("fee", 0)),
                request.get("with_recovery_info", True),
                tx_config,
                extra_conditions=extra_conditions,
            )

        return {
            "success": True,
            "transaction": txs.to_json_dict_convenience(self.service.config),
            "transaction_id": txs.name,
        }

    ##########################################################################################
    # NFT Wallet
    ##########################################################################################
    @tx_endpoint
    async def nft_mint_nft(
        self,
        request: Dict[str, Any],
        tx_config: TXConfig = DEFAULT_TX_CONFIG,
        extra_conditions: Tuple[Condition, ...] = tuple(),
    ) -> EndpointResult:
        log.debug("Got minting RPC request: %s", request)
        wallet_id = uint32(request["wallet_id"])
        assert self.service.wallet_state_manager
        nft_wallet = self.service.wallet_state_manager.get_wallet(id=wallet_id, required_type=NFTWallet)
        royalty_address = request.get("royalty_address")
        royalty_amount = uint16(request.get("royalty_percentage", 0))
        if royalty_amount == 10000:
            raise ValueError("Royalty percentage cannot be 100%")
        if isinstance(royalty_address, str):
            royalty_puzhash = decode_puzzle_hash(royalty_address)
        elif royalty_address is None:
            royalty_puzhash = await nft_wallet.standard_wallet.get_new_puzzlehash()
        else:
            royalty_puzhash = royalty_address
        target_address = request.get("target_address")
        if isinstance(target_address, str):
            target_puzhash = decode_puzzle_hash(target_address)
        elif target_address is None:
            target_puzhash = await nft_wallet.standard_wallet.get_new_puzzlehash()
        else:
            target_puzhash = target_address
        if "uris" not in request:
            return {"success": False, "error": "Data URIs is required"}
        if not isinstance(request["uris"], list):
            return {"success": False, "error": "Data URIs must be a list"}
        if not isinstance(request.get("meta_uris", []), list):
            return {"success": False, "error": "Metadata URIs must be a list"}
        if not isinstance(request.get("license_uris", []), list):
            return {"success": False, "error": "License URIs must be a list"}
        metadata_list = [
            ("u", request["uris"]),
            ("h", hexstr_to_bytes(request["hash"])),
            ("mu", request.get("meta_uris", [])),
            ("lu", request.get("license_uris", [])),
            ("sn", uint64(request.get("edition_number", 1))),
            ("st", uint64(request.get("edition_total", 1))),
        ]
        if "meta_hash" in request and len(request["meta_hash"]) > 0:
            metadata_list.append(("mh", hexstr_to_bytes(request["meta_hash"])))
        if "license_hash" in request and len(request["license_hash"]) > 0:
            metadata_list.append(("lh", hexstr_to_bytes(request["license_hash"])))
        metadata = Program.to(metadata_list)
        fee = uint64(request.get("fee", 0))
        did_id = request.get("did_id", None)
        if did_id is not None:
            if did_id == "":
                did_id = b""
            else:
                did_id = decode_puzzle_hash(did_id)

        spend_bundle = await nft_wallet.generate_new_nft(
            metadata,
            tx_config,
            target_puzhash,
            royalty_puzhash,
            royalty_amount,
            did_id,
            fee,
            extra_conditions=extra_conditions,
        )
        nft_id = None
        assert spend_bundle is not None
        for cs in spend_bundle.coin_spends:
            if cs.coin.puzzle_hash == nft_puzzles.LAUNCHER_PUZZLE_HASH:
                nft_id = encode_puzzle_hash(cs.coin.name(), AddressType.NFT.hrp(self.service.config))
        return {"wallet_id": wallet_id, "success": True, "spend_bundle": spend_bundle, "nft_id": nft_id}

    async def nft_count_nfts(self, request: Dict[str, Any]) -> EndpointResult:
        wallet_id = request.get("wallet_id", None)
        count = 0
        if wallet_id is not None:
            try:
                nft_wallet = self.service.wallet_state_manager.get_wallet(id=wallet_id, required_type=NFTWallet)
            except KeyError:
                # wallet not found
                return {"success": False, "error": f"Wallet {wallet_id} not found."}
            count = await nft_wallet.get_nft_count()
        else:
            count = await self.service.wallet_state_manager.nft_store.count()
        return {"wallet_id": wallet_id, "success": True, "count": count}

    async def nft_get_nfts(self, request: Dict[str, Any]) -> EndpointResult:
        wallet_id = request.get("wallet_id", None)
        nfts: List[NFTCoinInfo] = []
        if wallet_id is not None:
            nft_wallet = self.service.wallet_state_manager.get_wallet(id=wallet_id, required_type=NFTWallet)
        else:
            nft_wallet = None
        try:
            start_index = int(request.get("start_index", 0))
        except (TypeError, ValueError):
            start_index = 0
        try:
            count = int(request.get("num", 50))
        except (TypeError, ValueError):
            count = 50
        nft_info_list = []
        if nft_wallet is not None:
            nfts = await nft_wallet.get_current_nfts(start_index=start_index, count=count)
        else:
            nfts = await self.service.wallet_state_manager.nft_store.get_nft_list(start_index=start_index, count=count)
        for nft in nfts:
            nft_info = await nft_puzzles.get_nft_info_from_puzzle(
                nft,
                self.service.wallet_state_manager.config,
                request.get("ignore_size_limit", False),
            )
            nft_info_list.append(nft_info)
        return {"wallet_id": wallet_id, "success": True, "nft_list": nft_info_list}

    @tx_endpoint
    async def nft_set_nft_did(
        self,
        request: Dict[str, Any],
        tx_config: TXConfig = DEFAULT_TX_CONFIG,
        extra_conditions: Tuple[Condition, ...] = tuple(),
    ) -> EndpointResult:
        wallet_id = uint32(request["wallet_id"])
        nft_wallet = self.service.wallet_state_manager.get_wallet(id=wallet_id, required_type=NFTWallet)
        did_id = request.get("did_id", b"")
        if did_id != b"":
            did_id = decode_puzzle_hash(did_id)
        nft_coin_info = await nft_wallet.get_nft_coin_by_id(bytes32.from_hexstr(request["nft_coin_id"]))
        if not (
            await nft_puzzles.get_nft_info_from_puzzle(nft_coin_info, self.service.wallet_state_manager.config)
        ).supports_did:
            return {"success": False, "error": "The NFT doesn't support setting a DID."}

        fee = uint64(request.get("fee", 0))
        spend_bundle = await nft_wallet.set_nft_did(
            nft_coin_info,
            did_id,
            tx_config,
            fee=fee,
            extra_conditions=extra_conditions,
        )
        return {"wallet_id": wallet_id, "success": True, "spend_bundle": spend_bundle}

    @tx_endpoint
    async def nft_set_did_bulk(
        self,
        request: Dict[str, Any],
        tx_config: TXConfig = DEFAULT_TX_CONFIG,
        extra_conditions: Tuple[Condition, ...] = tuple(),
    ) -> EndpointResult:
        """
        Bulk set DID for NFTs across different wallets.
        accepted `request` dict keys:
         - required `nft_coin_list`: [{"nft_coin_id": COIN_ID/NFT_ID, "wallet_id": WALLET_ID},....]
         - optional `fee`, in mojos, defaults to 0
         - optional `did_id`, defaults to no DID, meaning it will reset the NFT's DID
        :param request:
        :return:
        """
        if len(request["nft_coin_list"]) > MAX_NFT_CHUNK_SIZE:
            return {"success": False, "error": f"You can only set {MAX_NFT_CHUNK_SIZE} NFTs at once"}
        did_id = request.get("did_id", b"")
        if did_id != b"":
            did_id = decode_puzzle_hash(did_id)
        nft_dict: Dict[uint32, List[NFTCoinInfo]] = {}
        tx_list: List[TransactionRecord] = []
        coin_ids = []
        nft_ids = []
        fee = uint64(request.get("fee", 0))

        nft_wallet: NFTWallet
        for nft_coin in request["nft_coin_list"]:
            if "nft_coin_id" not in nft_coin or "wallet_id" not in nft_coin:
                log.error(f"Cannot set DID for NFT :{nft_coin}, missing nft_coin_id or wallet_id.")
                continue
            wallet_id = uint32(nft_coin["wallet_id"])
            nft_wallet = self.service.wallet_state_manager.get_wallet(id=wallet_id, required_type=NFTWallet)
            nft_coin_id = nft_coin["nft_coin_id"]
            if nft_coin_id.startswith(AddressType.NFT.hrp(self.service.config)):
                nft_id = decode_puzzle_hash(nft_coin_id)
                nft_coin_info = await nft_wallet.get_nft(nft_id)
            else:
                nft_coin_id = bytes32.from_hexstr(nft_coin_id)
                nft_coin_info = await nft_wallet.get_nft_coin_by_id(nft_coin_id)
            assert nft_coin_info is not None
            if not (
                await nft_puzzles.get_nft_info_from_puzzle(nft_coin_info, self.service.wallet_state_manager.config)
            ).supports_did:
                log.warning(f"Skipping NFT {nft_coin_info.nft_id.hex()}, doesn't support setting a DID.")
                continue
            if wallet_id in nft_dict:
                nft_dict[wallet_id].append(nft_coin_info)
            else:
                nft_dict[wallet_id] = [nft_coin_info]
            nft_ids.append(nft_coin_info.nft_id)
        first = True
        for wallet_id, nft_list in nft_dict.items():
            nft_wallet = self.service.wallet_state_manager.get_wallet(id=wallet_id, required_type=NFTWallet)
            if not first:
                tx_list.extend(
                    await nft_wallet.set_bulk_nft_did(nft_list, did_id, tx_config, extra_conditions=extra_conditions)
                )
            else:
                tx_list.extend(
                    await nft_wallet.set_bulk_nft_did(
                        nft_list, did_id, tx_config, fee, nft_ids, extra_conditions=extra_conditions
                    )
                )
            for coin in nft_list:
                coin_ids.append(coin.coin.name())
            first = False
        spend_bundles: List[SpendBundle] = []
        refined_tx_list: List[TransactionRecord] = []
        for tx in tx_list:
            if tx.spend_bundle is not None:
                spend_bundles.append(tx.spend_bundle)
            refined_tx_list.append(dataclasses.replace(tx, spend_bundle=None))

        if len(spend_bundles) > 0:
            spend_bundle = SpendBundle.aggregate(spend_bundles)
            # Add all spend bundles to the first tx
            refined_tx_list[0] = dataclasses.replace(refined_tx_list[0], spend_bundle=spend_bundle)

            for tx in refined_tx_list:
                await self.service.wallet_state_manager.add_pending_transaction(tx)
            for id in coin_ids:
                await nft_wallet.update_coin_status(id, True)
            for wallet_id in nft_dict.keys():
                self.service.wallet_state_manager.state_changed("nft_coin_did_set", wallet_id)
            return {
                "wallet_id": list(nft_dict.keys()),
                "success": True,
                "spend_bundle": spend_bundle,
                "tx_num": len(refined_tx_list),
            }
        else:
            raise ValueError("Couldn't set DID on given NFT")

    @tx_endpoint
    async def nft_transfer_bulk(
        self,
        request: Dict[str, Any],
        tx_config: TXConfig = DEFAULT_TX_CONFIG,
        extra_conditions: Tuple[Condition, ...] = tuple(),
    ) -> EndpointResult:
        """
        Bulk transfer NFTs to an address.
        accepted `request` dict keys:
         - required `nft_coin_list`: [{"nft_coin_id": COIN_ID/NFT_ID, "wallet_id": WALLET_ID},....]
         - required `target_address`, Transfer NFTs to this address
         - optional `fee`, in mojos, defaults to 0
        :param request:
        :return:
        """
        if len(request["nft_coin_list"]) > MAX_NFT_CHUNK_SIZE:
            return {"success": False, "error": f"You can only transfer {MAX_NFT_CHUNK_SIZE} NFTs at once"}
        address = request["target_address"]
        if isinstance(address, str):
            puzzle_hash = decode_puzzle_hash(address)
        else:
            return dict(success=False, error="target_address parameter missing")
        nft_dict: Dict[uint32, List[NFTCoinInfo]] = {}
        tx_list: List[TransactionRecord] = []
        coin_ids = []
        fee = uint64(request.get("fee", 0))

        nft_wallet: NFTWallet
        for nft_coin in request["nft_coin_list"]:
            if "nft_coin_id" not in nft_coin or "wallet_id" not in nft_coin:
                log.error(f"Cannot transfer NFT :{nft_coin}, missing nft_coin_id or wallet_id.")
                continue
            wallet_id = uint32(nft_coin["wallet_id"])
            nft_wallet = self.service.wallet_state_manager.get_wallet(id=wallet_id, required_type=NFTWallet)
            nft_coin_id = nft_coin["nft_coin_id"]
            if nft_coin_id.startswith(AddressType.NFT.hrp(self.service.config)):
                nft_id = decode_puzzle_hash(nft_coin_id)
                nft_coin_info = await nft_wallet.get_nft(nft_id)
            else:
                nft_coin_id = bytes32.from_hexstr(nft_coin_id)
                nft_coin_info = await nft_wallet.get_nft_coin_by_id(nft_coin_id)
            assert nft_coin_info is not None
            if wallet_id in nft_dict:
                nft_dict[wallet_id].append(nft_coin_info)
            else:
                nft_dict[wallet_id] = [nft_coin_info]
        first = True
        for wallet_id, nft_list in nft_dict.items():
            nft_wallet = self.service.wallet_state_manager.get_wallet(id=wallet_id, required_type=NFTWallet)
            if not first:
                tx_list.extend(
                    await nft_wallet.bulk_transfer_nft(
                        nft_list, puzzle_hash, tx_config, extra_conditions=extra_conditions
                    )
                )
            else:
                tx_list.extend(
                    await nft_wallet.bulk_transfer_nft(
                        nft_list, puzzle_hash, tx_config, fee, extra_conditions=extra_conditions
                    )
                )
            for coin in nft_list:
                coin_ids.append(coin.coin.name())
            first = False
        spend_bundles: List[SpendBundle] = []
        refined_tx_list: List[TransactionRecord] = []
        for tx in tx_list:
            if tx.spend_bundle is not None:
                spend_bundles.append(tx.spend_bundle)
            refined_tx_list.append(dataclasses.replace(tx, spend_bundle=None))

        if len(spend_bundles) > 0:
            spend_bundle = SpendBundle.aggregate(spend_bundles)
            # Add all spend bundles to the first tx
            refined_tx_list[0] = dataclasses.replace(refined_tx_list[0], spend_bundle=spend_bundle)
            for tx in refined_tx_list:
                await self.service.wallet_state_manager.add_pending_transaction(tx)
            for id in coin_ids:
                await nft_wallet.update_coin_status(id, True)
            for wallet_id in nft_dict.keys():
                self.service.wallet_state_manager.state_changed("nft_coin_did_set", wallet_id)
            return {
                "wallet_id": list(nft_dict.keys()),
                "success": True,
                "spend_bundle": spend_bundle,
                "tx_num": len(refined_tx_list),
            }
        else:
            raise ValueError("Couldn't transfer given NFTs")

    async def nft_get_by_did(self, request: Dict[str, Any]) -> EndpointResult:
        did_id: Optional[bytes32] = None
        if "did_id" in request:
            did_id = decode_puzzle_hash(request["did_id"])
        for wallet in self.service.wallet_state_manager.wallets.values():
            if isinstance(wallet, NFTWallet) and wallet.get_did() == did_id:
                return {"wallet_id": wallet.wallet_id, "success": True}
        return {"error": f"Cannot find a NFT wallet DID = {did_id}", "success": False}

    async def nft_get_wallet_did(self, request: Dict[str, Any]) -> EndpointResult:
        wallet_id = uint32(request["wallet_id"])
        nft_wallet = self.service.wallet_state_manager.get_wallet(id=wallet_id, required_type=NFTWallet)
        did_bytes: Optional[bytes32] = nft_wallet.get_did()
        did_id = ""
        if did_bytes is not None:
            did_id = encode_puzzle_hash(did_bytes, AddressType.DID.hrp(self.service.config))
        return {"success": True, "did_id": None if len(did_id) == 0 else did_id}

    async def nft_get_wallets_with_dids(self, request: Dict[str, Any]) -> EndpointResult:
        all_wallets = self.service.wallet_state_manager.wallets.values()
        did_wallets_by_did_id: Dict[bytes32, uint32] = {}

        for wallet in all_wallets:
            if wallet.type() == WalletType.DECENTRALIZED_ID:
                assert isinstance(wallet, DIDWallet)
                if wallet.did_info.origin_coin is not None:
                    did_wallets_by_did_id[wallet.did_info.origin_coin.name()] = wallet.id()

        did_nft_wallets: List[Dict[str, Any]] = []
        for wallet in all_wallets:
            if isinstance(wallet, NFTWallet):
                nft_wallet_did: Optional[bytes32] = wallet.get_did()
                if nft_wallet_did is not None:
                    did_wallet_id: uint32 = did_wallets_by_did_id.get(nft_wallet_did, uint32(0))
                    if did_wallet_id == 0:
                        log.warning(f"NFT wallet {wallet.id()} has DID {nft_wallet_did.hex()} but no DID wallet")
                    else:
                        did_nft_wallets.append(
                            {
                                "wallet_id": wallet.id(),
                                "did_id": encode_puzzle_hash(nft_wallet_did, AddressType.DID.hrp(self.service.config)),
                                "did_wallet_id": did_wallet_id,
                            }
                        )
        return {"success": True, "nft_wallets": did_nft_wallets}

    async def nft_set_nft_status(self, request: Dict[str, Any]) -> EndpointResult:
        wallet_id: uint32 = uint32(request["wallet_id"])
        coin_id: bytes32 = bytes32.from_hexstr(request["coin_id"])
        status: bool = request["in_transaction"]
        assert self.service.wallet_state_manager is not None
        nft_wallet = self.service.wallet_state_manager.get_wallet(id=wallet_id, required_type=NFTWallet)
        await nft_wallet.update_coin_status(coin_id, status)
        return {"success": True}

    @tx_endpoint
    async def nft_transfer_nft(
        self,
        request: Dict[str, Any],
        tx_config: TXConfig = DEFAULT_TX_CONFIG,
        extra_conditions: Tuple[Condition, ...] = tuple(),
    ) -> EndpointResult:
        wallet_id = uint32(request["wallet_id"])
        address = request["target_address"]
        if isinstance(address, str):
            puzzle_hash = decode_puzzle_hash(address)
        else:
            return dict(success=False, error="target_address parameter missing")
        nft_wallet = self.service.wallet_state_manager.get_wallet(id=wallet_id, required_type=NFTWallet)
        try:
            nft_coin_id = request["nft_coin_id"]
            if nft_coin_id.startswith(AddressType.NFT.hrp(self.service.config)):
                nft_id = decode_puzzle_hash(nft_coin_id)
                nft_coin_info = await nft_wallet.get_nft(nft_id)
            else:
                nft_coin_id = bytes32.from_hexstr(nft_coin_id)
                nft_coin_info = await nft_wallet.get_nft_coin_by_id(nft_coin_id)
            assert nft_coin_info is not None

            fee = uint64(request.get("fee", 0))
            txs = await nft_wallet.generate_signed_transaction(
                [uint64(nft_coin_info.coin.amount)],
                [puzzle_hash],
                tx_config,
                coins={nft_coin_info.coin},
                fee=fee,
                new_owner=b"",
                new_did_inner_hash=b"",
                extra_conditions=extra_conditions,
            )
            spend_bundle: Optional[SpendBundle] = None
            for tx in txs:
                if tx.spend_bundle is not None:
                    spend_bundle = tx.spend_bundle
                await self.service.wallet_state_manager.add_pending_transaction(tx)
            await nft_wallet.update_coin_status(nft_coin_info.coin.name(), True)
            return {"wallet_id": wallet_id, "success": True, "spend_bundle": spend_bundle}
        except Exception as e:
            log.exception(f"Failed to transfer NFT: {e}")
            return {"success": False, "error": str(e)}

    async def nft_get_info(self, request: Dict[str, Any]) -> EndpointResult:
        if "coin_id" not in request:
            return {"success": False, "error": "Coin ID is required."}
        coin_id = request["coin_id"]
        if coin_id.startswith(AddressType.NFT.hrp(self.service.config)):
            coin_id = decode_puzzle_hash(coin_id)
        else:
            try:
                coin_id = bytes32.from_hexstr(coin_id)
            except ValueError:
                return {"success": False, "error": f"Invalid Coin ID format for 'coin_id': {request['coin_id']!r}"}
        # Get coin state
        peer = self.service.get_full_node_peer()
        coin_spend, coin_state = await self.get_latest_singleton_coin_spend(peer, coin_id, request.get("latest", True))
        # convert to NFTInfo
        # Check if the metadata is updated
        full_puzzle: Program = Program.from_bytes(bytes(coin_spend.puzzle_reveal))

        uncurried_nft: Optional[UncurriedNFT] = UncurriedNFT.uncurry(*full_puzzle.uncurry())
        if uncurried_nft is None:
            return {"success": False, "error": "The coin is not a NFT."}
        metadata, p2_puzzle_hash = get_metadata_and_phs(uncurried_nft, coin_spend.solution)
        # Note: This is not the actual unspent NFT full puzzle.
        # There is no way to rebuild the full puzzle in a different wallet.
        # But it shouldn't have impact on generating the NFTInfo, since inner_puzzle is not used there.
        if uncurried_nft.supports_did:
            inner_puzzle = nft_puzzles.recurry_nft_puzzle(
                uncurried_nft, coin_spend.solution.to_program(), uncurried_nft.p2_puzzle
            )
        else:
            inner_puzzle = uncurried_nft.p2_puzzle

        full_puzzle = nft_puzzles.create_full_puzzle(
            uncurried_nft.singleton_launcher_id,
            metadata,
            uncurried_nft.metadata_updater_hash,
            inner_puzzle,
        )

        # Get launcher coin
        launcher_coin: List[CoinState] = await self.service.wallet_state_manager.wallet_node.get_coin_state(
            [uncurried_nft.singleton_launcher_id], peer=peer
        )
        if launcher_coin is None or len(launcher_coin) < 1 or launcher_coin[0].spent_height is None:
            return {
                "success": False,
                "error": f"Launcher coin record 0x{uncurried_nft.singleton_launcher_id.hex()} not found",
            }
        minter_did = await self.service.wallet_state_manager.get_minter_did(launcher_coin[0].coin, peer)

        nft_info: NFTInfo = await nft_puzzles.get_nft_info_from_puzzle(
            NFTCoinInfo(
                uncurried_nft.singleton_launcher_id,
                coin_state.coin,
                None,
                full_puzzle,
                uint32(launcher_coin[0].spent_height),
                minter_did,
                uint32(coin_state.created_height) if coin_state.created_height else uint32(0),
            ),
            self.service.wallet_state_manager.config,
            request.get("ignore_size_limit", False),
        )
        # This is a bit hacky, it should just come out like this, but this works for this RPC
        nft_info = dataclasses.replace(nft_info, p2_address=p2_puzzle_hash)
        return {"success": True, "nft_info": nft_info}

    @tx_endpoint
    async def nft_add_uri(
        self,
        request: Dict[str, Any],
        tx_config: TXConfig = DEFAULT_TX_CONFIG,
        extra_conditions: Tuple[Condition, ...] = tuple(),
    ) -> EndpointResult:
        wallet_id = uint32(request["wallet_id"])
        # Note metadata updater can only add one uri for one field per spend.
        # If you want to add multiple uris for one field, you need to spend multiple times.
        nft_wallet = self.service.wallet_state_manager.get_wallet(id=wallet_id, required_type=NFTWallet)
        uri = request["uri"]
        key = request["key"]
        nft_coin_id = request["nft_coin_id"]
        if nft_coin_id.startswith(AddressType.NFT.hrp(self.service.config)):
            nft_coin_id = decode_puzzle_hash(nft_coin_id)
        else:
            nft_coin_id = bytes32.from_hexstr(nft_coin_id)
        nft_coin_info = await nft_wallet.get_nft_coin_by_id(nft_coin_id)

        fee = uint64(request.get("fee", 0))
        spend_bundle = await nft_wallet.update_metadata(
            nft_coin_info, key, uri, tx_config, fee=fee, extra_conditions=extra_conditions
        )
        return {"wallet_id": wallet_id, "success": True, "spend_bundle": spend_bundle}

    async def nft_calculate_royalties(self, request: Dict[str, Any]) -> EndpointResult:
        return NFTWallet.royalty_calculation(
            {
                asset["asset"]: (asset["royalty_address"], uint16(asset["royalty_percentage"]))
                for asset in request.get("royalty_assets", [])
            },
            {asset["asset"]: uint64(asset["amount"]) for asset in request.get("fungible_assets", [])},
        )

    @tx_endpoint
    async def nft_mint_bulk(
        self,
        request: Dict[str, Any],
        tx_config: TXConfig = DEFAULT_TX_CONFIG,
        extra_conditions: Tuple[Condition, ...] = tuple(),
    ) -> EndpointResult:
        if await self.service.wallet_state_manager.synced() is False:
            raise ValueError("Wallet needs to be fully synced.")
        wallet_id = uint32(request["wallet_id"])
        nft_wallet = self.service.wallet_state_manager.get_wallet(id=wallet_id, required_type=NFTWallet)
        royalty_address = request.get("royalty_address", None)
        if isinstance(royalty_address, str) and royalty_address != "":
            royalty_puzhash = decode_puzzle_hash(royalty_address)
        elif royalty_address in [None, ""]:
            royalty_puzhash = await nft_wallet.standard_wallet.get_new_puzzlehash()
        else:
            royalty_puzhash = bytes32.from_hexstr(royalty_address)
        royalty_percentage = request.get("royalty_percentage", None)
        if royalty_percentage is None:
            royalty_percentage = uint16(0)
        else:
            royalty_percentage = uint16(int(royalty_percentage))
        metadata_list = []
        for meta in request["metadata_list"]:
            if "uris" not in meta.keys():
                return {"success": False, "error": "Data URIs is required"}
            if not isinstance(meta["uris"], list):
                return {"success": False, "error": "Data URIs must be a list"}
            if not isinstance(meta.get("meta_uris", []), list):
                return {"success": False, "error": "Metadata URIs must be a list"}
            if not isinstance(meta.get("license_uris", []), list):
                return {"success": False, "error": "License URIs must be a list"}
            nft_metadata = [
                ("u", meta["uris"]),
                ("h", hexstr_to_bytes(meta["hash"])),
                ("mu", meta.get("meta_uris", [])),
                ("lu", meta.get("license_uris", [])),
                ("sn", uint64(meta.get("edition_number", 1))),
                ("st", uint64(meta.get("edition_total", 1))),
            ]
            if "meta_hash" in meta and len(meta["meta_hash"]) > 0:
                nft_metadata.append(("mh", hexstr_to_bytes(meta["meta_hash"])))
            if "license_hash" in meta and len(meta["license_hash"]) > 0:
                nft_metadata.append(("lh", hexstr_to_bytes(meta["license_hash"])))
            metadata_program = Program.to(nft_metadata)
            metadata_dict = {
                "program": metadata_program,
                "royalty_pc": royalty_percentage,
                "royalty_ph": royalty_puzhash,
            }
            metadata_list.append(metadata_dict)
        target_address_list = request.get("target_list", None)
        target_list = []
        if target_address_list:
            for target in target_address_list:
                target_list.append(decode_puzzle_hash(target))
        mint_number_start = request.get("mint_number_start", 1)
        mint_total = request.get("mint_total", None)
        xch_coin_list = request.get("xch_coins", None)
        xch_coins = None
        if xch_coin_list:
            xch_coins = {Coin.from_json_dict(xch_coin) for xch_coin in xch_coin_list}
        xch_change_target = request.get("xch_change_target", None)
        if xch_change_target is not None:
            if xch_change_target[:2] == "xch":
                xch_change_ph = decode_puzzle_hash(xch_change_target)
            else:
                xch_change_ph = bytes32(hexstr_to_bytes(xch_change_target))
        else:
            xch_change_ph = None
        new_innerpuzhash = request.get("new_innerpuzhash", None)
        new_p2_puzhash = request.get("new_p2_puzhash", None)
        did_coin_dict = request.get("did_coin", None)
        if did_coin_dict:
            did_coin = Coin.from_json_dict(did_coin_dict)
        else:
            did_coin = None
        did_lineage_parent_hex = request.get("did_lineage_parent", None)
        if did_lineage_parent_hex:
            did_lineage_parent = bytes32(hexstr_to_bytes(did_lineage_parent_hex))
        else:
            did_lineage_parent = None
        mint_from_did = request.get("mint_from_did", False)
        fee = uint64(request.get("fee", 0))

        if mint_from_did:
            sb = await nft_wallet.mint_from_did(
                metadata_list,
                mint_number_start=mint_number_start,
                mint_total=mint_total,
                target_list=target_list,
                xch_coins=xch_coins,
                xch_change_ph=xch_change_ph,
                new_innerpuzhash=new_innerpuzhash,
                new_p2_puzhash=new_p2_puzhash,
                did_coin=did_coin,
                did_lineage_parent=did_lineage_parent,
                fee=fee,
                tx_config=tx_config,
                extra_conditions=extra_conditions,
            )
        else:
            sb = await nft_wallet.mint_from_xch(
                metadata_list,
                mint_number_start=mint_number_start,
                mint_total=mint_total,
                target_list=target_list,
                xch_coins=xch_coins,
                xch_change_ph=xch_change_ph,
                fee=fee,
                tx_config=tx_config,
                extra_conditions=extra_conditions,
            )
        nft_id_list = []
        for cs in sb.coin_spends:
            if cs.coin.puzzle_hash == nft_puzzles.LAUNCHER_PUZZLE_HASH:
                nft_id_list.append(encode_puzzle_hash(cs.coin.name(), AddressType.NFT.hrp(self.service.config)))
        return {
            "success": True,
            "spend_bundle": sb,
            "nft_id_list": nft_id_list,
        }

    async def get_coin_records(self, request: Dict[str, Any]) -> EndpointResult:
        parsed_request = GetCoinRecords.from_json_dict(request)

        if parsed_request.limit != uint32.MAXIMUM and parsed_request.limit > self.max_get_coin_records_limit:
            raise ValueError(f"limit of {self.max_get_coin_records_limit} exceeded: {parsed_request.limit}")

        for filter_name, filter in {
            "coin_id_filter": parsed_request.coin_id_filter,
            "puzzle_hash_filter": parsed_request.puzzle_hash_filter,
            "parent_coin_id_filter": parsed_request.parent_coin_id_filter,
            "amount_filter": parsed_request.amount_filter,
        }.items():
            if filter is None:
                continue
            if len(filter.values) > self.max_get_coin_records_filter_items:
                raise ValueError(
                    f"{filter_name} max items {self.max_get_coin_records_filter_items} exceeded: {len(filter.values)}"
                )

        result = await self.service.wallet_state_manager.coin_store.get_coin_records(
            offset=parsed_request.offset,
            limit=parsed_request.limit,
            wallet_id=parsed_request.wallet_id,
            wallet_type=None if parsed_request.wallet_type is None else WalletType(parsed_request.wallet_type),
            coin_type=None if parsed_request.coin_type is None else CoinType(parsed_request.coin_type),
            coin_id_filter=parsed_request.coin_id_filter,
            puzzle_hash_filter=parsed_request.puzzle_hash_filter,
            parent_coin_id_filter=parsed_request.parent_coin_id_filter,
            amount_filter=parsed_request.amount_filter,
            amount_range=parsed_request.amount_range,
            confirmed_range=parsed_request.confirmed_range,
            spent_range=parsed_request.spent_range,
            order=CoinRecordOrder(parsed_request.order),
            reverse=parsed_request.reverse,
            include_total_count=parsed_request.include_total_count,
        )

        return {
            "coin_records": [coin_record.to_json_dict_parsed_metadata() for coin_record in result.records],
            "total_count": result.total_count,
        }

    async def get_farmed_amount(self, request: Dict[str, Any]) -> EndpointResult:
        tx_records: List[TransactionRecord] = await self.service.wallet_state_manager.tx_store.get_farming_rewards()
        amount = 0
        pool_reward_amount = 0
        farmer_reward_amount = 0
        fee_amount = 0
        blocks_won = 0
        last_height_farmed = uint32(0)
        for record in tx_records:
            if record.wallet_id not in self.service.wallet_state_manager.wallets:
                continue
            if record.type == TransactionType.COINBASE_REWARD.value:
                if self.service.wallet_state_manager.wallets[record.wallet_id].type() == WalletType.POOLING_WALLET:
                    # Don't add pool rewards for pool wallets.
                    continue
                pool_reward_amount += record.amount
            height = record.height_farmed(self.service.constants.GENESIS_CHALLENGE)
            # .get_farming_rewards() above queries for only confirmed records.  This
            # could be hinted by making TransactionRecord generic but streamable can't
            # handle that presently.  Existing code would have raised an exception
            # anyway if this were to fail and we already have an assert below.
            assert height is not None
            if record.type == TransactionType.FEE_REWARD.value:
                base_farmer_reward = calculate_base_farmer_reward(height)
                fee_amount += record.amount - base_farmer_reward
                farmer_reward_amount += base_farmer_reward
                blocks_won += 1
            if height > last_height_farmed:
                last_height_farmed = height
            amount += record.amount

        last_time_farmed = uint64(
            await self.service.get_timestamp_for_height(last_height_farmed) if last_height_farmed > 0 else 0
        )
        assert amount == pool_reward_amount + farmer_reward_amount + fee_amount
        return {
            "farmed_amount": amount,
            "pool_reward_amount": pool_reward_amount,
            "farmer_reward_amount": farmer_reward_amount,
            "fee_amount": fee_amount,
            "last_height_farmed": last_height_farmed,
            "last_time_farmed": last_time_farmed,
            "blocks_won": blocks_won,
        }

    @tx_endpoint
    async def create_signed_transaction(
        self,
        request: Dict[str, Any],
        tx_config: TXConfig = DEFAULT_TX_CONFIG,
        extra_conditions: Tuple[Condition, ...] = tuple(),
        hold_lock: bool = True,
    ) -> EndpointResult:
        if "wallet_id" in request:
            wallet_id = uint32(request["wallet_id"])
            wallet = self.service.wallet_state_manager.wallets[wallet_id]
        else:
            wallet = self.service.wallet_state_manager.main_wallet

        assert isinstance(
            wallet, (Wallet, CATWallet, CRCATWallet)
        ), "create_signed_transaction only works for standard and CAT wallets"

        if "additions" not in request or len(request["additions"]) < 1:
            raise ValueError("Specify additions list")

        additions: List[Dict[str, Any]] = request["additions"]
        amount_0: uint64 = uint64(additions[0]["amount"])
        assert amount_0 <= self.service.constants.MAX_COIN_AMOUNT
        puzzle_hash_0 = bytes32.from_hexstr(additions[0]["puzzle_hash"])
        if len(puzzle_hash_0) != 32:
            raise ValueError(f"Address must be 32 bytes. {puzzle_hash_0.hex()}")

        memos_0 = [] if "memos" not in additions[0] else [mem.encode("utf-8") for mem in additions[0]["memos"]]

        additional_outputs: List[Payment] = []
        for addition in additions[1:]:
            receiver_ph = bytes32.from_hexstr(addition["puzzle_hash"])
            if len(receiver_ph) != 32:
                raise ValueError(f"Address must be 32 bytes. {receiver_ph.hex()}")
            amount = uint64(addition["amount"])
            if amount > self.service.constants.MAX_COIN_AMOUNT:
                raise ValueError(f"Coin amount cannot exceed {self.service.constants.MAX_COIN_AMOUNT}")
            memos = [] if "memos" not in addition else [mem.encode("utf-8") for mem in addition["memos"]]
            additional_outputs.append(Payment(receiver_ph, amount, memos))

        fee: uint64 = uint64(request.get("fee", 0))

        coins = None
        if "coins" in request and len(request["coins"]) > 0:
            coins = {Coin.from_json_dict(coin_json) for coin_json in request["coins"]}

<<<<<<< HEAD
        _excluded_coins: Optional[List[bytes32]] = request.get("excluded_coins", request.get("exclude_coins"))
        excluded_coins: Optional[Set[Coin]] = None
        if _excluded_coins is not None and len(_excluded_coins) > 0:
            excluded_coins = {Coin.from_json_dict(coin_json) for coin_json in _excluded_coins}

=======
>>>>>>> 1dcade39
        coin_announcements: Optional[Set[Announcement]] = None
        if (
            "coin_announcements" in request
            and request["coin_announcements"] is not None
            and len(request["coin_announcements"]) > 0
        ):
            coin_announcements = {
                Announcement(
                    bytes32.from_hexstr(announcement["coin_id"]),
                    hexstr_to_bytes(announcement["message"]),
                    hexstr_to_bytes(announcement["morph_bytes"])
                    if "morph_bytes" in announcement and len(announcement["morph_bytes"]) > 0
                    else None,
                )
                for announcement in request["coin_announcements"]
            }

        puzzle_announcements: Optional[Set[Announcement]] = None
        if (
            "puzzle_announcements" in request
            and request["puzzle_announcements"] is not None
            and len(request["puzzle_announcements"]) > 0
        ):
            puzzle_announcements = {
                Announcement(
                    bytes32.from_hexstr(announcement["puzzle_hash"]),
                    hexstr_to_bytes(announcement["message"]),
                    hexstr_to_bytes(announcement["morph_bytes"])
                    if "morph_bytes" in announcement and len(announcement["morph_bytes"]) > 0
                    else None,
                )
                for announcement in request["puzzle_announcements"]
            }

        async def _generate_signed_transaction() -> EndpointResult:
            if isinstance(wallet, Wallet):
                [tx] = await wallet.generate_signed_transaction(
                    amount_0,
                    bytes32(puzzle_hash_0),
                    tx_config,
                    fee,
                    coins=coins,
                    ignore_max_send_amount=True,
                    primaries=additional_outputs,
                    memos=memos_0,
                    coin_announcements_to_consume=coin_announcements,
                    puzzle_announcements_to_consume=puzzle_announcements,
                    extra_conditions=extra_conditions,
                )
                signed_tx = tx.to_json_dict_convenience(self.service.config)

                return {"signed_txs": [signed_tx], "signed_tx": signed_tx}

            else:
                assert isinstance(wallet, CATWallet)

                txs = await wallet.generate_signed_transaction(
                    [amount_0] + [output.amount for output in additional_outputs],
                    [bytes32(puzzle_hash_0)] + [output.puzzle_hash for output in additional_outputs],
                    tx_config,
                    fee,
                    coins=coins,
                    ignore_max_send_amount=True,
                    memos=[memos_0] + [output.memos for output in additional_outputs],
                    coin_announcements_to_consume=coin_announcements,
                    puzzle_announcements_to_consume=puzzle_announcements,
                    extra_conditions=extra_conditions,
                )
                signed_txs = [tx.to_json_dict_convenience(self.service.config) for tx in txs]

                return {"signed_txs": signed_txs, "signed_tx": signed_txs[0]}

        if hold_lock:
            async with self.service.wallet_state_manager.lock:
                return await _generate_signed_transaction()
        else:
            return await _generate_signed_transaction()

    ##########################################################################################
    # Pool Wallet
    ##########################################################################################
    @tx_endpoint
    async def pw_join_pool(
        self,
        request: Dict[str, Any],
        tx_config: TXConfig = DEFAULT_TX_CONFIG,
        extra_conditions: Tuple[Condition, ...] = tuple(),
    ) -> EndpointResult:
        fee = uint64(request.get("fee", 0))
        wallet_id = uint32(request["wallet_id"])
        wallet = self.service.wallet_state_manager.get_wallet(id=wallet_id, required_type=PoolWallet)

        pool_wallet_info: PoolWalletInfo = await wallet.get_current_state()
        owner_pubkey = pool_wallet_info.current.owner_pubkey
        target_puzzlehash = None

        if await self.service.wallet_state_manager.synced() is False:
            raise ValueError("Wallet needs to be fully synced.")

        if "target_puzzlehash" in request:
            target_puzzlehash = bytes32(hexstr_to_bytes(request["target_puzzlehash"]))
        assert target_puzzlehash is not None
        new_target_state: PoolState = create_pool_state(
            FARMING_TO_POOL,
            target_puzzlehash,
            owner_pubkey,
            request["pool_url"],
            uint32(request["relative_lock_height"]),
        )

        async with self.service.wallet_state_manager.lock:
            total_fee, tx, fee_tx = await wallet.join_pool(new_target_state, fee, tx_config)
            return {"total_fee": total_fee, "transaction": tx, "fee_transaction": fee_tx}

    @tx_endpoint
    async def pw_self_pool(
        self,
        request: Dict[str, Any],
        tx_config: TXConfig = DEFAULT_TX_CONFIG,
        extra_conditions: Tuple[Condition, ...] = tuple(),
    ) -> EndpointResult:
        # Leaving a pool requires two state transitions.
        # First we transition to PoolSingletonState.LEAVING_POOL
        # Then we transition to FARMING_TO_POOL or SELF_POOLING
        fee = uint64(request.get("fee", 0))
        wallet_id = uint32(request["wallet_id"])
        wallet = self.service.wallet_state_manager.get_wallet(id=wallet_id, required_type=PoolWallet)

        if await self.service.wallet_state_manager.synced() is False:
            raise ValueError("Wallet needs to be fully synced.")

        async with self.service.wallet_state_manager.lock:
            total_fee, tx, fee_tx = await wallet.self_pool(fee, tx_config)
            return {"total_fee": total_fee, "transaction": tx, "fee_transaction": fee_tx}

    @tx_endpoint
    async def pw_absorb_rewards(
        self,
        request: Dict[str, Any],
        tx_config: TXConfig = DEFAULT_TX_CONFIG,
        extra_conditions: Tuple[Condition, ...] = tuple(),
    ) -> EndpointResult:
        """Perform a sweep of the p2_singleton rewards controlled by the pool wallet singleton"""
        if await self.service.wallet_state_manager.synced() is False:
            raise ValueError("Wallet needs to be fully synced before collecting rewards")
        fee = uint64(request.get("fee", 0))
        max_spends_in_tx = request.get("max_spends_in_tx", None)
        wallet_id = uint32(request["wallet_id"])
        wallet = self.service.wallet_state_manager.get_wallet(id=wallet_id, required_type=PoolWallet)

        assert isinstance(wallet, PoolWallet)
        async with self.service.wallet_state_manager.lock:
            transaction, fee_tx = await wallet.claim_pool_rewards(fee, max_spends_in_tx, tx_config)
            state: PoolWalletInfo = await wallet.get_current_state()
        return {"state": state.to_json_dict(), "transaction": transaction, "fee_transaction": fee_tx}

    async def pw_status(self, request: Dict[str, Any]) -> EndpointResult:
        """Return the complete state of the Pool wallet with id `request["wallet_id"]`"""
        wallet_id = uint32(request["wallet_id"])
        wallet = self.service.wallet_state_manager.get_wallet(id=wallet_id, required_type=PoolWallet)

        assert isinstance(wallet, PoolWallet)
        state: PoolWalletInfo = await wallet.get_current_state()
        unconfirmed_transactions: List[TransactionRecord] = await wallet.get_unconfirmed_transactions()
        return {
            "state": state.to_json_dict(),
            "unconfirmed_transactions": unconfirmed_transactions,
        }

    ##########################################################################################
    # DataLayer Wallet
    ##########################################################################################
    @tx_endpoint
    async def create_new_dl(
        self,
        request: Dict[str, Any],
        tx_config: TXConfig = DEFAULT_TX_CONFIG,
        extra_conditions: Tuple[Condition, ...] = tuple(),
    ) -> EndpointResult:
        """Initialize the DataLayer Wallet (only one can exist)"""
        if self.service.wallet_state_manager is None:
            raise ValueError("The wallet service is not currently initialized")

        try:
            dl_wallet = self.service.wallet_state_manager.get_dl_wallet()
        except ValueError:
            async with self.service.wallet_state_manager.lock:
                dl_wallet = await DataLayerWallet.create_new_dl_wallet(self.service.wallet_state_manager)

        try:
            async with self.service.wallet_state_manager.lock:
                dl_tx, std_tx, launcher_id = await dl_wallet.generate_new_reporter(
                    bytes32.from_hexstr(request["root"]),
                    tx_config,
                    fee=request.get("fee", uint64(0)),
                    extra_conditions=extra_conditions,
                )
                await self.service.wallet_state_manager.add_pending_transaction(dl_tx)
                await self.service.wallet_state_manager.add_pending_transaction(std_tx)
        except ValueError as e:
            log.error(f"Error while generating new reporter {e}")
            return {"success": False, "error": str(e)}

        return {
            "success": True,
            "transactions": [tx.to_json_dict_convenience(self.service.config) for tx in (dl_tx, std_tx)],
            "launcher_id": launcher_id,
        }

    async def dl_track_new(self, request: Dict[str, Any]) -> EndpointResult:
        """Initialize the DataLayer Wallet (only one can exist)"""
        if self.service.wallet_state_manager is None:
            raise ValueError("The wallet service is not currently initialized")
        try:
            dl_wallet = self.service.wallet_state_manager.get_dl_wallet()
        except ValueError:
            async with self.service.wallet_state_manager.lock:
                dl_wallet = await DataLayerWallet.create_new_dl_wallet(
                    self.service.wallet_state_manager,
                )
        peer_list = self.service.get_full_node_peers_in_order()
        peer_length = len(peer_list)
        for i, peer in enumerate(peer_list):
            try:
                await dl_wallet.track_new_launcher_id(
                    bytes32.from_hexstr(request["launcher_id"]),
                    peer,
                )
            except LauncherCoinNotFoundError as e:
                if i == peer_length - 1:
                    raise e  # raise the error if we've tried all peers
                continue  # try some other peers, maybe someone has it
        return {}

    async def dl_stop_tracking(self, request: Dict[str, Any]) -> EndpointResult:
        """Initialize the DataLayer Wallet (only one can exist)"""
        if self.service.wallet_state_manager is None:
            raise ValueError("The wallet service is not currently initialized")

        dl_wallet = self.service.wallet_state_manager.get_dl_wallet()
        await dl_wallet.stop_tracking_singleton(bytes32.from_hexstr(request["launcher_id"]))
        return {}

    async def dl_latest_singleton(self, request: Dict[str, Any]) -> EndpointResult:
        """Get the singleton record for the latest singleton of a launcher ID"""
        if self.service.wallet_state_manager is None:
            raise ValueError("The wallet service is not currently initialized")

        only_confirmed = request.get("only_confirmed")
        if only_confirmed is None:
            only_confirmed = False
        wallet = self.service.wallet_state_manager.get_dl_wallet()
        record = await wallet.get_latest_singleton(bytes32.from_hexstr(request["launcher_id"]), only_confirmed)
        return {"singleton": None if record is None else record.to_json_dict()}

    async def dl_singletons_by_root(self, request: Dict[str, Any]) -> EndpointResult:
        """Get the singleton records that contain the specified root"""
        if self.service.wallet_state_manager is None:
            raise ValueError("The wallet service is not currently initialized")

        wallet = self.service.wallet_state_manager.get_dl_wallet()
        records = await wallet.get_singletons_by_root(
            bytes32.from_hexstr(request["launcher_id"]), bytes32.from_hexstr(request["root"])
        )
        records_json = [rec.to_json_dict() for rec in records]
        return {"singletons": records_json}

    @tx_endpoint
    async def dl_update_root(
        self,
        request: Dict[str, Any],
        tx_config: TXConfig = DEFAULT_TX_CONFIG,
        extra_conditions: Tuple[Condition, ...] = tuple(),
    ) -> EndpointResult:
        """Get the singleton record for the latest singleton of a launcher ID"""
        if self.service.wallet_state_manager is None:
            raise ValueError("The wallet service is not currently initialized")

        wallet = self.service.wallet_state_manager.get_dl_wallet()
        async with self.service.wallet_state_manager.lock:
            records = await wallet.create_update_state_spend(
                bytes32.from_hexstr(request["launcher_id"]),
                bytes32.from_hexstr(request["new_root"]),
                tx_config,
                fee=uint64(request.get("fee", 0)),
                extra_conditions=extra_conditions,
            )
            for record in records:
                await self.service.wallet_state_manager.add_pending_transaction(record)
            return {"tx_record": records[0].to_json_dict_convenience(self.service.config)}

    @tx_endpoint
    async def dl_update_multiple(
        self,
        request: Dict[str, Any],
        tx_config: TXConfig = DEFAULT_TX_CONFIG,
        extra_conditions: Tuple[Condition, ...] = tuple(),
    ) -> EndpointResult:
        """Update multiple singletons with new merkle roots"""
        if self.service.wallet_state_manager is None:
            return {"success": False, "error": "not_initialized"}

        wallet = self.service.wallet_state_manager.get_dl_wallet()
        async with self.service.wallet_state_manager.lock:
            # TODO: This method should optionally link the singletons with announcements.
            #       Otherwise spends are vulnerable to signature subtraction.
            tx_records: List[TransactionRecord] = []
            for launcher, root in request["updates"].items():
                records = await wallet.create_update_state_spend(
                    bytes32.from_hexstr(launcher),
                    bytes32.from_hexstr(root),
                    tx_config,
                    extra_conditions=extra_conditions,
                )
                tx_records.extend(records)
            # Now that we have all the txs, we need to aggregate them all into just one spend
            modified_txs: List[TransactionRecord] = []
            aggregate_spend = SpendBundle([], G2Element())
            for tx in tx_records:
                if tx.spend_bundle is not None:
                    aggregate_spend = SpendBundle.aggregate([aggregate_spend, tx.spend_bundle])
                    modified_txs.append(dataclasses.replace(tx, spend_bundle=None))
            modified_txs[0] = dataclasses.replace(modified_txs[0], spend_bundle=aggregate_spend)
            for tx in modified_txs:
                await self.service.wallet_state_manager.add_pending_transaction(tx)
            return {"tx_records": [rec.to_json_dict_convenience(self.service.config) for rec in modified_txs]}

    async def dl_history(self, request: Dict[str, Any]) -> EndpointResult:
        """Get the singleton record for the latest singleton of a launcher ID"""
        if self.service.wallet_state_manager is None:
            raise ValueError("The wallet service is not currently initialized")

        wallet = self.service.wallet_state_manager.get_dl_wallet()
        additional_kwargs = {}

        if "min_generation" in request:
            additional_kwargs["min_generation"] = uint32(request["min_generation"])
        if "max_generation" in request:
            additional_kwargs["max_generation"] = uint32(request["max_generation"])
        if "num_results" in request:
            additional_kwargs["num_results"] = uint32(request["num_results"])

        history = await wallet.get_history(bytes32.from_hexstr(request["launcher_id"]), **additional_kwargs)
        history_json = [rec.to_json_dict() for rec in history]
        return {"history": history_json, "count": len(history_json)}

    async def dl_owned_singletons(self, request: Dict[str, Any]) -> EndpointResult:
        """Get all owned singleton records"""
        if self.service.wallet_state_manager is None:
            raise ValueError("The wallet service is not currently initialized")

        wallet = self.service.wallet_state_manager.get_dl_wallet()
        singletons = await wallet.get_owned_singletons()
        singletons_json = [singleton.to_json_dict() for singleton in singletons]

        return {"singletons": singletons_json, "count": len(singletons_json)}

    async def dl_get_mirrors(self, request: Dict[str, Any]) -> EndpointResult:
        """Get all of the mirrors for a specific singleton"""
        if self.service.wallet_state_manager is None:
            raise ValueError("The wallet service is not currently initialized")

        wallet = self.service.wallet_state_manager.get_dl_wallet()
        mirrors_json = []
        for mirror in await wallet.get_mirrors_for_launcher(bytes32.from_hexstr(request["launcher_id"])):
            mirrors_json.append(mirror.to_json_dict())

        return {"mirrors": mirrors_json}

    @tx_endpoint
    async def dl_new_mirror(
        self,
        request: Dict[str, Any],
        tx_config: TXConfig = DEFAULT_TX_CONFIG,
        extra_conditions: Tuple[Condition, ...] = tuple(),
    ) -> EndpointResult:
        """Add a new on chain message for a specific singleton"""
        if self.service.wallet_state_manager is None:
            raise ValueError("The wallet service is not currently initialized")

        dl_wallet = self.service.wallet_state_manager.get_dl_wallet()
        async with self.service.wallet_state_manager.lock:
            txs = await dl_wallet.create_new_mirror(
                bytes32.from_hexstr(request["launcher_id"]),
                request["amount"],
                [bytes(url, "utf8") for url in request["urls"]],
                tx_config,
                fee=request.get("fee", uint64(0)),
                extra_conditions=extra_conditions,
            )
            for tx in txs:
                await self.service.wallet_state_manager.add_pending_transaction(tx)

        return {
            "transactions": [tx.to_json_dict_convenience(self.service.config) for tx in txs],
        }

    @tx_endpoint
    async def dl_delete_mirror(
        self,
        request: Dict[str, Any],
        tx_config: TXConfig = DEFAULT_TX_CONFIG,
        extra_conditions: Tuple[Condition, ...] = tuple(),
    ) -> EndpointResult:
        """Remove an existing mirror for a specific singleton"""
        if self.service.wallet_state_manager is None:
            raise ValueError("The wallet service is not currently initialized")

        dl_wallet = self.service.wallet_state_manager.get_dl_wallet()

        async with self.service.wallet_state_manager.lock:
            txs = await dl_wallet.delete_mirror(
                bytes32.from_hexstr(request["coin_id"]),
                self.service.get_full_node_peer(),
                tx_config,
                fee=request.get("fee", uint64(0)),
                extra_conditions=extra_conditions,
            )
            for tx in txs:
                await self.service.wallet_state_manager.add_pending_transaction(tx)

        return {
            "transactions": [tx.to_json_dict_convenience(self.service.config) for tx in txs],
        }

    ##########################################################################################
    # Verified Credential
    ##########################################################################################
    @tx_endpoint
    async def vc_mint(
        self,
        request: Dict[str, Any],
        tx_config: TXConfig = DEFAULT_TX_CONFIG,
        extra_conditions: Tuple[Condition, ...] = tuple(),
    ) -> EndpointResult:
        """
        Mint a verified credential using the assigned DID
        :param request: We require 'did_id' that will be minting the VC and options for a new 'target_address' as well
        as a 'fee' for the mint tx
        :return: a 'vc_record' containing all the information of the soon-to-be-confirmed vc as well as any relevant
        'transactions'
        """

        @streamable
        @dataclasses.dataclass(frozen=True)
        class VCMint(Streamable):
            did_id: str
            target_address: Optional[str] = None
            fee: uint64 = uint64(0)

        parsed_request = VCMint.from_json_dict(request)

        did_id = decode_puzzle_hash(parsed_request.did_id)
        puzhash: Optional[bytes32] = None
        if parsed_request.target_address is not None:
            puzhash = decode_puzzle_hash(parsed_request.target_address)

        vc_wallet: VCWallet = await self.service.wallet_state_manager.get_or_create_vc_wallet()
        vc_record, tx_list = await vc_wallet.launch_new_vc(
            did_id, tx_config, puzhash, parsed_request.fee, extra_conditions=extra_conditions
        )
        for tx in tx_list:
            await self.service.wallet_state_manager.add_pending_transaction(tx)
        return {
            "vc_record": vc_record.to_json_dict(),
            "transactions": [tx.to_json_dict_convenience(self.service.config) for tx in tx_list],
        }

    async def vc_get(self, request: Dict[str, Any]) -> EndpointResult:
        """
        Given a launcher ID get the verified credential
        :param request: the 'vc_id' launcher id of a verifiable credential
        :return: the 'vc_record' representing the specified verifiable credential
        """

        @streamable
        @dataclasses.dataclass(frozen=True)
        class VCGet(Streamable):
            vc_id: bytes32

        parsed_request = VCGet.from_json_dict(request)

        vc_record = await self.service.wallet_state_manager.vc_store.get_vc_record(parsed_request.vc_id)
        return {"vc_record": vc_record}

    async def vc_get_list(self, request: Dict[str, Any]) -> EndpointResult:
        """
        Get a list of verified credentials
        :param request: optional parameters for pagination 'start' and 'count'
        :return: all 'vc_records' in the specified range and any 'proofs' associated with the roots contained within
        """

        @streamable
        @dataclasses.dataclass(frozen=True)
        class VCGetList(Streamable):
            start: uint32 = uint32(0)
            end: uint32 = uint32(50)

        parsed_request = VCGetList.from_json_dict(request)

        vc_list = await self.service.wallet_state_manager.vc_store.get_vc_record_list(
            parsed_request.start, parsed_request.end
        )
        return {
            "vc_records": [{"coin_id": "0x" + vc.vc.coin.name().hex(), **vc.to_json_dict()} for vc in vc_list],
            "proofs": {
                rec.vc.proof_hash.hex(): None if fetched_proof is None else fetched_proof.key_value_pairs
                for rec in vc_list
                if rec.vc.proof_hash is not None
                for fetched_proof in (
                    await self.service.wallet_state_manager.vc_store.get_proofs_for_root(rec.vc.proof_hash),
                )
            },
        }

    @tx_endpoint
    async def vc_spend(
        self,
        request: Dict[str, Any],
        tx_config: TXConfig = DEFAULT_TX_CONFIG,
        extra_conditions: Tuple[Condition, ...] = tuple(),
    ) -> EndpointResult:
        """
        Spend a verified credential
        :param request: Required 'vc_id' launcher id of the vc we wish to spend. Optional paramaters for a 'new_puzhash'
        for the vc to end up at and 'new_proof_hash' & 'provider_inner_puzhash' which can be used to update the vc's
        proofs. Also standard 'fee' & 'reuse_puzhash' parameters for the transaction.
        :return: a list of all relevant 'transactions' (TransactionRecord) that this spend generates (VC TX + fee TX)
        """

        @streamable
        @dataclasses.dataclass(frozen=True)
        class VCSpend(Streamable):
            vc_id: bytes32
            new_puzhash: Optional[bytes32] = None
            new_proof_hash: Optional[bytes32] = None
            provider_inner_puzhash: Optional[bytes32] = None
            fee: uint64 = uint64(0)

        parsed_request = VCSpend.from_json_dict(request)

        vc_wallet: VCWallet = await self.service.wallet_state_manager.get_or_create_vc_wallet()

        txs = await vc_wallet.generate_signed_transaction(
            parsed_request.vc_id,
            tx_config,
            parsed_request.fee,
            parsed_request.new_puzhash,
            new_proof_hash=parsed_request.new_proof_hash,
            provider_inner_puzhash=parsed_request.provider_inner_puzhash,
            extra_conditions=extra_conditions,
        )
        for tx in txs:
            await self.service.wallet_state_manager.add_pending_transaction(tx)

        return {
            "transactions": [tx.to_json_dict_convenience(self.service.config) for tx in txs],
        }

    async def vc_add_proofs(self, request: Dict[str, Any]) -> EndpointResult:
        """
        Add a set of proofs to the DB that can be used when spending a VC. VCs are near useless until their proofs have
        been added.
        :param request: 'proofs' is a dictionary of key/value pairs
        :return:
        """
        vc_wallet: VCWallet = await self.service.wallet_state_manager.get_or_create_vc_wallet()

        await vc_wallet.store.add_vc_proofs(VCProofs(request["proofs"]))

        return {}

    async def vc_get_proofs_for_root(self, request: Dict[str, Any]) -> EndpointResult:
        """
        Given a specified vc root, get any proofs associated with that root.
        :param request: must specify 'root' representing the tree hash of some set of proofs
        :return: a dictionary of root hashes mapped to dictionaries of key value pairs of 'proofs'
        """

        @streamable
        @dataclasses.dataclass(frozen=True)
        class VCGetProofsForRoot(Streamable):
            root: bytes32

        parsed_request = VCGetProofsForRoot.from_json_dict(request)
        vc_wallet: VCWallet = await self.service.wallet_state_manager.get_or_create_vc_wallet()

        vc_proofs: Optional[VCProofs] = await vc_wallet.store.get_proofs_for_root(parsed_request.root)
        if vc_proofs is None:
            raise ValueError("no proofs found for specified root")  # pragma: no cover
        return {"proofs": vc_proofs.key_value_pairs}

    @tx_endpoint
    async def vc_revoke(
        self,
        request: Dict[str, Any],
        tx_config: TXConfig = DEFAULT_TX_CONFIG,
        extra_conditions: Tuple[Condition, ...] = tuple(),
    ) -> EndpointResult:
        """
        Revoke an on chain VC provided the correct DID is available
        :param request: required 'vc_parent_id' for the VC coin. Standard transaction params 'fee' & 'reuse_puzhash'.
        :return: a list of all relevant 'transactions' (TransactionRecord) that this spend generates (VC TX + fee TX)
        """

        @streamable
        @dataclasses.dataclass(frozen=True)
        class VCRevoke(Streamable):
            vc_parent_id: bytes32
            fee: uint64 = uint64(0)

        parsed_request = VCRevoke.from_json_dict(request)
        vc_wallet: VCWallet = await self.service.wallet_state_manager.get_or_create_vc_wallet()

        txs = await vc_wallet.revoke_vc(
            parsed_request.vc_parent_id,
            self.service.get_full_node_peer(),
            tx_config,
            parsed_request.fee,
            extra_conditions=extra_conditions,
        )
        for tx in txs:
            await self.service.wallet_state_manager.add_pending_transaction(tx)

        return {
            "transactions": [tx.to_json_dict_convenience(self.service.config) for tx in txs],
        }

    @tx_endpoint
    async def crcat_approve_pending(
        self,
        request: Dict[str, Any],
        tx_config: TXConfig = DEFAULT_TX_CONFIG,
        extra_conditions: Tuple[Condition, ...] = tuple(),
    ) -> EndpointResult:
        """
        Moving any "pending approval" CR-CATs into the spendable balance of the wallet
        :param request: Required 'wallet_id'. Optional 'min_amount_to_claim' (deafult: full balance).
        Standard transaction params 'fee' & 'reuse_puzhash'.
        :return: a list of all relevant 'transactions' (TransactionRecord) that this spend generates:
        (CRCAT TX + fee TX)
        """

        @streamable
        @dataclasses.dataclass(frozen=True)
        class CRCATApprovePending(Streamable):
            wallet_id: uint32
            min_amount_to_claim: uint64
            fee: uint64 = uint64(0)

        parsed_request = CRCATApprovePending.from_json_dict(request)
        cr_cat_wallet = self.service.wallet_state_manager.wallets[parsed_request.wallet_id]
        assert isinstance(cr_cat_wallet, CRCATWallet)

        txs = await cr_cat_wallet.claim_pending_approval_balance(
            parsed_request.min_amount_to_claim,
            tx_config,
            fee=parsed_request.fee,
            extra_conditions=extra_conditions,
        )
        for tx in txs:
            await self.service.wallet_state_manager.add_pending_transaction(tx)

        return {
            "transactions": [tx.to_json_dict_convenience(self.service.config) for tx in txs],
        }<|MERGE_RESOLUTION|>--- conflicted
+++ resolved
@@ -1118,15 +1118,8 @@
                 coins[coin_record.coin] = metadata
                 if len(coins) >= batch_size:
                     tx_id_list.extend(
-<<<<<<< HEAD
                         await self.service.wallet_state_manager.spend_clawback_coins(
-                            coins, tx_fee, request.get("force", False)
-=======
-                        (
-                            await self.service.wallet_state_manager.spend_clawback_coins(
-                                coins, tx_fee, tx_config, request.get("force", False), extra_conditions=extra_conditions
-                            )
->>>>>>> 1dcade39
+                            coins, tx_fee, tx_config, request.get("force", False), extra_conditions=extra_conditions
                         )
                     )
                     coins = {}
@@ -1134,15 +1127,11 @@
                 log.error(f"Failed to spend clawback coin {coin_id.hex()}: %s", e)
         if len(coins) > 0:
             tx_id_list.extend(
-<<<<<<< HEAD
-                await self.service.wallet_state_manager.spend_clawback_coins(coins, tx_fee, request.get("force", False))
-=======
                 (
                     await self.service.wallet_state_manager.spend_clawback_coins(
                         coins, tx_fee, tx_config, request.get("force", False), extra_conditions=extra_conditions
                     )
                 )
->>>>>>> 1dcade39
             )
         return {
             "success": True,
@@ -3330,14 +3319,6 @@
         if "coins" in request and len(request["coins"]) > 0:
             coins = {Coin.from_json_dict(coin_json) for coin_json in request["coins"]}
 
-<<<<<<< HEAD
-        _excluded_coins: Optional[List[bytes32]] = request.get("excluded_coins", request.get("exclude_coins"))
-        excluded_coins: Optional[Set[Coin]] = None
-        if _excluded_coins is not None and len(_excluded_coins) > 0:
-            excluded_coins = {Coin.from_json_dict(coin_json) for coin_json in _excluded_coins}
-
-=======
->>>>>>> 1dcade39
         coin_announcements: Optional[Set[Announcement]] = None
         if (
             "coin_announcements" in request
