--- conflicted
+++ resolved
@@ -1065,11 +1065,7 @@
     # Distributed Identities
     ##########################################################################################
 
-<<<<<<< HEAD
     async def did_set_wallet_name(self, request) -> EndpointResult:
-=======
-    async def did_set_wallet_name(self, request):
->>>>>>> ac140bd9
         wallet_id = uint32(request["wallet_id"])
         wallet: DIDWallet = self.service.wallet_state_manager.wallets[wallet_id]
         if wallet.type() == WalletType.DECENTRALIZED_ID:
@@ -1078,21 +1074,13 @@
         else:
             return {"success": False, "error": f"Wallet id {wallet_id} is not a DID wallet"}
 
-<<<<<<< HEAD
     async def did_get_wallet_name(self, request) -> EndpointResult:
-=======
-    async def did_get_wallet_name(self, request):
->>>>>>> ac140bd9
         wallet_id = uint32(request["wallet_id"])
         wallet: DIDWallet = self.service.wallet_state_manager.wallets[wallet_id]
         name: str = await wallet.get_name()
         return {"success": True, "wallet_id": wallet_id, "name": name}
 
-<<<<<<< HEAD
     async def did_update_recovery_ids(self, request) -> EndpointResult:
-=======
-    async def did_update_recovery_ids(self, request):
->>>>>>> ac140bd9
         wallet_id = uint32(request["wallet_id"])
         wallet: DIDWallet = self.service.wallet_state_manager.wallets[wallet_id]
         recovery_list = []
@@ -1112,11 +1100,7 @@
                     success = True
         return {"success": success}
 
-<<<<<<< HEAD
     async def did_update_metadata(self, request) -> EndpointResult:
-=======
-    async def did_update_metadata(self, request):
->>>>>>> ac140bd9
         wallet_id = uint32(request["wallet_id"])
         wallet: DIDWallet = self.service.wallet_state_manager.wallets[wallet_id]
         if wallet.type() != WalletType.DECENTRALIZED_ID.value:
@@ -1136,11 +1120,7 @@
             else:
                 return {"success": False, "error": f"Couldn't update metadata with input: {metadata}"}
 
-<<<<<<< HEAD
     async def did_get_did(self, request) -> EndpointResult:
-=======
-    async def did_get_did(self, request):
->>>>>>> ac140bd9
         wallet_id = uint32(request["wallet_id"])
         wallet: DIDWallet = self.service.wallet_state_manager.wallets[wallet_id]
         my_did: str = encode_puzzle_hash(bytes32.fromhex(wallet.get_my_DID()), DID_HRP)
@@ -1152,11 +1132,7 @@
             coin = coins.pop()
             return {"success": True, "wallet_id": wallet_id, "my_did": my_did, "coin_id": coin.name()}
 
-<<<<<<< HEAD
     async def did_get_recovery_list(self, request) -> EndpointResult:
-=======
-    async def did_get_recovery_list(self, request):
->>>>>>> ac140bd9
         wallet_id = uint32(request["wallet_id"])
         wallet: DIDWallet = self.service.wallet_state_manager.wallets[wallet_id]
         recovery_list = wallet.did_info.backup_ids
@@ -1170,11 +1146,7 @@
             "num_required": wallet.did_info.num_of_backup_ids_needed,
         }
 
-<<<<<<< HEAD
     async def did_get_metadata(self, request) -> EndpointResult:
-=======
-    async def did_get_metadata(self, request):
->>>>>>> ac140bd9
         wallet_id = uint32(request["wallet_id"])
         wallet: DIDWallet = self.service.wallet_state_manager.wallets[wallet_id]
         metadata = json.loads(wallet.did_info.metadata)
@@ -1184,11 +1156,7 @@
             "metadata": metadata,
         }
 
-<<<<<<< HEAD
     async def did_recovery_spend(self, request) -> EndpointResult:
-=======
-    async def did_recovery_spend(self, request):
->>>>>>> ac140bd9
         wallet_id = uint32(request["wallet_id"])
         wallet: DIDWallet = self.service.wallet_state_manager.wallets[wallet_id]
         if len(request["attest_data"]) < wallet.did_info.num_of_backup_ids_needed:
@@ -1221,21 +1189,13 @@
             )
         return {"success": success}
 
-<<<<<<< HEAD
     async def did_get_pubkey(self, request) -> EndpointResult:
-=======
-    async def did_get_pubkey(self, request):
->>>>>>> ac140bd9
         wallet_id = uint32(request["wallet_id"])
         wallet: DIDWallet = self.service.wallet_state_manager.wallets[wallet_id]
         pubkey = bytes((await wallet.wallet_state_manager.get_unused_derivation_record(wallet_id)).pubkey).hex()
         return {"success": True, "pubkey": pubkey}
 
-<<<<<<< HEAD
     async def did_create_attest(self, request) -> EndpointResult:
-=======
-    async def did_create_attest(self, request):
->>>>>>> ac140bd9
         wallet_id = uint32(request["wallet_id"])
         wallet: DIDWallet = self.service.wallet_state_manager.wallets[wallet_id]
         async with self.service.wallet_state_manager.lock:
@@ -1257,11 +1217,7 @@
         else:
             return {"success": False}
 
-<<<<<<< HEAD
     async def did_get_information_needed_for_recovery(self, request) -> EndpointResult:
-=======
-    async def did_get_information_needed_for_recovery(self, request):
->>>>>>> ac140bd9
         wallet_id = uint32(request["wallet_id"])
         did_wallet: DIDWallet = self.service.wallet_state_manager.wallets[wallet_id]
         my_did = encode_puzzle_hash(bytes32.from_hexstr(did_wallet.get_my_DID()), DID_HRP)
@@ -1276,11 +1232,7 @@
             "backup_dids": did_wallet.did_info.backup_ids,
         }
 
-<<<<<<< HEAD
     async def did_get_current_coin_info(self, request) -> EndpointResult:
-=======
-    async def did_get_current_coin_info(self, request):
->>>>>>> ac140bd9
         wallet_id = uint32(request["wallet_id"])
         did_wallet: DIDWallet = self.service.wallet_state_manager.wallets[wallet_id]
         my_did = encode_puzzle_hash(bytes32.from_hexstr(did_wallet.get_my_DID()), DID_HRP)
@@ -1296,11 +1248,7 @@
             "did_amount": did_coin_threeple[2],
         }
 
-<<<<<<< HEAD
     async def did_create_backup_file(self, request) -> EndpointResult:
-=======
-    async def did_create_backup_file(self, request):
->>>>>>> ac140bd9
         wallet_id = uint32(request["wallet_id"])
         did_wallet: DIDWallet = self.service.wallet_state_manager.wallets[wallet_id]
         return {"wallet_id": wallet_id, "success": True, "backup_data": did_wallet.create_backup()}
