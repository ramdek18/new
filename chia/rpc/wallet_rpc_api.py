--- conflicted
+++ resolved
@@ -1009,11 +1009,8 @@
                 max_coin_amount=max_coin_amount,
                 exclude_coin_amounts=exclude_coin_amounts,
                 exclude_coins=exclude_coins,
-<<<<<<< HEAD
                 puzzle_decorator_override=request.get("puzzle_decorator", None),
-=======
                 reuse_puzhash=request.get("reuse_puzhash", None),
->>>>>>> aafe234c
             )
             await wallet.push_transaction(tx)
 
