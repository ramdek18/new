from __future__ import annotations

import asyncio
import dataclasses
import json
import logging
from pathlib import Path
from typing import Any, Dict, List, Optional, Set, Tuple, Union

from blspy import AugSchemeMPL, G1Element, G2Element, PrivateKey

from chia.consensus.block_rewards import calculate_base_farmer_reward
from chia.data_layer.data_layer_wallet import DataLayerWallet
from chia.pools.pool_wallet import PoolWallet
from chia.pools.pool_wallet_info import FARMING_TO_POOL, PoolState, PoolWalletInfo, create_pool_state
from chia.protocols.protocol_message_types import ProtocolMessageTypes
from chia.protocols.wallet_protocol import CoinState
from chia.rpc.rpc_server import Endpoint, EndpointResult, default_get_connections
from chia.server.outbound_message import NodeType, make_msg
from chia.server.ws_connection import WSChiaConnection
from chia.simulator.simulator_protocol import FarmNewBlockProtocol
from chia.types.announcement import Announcement
from chia.types.blockchain_format.coin import Coin, coin_as_list
from chia.types.blockchain_format.program import Program
from chia.types.blockchain_format.sized_bytes import bytes32
from chia.types.coin_record import CoinRecord
from chia.types.coin_spend import CoinSpend
from chia.types.spend_bundle import SpendBundle
from chia.util.bech32m import decode_puzzle_hash, encode_puzzle_hash
from chia.util.byte_types import hexstr_to_bytes
from chia.util.config import load_config
from chia.util.errors import KeychainIsLocked
from chia.util.ints import uint8, uint16, uint32, uint64
from chia.util.keychain import bytes_to_mnemonic, generate_mnemonic
from chia.util.path import path_from_root
from chia.util.ws_message import WsRpcMessage, create_payload_dict
from chia.wallet.cat_wallet.cat_constants import DEFAULT_CATS
from chia.wallet.cat_wallet.cat_wallet import CATWallet
from chia.wallet.derive_keys import (
    MAX_POOL_WALLETS,
    master_sk_to_farmer_sk,
    master_sk_to_pool_sk,
    master_sk_to_singleton_owner_sk,
    match_address_to_sk,
)
from chia.wallet.did_wallet import did_wallet_puzzles
from chia.wallet.did_wallet.did_info import DIDInfo
from chia.wallet.did_wallet.did_wallet import DIDWallet
from chia.wallet.did_wallet.did_wallet_puzzles import (
    DID_INNERPUZ_MOD,
    create_fullpuz,
    match_did_puzzle,
    program_to_metadata,
)
from chia.wallet.nft_wallet import nft_puzzles
from chia.wallet.nft_wallet.nft_info import NFTCoinInfo, NFTInfo
from chia.wallet.nft_wallet.nft_puzzles import get_metadata_and_phs
from chia.wallet.nft_wallet.nft_wallet import NFTWallet
from chia.wallet.nft_wallet.uncurry_nft import UncurriedNFT
from chia.wallet.notification_store import Notification
from chia.wallet.outer_puzzles import AssetType
from chia.wallet.puzzle_drivers import PuzzleInfo, Solver
from chia.wallet.puzzles.p2_delegated_puzzle_or_hidden_puzzle import puzzle_hash_for_synthetic_public_key
from chia.wallet.trade_record import TradeRecord
from chia.wallet.trading.offer import Offer
from chia.wallet.transaction_record import TransactionRecord
from chia.wallet.uncurried_puzzle import uncurry_puzzle
from chia.wallet.util.address_type import AddressType, is_valid_address
from chia.wallet.util.compute_hints import compute_coin_hints
from chia.wallet.util.compute_memos import compute_memos
from chia.wallet.util.transaction_type import TransactionType
from chia.wallet.util.wallet_types import AmountWithPuzzlehash, WalletType
from chia.wallet.wallet import Wallet
from chia.wallet.wallet_coin_record import WalletCoinRecord
from chia.wallet.wallet_info import WalletInfo
from chia.wallet.wallet_node import WalletNode
from chia.wallet.wallet_protocol import WalletProtocol

# Timeout for response from wallet/full node for sending a transaction
TIMEOUT = 30
MAX_DERIVATION_INDEX_DELTA = 1000
MAX_NFT_CHUNK_SIZE = 25

log = logging.getLogger(__name__)


class WalletRpcApi:
    def __init__(self, wallet_node: WalletNode):
        assert wallet_node is not None
        self.service = wallet_node
        self.service_name = "chia_wallet"
        self.balance_cache: Dict[int, Any] = {}

    def get_routes(self) -> Dict[str, Endpoint]:
        return {
            # Key management
            "/log_in": self.log_in,
            "/get_logged_in_fingerprint": self.get_logged_in_fingerprint,
            "/get_public_keys": self.get_public_keys,
            "/get_private_key": self.get_private_key,
            "/generate_mnemonic": self.generate_mnemonic,
            "/add_key": self.add_key,
            "/delete_key": self.delete_key,
            "/check_delete_key": self.check_delete_key,
            "/delete_all_keys": self.delete_all_keys,
            # Wallet node
            "/get_sync_status": self.get_sync_status,
            "/get_height_info": self.get_height_info,
            "/push_tx": self.push_tx,
            "/push_transactions": self.push_transactions,
            "/farm_block": self.farm_block,  # Only when node simulator is running
            # this function is just here for backwards-compatibility. It will probably
            # be removed in the future
            "/get_initial_freeze_period": self.get_initial_freeze_period,
            "/get_network_info": self.get_network_info,
            # Wallet management
            "/get_wallets": self.get_wallets,
            "/create_new_wallet": self.create_new_wallet,
            # Wallet
            "/get_wallet_balance": self.get_wallet_balance,
            "/get_transaction": self.get_transaction,
            "/get_transactions": self.get_transactions,
            "/get_transaction_count": self.get_transaction_count,
            "/get_next_address": self.get_next_address,
            "/send_transaction": self.send_transaction,
            "/send_transaction_multi": self.send_transaction_multi,
            "/get_farmed_amount": self.get_farmed_amount,
            "/create_signed_transaction": self.create_signed_transaction,
            "/delete_unconfirmed_transactions": self.delete_unconfirmed_transactions,
            "/select_coins": self.select_coins,
            "/get_spendable_coins": self.get_spendable_coins,
            "/get_coin_records_by_names": self.get_coin_records_by_names,
            "/get_current_derivation_index": self.get_current_derivation_index,
            "/extend_derivation_index": self.extend_derivation_index,
            "/get_notifications": self.get_notifications,
            "/delete_notifications": self.delete_notifications,
            "/send_notification": self.send_notification,
            "/sign_message_by_address": self.sign_message_by_address,
            "/sign_message_by_id": self.sign_message_by_id,
            "/verify_signature": self.verify_signature,
            # CATs and trading
            "/cat_set_name": self.cat_set_name,
            "/cat_asset_id_to_name": self.cat_asset_id_to_name,
            "/cat_get_name": self.cat_get_name,
            "/get_stray_cats": self.get_stray_cats,
            "/cat_spend": self.cat_spend,
            "/cat_get_asset_id": self.cat_get_asset_id,
            "/create_offer_for_ids": self.create_offer_for_ids,
            "/get_offer_summary": self.get_offer_summary,
            "/check_offer_validity": self.check_offer_validity,
            "/take_offer": self.take_offer,
            "/get_offer": self.get_offer,
            "/get_all_offers": self.get_all_offers,
            "/get_offers_count": self.get_offers_count,
            "/cancel_offer": self.cancel_offer,
            "/cancel_offers": self.cancel_offers,
            "/get_cat_list": self.get_cat_list,
            # DID Wallet
            "/did_set_wallet_name": self.did_set_wallet_name,
            "/did_get_wallet_name": self.did_get_wallet_name,
            "/did_update_recovery_ids": self.did_update_recovery_ids,
            "/did_update_metadata": self.did_update_metadata,
            "/did_get_pubkey": self.did_get_pubkey,
            "/did_get_did": self.did_get_did,
            "/did_recovery_spend": self.did_recovery_spend,
            "/did_get_recovery_list": self.did_get_recovery_list,
            "/did_get_metadata": self.did_get_metadata,
            "/did_create_attest": self.did_create_attest,
            "/did_get_information_needed_for_recovery": self.did_get_information_needed_for_recovery,
            "/did_get_current_coin_info": self.did_get_current_coin_info,
            "/did_create_backup_file": self.did_create_backup_file,
            "/did_transfer_did": self.did_transfer_did,
            "/did_message_spend": self.did_message_spend,
            "/did_get_info": self.did_get_info,
            "/did_find_lost_did": self.did_find_lost_did,
            # NFT Wallet
            "/nft_mint_nft": self.nft_mint_nft,
            "/nft_get_nfts": self.nft_get_nfts,
            "/nft_get_by_did": self.nft_get_by_did,
            "/nft_set_nft_did": self.nft_set_nft_did,
            "/nft_set_nft_status": self.nft_set_nft_status,
            "/nft_get_wallet_did": self.nft_get_wallet_did,
            "/nft_get_wallets_with_dids": self.nft_get_wallets_with_dids,
            "/nft_get_info": self.nft_get_info,
            "/nft_transfer_nft": self.nft_transfer_nft,
            "/nft_add_uri": self.nft_add_uri,
            "/nft_calculate_royalties": self.nft_calculate_royalties,
            "/nft_mint_bulk": self.nft_mint_bulk,
            "/nft_set_did_bulk": self.nft_set_bulk_nft_did,
            # Pool Wallet
            "/pw_join_pool": self.pw_join_pool,
            "/pw_self_pool": self.pw_self_pool,
            "/pw_absorb_rewards": self.pw_absorb_rewards,
            "/pw_status": self.pw_status,
            # DL Wallet
            "/create_new_dl": self.create_new_dl,
            "/dl_track_new": self.dl_track_new,
            "/dl_stop_tracking": self.dl_stop_tracking,
            "/dl_latest_singleton": self.dl_latest_singleton,
            "/dl_singletons_by_root": self.dl_singletons_by_root,
            "/dl_update_root": self.dl_update_root,
            "/dl_update_multiple": self.dl_update_multiple,
            "/dl_history": self.dl_history,
            "/dl_owned_singletons": self.dl_owned_singletons,
            "/dl_get_mirrors": self.dl_get_mirrors,
            "/dl_new_mirror": self.dl_new_mirror,
            "/dl_delete_mirror": self.dl_delete_mirror,
        }

    def get_connections(self, request_node_type: Optional[NodeType]) -> List[Dict[str, Any]]:
        return default_get_connections(server=self.service.server, request_node_type=request_node_type)

    async def _state_changed(self, change: str, change_data: Optional[Dict[str, Any]]) -> List[WsRpcMessage]:
        """
        Called by the WalletNode or WalletStateManager when something has changed in the wallet. This
        gives us an opportunity to send notifications to all connected clients via WebSocket.
        """
        payloads = []
        if change in {"sync_changed", "coin_added"}:
            # Metrics is the only current consumer for this event
            payloads.append(create_payload_dict(change, change_data, self.service_name, "metrics"))

        if change in {
            "offer_cancelled",
            "offer_added",
            "wallet_created",
            "did_coin_added",
            "nft_coin_added",
            "nft_coin_removed",
            "nft_coin_updated",
            "nft_coin_did_set",
            "new_block",
            "coin_removed",
            "coin_added",
            "new_derivation_index",
            "added_stray_cat",
            "pending_transaction",
            "tx_update",
        }:
            payloads.append(create_payload_dict("state_changed", change_data, self.service_name, "wallet_ui"))

        return payloads

    async def _stop_wallet(self):
        """
        Stops a currently running wallet/key, which allows starting the wallet with a new key.
        Each key has it's own wallet database.
        """
        if self.service is not None:
            self.service._close()
            peers_close_task: Optional[asyncio.Task] = await self.service._await_closed(shutting_down=False)
            if peers_close_task is not None:
                await peers_close_task

    async def _convert_tx_puzzle_hash(self, tx: TransactionRecord) -> TransactionRecord:
        return dataclasses.replace(
            tx,
            to_puzzle_hash=(
                await self.service.wallet_state_manager.convert_puzzle_hash(tx.wallet_id, tx.to_puzzle_hash)
            ),
        )

    async def get_latest_singleton_coin_spend(
        self, peer: Optional[WSChiaConnection], coin_id: bytes32, latest: bool = True
    ) -> Tuple[CoinSpend, CoinState]:
        if peer is None:
            raise ValueError("No peers to get info from")
        coin_state_list: List[CoinState] = await self.service.wallet_state_manager.wallet_node.get_coin_state(
            [coin_id], peer=peer
        )
        if coin_state_list is None or len(coin_state_list) < 1:
            raise ValueError(f"Coin record 0x{coin_id.hex()} not found")
        coin_state: CoinState = coin_state_list[0]
        if latest:
            # Find the unspent coin
            while coin_state.spent_height is not None:
                coin_state_list = await self.service.wallet_state_manager.wallet_node.fetch_children(
                    coin_state.coin.name(), peer=peer
                )
                odd_coin = None
                for coin in coin_state_list:
                    if coin.coin.amount % 2 == 1:
                        if odd_coin is not None:
                            raise ValueError("This is not a singleton, multiple children coins found.")
                        odd_coin = coin
                if odd_coin is None:
                    raise ValueError("Cannot find child coin, please wait then retry.")
                coin_state = odd_coin
        # Get parent coin
        parent_coin_state_list: List[CoinState] = await self.service.wallet_state_manager.wallet_node.get_coin_state(
            [coin_state.coin.parent_coin_info], peer=peer
        )
        if parent_coin_state_list is None or len(parent_coin_state_list) < 1:
            raise ValueError(f"Parent coin record 0x{coin_state.coin.parent_coin_info.hex()} not found")
        parent_coin_state: CoinState = parent_coin_state_list[0]
        coin_spend: CoinSpend = await self.service.wallet_state_manager.wallet_node.fetch_puzzle_solution(
            parent_coin_state.spent_height, parent_coin_state.coin, peer
        )
        return coin_spend, coin_state

    ##########################################################################################
    # Key management
    ##########################################################################################

    async def log_in(self, request) -> EndpointResult:
        """
        Logs in the wallet with a specific key.
        """

        fingerprint = request["fingerprint"]
        if self.service.logged_in_fingerprint == fingerprint:
            return {"fingerprint": fingerprint}

        await self._stop_wallet()
        self.balance_cache = {}
        started = await self.service._start_with_fingerprint(fingerprint)
        if started is True:
            return {"fingerprint": fingerprint}

        return {"success": False, "error": "Unknown Error"}

    async def get_logged_in_fingerprint(self, request: Dict) -> EndpointResult:
        return {"fingerprint": self.service.logged_in_fingerprint}

    async def get_public_keys(self, request: Dict) -> EndpointResult:
        try:
            fingerprints = [
                sk.get_g1().get_fingerprint() for (sk, seed) in await self.service.keychain_proxy.get_all_private_keys()
            ]
        except KeychainIsLocked:
            return {"keyring_is_locked": True}
        except Exception as e:
            raise Exception(
                "Error while getting keys.  If the issue persists, restart all services."
                f"  Original error: {type(e).__name__}: {e}"
            ) from e
        else:
            return {"public_key_fingerprints": fingerprints}

    async def _get_private_key(self, fingerprint) -> Tuple[Optional[PrivateKey], Optional[bytes]]:
        try:
            all_keys = await self.service.keychain_proxy.get_all_private_keys()
            for sk, seed in all_keys:
                if sk.get_g1().get_fingerprint() == fingerprint:
                    return sk, seed
        except Exception as e:
            log.error(f"Failed to get private key by fingerprint: {e}")
        return None, None

    async def get_private_key(self, request) -> EndpointResult:
        fingerprint = request["fingerprint"]
        sk, seed = await self._get_private_key(fingerprint)
        if sk is not None:
            s = bytes_to_mnemonic(seed) if seed is not None else None
            return {
                "private_key": {
                    "fingerprint": fingerprint,
                    "sk": bytes(sk).hex(),
                    "pk": bytes(sk.get_g1()).hex(),
                    "farmer_pk": bytes(master_sk_to_farmer_sk(sk).get_g1()).hex(),
                    "pool_pk": bytes(master_sk_to_pool_sk(sk).get_g1()).hex(),
                    "seed": s,
                },
            }
        return {"success": False, "private_key": {"fingerprint": fingerprint}}

    async def generate_mnemonic(self, request: Dict) -> EndpointResult:
        return {"mnemonic": generate_mnemonic().split(" ")}

    async def add_key(self, request) -> EndpointResult:
        if "mnemonic" not in request:
            raise ValueError("Mnemonic not in request")

        # Adding a key from 24 word mnemonic
        mnemonic = request["mnemonic"]
        try:
            sk = await self.service.keychain_proxy.add_private_key(" ".join(mnemonic))
        except KeyError as e:
            return {
                "success": False,
                "error": f"The word '{e.args[0]}' is incorrect.'",
                "word": e.args[0],
            }
        except Exception as e:
            return {"success": False, "error": str(e)}

        fingerprint = sk.get_g1().get_fingerprint()
        await self._stop_wallet()

        # Makes sure the new key is added to config properly
        started = False
        try:
            await self.service.keychain_proxy.check_keys(self.service.root_path)
        except Exception as e:
            log.error(f"Failed to check_keys after adding a new key: {e}")
        started = await self.service._start_with_fingerprint(fingerprint=fingerprint)
        if started is True:
            return {"fingerprint": fingerprint}
        raise ValueError("Failed to start")

    async def delete_key(self, request) -> EndpointResult:
        await self._stop_wallet()
        fingerprint = request["fingerprint"]
        try:
            await self.service.keychain_proxy.delete_key_by_fingerprint(fingerprint)
        except Exception as e:
            log.error(f"Failed to delete key by fingerprint: {e}")
            return {"success": False, "error": str(e)}
        path = path_from_root(
            self.service.root_path,
            f"{self.service.config['database_path']}-{fingerprint}",
        )
        if path.exists():
            path.unlink()
        return {}

    async def _check_key_used_for_rewards(
        self, new_root: Path, sk: PrivateKey, max_ph_to_search: int
    ) -> Tuple[bool, bool]:
        """Checks if the given key is used for either the farmer rewards or pool rewards
        returns a tuple of two booleans
        The first is true if the key is used as the Farmer rewards, otherwise false
        The second is true if the key is used as the Pool rewards, otherwise false
        Returns both false if the key cannot be found with the given fingerprint
        """
        if sk is None:
            return False, False

        config: Dict = load_config(new_root, "config.yaml")
        farmer_target = config["farmer"].get("xch_target_address")
        pool_target = config["pool"].get("xch_target_address")
        address_to_check: List[bytes32] = [decode_puzzle_hash(farmer_target), decode_puzzle_hash(pool_target)]

        found_addresses: Set[bytes32] = match_address_to_sk(sk, address_to_check, max_ph_to_search)

        found_farmer = address_to_check[0] in found_addresses
        found_pool = address_to_check[1] in found_addresses

        return found_farmer, found_pool

    async def check_delete_key(self, request) -> EndpointResult:
        """Check the key use prior to possible deletion
        checks whether key is used for either farm or pool rewards
        checks if any wallets have a non-zero balance
        """
        used_for_farmer: bool = False
        used_for_pool: bool = False
        walletBalance: bool = False

        fingerprint = request["fingerprint"]
        max_ph_to_search = request.get("max_ph_to_search", 100)
        sk, _ = await self._get_private_key(fingerprint)
        if sk is not None:
            used_for_farmer, used_for_pool = await self._check_key_used_for_rewards(
                self.service.root_path, sk, max_ph_to_search
            )

            if self.service.logged_in_fingerprint != fingerprint:
                await self._stop_wallet()
                await self.service._start_with_fingerprint(fingerprint=fingerprint)

            wallets: List[WalletInfo] = await self.service.wallet_state_manager.get_all_wallet_info_entries()
            for w in wallets:
                wallet = self.service.wallet_state_manager.wallets[w.id]
                unspent = await self.service.wallet_state_manager.coin_store.get_unspent_coins_for_wallet(w.id)
                balance = await wallet.get_confirmed_balance(unspent)
                pending_balance = await wallet.get_unconfirmed_balance(unspent)

                if (balance + pending_balance) > 0:
                    walletBalance = True
                    break

        return {
            "fingerprint": fingerprint,
            "used_for_farmer_rewards": used_for_farmer,
            "used_for_pool_rewards": used_for_pool,
            "wallet_balance": walletBalance,
        }

    async def delete_all_keys(self, request: Dict) -> EndpointResult:
        await self._stop_wallet()
        try:
            await self.service.keychain_proxy.delete_all_keys()
        except Exception as e:
            log.error(f"Failed to delete all keys: {e}")
            return {"success": False, "error": str(e)}
        path = path_from_root(self.service.root_path, self.service.config["database_path"])
        if path.exists():
            path.unlink()
        return {}

    ##########################################################################################
    # Wallet Node
    ##########################################################################################

    async def get_sync_status(self, request: Dict) -> EndpointResult:
        sync_mode = self.service.wallet_state_manager.sync_mode
        has_pending_queue_items = self.service.new_peak_queue.has_pending_data_process_items()
        syncing = sync_mode or has_pending_queue_items
        synced = await self.service.wallet_state_manager.synced()
        return {"synced": synced, "syncing": syncing, "genesis_initialized": True}

    async def get_height_info(self, request: Dict) -> EndpointResult:
        height = await self.service.wallet_state_manager.blockchain.get_finished_sync_up_to()
        return {"height": height}

    async def get_network_info(self, request: Dict) -> EndpointResult:
        network_name = self.service.config["selected_network"]
        address_prefix = self.service.config["network_overrides"]["config"][network_name]["address_prefix"]
        return {"network_name": network_name, "network_prefix": address_prefix}

    async def push_tx(self, request: Dict) -> EndpointResult:
        nodes = self.service.server.get_connections(NodeType.FULL_NODE)
        if len(nodes) == 0:
            raise ValueError("Wallet is not currently connected to any full node peers")
        await self.service.push_tx(SpendBundle.from_bytes(hexstr_to_bytes(request["spend_bundle"])))
        return {}

    async def push_transactions(self, request: Dict) -> EndpointResult:
        if await self.service.wallet_state_manager.synced() is False:
            raise ValueError("Wallet needs to be fully synced before sending transactions")

        wallet = self.service.wallet_state_manager.main_wallet

        txs: List[TransactionRecord] = []
        for transaction_hexstr in request["transactions"]:
            tx = TransactionRecord.from_bytes(hexstr_to_bytes(transaction_hexstr))
            txs.append(tx)

        async with self.service.wallet_state_manager.lock:
            for tx in txs:
                await wallet.push_transaction(tx)

        return {}

    async def farm_block(self, request) -> EndpointResult:
        raw_puzzle_hash = decode_puzzle_hash(request["address"])
        request = FarmNewBlockProtocol(raw_puzzle_hash)
        msg = make_msg(ProtocolMessageTypes.farm_new_block, request)

        await self.service.server.send_to_all([msg], NodeType.FULL_NODE)
        return {}

    ##########################################################################################
    # Wallet Management
    ##########################################################################################

    async def get_wallets(self, request: Dict) -> EndpointResult:
        include_data: bool = request.get("include_data", True)
        wallet_type: Optional[WalletType] = None
        if "type" in request:
            wallet_type = WalletType(request["type"])

        wallets: List[WalletInfo] = await self.service.wallet_state_manager.get_all_wallet_info_entries(wallet_type)
        if not include_data:
            result: List[WalletInfo] = []
            for wallet in wallets:
                result.append(WalletInfo(wallet.id, wallet.name, wallet.type, ""))
            wallets = result
        response: EndpointResult = {"wallets": wallets}
        if self.service.logged_in_fingerprint is not None:
            response["fingerprint"] = self.service.logged_in_fingerprint
        return response

    async def create_new_wallet(self, request: Dict) -> EndpointResult:
        wallet_state_manager = self.service.wallet_state_manager

        if await self.service.wallet_state_manager.synced() is False:
            raise ValueError("Wallet needs to be fully synced.")
        main_wallet = wallet_state_manager.main_wallet
        fee = uint64(request.get("fee", 0))

        if request["wallet_type"] == "cat_wallet":
            # If not provided, the name will be autogenerated based on the tail hash.
            name = request.get("name", None)
            if request["mode"] == "new":
                async with self.service.wallet_state_manager.lock:
                    cat_wallet: CATWallet = await CATWallet.create_new_cat_wallet(
                        wallet_state_manager,
                        main_wallet,
                        {"identifier": "genesis_by_id"},
                        uint64(request["amount"]),
                        name,
                    )
                    asset_id = cat_wallet.get_asset_id()
                self.service.wallet_state_manager.state_changed("wallet_created")
                return {"type": cat_wallet.type(), "asset_id": asset_id, "wallet_id": cat_wallet.id()}

            elif request["mode"] == "existing":
                async with self.service.wallet_state_manager.lock:
                    cat_wallet = await CATWallet.get_or_create_wallet_for_cat(
                        wallet_state_manager, main_wallet, request["asset_id"], name
                    )
                return {"type": cat_wallet.type(), "asset_id": request["asset_id"], "wallet_id": cat_wallet.id()}

            else:  # undefined mode
                pass

        elif request["wallet_type"] == "did_wallet":
            if request["did_type"] == "new":
                backup_dids = []
                num_needed = 0
                for d in request["backup_dids"]:
                    backup_dids.append(decode_puzzle_hash(d))
                if len(backup_dids) > 0:
                    num_needed = uint64(request["num_of_backup_ids_needed"])
                metadata: Dict[str, str] = {}
                if "metadata" in request:
                    if type(request["metadata"]) is dict:
                        metadata = request["metadata"]

                async with self.service.wallet_state_manager.lock:
                    did_wallet_name: str = request.get("wallet_name", None)
                    if did_wallet_name is not None:
                        did_wallet_name = did_wallet_name.strip()
                    did_wallet: DIDWallet = await DIDWallet.create_new_did_wallet(
                        wallet_state_manager,
                        main_wallet,
                        uint64(request["amount"]),
                        backup_dids,
                        uint64(num_needed),
                        metadata,
                        did_wallet_name,
                        uint64(request.get("fee", 0)),
                    )

                    my_did_id = encode_puzzle_hash(
                        bytes32.fromhex(did_wallet.get_my_DID()), AddressType.DID.hrp(self.service.config)
                    )
                    nft_wallet_name = did_wallet_name
                    if nft_wallet_name is not None:
                        nft_wallet_name = f"{nft_wallet_name} NFT Wallet"
                    await NFTWallet.create_new_nft_wallet(
                        wallet_state_manager,
                        main_wallet,
                        bytes32.fromhex(did_wallet.get_my_DID()),
                        nft_wallet_name,
                    )
                return {
                    "success": True,
                    "type": did_wallet.type(),
                    "my_did": my_did_id,
                    "wallet_id": did_wallet.id(),
                }

            elif request["did_type"] == "recovery":
                async with self.service.wallet_state_manager.lock:
                    did_wallet = await DIDWallet.create_new_did_wallet_from_recovery(
                        wallet_state_manager, main_wallet, request["backup_data"]
                    )
                assert did_wallet.did_info.temp_coin is not None
                assert did_wallet.did_info.temp_puzhash is not None
                assert did_wallet.did_info.temp_pubkey is not None
                my_did = did_wallet.get_my_DID()
                coin_name = did_wallet.did_info.temp_coin.name().hex()
                coin_list = coin_as_list(did_wallet.did_info.temp_coin)
                newpuzhash = did_wallet.did_info.temp_puzhash
                pubkey = did_wallet.did_info.temp_pubkey
                return {
                    "success": True,
                    "type": did_wallet.type(),
                    "my_did": my_did,
                    "wallet_id": did_wallet.id(),
                    "coin_name": coin_name,
                    "coin_list": coin_list,
                    "newpuzhash": newpuzhash.hex(),
                    "pubkey": pubkey.hex(),
                    "backup_dids": did_wallet.did_info.backup_ids,
                    "num_verifications_required": did_wallet.did_info.num_of_backup_ids_needed,
                }
            else:  # undefined did_type
                pass
        elif request["wallet_type"] == "nft_wallet":
            for wallet in self.service.wallet_state_manager.wallets.values():
                did_id: Optional[bytes32] = None
                if "did_id" in request and request["did_id"] is not None:
                    did_id = decode_puzzle_hash(request["did_id"])
                if wallet.type() == WalletType.NFT:
                    assert isinstance(wallet, NFTWallet)
                    if wallet.get_did() == did_id:
                        log.info("NFT wallet already existed, skipping.")
                        return {
                            "success": True,
                            "type": wallet.type(),
                            "wallet_id": wallet.id(),
                        }

            async with self.service.wallet_state_manager.lock:
                nft_wallet: NFTWallet = await NFTWallet.create_new_nft_wallet(
                    wallet_state_manager, main_wallet, did_id, request.get("name", None)
                )
            return {
                "success": True,
                "type": nft_wallet.type(),
                "wallet_id": nft_wallet.id(),
            }
        elif request["wallet_type"] == "pool_wallet":
            if request["mode"] == "new":
                if "initial_target_state" not in request:
                    raise AttributeError("Daemon didn't send `initial_target_state`. Try updating the daemon.")

                owner_puzzle_hash: bytes32 = await self.service.wallet_state_manager.main_wallet.get_puzzle_hash(True)

                from chia.pools.pool_wallet_info import initial_pool_state_from_dict

                async with self.service.wallet_state_manager.lock:
                    # We assign a pseudo unique id to each pool wallet, so that each one gets its own deterministic
                    # owner and auth keys. The public keys will go on the blockchain, and the private keys can be found
                    # using the root SK and trying each index from zero. The indexes are not fully unique though,
                    # because the PoolWallet is not created until the tx gets confirmed on chain. Therefore if we
                    # make multiple pool wallets at the same time, they will have the same ID.
                    max_pwi = 1
                    for _, wallet in self.service.wallet_state_manager.wallets.items():
                        if wallet.type() == WalletType.POOLING_WALLET:
                            assert isinstance(wallet, PoolWallet)
                            pool_wallet_index = await wallet.get_pool_wallet_index()
                            if pool_wallet_index > max_pwi:
                                max_pwi = pool_wallet_index

                    if max_pwi + 1 >= (MAX_POOL_WALLETS - 1):
                        raise ValueError(f"Too many pool wallets ({max_pwi}), cannot create any more on this key.")

                    owner_sk: PrivateKey = master_sk_to_singleton_owner_sk(
                        self.service.wallet_state_manager.private_key, uint32(max_pwi + 1)
                    )
                    owner_pk: G1Element = owner_sk.get_g1()

                    initial_target_state = initial_pool_state_from_dict(
                        request["initial_target_state"], owner_pk, owner_puzzle_hash
                    )
                    assert initial_target_state is not None

                    try:
                        delayed_address = None
                        if "p2_singleton_delayed_ph" in request:
                            delayed_address = bytes32.from_hexstr(request["p2_singleton_delayed_ph"])
                        tr, p2_singleton_puzzle_hash, launcher_id = await PoolWallet.create_new_pool_wallet_transaction(
                            wallet_state_manager,
                            main_wallet,
                            initial_target_state,
                            fee,
                            request.get("p2_singleton_delay_time", None),
                            delayed_address,
                        )
                    except Exception as e:
                        raise ValueError(str(e))
                    return {
                        "total_fee": fee * 2,
                        "transaction": tr,
                        "launcher_id": launcher_id.hex(),
                        "p2_singleton_puzzle_hash": p2_singleton_puzzle_hash.hex(),
                    }
            elif request["mode"] == "recovery":
                raise ValueError("Need upgraded singleton for on-chain recovery")

        else:  # undefined wallet_type
            pass

        # TODO: rework this function to report detailed errors for each error case
        return {"success": False, "error": "invalid request"}

    ##########################################################################################
    # Wallet
    ##########################################################################################

    async def get_wallet_balance(self, request: Dict) -> EndpointResult:
        wallet_id = uint32(int(request["wallet_id"]))
        wallet = self.service.wallet_state_manager.wallets[wallet_id]

        # If syncing return the last available info or 0s
        syncing = self.service.wallet_state_manager.sync_mode
        if syncing:
            if wallet_id in self.balance_cache:
                wallet_balance = self.balance_cache[wallet_id]
            else:
                wallet_balance = {
                    "wallet_id": wallet_id,
                    "confirmed_wallet_balance": 0,
                    "unconfirmed_wallet_balance": 0,
                    "spendable_balance": 0,
                    "pending_change": 0,
                    "max_send_amount": 0,
                    "unspent_coin_count": 0,
                    "pending_coin_removal_count": 0,
                    "wallet_type": wallet.type(),
                }
                if self.service.logged_in_fingerprint is not None:
                    wallet_balance["fingerprint"] = self.service.logged_in_fingerprint
                if wallet.type() == WalletType.CAT:
                    assert isinstance(wallet, CATWallet)
                    wallet_balance["asset_id"] = wallet.get_asset_id()
        else:
            async with self.service.wallet_state_manager.lock:
                unspent_records = await self.service.wallet_state_manager.coin_store.get_unspent_coins_for_wallet(
                    wallet_id
                )
                balance = await wallet.get_confirmed_balance(unspent_records)
                pending_balance = await wallet.get_unconfirmed_balance(unspent_records)
                spendable_balance = await wallet.get_spendable_balance(unspent_records)
                pending_change = await wallet.get_pending_change_balance()
                max_send_amount = await wallet.get_max_send_amount(unspent_records)

                unconfirmed_removals: Dict[
                    bytes32, Coin
                ] = await wallet.wallet_state_manager.unconfirmed_removals_for_wallet(wallet_id)
                wallet_balance = {
                    "wallet_id": wallet_id,
                    "confirmed_wallet_balance": balance,
                    "unconfirmed_wallet_balance": pending_balance,
                    "spendable_balance": spendable_balance,
                    "pending_change": pending_change,
                    "max_send_amount": max_send_amount,
                    "unspent_coin_count": len(unspent_records),
                    "pending_coin_removal_count": len(unconfirmed_removals),
                    "wallet_type": wallet.type(),
                }
                if self.service.logged_in_fingerprint is not None:
                    wallet_balance["fingerprint"] = self.service.logged_in_fingerprint
                if wallet.type() == WalletType.CAT:
                    assert isinstance(wallet, CATWallet)
                    wallet_balance["asset_id"] = wallet.get_asset_id()
                self.balance_cache[wallet_id] = wallet_balance

        return {"wallet_balance": wallet_balance}

    async def get_transaction(self, request: Dict) -> EndpointResult:
        transaction_id: bytes32 = bytes32(hexstr_to_bytes(request["transaction_id"]))
        tr: Optional[TransactionRecord] = await self.service.wallet_state_manager.get_transaction(transaction_id)
        if tr is None:
            raise ValueError(f"Transaction 0x{transaction_id.hex()} not found")

        return {
            "transaction": (await self._convert_tx_puzzle_hash(tr)).to_json_dict_convenience(self.service.config),
            "transaction_id": tr.name,
        }

    async def get_transactions(self, request: Dict) -> EndpointResult:
        wallet_id = int(request["wallet_id"])

        start = request.get("start", 0)
        end = request.get("end", 50)
        sort_key = request.get("sort_key", None)
        reverse = request.get("reverse", False)

        to_address = request.get("to_address", None)
        to_puzzle_hash: Optional[bytes32] = None
        if to_address is not None:
            to_puzzle_hash = decode_puzzle_hash(to_address)

        transactions = await self.service.wallet_state_manager.tx_store.get_transactions_between(
            wallet_id, start, end, sort_key=sort_key, reverse=reverse, to_puzzle_hash=to_puzzle_hash
        )
        return {
            "transactions": [
                (await self._convert_tx_puzzle_hash(tr)).to_json_dict_convenience(self.service.config)
                for tr in transactions
            ],
            "wallet_id": wallet_id,
        }

    async def get_transaction_count(self, request: Dict) -> EndpointResult:
        wallet_id = int(request["wallet_id"])
        count = await self.service.wallet_state_manager.tx_store.get_transaction_count_for_wallet(wallet_id)
        return {
            "count": count,
            "wallet_id": wallet_id,
        }

    # this function is just here for backwards-compatibility. It will probably
    # be removed in the future
    async def get_initial_freeze_period(self, _: Dict) -> EndpointResult:
        # Mon May 03 2021 17:00:00 GMT+0000
        return {"INITIAL_FREEZE_END_TIMESTAMP": 1620061200}

    async def get_next_address(self, request: Dict) -> EndpointResult:
        """
        Returns a new address
        """
        if request["new_address"] is True:
            create_new = True
        else:
            create_new = False
        wallet_id = uint32(int(request["wallet_id"]))
        wallet = self.service.wallet_state_manager.wallets[wallet_id]
        selected = self.service.config["selected_network"]
        prefix = self.service.config["network_overrides"]["config"][selected]["address_prefix"]
        if wallet.type() == WalletType.STANDARD_WALLET:
            assert isinstance(wallet, Wallet)
            raw_puzzle_hash = await wallet.get_puzzle_hash(create_new)
            address = encode_puzzle_hash(raw_puzzle_hash, prefix)
        elif wallet.type() == WalletType.CAT:
            assert isinstance(wallet, CATWallet)
            raw_puzzle_hash = await wallet.standard_wallet.get_puzzle_hash(create_new)
            address = encode_puzzle_hash(raw_puzzle_hash, prefix)
        else:
            raise ValueError(f"Wallet type {wallet.type()} cannot create puzzle hashes")

        return {
            "wallet_id": wallet_id,
            "address": address,
        }

    async def send_transaction(self, request) -> EndpointResult:
        if await self.service.wallet_state_manager.synced() is False:
            raise ValueError("Wallet needs to be fully synced before sending transactions")

        wallet_id = uint32(request["wallet_id"])
        wallet = self.service.wallet_state_manager.get_wallet(id=wallet_id, required_type=Wallet)

        if not isinstance(request["amount"], int) or not isinstance(request["fee"], int):
            raise ValueError("An integer amount or fee is required (too many decimals)")
        amount: uint64 = uint64(request["amount"])
        address = request["address"]
        selected_network = self.service.config["selected_network"]
        expected_prefix = self.service.config["network_overrides"]["config"][selected_network]["address_prefix"]
        if address[0 : len(expected_prefix)] != expected_prefix:
            raise ValueError("Unexpected Address Prefix")
        puzzle_hash: bytes32 = decode_puzzle_hash(address)

        memos: List[bytes] = []
        if "memos" in request:
            memos = [mem.encode("utf-8") for mem in request["memos"]]

        fee: uint64 = uint64(request.get("fee", 0))
        min_coin_amount: uint64 = uint64(request.get("min_coin_amount", 0))
        max_coin_amount: uint64 = uint64(request.get("max_coin_amount", 0))
        if max_coin_amount == 0:
            max_coin_amount = uint64(self.service.wallet_state_manager.constants.MAX_COIN_AMOUNT)
        exclude_coin_amounts: Optional[List[uint64]] = request.get("exclude_coin_amounts")
        if exclude_coin_amounts is not None:
            exclude_coin_amounts = [uint64(a) for a in exclude_coin_amounts]
        exclude_coin_ids: Optional[List] = request.get("exclude_coin_ids")
        if exclude_coin_ids is not None:
            exclude_coins: Set[Coin] = {
                wr.coin
                for wr in await self.service.wallet_state_manager.coin_store.get_coin_records(
                    [bytes32.from_hexstr(hex_id) for hex_id in exclude_coin_ids]
                )
                if wr is not None
            }
        else:
            exclude_coins = set()
        async with self.service.wallet_state_manager.lock:
            tx: TransactionRecord = await wallet.generate_signed_transaction(
                amount,
                puzzle_hash,
                fee,
                memos=memos,
                min_coin_amount=min_coin_amount,
                max_coin_amount=max_coin_amount,
                exclude_coin_amounts=exclude_coin_amounts,
                exclude_coins=exclude_coins,
            )
            await wallet.push_transaction(tx)

        # Transaction may not have been included in the mempool yet. Use get_transaction to check.
        return {
            "transaction": tx.to_json_dict_convenience(self.service.config),
            "transaction_id": tx.name,
        }

    async def send_transaction_multi(self, request) -> EndpointResult:
        if await self.service.wallet_state_manager.synced() is False:
            raise ValueError("Wallet needs to be fully synced before sending transactions")

        wallet_id = uint32(request["wallet_id"])
        wallet = self.service.wallet_state_manager.wallets[wallet_id]

        async with self.service.wallet_state_manager.lock:
            if wallet.type() == WalletType.CAT:
                assert isinstance(wallet, CATWallet)
                transaction: Dict = (await self.cat_spend(request, hold_lock=False))["transaction"]
            else:
                transaction = (await self.create_signed_transaction(request, hold_lock=False))["signed_tx"]
            tr = TransactionRecord.from_json_dict_convenience(transaction)
            if wallet.type() != WalletType.CAT:
                assert isinstance(wallet, Wallet)
                await wallet.push_transaction(tr)

        # Transaction may not have been included in the mempool yet. Use get_transaction to check.
        return {"transaction": transaction, "transaction_id": tr.name}

    async def delete_unconfirmed_transactions(self, request) -> EndpointResult:
        wallet_id = uint32(request["wallet_id"])
        if wallet_id not in self.service.wallet_state_manager.wallets:
            raise ValueError(f"Wallet id {wallet_id} does not exist")
        if await self.service.wallet_state_manager.synced() is False:
            raise ValueError("Wallet needs to be fully synced.")

        async with self.service.wallet_state_manager.db_wrapper.writer():
            await self.service.wallet_state_manager.tx_store.delete_unconfirmed_transactions(wallet_id)
            wallet = self.service.wallet_state_manager.wallets[wallet_id]
            if wallet.type() == WalletType.POOLING_WALLET.value:
                assert isinstance(wallet, PoolWallet)
                wallet.target_state = None
            return {}

    async def select_coins(self, request) -> EndpointResult:
        if await self.service.wallet_state_manager.synced() is False:
            raise ValueError("Wallet needs to be fully synced before selecting coins")

        amount = uint64(request["amount"])
        wallet_id = uint32(request["wallet_id"])
        min_coin_amount: uint64 = uint64(request.get("min_coin_amount", 0))
        max_coin_amount: uint64 = uint64(request.get("max_coin_amount", 0))
        if max_coin_amount == 0:
            max_coin_amount = uint64(self.service.wallet_state_manager.constants.MAX_COIN_AMOUNT)
        excluded_coin_amounts: Optional[List[uint64]] = request.get("excluded_coin_amounts")
        if excluded_coin_amounts is not None:
            excluded_coin_amounts = [uint64(a) for a in excluded_coin_amounts]
        excluded_coins: Optional[List] = request.get("excluded_coins")
        if excluded_coins is not None:
            excluded_coins = [Coin.from_json_dict(json_coin) for json_coin in excluded_coins]

        wallet = self.service.wallet_state_manager.wallets[wallet_id]
        async with self.service.wallet_state_manager.lock:
            selected_coins = await wallet.select_coins(
                amount=amount,
                min_coin_amount=min_coin_amount,
                exclude=excluded_coins,
                max_coin_amount=max_coin_amount,
                excluded_coin_amounts=excluded_coin_amounts,
            )

        return {"coins": [coin.to_json_dict() for coin in selected_coins]}

    async def get_spendable_coins(self, request) -> EndpointResult:
        if await self.service.wallet_state_manager.synced() is False:
            raise ValueError("Wallet needs to be fully synced before getting all coins")

        wallet_id = uint32(request["wallet_id"])
        min_coin_amount = uint64(request.get("min_coin_amount", 0))
        max_coin_amount: uint64 = uint64(request.get("max_coin_amount", 0))
        if max_coin_amount == 0:
            max_coin_amount = uint64(self.service.wallet_state_manager.constants.MAX_COIN_AMOUNT)
        excluded_coin_amounts: Optional[List[uint64]] = request.get("excluded_coin_amounts")
        if excluded_coin_amounts is not None:
            excluded_coin_amounts = [uint64(a) for a in excluded_coin_amounts]
        else:
            excluded_coin_amounts = []
        excluded_coins: Optional[List] = request.get("excluded_coins")
        if excluded_coins is not None:
            excluded_coins = [Coin.from_json_dict(json_coin) for json_coin in excluded_coins]
        else:
            excluded_coins = []
        excluded_coin_ids: Optional[List] = request.get("excluded_coin_ids")
        if excluded_coin_ids is not None:
            excluded_coin_ids = [bytes32.from_hexstr(hex_id) for hex_id in excluded_coin_ids]
        else:
            excluded_coin_ids = []
        state_mgr = self.service.wallet_state_manager
        wallet = state_mgr.wallets[wallet_id]
        async with state_mgr.lock:
            all_coin_records = await state_mgr.coin_store.get_unspent_coins_for_wallet(wallet_id)
            if wallet.type() == WalletType.CAT:
                assert isinstance(wallet, CATWallet)
                spendable_coins: List[WalletCoinRecord] = await wallet.get_cat_spendable_coins(all_coin_records)
            else:
                spendable_coins = list(await state_mgr.get_spendable_coins_for_wallet(wallet_id, all_coin_records))

            # Now we get the unconfirmed transactions and manually derive the additions and removals.
            unconfirmed_transactions: List[TransactionRecord] = await state_mgr.tx_store.get_unconfirmed_for_wallet(
                wallet_id
            )
            unconfirmed_removal_ids: Dict[bytes32, uint64] = {
                coin.name(): transaction.created_at_time
                for transaction in unconfirmed_transactions
                for coin in transaction.removals
            }
            unconfirmed_additions: List[Coin] = [
                coin
                for transaction in unconfirmed_transactions
                for coin in transaction.additions
                if await state_mgr.does_coin_belong_to_wallet(coin, wallet_id)
            ]
            valid_spendable_cr: List[CoinRecord] = []
            unconfirmed_removals: List[CoinRecord] = []
            for coin_record in all_coin_records:
                if coin_record.name() in unconfirmed_removal_ids:
                    unconfirmed_removals.append(coin_record.to_coin_record(unconfirmed_removal_ids[coin_record.name()]))
            for coin_record in spendable_coins:  # remove all the unconfirmed coins, exclude coins and dust.
                if coin_record.name() in unconfirmed_removal_ids:
                    continue
                if coin_record.coin in excluded_coins:
                    continue
                if coin_record.name() in excluded_coin_ids:
                    continue
                if coin_record.coin.amount < min_coin_amount or coin_record.coin.amount > max_coin_amount:
                    continue
                if coin_record.coin.amount in excluded_coin_amounts:
                    continue
                c_r = await state_mgr.get_coin_record_by_wallet_record(coin_record)
                assert c_r is not None and c_r.coin == coin_record.coin  # this should never happen
                valid_spendable_cr.append(c_r)

        return {
            "confirmed_records": [cr.to_json_dict() for cr in valid_spendable_cr],
            "unconfirmed_removals": [cr.to_json_dict() for cr in unconfirmed_removals],
            "unconfirmed_additions": [coin.to_json_dict() for coin in unconfirmed_additions],
        }

    async def get_coin_records_by_names(self, request) -> EndpointResult:
        if await self.service.wallet_state_manager.synced() is False:
            raise ValueError("Wallet needs to be fully synced before finding coin information")

        if "names" not in request:
            raise ValueError("Names not in request")
        kwargs: Dict[str, Any] = {
            "include_spent_coins": False,
            "coin_names": [hexstr_to_bytes(name) for name in request["names"]],
        }
        if "start_height" in request:
            kwargs["start_height"] = uint32(request["start_height"])
        if "end_height" in request:
            kwargs["end_height"] = uint32(request["end_height"])

        if "include_spent_coins" in request:
            kwargs["include_spent_coins"] = request["include_spent_coins"]

        async with self.service.wallet_state_manager.lock:
            coin_records: List[CoinRecord] = await self.service.wallet_state_manager.get_coin_records_by_coin_ids(
                **kwargs
            )
            missed_coins: List[str] = [
                "0x" + c_id.hex() for c_id in kwargs["coin_names"] if c_id not in [cr.name for cr in coin_records]
            ]
            if missed_coins:
                raise ValueError(f"Coin ID's: {missed_coins} not found.")

        return {"coin_records": [cr.to_json_dict() for cr in coin_records]}

    async def get_current_derivation_index(self, request) -> Dict[str, Any]:
        assert self.service.wallet_state_manager is not None

        index: Optional[uint32] = await self.service.wallet_state_manager.puzzle_store.get_last_derivation_path()

        return {"success": True, "index": index}

    async def extend_derivation_index(self, request) -> Dict[str, Any]:
        assert self.service.wallet_state_manager is not None

        # Require a new max derivation index
        if "index" not in request:
            raise ValueError("Derivation index is required")

        # Require that the wallet is fully synced
        synced = await self.service.wallet_state_manager.synced()
        if synced is False:
            raise ValueError("Wallet needs to be fully synced before extending derivation index")

        index = uint32(request["index"])
        current: Optional[uint32] = await self.service.wallet_state_manager.puzzle_store.get_last_derivation_path()

        # Additional sanity check that the wallet is synced
        if current is None:
            raise ValueError("No current derivation record found, unable to extend index")

        # Require that the new index is greater than the current index
        if index <= current:
            raise ValueError(f"New derivation index must be greater than current index: {current}")

        if index - current > MAX_DERIVATION_INDEX_DELTA:
            raise ValueError(
                "Too many derivations requested. "
                f"Use a derivation index less than {current + MAX_DERIVATION_INDEX_DELTA + 1}"
            )

        # Since we've bumping the derivation index without having found any new puzzles, we want
        # to preserve the current last used index, so we call create_more_puzzle_hashes with
        # mark_existing_as_used=False
        await self.service.wallet_state_manager.create_more_puzzle_hashes(
            from_zero=False, mark_existing_as_used=False, up_to_index=index, num_additional_phs=0
        )

        updated: Optional[uint32] = await self.service.wallet_state_manager.puzzle_store.get_last_derivation_path()
        updated_index = updated if updated is not None else None

        return {"success": True, "index": updated_index}

    async def get_notifications(self, request) -> EndpointResult:
        ids: Optional[List[str]] = request.get("ids", None)
        start: Optional[int] = request.get("start", None)
        end: Optional[int] = request.get("end", None)
        if ids is None:
            notifications: List[
                Notification
            ] = await self.service.wallet_state_manager.notification_manager.notification_store.get_all_notifications(
                pagination=(start, end)
            )
        else:
            notifications = (
                await self.service.wallet_state_manager.notification_manager.notification_store.get_notifications(
                    [bytes32.from_hexstr(id) for id in ids]
                )
            )

        return {
            "notifications": [
                {"id": notification.coin_id.hex(), "message": notification.message.hex(), "amount": notification.amount}
                for notification in notifications
            ]
        }

    async def delete_notifications(self, request) -> EndpointResult:
        ids: Optional[List[str]] = request.get("ids", None)
        if ids is None:
            await self.service.wallet_state_manager.notification_manager.notification_store.delete_all_notifications()
        else:
            await self.service.wallet_state_manager.notification_manager.notification_store.delete_notifications(
                [bytes32.from_hexstr(id) for id in ids]
            )

        return {}

    async def send_notification(self, request) -> EndpointResult:
        tx: TransactionRecord = await self.service.wallet_state_manager.notification_manager.send_new_notification(
            bytes32.from_hexstr(request["target"]),
            bytes.fromhex(request["message"]),
            uint64(request["amount"]),
            request.get("fee", uint64(0)),
        )
        await self.service.wallet_state_manager.add_pending_transaction(tx)
        return {"tx": tx.to_json_dict_convenience(self.service.config)}

    async def verify_signature(self, request) -> EndpointResult:
        """
        Given a public key, message and signature, verify if it is valid.
        :param request:
        :return:
        """
        is_valid = AugSchemeMPL.verify(
            G1Element.from_bytes(bytes.fromhex(request["pubkey"])),
            bytes.fromhex(request["message"]),
            G2Element.from_bytes(bytes.fromhex(request["signature"])),
        )
        if "address" in request:
            puzzle_hash: bytes32 = decode_puzzle_hash(request["address"])
            if puzzle_hash != puzzle_hash_for_synthetic_public_key(
                G1Element.from_bytes(bytes.fromhex(request["pubkey"]))
            ):
                return {"isValid": False, "error": "Public key doesn't match the address"}
        if is_valid:
            return {"isValid": is_valid}
        else:
            return {"isValid": False, "error": "Signature is invalid."}

    async def sign_message_by_address(self, request) -> EndpointResult:
        """
        Given a derived P2 address, sign the message by its private key.
        :param request:
        :return:
        """
        puzzle_hash: bytes32 = decode_puzzle_hash(request["address"])
        pubkey, signature = await self.service.wallet_state_manager.main_wallet.sign_message(
            request["message"], puzzle_hash
        )
        return {"success": True, "pubkey": str(pubkey), "signature": str(signature)}

    async def sign_message_by_id(self, request) -> EndpointResult:
        """
        Given a NFT/DID ID, sign the message by the P2 private key.
        :param request:
        :return:
        """

        entity_id: bytes32 = decode_puzzle_hash(request["id"])
        selected_wallet: Optional[WalletProtocol] = None
        if is_valid_address(request["id"], {AddressType.DID}, self.service.config):
            for wallet in self.service.wallet_state_manager.wallets.values():
                if wallet.type() == WalletType.DECENTRALIZED_ID.value:
                    assert isinstance(wallet, DIDWallet)
                    assert wallet.did_info.origin_coin is not None
                    if wallet.did_info.origin_coin.name() == entity_id:
                        selected_wallet = wallet
                        break
            if selected_wallet is None:
                return {"success": False, "error": f"DID for {entity_id.hex()} doesn't exist."}
            assert isinstance(selected_wallet, DIDWallet)
            pubkey, signature = await selected_wallet.sign_message(request["message"])
            latest_coin: Set[Coin] = await selected_wallet.select_coins(uint64(1))
            latest_coin_id = None
            if len(latest_coin) > 0:
                latest_coin_id = latest_coin.pop().name()
        elif is_valid_address(request["id"], {AddressType.NFT}, self.service.config):
            target_nft: Optional[NFTCoinInfo] = None
            for wallet in self.service.wallet_state_manager.wallets.values():
                if wallet.type() == WalletType.NFT.value:
                    assert isinstance(wallet, NFTWallet)
                    nft: Optional[NFTCoinInfo] = await wallet.get_nft(entity_id)
                    if nft is not None:
                        selected_wallet = wallet
                        target_nft = nft
                        break
            if selected_wallet is None or target_nft is None:
                return {"success": False, "error": f"NFT for {entity_id.hex()} doesn't exist."}

            assert isinstance(selected_wallet, NFTWallet)
            pubkey, signature = await selected_wallet.sign_message(request["message"], target_nft)
            latest_coin_id = target_nft.coin.name()
        else:
            return {"success": False, "error": f'Unknown ID type, {request["id"]}'}

        assert latest_coin_id is not None
        return {
            "success": True,
            "pubkey": str(pubkey),
            "signature": str(signature),
            "latest_coin_id": latest_coin_id.hex(),
        }

    ##########################################################################################
    # CATs and Trading
    ##########################################################################################

    async def get_cat_list(self, request) -> EndpointResult:
        return {"cat_list": list(DEFAULT_CATS.values())}

    async def cat_set_name(self, request) -> EndpointResult:
        wallet_id = uint32(request["wallet_id"])
        wallet = self.service.wallet_state_manager.get_wallet(id=wallet_id, required_type=CATWallet)
        await wallet.set_name(str(request["name"]))
        return {"wallet_id": wallet_id}

    async def cat_get_name(self, request) -> EndpointResult:
        wallet_id = uint32(request["wallet_id"])
<<<<<<< HEAD
        wallet = self.service.wallet_state_manager.wallets[wallet_id]
        assert isinstance(wallet, CATWallet)
        name: str = wallet.get_name()
=======
        wallet = self.service.wallet_state_manager.get_wallet(id=wallet_id, required_type=CATWallet)
        name: str = await wallet.get_name()
>>>>>>> 55f5e371
        return {"wallet_id": wallet_id, "name": name}

    async def get_stray_cats(self, request) -> EndpointResult:
        """
        Get a list of all unacknowledged CATs
        :param request: RPC request
        :return: A list of unacknowledged CATs
        """
        cats = await self.service.wallet_state_manager.interested_store.get_unacknowledged_tokens()
        return {"stray_cats": cats}

    async def cat_spend(self, request, hold_lock=True) -> EndpointResult:
        if await self.service.wallet_state_manager.synced() is False:
            raise ValueError("Wallet needs to be fully synced.")
        wallet_id = uint32(request["wallet_id"])
        wallet = self.service.wallet_state_manager.get_wallet(id=wallet_id, required_type=CATWallet)

        amounts: List[uint64] = []
        puzzle_hashes: List[bytes32] = []
        memos: List[List[bytes]] = []
        additions: Optional[List[Dict]] = request.get("additions")
        if not isinstance(request["fee"], int) or (additions is None and not isinstance(request["amount"], int)):
            raise ValueError("An integer amount or fee is required (too many decimals)")
        if additions is not None:
            for addition in additions:
                receiver_ph = bytes32.from_hexstr(addition["puzzle_hash"])
                if len(receiver_ph) != 32:
                    raise ValueError(f"Address must be 32 bytes. {receiver_ph.hex()}")
                amount = uint64(addition["amount"])
                if amount > self.service.constants.MAX_COIN_AMOUNT:
                    raise ValueError(f"Coin amount cannot exceed {self.service.constants.MAX_COIN_AMOUNT}")
                amounts.append(amount)
                puzzle_hashes.append(receiver_ph)
                if "memos" in addition:
                    memos.append([mem.encode("utf-8") for mem in addition["memos"]])
        else:
            amounts.append(uint64(request["amount"]))
            puzzle_hashes.append(decode_puzzle_hash(request["inner_address"]))
            if "memos" in request:
                memos.append([mem.encode("utf-8") for mem in request["memos"]])
        fee: uint64 = uint64(request.get("fee", 0))
        min_coin_amount: uint64 = uint64(request.get("min_coin_amount", 0))
        max_coin_amount: uint64 = uint64(request.get("max_coin_amount", 0))
        if max_coin_amount == 0:
            max_coin_amount = uint64(self.service.wallet_state_manager.constants.MAX_COIN_AMOUNT)
        exclude_coin_amounts: Optional[List[uint64]] = request.get("exclude_coin_amounts")
        if exclude_coin_amounts is not None:
            exclude_coin_amounts = [uint64(a) for a in exclude_coin_amounts]
        exclude_coin_ids: Optional[List] = request.get("exclude_coin_ids")
        if exclude_coin_ids is not None:
            exclude_coins: Set[Coin] = {
                wr.coin
                for wr in await self.service.wallet_state_manager.coin_store.get_coin_records(
                    [bytes32.from_hexstr(hex_id) for hex_id in exclude_coin_ids]
                )
                if wr is not None
            }
        else:
            exclude_coins = set()
        if hold_lock:
            async with self.service.wallet_state_manager.lock:
                txs: List[TransactionRecord] = await wallet.generate_signed_transaction(
                    amounts,
                    puzzle_hashes,
                    fee,
                    memos=memos if memos else None,
                    min_coin_amount=min_coin_amount,
                    max_coin_amount=max_coin_amount,
                    exclude_coin_amounts=exclude_coin_amounts,
                    exclude_cat_coins=exclude_coins,
                )
                for tx in txs:
                    await wallet.standard_wallet.push_transaction(tx)
        else:
            txs = await wallet.generate_signed_transaction(
                amounts,
                puzzle_hashes,
                fee,
                memos=memos if memos else None,
                min_coin_amount=min_coin_amount,
                max_coin_amount=max_coin_amount,
                exclude_coin_amounts=exclude_coin_amounts,
                exclude_cat_coins=exclude_coins,
            )
            for tx in txs:
                await wallet.standard_wallet.push_transaction(tx)

        # Return the first transaction, which is expected to be the CAT spend. If a fee is
        # included, it is currently ordered after the CAT spend.
        return {
            "transaction": txs[0].to_json_dict_convenience(self.service.config),
            "transaction_id": txs[0].name,
        }

    async def cat_get_asset_id(self, request) -> EndpointResult:
        wallet_id = uint32(request["wallet_id"])
        wallet = self.service.wallet_state_manager.get_wallet(id=wallet_id, required_type=CATWallet)
        asset_id: str = wallet.get_asset_id()
        return {"asset_id": asset_id, "wallet_id": wallet_id}

    async def cat_asset_id_to_name(self, request) -> EndpointResult:
        wallet = await self.service.wallet_state_manager.get_wallet_for_asset_id(request["asset_id"])
        if wallet is None:
            if request["asset_id"] in DEFAULT_CATS:
                return {"wallet_id": None, "name": DEFAULT_CATS[request["asset_id"]]["name"]}
            else:
                raise ValueError("The asset ID specified does not belong to a wallet")
        else:
            return {"wallet_id": wallet.id(), "name": (wallet.get_name())}

    async def create_offer_for_ids(self, request) -> EndpointResult:
        offer: Dict[str, int] = request["offer"]
        fee: uint64 = uint64(request.get("fee", 0))
        validate_only: bool = request.get("validate_only", False)
        driver_dict_str: Optional[Dict[str, Any]] = request.get("driver_dict", None)
        min_coin_amount: uint64 = uint64(request.get("min_coin_amount", 0))
        max_coin_amount: uint64 = uint64(request.get("max_coin_amount", 0))
        if max_coin_amount == 0:
            max_coin_amount = uint64(self.service.wallet_state_manager.constants.MAX_COIN_AMOUNT)
        marshalled_solver = request.get("solver")
        solver: Optional[Solver]
        if marshalled_solver is None:
            solver = None
        else:
            solver = Solver(info=marshalled_solver)

        # This driver_dict construction is to maintain backward compatibility where everything is assumed to be a CAT
        driver_dict: Dict[bytes32, PuzzleInfo] = {}
        if driver_dict_str is None:
            for key, amount in offer.items():
                if amount > 0:
                    try:
                        driver_dict[bytes32.from_hexstr(key)] = PuzzleInfo(
                            {"type": AssetType.CAT.value, "tail": "0x" + key}
                        )
                    except ValueError:
                        pass
        else:
            for key, value in driver_dict_str.items():
                driver_dict[bytes32.from_hexstr(key)] = PuzzleInfo(value)

        modified_offer: Dict[Union[int, bytes32], int] = {}
        for key in offer:
            try:
                modified_offer[bytes32.from_hexstr(key)] = offer[key]
            except ValueError:
                modified_offer[int(key)] = offer[key]

        async with self.service.wallet_state_manager.lock:
            result = await self.service.wallet_state_manager.trade_manager.create_offer_for_ids(
                modified_offer,
                driver_dict,
                solver=solver,
                fee=fee,
                validate_only=validate_only,
                min_coin_amount=min_coin_amount,
                max_coin_amount=max_coin_amount,
            )
        if result[0]:
            success, trade_record, error = result
            return {
                "offer": Offer.from_bytes(trade_record.offer).to_bech32(),
                "trade_record": trade_record.to_json_dict_convenience(),
            }
        raise ValueError(result[2])

    async def get_offer_summary(self, request) -> EndpointResult:
        offer_hex: str = request["offer"]
        offer = Offer.from_bech32(offer_hex)
        offered, requested, infos = offer.summary()

        ###
        # This is temporary code, delete it when we no longer care about incorrectly parsing CAT1s
        # There's also temp code in test_wallet_rpc.py and wallet_funcs.py
        from chia.util.bech32m import bech32_decode, convertbits
        from chia.wallet.util.puzzle_compression import decompress_object_with_puzzles

        hrpgot, data = bech32_decode(offer_hex, max_length=len(offer_hex))
        if data is None:
            raise ValueError("Invalid Offer")
        decoded = convertbits(list(data), 5, 8, False)
        decoded_bytes = bytes(decoded)
        try:
            decompressed_bytes = decompress_object_with_puzzles(decoded_bytes)
        except TypeError:
            decompressed_bytes = decoded_bytes
        bundle = SpendBundle.from_bytes(decompressed_bytes)
        for spend in bundle.coin_spends:
            mod, _ = spend.puzzle_reveal.to_program().uncurry()
            if mod.get_tree_hash() == bytes32.from_hexstr(
                "72dec062874cd4d3aab892a0906688a1ae412b0109982e1797a170add88bdcdc"
            ):
                raise ValueError("CAT1s are no longer supported")
        ###

        if request.get("advanced", False):
            return {
                "summary": {"offered": offered, "requested": requested, "fees": offer.bundle.fees(), "infos": infos}
            }
        else:
            return {"summary": await self.service.wallet_state_manager.trade_manager.get_offer_summary(offer)}

    async def check_offer_validity(self, request) -> EndpointResult:
        offer_hex: str = request["offer"]
        offer = Offer.from_bech32(offer_hex)
        peer: Optional[WSChiaConnection] = self.service.get_full_node_peer()
        if peer is None:
            raise ValueError("No peer connected")
        return {"valid": (await self.service.wallet_state_manager.trade_manager.check_offer_validity(offer, peer))}

    async def take_offer(self, request) -> EndpointResult:
        offer_hex: str = request["offer"]
        offer = Offer.from_bech32(offer_hex)
        fee: uint64 = uint64(request.get("fee", 0))
        min_coin_amount: uint64 = uint64(request.get("min_coin_amount", 0))
        max_coin_amount: uint64 = uint64(request.get("max_coin_amount", 0))
        if max_coin_amount == 0:
            max_coin_amount = uint64(self.service.wallet_state_manager.constants.MAX_COIN_AMOUNT)
        maybe_marshalled_solver: Dict[str, Any] = request.get("solver")
        solver: Optional[Solver]
        if maybe_marshalled_solver is None:
            solver = None
        else:
            solver = Solver(info=maybe_marshalled_solver)

        async with self.service.wallet_state_manager.lock:
            peer: Optional[WSChiaConnection] = self.service.get_full_node_peer()
            if peer is None:
                raise ValueError("No peer connected")
            trade_record, tx_records = await self.service.wallet_state_manager.trade_manager.respond_to_offer(
                offer, peer, fee=fee, min_coin_amount=min_coin_amount, max_coin_amount=max_coin_amount, solver=solver
            )
        return {"trade_record": trade_record.to_json_dict_convenience()}

    async def get_offer(self, request: Dict) -> EndpointResult:
        trade_mgr = self.service.wallet_state_manager.trade_manager

        trade_id = bytes32.from_hexstr(request["trade_id"])
        file_contents: bool = request.get("file_contents", False)
        trade_record: Optional[TradeRecord] = await trade_mgr.get_trade_by_id(bytes32(trade_id))
        if trade_record is None:
            raise ValueError(f"No trade with trade id: {trade_id.hex()}")

        offer_to_return: bytes = trade_record.offer if trade_record.taken_offer is None else trade_record.taken_offer
        offer_value: Optional[str] = Offer.from_bytes(offer_to_return).to_bech32() if file_contents else None
        return {"trade_record": trade_record.to_json_dict_convenience(), "offer": offer_value}

    async def get_all_offers(self, request: Dict) -> EndpointResult:
        trade_mgr = self.service.wallet_state_manager.trade_manager

        start: int = request.get("start", 0)
        end: int = request.get("end", 10)
        exclude_my_offers: bool = request.get("exclude_my_offers", False)
        exclude_taken_offers: bool = request.get("exclude_taken_offers", False)
        include_completed: bool = request.get("include_completed", False)
        sort_key: Optional[str] = request.get("sort_key", None)
        reverse: bool = request.get("reverse", False)
        file_contents: bool = request.get("file_contents", False)

        all_trades = await trade_mgr.trade_store.get_trades_between(
            start,
            end,
            sort_key=sort_key,
            reverse=reverse,
            exclude_my_offers=exclude_my_offers,
            exclude_taken_offers=exclude_taken_offers,
            include_completed=include_completed,
        )
        result = []
        offer_values: Optional[List[str]] = [] if file_contents else None
        for trade in all_trades:
            result.append(trade.to_json_dict_convenience())
            if file_contents and offer_values is not None:
                offer_to_return: bytes = trade.offer if trade.taken_offer is None else trade.taken_offer
                offer_values.append(Offer.from_bytes(offer_to_return).to_bech32())

        return {"trade_records": result, "offers": offer_values}

    async def get_offers_count(self, request: Dict) -> EndpointResult:
        trade_mgr = self.service.wallet_state_manager.trade_manager

        (total, my_offers_count, taken_offers_count) = await trade_mgr.trade_store.get_trades_count()

        return {"total": total, "my_offers_count": my_offers_count, "taken_offers_count": taken_offers_count}

    async def cancel_offer(self, request: Dict) -> EndpointResult:
        wsm = self.service.wallet_state_manager
        secure = request["secure"]
        trade_id = bytes32.from_hexstr(request["trade_id"])
        fee: uint64 = uint64(request.get("fee", 0))
        async with self.service.wallet_state_manager.lock:
            if secure:
                await wsm.trade_manager.cancel_pending_offer_safely(bytes32(trade_id), fee=fee)
            else:
                await wsm.trade_manager.cancel_pending_offer(bytes32(trade_id))
        return {}

    async def cancel_offers(self, request: Dict) -> EndpointResult:
        secure = request["secure"]
        batch_fee: uint64 = uint64(request.get("batch_fee", 0))
        batch_size = request.get("batch_size", 5)
        cancel_all = request.get("cancel_all", False)
        if cancel_all:
            asset_id = None
        else:
            asset_id = request.get("asset_id", "xch")

        start: int = 0
        end: int = start + batch_size
        trade_mgr = self.service.wallet_state_manager.trade_manager
        log.info(f"Start cancelling offers for  {'asset_id: ' + asset_id if asset_id is not None else 'all'} ...")
        # Traverse offers page by page
        key = None
        if asset_id is not None and asset_id != "xch":
            key = bytes32.from_hexstr(asset_id)
        while True:
            records: List[TradeRecord] = []
            trades = await trade_mgr.trade_store.get_trades_between(
                start,
                end,
                reverse=True,
                exclude_my_offers=False,
                exclude_taken_offers=True,
                include_completed=False,
            )
            for trade in trades:
                if cancel_all:
                    records.append(trade)
                    continue
                if trade.offer and trade.offer != b"":
                    offer = Offer.from_bytes(trade.offer)
                    if key in offer.driver_dict:
                        records.append(trade)
                        continue

            async with self.service.wallet_state_manager.lock:
                await trade_mgr.cancel_pending_offers(records, batch_fee, secure)
            log.info(f"Cancelled offers {start} to {end} ...")
            # If fewer records were returned than requested, we're done
            if len(trades) < batch_size:
                break
            start = end
            end += batch_size
        return {"success": True}

    ##########################################################################################
    # Distributed Identities
    ##########################################################################################

    async def did_set_wallet_name(self, request) -> EndpointResult:
        wallet_id = uint32(request["wallet_id"])
        wallet = self.service.wallet_state_manager.get_wallet(id=wallet_id, required_type=DIDWallet)
        await wallet.set_name(str(request["name"]))
        return {"success": True, "wallet_id": wallet_id}

    async def did_get_wallet_name(self, request) -> EndpointResult:
        wallet_id = uint32(request["wallet_id"])
<<<<<<< HEAD
        wallet = self.service.wallet_state_manager.wallets[wallet_id]
        assert isinstance(wallet, DIDWallet)
        name: str = wallet.get_name()
=======
        wallet = self.service.wallet_state_manager.get_wallet(id=wallet_id, required_type=DIDWallet)
        name: str = await wallet.get_name()
>>>>>>> 55f5e371
        return {"success": True, "wallet_id": wallet_id, "name": name}

    async def did_update_recovery_ids(self, request) -> EndpointResult:
        wallet_id = uint32(request["wallet_id"])
        wallet = self.service.wallet_state_manager.get_wallet(id=wallet_id, required_type=DIDWallet)
        recovery_list = []
        success: bool = False
        for _ in request["new_list"]:
            recovery_list.append(decode_puzzle_hash(_))
        if "num_verifications_required" in request:
            new_amount_verifications_required = uint64(request["num_verifications_required"])
        else:
            new_amount_verifications_required = uint64(len(recovery_list))
        async with self.service.wallet_state_manager.lock:
            update_success = await wallet.update_recovery_list(recovery_list, new_amount_verifications_required)
            # Update coin with new ID info
            if update_success:
                spend_bundle = await wallet.create_update_spend()
                if spend_bundle is not None:
                    success = True
        return {"success": success}

    async def did_message_spend(self, request) -> EndpointResult:
        wallet_id = uint32(request["wallet_id"])
        wallet = self.service.wallet_state_manager.get_wallet(id=wallet_id, required_type=DIDWallet)
        coin_announcements: Set[bytes] = set([])
        for ca in request.get("coin_announcements", []):
            coin_announcements.add(bytes.fromhex(ca))
        puzzle_announcements: Set[bytes] = set([])
        for pa in request.get("puzzle_announcements", []):
            puzzle_announcements.add(bytes.fromhex(pa))
        spend_bundle = await wallet.create_message_spend(coin_announcements, puzzle_announcements)
        return {"success": True, "spend_bundle": spend_bundle}

    async def did_get_info(self, request) -> EndpointResult:
        if "coin_id" not in request:
            return {"success": False, "error": "Coin ID is required."}
        coin_id = request["coin_id"]
        if coin_id.startswith(AddressType.DID.hrp(self.service.config)):
            coin_id = decode_puzzle_hash(coin_id)
        else:
            coin_id = bytes32.from_hexstr(coin_id)
        # Get coin state
        peer: Optional[WSChiaConnection] = self.service.get_full_node_peer()
        coin_spend, coin_state = await self.get_latest_singleton_coin_spend(peer, coin_id, request.get("latest", True))
        full_puzzle: Program = Program.from_bytes(bytes(coin_spend.puzzle_reveal))
        uncurried = uncurry_puzzle(full_puzzle)
        curried_args = match_did_puzzle(uncurried.mod, uncurried.args)
        if curried_args is None:
            return {"success": False, "error": "The coin is not a DID."}
        p2_puzzle, recovery_list_hash, num_verification, singleton_struct, metadata = curried_args
        uncurried_p2 = uncurry_puzzle(p2_puzzle)
        (public_key,) = uncurried_p2.args.as_iter()
        memos = compute_memos(SpendBundle([coin_spend], G2Element()))
        hints = []
        if coin_state.coin.name() in memos:
            for memo in memos[coin_state.coin.name()]:
                hints.append(memo.hex())
        return {
            "success": True,
            "latest_coin": coin_state.coin.name().hex(),
            "p2_address": encode_puzzle_hash(p2_puzzle.get_tree_hash(), AddressType.XCH.hrp(self.service.config)),
            "public_key": public_key.as_python().hex(),
            "recovery_list_hash": recovery_list_hash.as_python().hex(),
            "num_verification": num_verification.as_int(),
            "metadata": program_to_metadata(metadata),
            "launcher_id": singleton_struct.rest().first().as_python().hex(),
            "full_puzzle": full_puzzle,
            "hints": hints,
        }

    async def did_find_lost_did(self, request) -> EndpointResult:
        """
        Recover a missing or unspendable DID wallet by a coin id of the DID
        :param coin_id: It can be DID ID, launcher coin ID or any coin ID of the DID you want to find.
        The latest coin ID will take less time.
        :return:
        """
        if "coin_id" not in request:
            return {"success": False, "error": "DID coin ID is required."}
        coin_id = request["coin_id"]
        # Check if we have a DID wallet for this
        if coin_id.startswith(AddressType.DID.hrp(self.service.config)):
            coin_id = decode_puzzle_hash(coin_id)
        else:
            coin_id = bytes32.from_hexstr(coin_id)
        # Get coin state
        peer: Optional[WSChiaConnection] = self.service.get_full_node_peer()
        assert peer is not None
        coin_spend, coin_state = await self.get_latest_singleton_coin_spend(peer, coin_id)
        full_puzzle: Program = Program.from_bytes(bytes(coin_spend.puzzle_reveal))
        uncurried = uncurry_puzzle(full_puzzle)
        curried_args = match_did_puzzle(uncurried.mod, uncurried.args)
        if curried_args is None:
            return {"success": False, "error": "The coin is not a DID."}
        p2_puzzle, recovery_list_hash, num_verification, singleton_struct, metadata = curried_args

        hint_list = compute_coin_hints(coin_spend)
        old_inner_puzhash = DID_INNERPUZ_MOD.curry(
            p2_puzzle, recovery_list_hash, num_verification, singleton_struct, metadata
        ).get_tree_hash()
        derivation_record = None
        # Hint is required, if it doesn't have any hint then it should be invalid
        is_invalid = len(hint_list) == 0
        for hint in hint_list:
            derivation_record = (
                await self.service.wallet_state_manager.puzzle_store.get_derivation_record_for_puzzle_hash(
                    bytes32(hint)
                )
            )
            if derivation_record is not None:
                break
            # Check if the mismatch is because of the memo bug
            if hint == old_inner_puzhash:
                is_invalid = True
                break
        if is_invalid:
            # This is an invalid DID, check if we are owner
            derivation_record = (
                await self.service.wallet_state_manager.puzzle_store.get_derivation_record_for_puzzle_hash(
                    p2_puzzle.get_tree_hash()
                )
            )
        launcher_id = singleton_struct.rest().first().as_python()
        if derivation_record is None:
            return {"success": False, "error": f"This DID {launcher_id.hex()} is not belong to the connected wallet"}
        else:
            our_inner_puzzle: Program = self.service.wallet_state_manager.main_wallet.puzzle_for_pk(
                derivation_record.pubkey
            )
            did_puzzle = DID_INNERPUZ_MOD.curry(
                our_inner_puzzle, recovery_list_hash, num_verification, singleton_struct, metadata
            )
            full_puzzle = create_fullpuz(did_puzzle, launcher_id)
            did_puzzle_empty_recovery = DID_INNERPUZ_MOD.curry(
                our_inner_puzzle, Program.to([]).get_tree_hash(), uint64(0), singleton_struct, metadata
            )
            full_puzzle_empty_recovery = create_fullpuz(did_puzzle_empty_recovery, launcher_id)
            if full_puzzle.get_tree_hash() != coin_state.coin.puzzle_hash:
                if full_puzzle_empty_recovery.get_tree_hash() == coin_state.coin.puzzle_hash:
                    did_puzzle = did_puzzle_empty_recovery
                else:
                    return {
                        "success": False,
                        "error": f"Cannot recover DID {launcher_id.hex()} because the last spend is metadata update.",
                    }
            # Check if we have the DID wallet
            did_wallet: Optional[DIDWallet] = None
            for wallet in self.service.wallet_state_manager.wallets.values():
                if isinstance(wallet, DIDWallet):
                    assert wallet.did_info.origin_coin is not None
                    if wallet.did_info.origin_coin.name() == launcher_id:
                        did_wallet = wallet
                        break

            if did_wallet is None:
                # Create DID wallet
                response: List[CoinState] = await self.service.get_coin_state([launcher_id], peer=peer)
                if len(response) == 0:
                    return {"success": False, "error": f"Could not find the launch coin with ID: {launcher_id.hex()}"}
                launcher_coin: CoinState = response[0]
                did_wallet = await DIDWallet.create_new_did_wallet_from_coin_spend(
                    self.service.wallet_state_manager,
                    self.service.wallet_state_manager.main_wallet,
                    launcher_coin.coin,
                    did_puzzle,
                    coin_spend,
                    f"DID {encode_puzzle_hash(launcher_id, AddressType.DID.hrp(self.service.config))}",
                )
            else:
                assert did_wallet.did_info.current_inner is not None
                if did_wallet.did_info.current_inner.get_tree_hash() != did_puzzle.get_tree_hash():
                    # Inner DID puzzle doesn't match, we need to update the DID info
                    full_solution: Program = Program.from_bytes(bytes(coin_spend.solution))
                    inner_solution: Program = full_solution.rest().rest().first()
                    recovery_list: List[bytes32] = []
                    backup_required: int = num_verification.as_int()
                    if recovery_list_hash != Program.to([]).get_tree_hash():
                        try:
                            for did in inner_solution.rest().rest().rest().rest().rest().as_python():
                                recovery_list.append(did[0])
                        except Exception:
                            # We cannot recover the recovery list, but it's okay to leave it blank
                            pass
                    did_info: DIDInfo = DIDInfo(
                        did_wallet.did_info.origin_coin,
                        recovery_list,
                        uint64(backup_required),
                        [],
                        did_puzzle,
                        None,
                        None,
                        None,
                        False,
                        json.dumps(did_wallet_puzzles.program_to_metadata(metadata)),
                    )
                    await did_wallet.save_info(did_info)
                    await self.service.wallet_state_manager.update_wallet_puzzle_hashes(did_wallet.wallet_info.id)

            try:
                coins = await did_wallet.select_coins(uint64(1))
                coin = coins.pop()
                if coin.name() == coin_state.coin.name():
                    return {"success": True, "latest_coin_id": coin.name().hex()}
            except ValueError:
                # We don't have any coin for this wallet, add the coin
                pass

            wallet_id = did_wallet.id()
            wallet_type = WalletType(did_wallet.type())
            assert coin_state.created_height is not None
            coin_record: WalletCoinRecord = WalletCoinRecord(
                coin_state.coin, uint32(coin_state.created_height), uint32(0), False, False, wallet_type, wallet_id
            )
            await self.service.wallet_state_manager.coin_store.add_coin_record(coin_record, coin_state.coin.name())
            await did_wallet.coin_added(coin_state.coin, uint32(coin_state.created_height), peer)
            return {"success": True, "latest_coin_id": coin_state.coin.name().hex()}

    async def did_update_metadata(self, request) -> EndpointResult:
        wallet_id = uint32(request["wallet_id"])
        wallet = self.service.wallet_state_manager.get_wallet(id=wallet_id, required_type=DIDWallet)
        metadata: Dict[str, str] = {}
        if "metadata" in request and type(request["metadata"]) is dict:
            metadata = request["metadata"]
        async with self.service.wallet_state_manager.lock:
            update_success = await wallet.update_metadata(metadata)
            # Update coin with new ID info
            if update_success:
                spend_bundle = await wallet.create_update_spend(uint64(request.get("fee", 0)))
                if spend_bundle is not None:
                    return {"wallet_id": wallet_id, "success": True, "spend_bundle": spend_bundle}
                else:
                    return {"success": False, "error": "Couldn't create an update spend bundle."}
            else:
                return {"success": False, "error": f"Couldn't update metadata with input: {metadata}"}

    async def did_get_did(self, request) -> EndpointResult:
        wallet_id = uint32(request["wallet_id"])
        wallet = self.service.wallet_state_manager.get_wallet(id=wallet_id, required_type=DIDWallet)
        my_did: str = encode_puzzle_hash(bytes32.fromhex(wallet.get_my_DID()), AddressType.DID.hrp(self.service.config))
        async with self.service.wallet_state_manager.lock:
            try:
                coins = await wallet.select_coins(uint64(1))
                coin = coins.pop()
                return {"success": True, "wallet_id": wallet_id, "my_did": my_did, "coin_id": coin.name()}
            except ValueError:
                return {"success": True, "wallet_id": wallet_id, "my_did": my_did}

    async def did_get_recovery_list(self, request) -> EndpointResult:
        wallet_id = uint32(request["wallet_id"])
        wallet = self.service.wallet_state_manager.get_wallet(id=wallet_id, required_type=DIDWallet)
        recovery_list = wallet.did_info.backup_ids
        recovery_dids = []
        for backup_id in recovery_list:
            recovery_dids.append(encode_puzzle_hash(backup_id, AddressType.DID.hrp(self.service.config)))
        return {
            "success": True,
            "wallet_id": wallet_id,
            "recovery_list": recovery_dids,
            "num_required": wallet.did_info.num_of_backup_ids_needed,
        }

    async def did_get_metadata(self, request) -> EndpointResult:
        wallet_id = uint32(request["wallet_id"])
        wallet = self.service.wallet_state_manager.get_wallet(id=wallet_id, required_type=DIDWallet)
        metadata = json.loads(wallet.did_info.metadata)
        return {
            "success": True,
            "wallet_id": wallet_id,
            "metadata": metadata,
        }

    async def did_recovery_spend(self, request) -> EndpointResult:
        wallet_id = uint32(request["wallet_id"])
        wallet = self.service.wallet_state_manager.get_wallet(id=wallet_id, required_type=DIDWallet)
        if len(request["attest_data"]) < wallet.did_info.num_of_backup_ids_needed:
            return {"success": False, "reason": "insufficient messages"}
        spend_bundle = None
        async with self.service.wallet_state_manager.lock:
            (
                info_list,
                message_spend_bundle,
            ) = await wallet.load_attest_files_for_recovery_spend(request["attest_data"])

            if "pubkey" in request:
                pubkey = G1Element.from_bytes(hexstr_to_bytes(request["pubkey"]))
            else:
                assert wallet.did_info.temp_pubkey is not None
                pubkey = wallet.did_info.temp_pubkey

            if "puzhash" in request:
                puzhash = bytes32.from_hexstr(request["puzhash"])
            else:
                assert wallet.did_info.temp_puzhash is not None
                puzhash = wallet.did_info.temp_puzhash

            assert wallet.did_info.temp_coin is not None
            spend_bundle = await wallet.recovery_spend(
                wallet.did_info.temp_coin,
                puzhash,
                info_list,
                pubkey,
                message_spend_bundle,
            )
        if spend_bundle:
            return {"success": True, "spend_bundle": spend_bundle}
        else:
            return {"success": False}

    async def did_get_pubkey(self, request) -> EndpointResult:
        wallet_id = uint32(request["wallet_id"])
        wallet = self.service.wallet_state_manager.get_wallet(id=wallet_id, required_type=DIDWallet)
        pubkey = bytes((await wallet.wallet_state_manager.get_unused_derivation_record(wallet_id)).pubkey).hex()
        return {"success": True, "pubkey": pubkey}

    async def did_create_attest(self, request) -> EndpointResult:
        wallet_id = uint32(request["wallet_id"])
        wallet = self.service.wallet_state_manager.get_wallet(id=wallet_id, required_type=DIDWallet)
        async with self.service.wallet_state_manager.lock:
            info = await wallet.get_info_for_recovery()
            coin = bytes32.from_hexstr(request["coin_name"])
            pubkey = G1Element.from_bytes(hexstr_to_bytes(request["pubkey"]))
            spend_bundle, attest_data = await wallet.create_attestment(
                coin,
                bytes32.from_hexstr(request["puzhash"]),
                pubkey,
            )
        if info is not None and spend_bundle is not None:
            return {
                "success": True,
                "message_spend_bundle": bytes(spend_bundle).hex(),
                "info": [info[0].hex(), info[1].hex(), info[2]],
                "attest_data": attest_data,
            }
        else:
            return {"success": False}

    async def did_get_information_needed_for_recovery(self, request) -> EndpointResult:
        wallet_id = uint32(request["wallet_id"])
        did_wallet = self.service.wallet_state_manager.get_wallet(id=wallet_id, required_type=DIDWallet)
        my_did = encode_puzzle_hash(
            bytes32.from_hexstr(did_wallet.get_my_DID()), AddressType.DID.hrp(self.service.config)
        )
        assert did_wallet.did_info.temp_coin is not None
        coin_name = did_wallet.did_info.temp_coin.name().hex()
        return {
            "success": True,
            "wallet_id": wallet_id,
            "my_did": my_did,
            "coin_name": coin_name,
            "newpuzhash": did_wallet.did_info.temp_puzhash,
            "pubkey": did_wallet.did_info.temp_pubkey,
            "backup_dids": did_wallet.did_info.backup_ids,
        }

    async def did_get_current_coin_info(self, request) -> EndpointResult:
        wallet_id = uint32(request["wallet_id"])
        did_wallet = self.service.wallet_state_manager.get_wallet(id=wallet_id, required_type=DIDWallet)
        my_did = encode_puzzle_hash(
            bytes32.from_hexstr(did_wallet.get_my_DID()), AddressType.DID.hrp(self.service.config)
        )
        did_coin_threeple = await did_wallet.get_info_for_recovery()
        assert my_did is not None
        assert did_coin_threeple is not None
        return {
            "success": True,
            "wallet_id": wallet_id,
            "my_did": my_did,
            "did_parent": did_coin_threeple[0],
            "did_innerpuz": did_coin_threeple[1],
            "did_amount": did_coin_threeple[2],
        }

    async def did_create_backup_file(self, request) -> EndpointResult:
        wallet_id = uint32(request["wallet_id"])
        did_wallet = self.service.wallet_state_manager.get_wallet(id=wallet_id, required_type=DIDWallet)
        return {"wallet_id": wallet_id, "success": True, "backup_data": did_wallet.create_backup()}

    async def did_transfer_did(self, request) -> EndpointResult:
        if await self.service.wallet_state_manager.synced() is False:
            raise ValueError("Wallet needs to be fully synced.")
        wallet_id = uint32(request["wallet_id"])
        did_wallet = self.service.wallet_state_manager.get_wallet(id=wallet_id, required_type=DIDWallet)
        puzzle_hash: bytes32 = decode_puzzle_hash(request["inner_address"])
        async with self.service.wallet_state_manager.lock:
            txs: TransactionRecord = await did_wallet.transfer_did(
                puzzle_hash, uint64(request.get("fee", 0)), request.get("with_recovery_info", True)
            )

        return {
            "success": True,
            "transaction": txs.to_json_dict_convenience(self.service.config),
            "transaction_id": txs.name,
        }

    ##########################################################################################
    # NFT Wallet
    ##########################################################################################

    async def nft_mint_nft(self, request) -> EndpointResult:
        log.debug("Got minting RPC request: %s", request)
        wallet_id = uint32(request["wallet_id"])
        assert self.service.wallet_state_manager
        nft_wallet = self.service.wallet_state_manager.get_wallet(id=wallet_id, required_type=NFTWallet)
        royalty_address = request.get("royalty_address")
        royalty_amount = uint16(request.get("royalty_percentage", 0))
        if royalty_amount == 10000:
            raise ValueError("Royalty percentage cannot be 100%")
        if isinstance(royalty_address, str):
            royalty_puzhash = decode_puzzle_hash(royalty_address)
        elif royalty_address is None:
            royalty_puzhash = await nft_wallet.standard_wallet.get_new_puzzlehash()
        else:
            royalty_puzhash = royalty_address
        target_address = request.get("target_address")
        if isinstance(target_address, str):
            target_puzhash = decode_puzzle_hash(target_address)
        elif target_address is None:
            target_puzhash = await nft_wallet.standard_wallet.get_new_puzzlehash()
        else:
            target_puzhash = target_address
        if "uris" not in request:
            return {"success": False, "error": "Data URIs is required"}
        if not isinstance(request["uris"], list):
            return {"success": False, "error": "Data URIs must be a list"}
        if not isinstance(request.get("meta_uris", []), list):
            return {"success": False, "error": "Metadata URIs must be a list"}
        if not isinstance(request.get("license_uris", []), list):
            return {"success": False, "error": "License URIs must be a list"}
        metadata_list = [
            ("u", request["uris"]),
            ("h", hexstr_to_bytes(request["hash"])),
            ("mu", request.get("meta_uris", [])),
            ("lu", request.get("license_uris", [])),
            ("sn", uint64(request.get("edition_number", 1))),
            ("st", uint64(request.get("edition_total", 1))),
        ]
        if "meta_hash" in request and len(request["meta_hash"]) > 0:
            metadata_list.append(("mh", hexstr_to_bytes(request["meta_hash"])))
        if "license_hash" in request and len(request["license_hash"]) > 0:
            metadata_list.append(("lh", hexstr_to_bytes(request["license_hash"])))
        metadata = Program.to(metadata_list)
        fee = uint64(request.get("fee", 0))
        did_id = request.get("did_id", None)
        if did_id is not None:
            if did_id == "":
                did_id = bytes()
            else:
                did_id = decode_puzzle_hash(did_id)
        spend_bundle = await nft_wallet.generate_new_nft(
            metadata,
            target_puzhash,
            royalty_puzhash,
            royalty_amount,
            did_id,
            fee,
        )
        nft_id = None
        assert spend_bundle is not None
        for cs in spend_bundle.coin_spends:
            if cs.coin.puzzle_hash == nft_puzzles.LAUNCHER_PUZZLE_HASH:
                nft_id = encode_puzzle_hash(cs.coin.name(), AddressType.NFT.hrp(self.service.config))
        return {"wallet_id": wallet_id, "success": True, "spend_bundle": spend_bundle, "nft_id": nft_id}

    async def nft_get_nfts(self, request) -> EndpointResult:
        wallet_id = request.get("wallet_id", None)
        nfts: List[NFTCoinInfo] = []
        if wallet_id is not None:
            nft_wallet = self.service.wallet_state_manager.get_wallet(id=wallet_id, required_type=NFTWallet)
            nfts = await nft_wallet.get_current_nfts()
        else:
            for wallet in self.service.wallet_state_manager.wallets.values():
                if wallet.type() == WalletType.NFT.value:
                    assert isinstance(wallet, NFTWallet)
                    nfts.extend(await wallet.get_current_nfts())
        start_index = request.get("start_index", 0)
        num = request.get("num", len(nfts))
        nft_info_list = []
        count = 0
        for nft in nfts:
            if count >= start_index and count - start_index < num:
                nft_info = await nft_puzzles.get_nft_info_from_puzzle(
                    nft,
                    self.service.wallet_state_manager.config,
                    request.get("ignore_size_limit", False),
                )
                nft_info_list.append(nft_info)
            count += 1
        return {"wallet_id": wallet_id, "success": True, "nft_list": nft_info_list}

    async def nft_set_nft_did(self, request):
        wallet_id = uint32(request["wallet_id"])
        nft_wallet = self.service.wallet_state_manager.get_wallet(id=wallet_id, required_type=NFTWallet)
        did_id = request.get("did_id", b"")
        if did_id != b"":
            did_id = decode_puzzle_hash(did_id)
        nft_coin_info = await nft_wallet.get_nft_coin_by_id(bytes32.from_hexstr(request["nft_coin_id"]))
        if not (
            await nft_puzzles.get_nft_info_from_puzzle(nft_coin_info, self.service.wallet_state_manager.config)
        ).supports_did:
            return {"success": False, "error": "The NFT doesn't support setting a DID."}
        fee = uint64(request.get("fee", 0))
        spend_bundle = await nft_wallet.set_nft_did(nft_coin_info, did_id, fee=fee)
        return {"wallet_id": wallet_id, "success": True, "spend_bundle": spend_bundle}

    async def nft_set_bulk_nft_did(self, request):
        """
        Bulk set DID for NFTs across different wallets.
        accepted `request` dict keys:
         - required `nft_coin_list`: [{"nft_coin_id": COIN_ID/NFT_ID, "wallet_id": WALLET_ID},....]
         - optional `fee`, in mojos, defaults to 0
         - optional `did_id`, defaults to no DID, meaning it will reset the NFT's DID
        :param request:
        :return:
        """
        if len(request["nft_coin_list"]) > MAX_NFT_CHUNK_SIZE:
            return {"success": False, "error": f"You can only set {MAX_NFT_CHUNK_SIZE} NFTs at once"}
        did_id = request.get("did_id", b"")
        if did_id != b"":
            did_id = decode_puzzle_hash(did_id)
        nft_dict: Dict[uint32, List[NFTCoinInfo]] = {}
        tx_list: List[TransactionRecord] = []
        coin_ids = []
        nft_ids = []
        fee = uint64(request.get("fee", 0))
        for nft_coin in request["nft_coin_list"]:
            if "nft_coin_id" not in nft_coin or "nft_coin_id" not in nft_coin:
                log.error(f"Cannot set DID for NFT :{nft_coin}, missing nft_coin_id or wallet_id.")
                continue
            wallet_id = uint32(nft_coin["wallet_id"])
            nft_wallet = self.service.wallet_state_manager.wallets[wallet_id]
            assert isinstance(nft_wallet, NFTWallet)
            nft_coin_id = nft_coin["nft_coin_id"]
            if nft_coin_id.startswith(AddressType.NFT.hrp(self.service.config)):
                nft_id = decode_puzzle_hash(nft_coin_id)
                nft_coin_info = await nft_wallet.get_nft(nft_id)
            else:
                nft_coin_id = bytes32.from_hexstr(nft_coin_id)
                nft_coin_info = await nft_wallet.get_nft_coin_by_id(nft_coin_id)
            assert nft_coin_info is not None
            if not (
                await nft_puzzles.get_nft_info_from_puzzle(nft_coin_info, self.service.wallet_state_manager.config)
            ).supports_did:
                log.warning(f"Skipping NFT {nft_coin_info.nft_id.hex()}, doesn't support setting a DID.")
                continue
            if wallet_id in nft_dict:
                nft_dict[wallet_id].append(nft_coin_info)
            else:
                nft_dict[wallet_id] = [nft_coin_info]
            nft_ids.append(nft_coin_info.nft_id)
        first = True
        nft_wallet = None
        for wallet_id, nft_list in nft_dict.items():
            nft_wallet = self.service.wallet_state_manager.wallets[wallet_id]
            assert isinstance(nft_wallet, NFTWallet)
            if not first:
                tx_list.extend(await nft_wallet.set_bulk_nft_did(nft_list, did_id))
            else:
                tx_list.extend(await nft_wallet.set_bulk_nft_did(nft_list, did_id, fee, nft_ids))
            for coin in nft_list:
                coin_ids.append(coin.coin.name())
            first = False
        spend_bundles: List[SpendBundle] = []
        refined_tx_list: List[TransactionRecord] = []
        for tx in tx_list:
            if tx.spend_bundle is not None:
                spend_bundles.append(tx.spend_bundle)
                refined_tx_list.append(dataclasses.replace(tx, spend_bundle=None))

        if len(spend_bundles) > 0:
            spend_bundle = SpendBundle.aggregate(spend_bundles)
            # Add all spend bundles to the first tx
            refined_tx_list[0] = dataclasses.replace(refined_tx_list[0], spend_bundle=spend_bundle)

            for tx in refined_tx_list:
                await self.service.wallet_state_manager.add_pending_transaction(tx)
            for coin in coin_ids:
                await nft_wallet.update_coin_status(coin, True)
            for wallet_id in nft_dict.keys():
                self.service.wallet_state_manager.state_changed("nft_coin_did_set", wallet_id)
            return {"wallet_id": nft_dict.keys(), "success": True, "spend_bundle": spend_bundle}
        else:
            raise ValueError("Couldn't set DID on given NFT")

    async def nft_get_by_did(self, request) -> EndpointResult:
        did_id: Optional[bytes32] = None
        if "did_id" in request:
            did_id = decode_puzzle_hash(request["did_id"])
        for wallet in self.service.wallet_state_manager.wallets.values():
            if isinstance(wallet, NFTWallet) and wallet.get_did() == did_id:
                return {"wallet_id": wallet.wallet_id, "success": True}
        return {"error": f"Cannot find a NFT wallet DID = {did_id}", "success": False}

    async def nft_get_wallet_did(self, request) -> EndpointResult:
        wallet_id = uint32(request["wallet_id"])
        nft_wallet = self.service.wallet_state_manager.get_wallet(id=wallet_id, required_type=NFTWallet)
        did_bytes: Optional[bytes32] = nft_wallet.get_did()
        did_id = ""
        if did_bytes is not None:
            did_id = encode_puzzle_hash(did_bytes, AddressType.DID.hrp(self.service.config))
        return {"success": True, "did_id": None if len(did_id) == 0 else did_id}

    async def nft_get_wallets_with_dids(self, request) -> EndpointResult:
        all_wallets = self.service.wallet_state_manager.wallets.values()
        did_wallets_by_did_id: Dict[bytes32, uint32] = {}

        for wallet in all_wallets:
            if wallet.type() == uint8(WalletType.DECENTRALIZED_ID):
                assert isinstance(wallet, DIDWallet)
                if wallet.did_info.origin_coin is not None:
                    did_wallets_by_did_id[wallet.did_info.origin_coin.name()] = wallet.id()

        did_nft_wallets: List[Dict] = []
        for wallet in all_wallets:
            if isinstance(wallet, NFTWallet):
                nft_wallet_did: Optional[bytes32] = wallet.get_did()
                if nft_wallet_did is not None:
                    did_wallet_id: uint32 = did_wallets_by_did_id.get(nft_wallet_did, uint32(0))
                    if did_wallet_id == 0:
                        log.warning(f"NFT wallet {wallet.id()} has DID {nft_wallet_did.hex()} but no DID wallet")
                    else:
                        did_nft_wallets.append(
                            {
                                "wallet_id": wallet.id(),
                                "did_id": encode_puzzle_hash(nft_wallet_did, AddressType.DID.hrp(self.service.config)),
                                "did_wallet_id": did_wallet_id,
                            }
                        )
        return {"success": True, "nft_wallets": did_nft_wallets}

    async def nft_set_nft_status(self, request) -> EndpointResult:
        wallet_id: uint32 = uint32(request["wallet_id"])
        coin_id: bytes32 = bytes32.from_hexstr(request["coin_id"])
        status: bool = request["in_transaction"]
        assert self.service.wallet_state_manager is not None
        nft_wallet = self.service.wallet_state_manager.get_wallet(id=wallet_id, required_type=NFTWallet)
        await nft_wallet.update_coin_status(coin_id, status)
        return {"success": True}

    async def nft_transfer_nft(self, request) -> EndpointResult:
        wallet_id = uint32(request["wallet_id"])
        address = request["target_address"]
        if isinstance(address, str):
            puzzle_hash = decode_puzzle_hash(address)
        else:
            return dict(success=False, error="target_address parameter missing")
        nft_wallet = self.service.wallet_state_manager.get_wallet(id=wallet_id, required_type=NFTWallet)
        try:
            nft_coin_id = request["nft_coin_id"]
            if nft_coin_id.startswith(AddressType.NFT.hrp(self.service.config)):
                nft_id = decode_puzzle_hash(nft_coin_id)
                nft_coin_info = await nft_wallet.get_nft(nft_id)
            else:
                nft_coin_id = bytes32.from_hexstr(nft_coin_id)
                nft_coin_info = await nft_wallet.get_nft_coin_by_id(nft_coin_id)
            assert nft_coin_info is not None
            fee = uint64(request.get("fee", 0))
            txs = await nft_wallet.generate_signed_transaction(
                [uint64(nft_coin_info.coin.amount)],
                [puzzle_hash],
                coins={nft_coin_info.coin},
                fee=fee,
                new_owner=b"",
                new_did_inner_hash=b"",
            )
            spend_bundle: Optional[SpendBundle] = None
            for tx in txs:
                if tx.spend_bundle is not None:
                    spend_bundle = tx.spend_bundle
                await self.service.wallet_state_manager.add_pending_transaction(tx)
            await nft_wallet.update_coin_status(nft_coin_info.coin.name(), True)
            return {"wallet_id": wallet_id, "success": True, "spend_bundle": spend_bundle}
        except Exception as e:
            log.exception(f"Failed to transfer NFT: {e}")
            return {"success": False, "error": str(e)}

    async def nft_get_info(self, request: Dict) -> EndpointResult:
        if "coin_id" not in request:
            return {"success": False, "error": "Coin ID is required."}
        coin_id = request["coin_id"]
        if coin_id.startswith(AddressType.NFT.hrp(self.service.config)):
            coin_id = decode_puzzle_hash(coin_id)
        else:
            coin_id = bytes32.from_hexstr(coin_id)
        # Get coin state
        peer: Optional[WSChiaConnection] = self.service.get_full_node_peer()
        assert peer is not None
        coin_spend, coin_state = await self.get_latest_singleton_coin_spend(peer, coin_id, request.get("latest", True))
        # convert to NFTInfo
        # Check if the metadata is updated
        full_puzzle: Program = Program.from_bytes(bytes(coin_spend.puzzle_reveal))

        uncurried_nft: Optional[UncurriedNFT] = UncurriedNFT.uncurry(*full_puzzle.uncurry())
        if uncurried_nft is None:
            return {"success": False, "error": "The coin is not a NFT."}
        metadata, p2_puzzle_hash = get_metadata_and_phs(uncurried_nft, coin_spend.solution)
        # Note: This is not the actual unspent NFT full puzzle.
        # There is no way to rebuild the full puzzle in a different wallet.
        # But it shouldn't have impact on generating the NFTInfo, since inner_puzzle is not used there.
        if uncurried_nft.supports_did:
            inner_puzzle = nft_puzzles.recurry_nft_puzzle(
                uncurried_nft, coin_spend.solution.to_program(), uncurried_nft.p2_puzzle
            )
        else:
            inner_puzzle = uncurried_nft.p2_puzzle

        full_puzzle = nft_puzzles.create_full_puzzle(
            uncurried_nft.singleton_launcher_id,
            metadata,
            uncurried_nft.metadata_updater_hash,
            inner_puzzle,
        )

        # Get launcher coin
        launcher_coin: List[CoinState] = await self.service.wallet_state_manager.wallet_node.get_coin_state(
            [uncurried_nft.singleton_launcher_id], peer=peer
        )
        if launcher_coin is None or len(launcher_coin) < 1 or launcher_coin[0].spent_height is None:
            return {
                "success": False,
                "error": f"Launcher coin record 0x{uncurried_nft.singleton_launcher_id.hex()} not found",
            }
        minter_did = await self.service.wallet_state_manager.get_minter_did(launcher_coin[0].coin, peer)

        nft_info: NFTInfo = await nft_puzzles.get_nft_info_from_puzzle(
            NFTCoinInfo(
                uncurried_nft.singleton_launcher_id,
                coin_state.coin,
                None,
                full_puzzle,
                uint32(launcher_coin[0].spent_height),
                minter_did,
                uint32(coin_state.created_height) if coin_state.created_height else uint32(0),
            ),
            self.service.wallet_state_manager.config,
            request.get("ignore_size_limit", False),
        )
        # This is a bit hacky, it should just come out like this, but this works for this RPC
        nft_info = dataclasses.replace(nft_info, p2_address=p2_puzzle_hash)
        return {"success": True, "nft_info": nft_info}

    async def nft_add_uri(self, request) -> EndpointResult:
        wallet_id = uint32(request["wallet_id"])
        # Note metadata updater can only add one uri for one field per spend.
        # If you want to add multiple uris for one field, you need to spend multiple times.
        nft_wallet = self.service.wallet_state_manager.get_wallet(id=wallet_id, required_type=NFTWallet)
        uri = request["uri"]
        key = request["key"]
        nft_coin_id = request["nft_coin_id"]
        if nft_coin_id.startswith(AddressType.NFT.hrp(self.service.config)):
            nft_coin_id = decode_puzzle_hash(nft_coin_id)
        else:
            nft_coin_id = bytes32.from_hexstr(nft_coin_id)
        nft_coin_info = await nft_wallet.get_nft_coin_by_id(nft_coin_id)
        fee = uint64(request.get("fee", 0))
        spend_bundle = await nft_wallet.update_metadata(nft_coin_info, key, uri, fee=fee)
        return {"wallet_id": wallet_id, "success": True, "spend_bundle": spend_bundle}

    async def nft_calculate_royalties(self, request) -> EndpointResult:
        return NFTWallet.royalty_calculation(
            {
                asset["asset"]: (asset["royalty_address"], uint16(asset["royalty_percentage"]))
                for asset in request.get("royalty_assets", [])
            },
            {asset["asset"]: uint64(asset["amount"]) for asset in request.get("fungible_assets", [])},
        )

    async def nft_mint_bulk(self, request) -> EndpointResult:
        if await self.service.wallet_state_manager.synced() is False:
            raise ValueError("Wallet needs to be fully synced.")
        wallet_id = uint32(request["wallet_id"])
        nft_wallet = self.service.wallet_state_manager.get_wallet(id=wallet_id, required_type=NFTWallet)
        royalty_address = request.get("royalty_address", None)
        if isinstance(royalty_address, str) and royalty_address != "":
            royalty_puzhash = decode_puzzle_hash(royalty_address)
        elif royalty_address in [None, ""]:
            royalty_puzhash = await nft_wallet.standard_wallet.get_new_puzzlehash()
        else:
            royalty_puzhash = bytes32.from_hexstr(royalty_address)
        royalty_percentage = request.get("royalty_percentage", None)
        if royalty_percentage is None:
            royalty_percentage = uint16(0)
        else:
            royalty_percentage = uint16(int(royalty_percentage))
        metadata_list = []
        for meta in request["metadata_list"]:
            if "uris" not in meta.keys():
                return {"success": False, "error": "Data URIs is required"}
            if not isinstance(meta["uris"], list):
                return {"success": False, "error": "Data URIs must be a list"}
            if not isinstance(meta.get("meta_uris", []), list):
                return {"success": False, "error": "Metadata URIs must be a list"}
            if not isinstance(meta.get("license_uris", []), list):
                return {"success": False, "error": "License URIs must be a list"}
            nft_metadata = [
                ("u", meta["uris"]),
                ("h", hexstr_to_bytes(meta["hash"])),
                ("mu", meta.get("meta_uris", [])),
                ("lu", meta.get("license_uris", [])),
                ("sn", uint64(meta.get("edition_number", 1))),
                ("st", uint64(meta.get("edition_total", 1))),
            ]
            if "meta_hash" in meta and len(meta["meta_hash"]) > 0:
                nft_metadata.append(("mh", hexstr_to_bytes(meta["meta_hash"])))
            if "license_hash" in meta and len(meta["license_hash"]) > 0:
                nft_metadata.append(("lh", hexstr_to_bytes(meta["license_hash"])))
            metadata_program = Program.to(nft_metadata)
            metadata_dict = {
                "program": metadata_program,
                "royalty_pc": royalty_percentage,
                "royalty_ph": royalty_puzhash,
            }
            metadata_list.append(metadata_dict)
        target_address_list = request.get("target_list", None)
        target_list = []
        if target_address_list:
            for target in target_address_list:
                target_list.append(decode_puzzle_hash(target))
        mint_number_start = request.get("mint_number_start", 1)
        mint_total = request.get("mint_total", None)
        xch_coin_list = request.get("xch_coins", None)
        xch_coins = None
        if xch_coin_list:
            xch_coins = set([Coin.from_json_dict(xch_coin) for xch_coin in xch_coin_list])
        xch_change_target = request.get("xch_change_target", None)
        if xch_change_target is not None:
            if xch_change_target[:2] == "xch":
                xch_change_ph = decode_puzzle_hash(xch_change_target)
            else:
                xch_change_ph = bytes32(hexstr_to_bytes(xch_change_target))
        else:
            xch_change_ph = None
        new_innerpuzhash = request.get("new_innerpuzhash", None)
        new_p2_puzhash = request.get("new_p2_puzhash", None)
        did_coin_dict = request.get("did_coin", None)
        if did_coin_dict:
            did_coin = Coin.from_json_dict(did_coin_dict)
        else:
            did_coin = None
        did_lineage_parent_hex = request.get("did_lineage_parent", None)
        if did_lineage_parent_hex:
            did_lineage_parent = bytes32(hexstr_to_bytes(did_lineage_parent_hex))
        else:
            did_lineage_parent = None
        mint_from_did = request.get("mint_from_did", False)
        fee = uint64(request.get("fee", 0))
        if mint_from_did:
            sb = await nft_wallet.mint_from_did(
                metadata_list,
                mint_number_start=mint_number_start,
                mint_total=mint_total,
                target_list=target_list,
                xch_coins=xch_coins,
                xch_change_ph=xch_change_ph,
                new_innerpuzhash=new_innerpuzhash,
                new_p2_puzhash=new_p2_puzhash,
                did_coin=did_coin,
                did_lineage_parent=did_lineage_parent,
                fee=fee,
            )
        else:
            sb = await nft_wallet.mint_from_xch(
                metadata_list,
                mint_number_start=mint_number_start,
                mint_total=mint_total,
                target_list=target_list,
                xch_coins=xch_coins,
                xch_change_ph=xch_change_ph,
                fee=fee,
            )
        nft_id_list = []
        for cs in sb.coin_spends:
            if cs.coin.puzzle_hash == nft_puzzles.LAUNCHER_PUZZLE_HASH:
                nft_id_list.append(encode_puzzle_hash(cs.coin.name(), AddressType.NFT.hrp(self.service.config)))
        return {
            "success": True,
            "spend_bundle": sb,
            "nft_id_list": nft_id_list,
        }

    async def get_farmed_amount(self, request) -> EndpointResult:
        tx_records: List[TransactionRecord] = await self.service.wallet_state_manager.tx_store.get_farming_rewards()
        amount = 0
        pool_reward_amount = 0
        farmer_reward_amount = 0
        fee_amount = 0
        last_height_farmed = 0
        for record in tx_records:
            if record.wallet_id not in self.service.wallet_state_manager.wallets:
                continue
            if record.type == TransactionType.COINBASE_REWARD:
                if self.service.wallet_state_manager.wallets[record.wallet_id].type() == WalletType.POOLING_WALLET:
                    # Don't add pool rewards for pool wallets.
                    continue
                pool_reward_amount += record.amount
            height = record.height_farmed(self.service.constants.GENESIS_CHALLENGE)
            # .get_farming_rewards() above queries for only confirmed records.  This
            # could be hinted by making TransactionRecord generic but streamable can't
            # handle that presently.  Existing code would have raised an exception
            # anyways if this were to fail and we already have an assert below.
            assert height is not None
            if record.type == TransactionType.FEE_REWARD:
                fee_amount += record.amount - calculate_base_farmer_reward(height)
                farmer_reward_amount += calculate_base_farmer_reward(height)
            if height > last_height_farmed:
                last_height_farmed = height
            amount += record.amount

        assert amount == pool_reward_amount + farmer_reward_amount + fee_amount
        return {
            "farmed_amount": amount,
            "pool_reward_amount": pool_reward_amount,
            "farmer_reward_amount": farmer_reward_amount,
            "fee_amount": fee_amount,
            "last_height_farmed": last_height_farmed,
        }

    async def create_signed_transaction(self, request, hold_lock=True) -> EndpointResult:
        if "wallet_id" in request:
            wallet_id = uint32(request["wallet_id"])
            wallet = self.service.wallet_state_manager.wallets[wallet_id]
        else:
            wallet = self.service.wallet_state_manager.main_wallet

        assert isinstance(
            wallet, (Wallet, CATWallet)
        ), "create_signed_transaction only works for standard and CAT wallets"

        if "additions" not in request or len(request["additions"]) < 1:
            raise ValueError("Specify additions list")

        additions: List[Dict] = request["additions"]
        amount_0: uint64 = uint64(additions[0]["amount"])
        assert amount_0 <= self.service.constants.MAX_COIN_AMOUNT
        puzzle_hash_0 = bytes32.from_hexstr(additions[0]["puzzle_hash"])
        if len(puzzle_hash_0) != 32:
            raise ValueError(f"Address must be 32 bytes. {puzzle_hash_0.hex()}")

        memos_0 = [] if "memos" not in additions[0] else [mem.encode("utf-8") for mem in additions[0]["memos"]]

        additional_outputs: List[AmountWithPuzzlehash] = []
        for addition in additions[1:]:
            receiver_ph = bytes32.from_hexstr(addition["puzzle_hash"])
            if len(receiver_ph) != 32:
                raise ValueError(f"Address must be 32 bytes. {receiver_ph.hex()}")
            amount = uint64(addition["amount"])
            if amount > self.service.constants.MAX_COIN_AMOUNT:
                raise ValueError(f"Coin amount cannot exceed {self.service.constants.MAX_COIN_AMOUNT}")
            memos = [] if "memos" not in addition else [mem.encode("utf-8") for mem in addition["memos"]]
            additional_outputs.append({"puzzlehash": receiver_ph, "amount": amount, "memos": memos})

        fee: uint64 = uint64(request.get("fee", 0))
        min_coin_amount: uint64 = uint64(request.get("min_coin_amount", 0))
        max_coin_amount: uint64 = uint64(request.get("max_coin_amount", 0))
        if max_coin_amount == 0:
            max_coin_amount = uint64(self.service.wallet_state_manager.constants.MAX_COIN_AMOUNT)
        exclude_coin_amounts: Optional[List[uint64]] = request.get("exclude_coin_amounts")
        if exclude_coin_amounts is not None:
            exclude_coin_amounts = [uint64(a) for a in exclude_coin_amounts]

        coins = None
        if "coins" in request and len(request["coins"]) > 0:
            coins = set([Coin.from_json_dict(coin_json) for coin_json in request["coins"]])

        exclude_coins = None
        if "exclude_coins" in request and len(request["exclude_coins"]) > 0:
            exclude_coins = set([Coin.from_json_dict(coin_json) for coin_json in request["exclude_coins"]])

        coin_announcements: Optional[Set[Announcement]] = None
        if (
            "coin_announcements" in request
            and request["coin_announcements"] is not None
            and len(request["coin_announcements"]) > 0
        ):
            coin_announcements = {
                Announcement(
                    bytes32.from_hexstr(announcement["coin_id"]),
                    hexstr_to_bytes(announcement["message"]),
                    hexstr_to_bytes(announcement["morph_bytes"])
                    if "morph_bytes" in announcement and len(announcement["morph_bytes"]) > 0
                    else None,
                )
                for announcement in request["coin_announcements"]
            }

        puzzle_announcements: Optional[Set[Announcement]] = None
        if (
            "puzzle_announcements" in request
            and request["puzzle_announcements"] is not None
            and len(request["puzzle_announcements"]) > 0
        ):
            puzzle_announcements = {
                Announcement(
                    bytes32.from_hexstr(announcement["puzzle_hash"]),
                    hexstr_to_bytes(announcement["message"]),
                    hexstr_to_bytes(announcement["morph_bytes"])
                    if "morph_bytes" in announcement and len(announcement["morph_bytes"]) > 0
                    else None,
                )
                for announcement in request["puzzle_announcements"]
            }

        async def _generate_signed_transaction() -> EndpointResult:
            if isinstance(wallet, Wallet):
                tx = await wallet.generate_signed_transaction(
                    amount_0,
                    bytes32(puzzle_hash_0),
                    fee,
                    coins=coins,
                    exclude_coins=exclude_coins,
                    ignore_max_send_amount=True,
                    primaries=additional_outputs,
                    memos=memos_0,
                    coin_announcements_to_consume=coin_announcements,
                    puzzle_announcements_to_consume=puzzle_announcements,
                    min_coin_amount=min_coin_amount,
                    max_coin_amount=max_coin_amount,
                    exclude_coin_amounts=exclude_coin_amounts,
                )
                signed_tx = tx.to_json_dict_convenience(self.service.config)

                return {"signed_txs": [signed_tx], "signed_tx": signed_tx}

            else:
                assert isinstance(wallet, CATWallet)

                txs = await wallet.generate_signed_transaction(
                    [amount_0] + [output["amount"] for output in additional_outputs],
                    [bytes32(puzzle_hash_0)] + [output["puzzlehash"] for output in additional_outputs],
                    fee,
                    coins=coins,
                    exclude_cat_coins=exclude_coins,
                    ignore_max_send_amount=True,
                    memos=[memos_0] + [output["memos"] for output in additional_outputs],
                    coin_announcements_to_consume=coin_announcements,
                    puzzle_announcements_to_consume=puzzle_announcements,
                    min_coin_amount=min_coin_amount,
                    max_coin_amount=max_coin_amount,
                    exclude_coin_amounts=exclude_coin_amounts,
                )
                signed_txs = [tx.to_json_dict_convenience(self.service.config) for tx in txs]

                return {"signed_txs": signed_txs, "signed_tx": signed_txs[0]}

        if hold_lock:
            async with self.service.wallet_state_manager.lock:
                return await _generate_signed_transaction()
        else:
            return await _generate_signed_transaction()

    ##########################################################################################
    # Pool Wallet
    ##########################################################################################
    async def pw_join_pool(self, request) -> EndpointResult:
        fee = uint64(request.get("fee", 0))
        wallet_id = uint32(request["wallet_id"])
        wallet = self.service.wallet_state_manager.get_wallet(id=wallet_id, required_type=PoolWallet)

        pool_wallet_info: PoolWalletInfo = await wallet.get_current_state()
        owner_pubkey = pool_wallet_info.current.owner_pubkey
        target_puzzlehash = None

        if await self.service.wallet_state_manager.synced() is False:
            raise ValueError("Wallet needs to be fully synced.")

        if "target_puzzlehash" in request:
            target_puzzlehash = bytes32(hexstr_to_bytes(request["target_puzzlehash"]))
        assert target_puzzlehash is not None
        new_target_state: PoolState = create_pool_state(
            FARMING_TO_POOL,
            target_puzzlehash,
            owner_pubkey,
            request["pool_url"],
            uint32(request["relative_lock_height"]),
        )
        async with self.service.wallet_state_manager.lock:
            total_fee, tx, fee_tx = await wallet.join_pool(new_target_state, fee)
            return {"total_fee": total_fee, "transaction": tx, "fee_transaction": fee_tx}

    async def pw_self_pool(self, request) -> EndpointResult:
        # Leaving a pool requires two state transitions.
        # First we transition to PoolSingletonState.LEAVING_POOL
        # Then we transition to FARMING_TO_POOL or SELF_POOLING
        fee = uint64(request.get("fee", 0))
        wallet_id = uint32(request["wallet_id"])
        wallet = self.service.wallet_state_manager.get_wallet(id=wallet_id, required_type=PoolWallet)

        if await self.service.wallet_state_manager.synced() is False:
            raise ValueError("Wallet needs to be fully synced.")

        async with self.service.wallet_state_manager.lock:
            total_fee, tx, fee_tx = await wallet.self_pool(fee)
            return {"total_fee": total_fee, "transaction": tx, "fee_transaction": fee_tx}

    async def pw_absorb_rewards(self, request) -> EndpointResult:
        """Perform a sweep of the p2_singleton rewards controlled by the pool wallet singleton"""
        if await self.service.wallet_state_manager.synced() is False:
            raise ValueError("Wallet needs to be fully synced before collecting rewards")
        fee = uint64(request.get("fee", 0))
        max_spends_in_tx = request.get("max_spends_in_tx", None)
        wallet_id = uint32(request["wallet_id"])
        wallet = self.service.wallet_state_manager.get_wallet(id=wallet_id, required_type=PoolWallet)

        assert isinstance(wallet, PoolWallet)
        async with self.service.wallet_state_manager.lock:
            transaction, fee_tx = await wallet.claim_pool_rewards(fee, max_spends_in_tx)
            state: PoolWalletInfo = await wallet.get_current_state()
        return {"state": state.to_json_dict(), "transaction": transaction, "fee_transaction": fee_tx}

    async def pw_status(self, request) -> EndpointResult:
        """Return the complete state of the Pool wallet with id `request["wallet_id"]`"""
        wallet_id = uint32(request["wallet_id"])
        wallet = self.service.wallet_state_manager.get_wallet(id=wallet_id, required_type=PoolWallet)

        assert isinstance(wallet, PoolWallet)
        state: PoolWalletInfo = await wallet.get_current_state()
        unconfirmed_transactions: List[TransactionRecord] = await wallet.get_unconfirmed_transactions()
        return {
            "state": state.to_json_dict(),
            "unconfirmed_transactions": unconfirmed_transactions,
        }

    ##########################################################################################
    # DataLayer Wallet
    ##########################################################################################
    async def create_new_dl(self, request) -> Dict:
        """Initialize the DataLayer Wallet (only one can exist)"""
        if self.service.wallet_state_manager is None:
            raise ValueError("The wallet service is not currently initialized")

        dl_wallet: DataLayerWallet
        for _, wallet in self.service.wallet_state_manager.wallets.items():
            if WalletType(wallet.type()) == WalletType.DATA_LAYER:
                assert isinstance(wallet, DataLayerWallet)
                dl_wallet = wallet
                break
        else:
            async with self.service.wallet_state_manager.lock:
                dl_wallet = await DataLayerWallet.create_new_dl_wallet(
                    self.service.wallet_state_manager,
                    self.service.wallet_state_manager.main_wallet,
                )

        try:
            async with self.service.wallet_state_manager.lock:
                dl_tx, std_tx, launcher_id = await dl_wallet.generate_new_reporter(
                    bytes32.from_hexstr(request["root"]), fee=request.get("fee", uint64(0))
                )
                await self.service.wallet_state_manager.add_pending_transaction(dl_tx)
                await self.service.wallet_state_manager.add_pending_transaction(std_tx)
        except ValueError as e:
            log.error(f"Error while generating new reporter {e}")
            return {"success": False, "error": str(e)}

        return {
            "success": True,
            "transactions": [tx.to_json_dict_convenience(self.service.config) for tx in (dl_tx, std_tx)],
            "launcher_id": launcher_id,
        }

    async def dl_track_new(self, request) -> Dict:
        """Initialize the DataLayer Wallet (only one can exist)"""
        if self.service.wallet_state_manager is None:
            raise ValueError("The wallet service is not currently initialized")

        peer: Optional[WSChiaConnection] = self.service.get_full_node_peer()
        if peer is None:
            raise ValueError("No peer connected")

        dl_wallet: DataLayerWallet
        for _, wallet in self.service.wallet_state_manager.wallets.items():
            if WalletType(wallet.type()) == WalletType.DATA_LAYER:
                assert isinstance(wallet, DataLayerWallet)
                dl_wallet = wallet
                break
        else:
            async with self.service.wallet_state_manager.lock:
                dl_wallet = await DataLayerWallet.create_new_dl_wallet(
                    self.service.wallet_state_manager,
                    self.service.wallet_state_manager.main_wallet,
                )
        await dl_wallet.track_new_launcher_id(bytes32.from_hexstr(request["launcher_id"]), peer)
        return {}

    async def dl_stop_tracking(self, request) -> Dict:
        """Initialize the DataLayer Wallet (only one can exist)"""
        if self.service.wallet_state_manager is None:
            raise ValueError("The wallet service is not currently initialized")

        dl_wallet = self.service.wallet_state_manager.get_dl_wallet()
        if dl_wallet is None:
            raise ValueError("The DataLayer wallet has not been initialized")

        await dl_wallet.stop_tracking_singleton(bytes32.from_hexstr(request["launcher_id"]))
        return {}

    async def dl_latest_singleton(self, request) -> Dict:
        """Get the singleton record for the latest singleton of a launcher ID"""
        if self.service.wallet_state_manager is None:
            raise ValueError("The wallet service is not currently initialized")

        for _, wallet in self.service.wallet_state_manager.wallets.items():
            if WalletType(wallet.type()) == WalletType.DATA_LAYER:
                assert isinstance(wallet, DataLayerWallet)
                only_confirmed = request.get("only_confirmed")
                if only_confirmed is None:
                    only_confirmed = False
                record = await wallet.get_latest_singleton(bytes32.from_hexstr(request["launcher_id"]), only_confirmed)
                return {"singleton": None if record is None else record.to_json_dict()}

        raise ValueError("No DataLayer wallet has been initialized")

    async def dl_singletons_by_root(self, request) -> Dict:
        """Get the singleton records that contain the specified root"""
        if self.service.wallet_state_manager is None:
            raise ValueError("The wallet service is not currently initialized")

        for wallet in self.service.wallet_state_manager.wallets.values():
            if WalletType(wallet.type()) == WalletType.DATA_LAYER:
                assert isinstance(wallet, DataLayerWallet)
                records = await wallet.get_singletons_by_root(
                    bytes32.from_hexstr(request["launcher_id"]), bytes32.from_hexstr(request["root"])
                )
                records_json = [rec.to_json_dict() for rec in records]
                return {"singletons": records_json}

        raise ValueError("No DataLayer wallet has been initialized")

    async def dl_update_root(self, request) -> Dict:
        """Get the singleton record for the latest singleton of a launcher ID"""
        if self.service.wallet_state_manager is None:
            raise ValueError("The wallet service is not currently initialized")

        for _, wallet in self.service.wallet_state_manager.wallets.items():
            if WalletType(wallet.type()) == WalletType.DATA_LAYER:
                assert isinstance(wallet, DataLayerWallet)
                async with self.service.wallet_state_manager.lock:
                    records = await wallet.create_update_state_spend(
                        bytes32.from_hexstr(request["launcher_id"]),
                        bytes32.from_hexstr(request["new_root"]),
                        fee=uint64(request.get("fee", 0)),
                    )
                    for record in records:
                        await self.service.wallet_state_manager.add_pending_transaction(record)
                    return {"tx_record": records[0].to_json_dict_convenience(self.service.config)}

        raise ValueError("No DataLayer wallet has been initialized")

    async def dl_update_multiple(self, request) -> Dict:
        """Update multiple singletons with new merkle roots"""
        if self.service.wallet_state_manager is None:
            return {"success": False, "error": "not_initialized"}

        for _, wallet in self.service.wallet_state_manager.wallets.items():
            if WalletType(wallet.type()) == WalletType.DATA_LAYER:
                assert isinstance(wallet, DataLayerWallet)
                async with self.service.wallet_state_manager.lock:
                    # TODO: This method should optionally link the singletons with announcements.
                    #       Otherwise spends are vulnerable to signature subtraction.
                    tx_records: List[TransactionRecord] = []
                    for launcher, root in request["updates"].items():
                        records = await wallet.create_update_state_spend(
                            bytes32.from_hexstr(launcher), bytes32.from_hexstr(root)
                        )
                        tx_records.extend(records)
                    # Now that we have all the txs, we need to aggregate them all into just one spend
                    modified_txs: List[TransactionRecord] = []
                    aggregate_spend = SpendBundle([], G2Element())
                    for tx in tx_records:
                        if tx.spend_bundle is not None:
                            aggregate_spend = SpendBundle.aggregate([aggregate_spend, tx.spend_bundle])
                            modified_txs.append(dataclasses.replace(tx, spend_bundle=None))
                    modified_txs[0] = dataclasses.replace(modified_txs[0], spend_bundle=aggregate_spend)
                    for tx in modified_txs:
                        await self.service.wallet_state_manager.add_pending_transaction(tx)
                    return {"tx_records": [rec.to_json_dict_convenience(self.service.config) for rec in modified_txs]}

        raise ValueError("No DataLayer wallet has been initialized")

    async def dl_history(self, request) -> Dict:
        """Get the singleton record for the latest singleton of a launcher ID"""
        if self.service.wallet_state_manager is None:
            raise ValueError("The wallet service is not currently initialized")

        for _, wallet in self.service.wallet_state_manager.wallets.items():
            if WalletType(wallet.type()) == WalletType.DATA_LAYER:
                assert isinstance(wallet, DataLayerWallet)
                additional_kwargs = {}

                if "min_generation" in request:
                    additional_kwargs["min_generation"] = uint32(request["min_generation"])
                if "max_generation" in request:
                    additional_kwargs["max_generation"] = uint32(request["max_generation"])
                if "num_results" in request:
                    additional_kwargs["num_results"] = uint32(request["num_results"])

                history = await wallet.get_history(bytes32.from_hexstr(request["launcher_id"]), **additional_kwargs)
                history_json = [rec.to_json_dict() for rec in history]
                return {"history": history_json, "count": len(history_json)}

        raise ValueError("No DataLayer wallet has been initialized")

    async def dl_owned_singletons(self, request) -> Dict:
        """Get all owned singleton records"""
        if self.service.wallet_state_manager is None:
            raise ValueError("The wallet service is not currently initialized")

        for _, wallet in self.service.wallet_state_manager.wallets.items():
            if WalletType(wallet.type()) == WalletType.DATA_LAYER:
                break
        else:
            raise ValueError("No DataLayer wallet has been initialized")

        assert isinstance(wallet, DataLayerWallet)
        singletons = await wallet.get_owned_singletons()
        singletons_json = [singleton.to_json_dict() for singleton in singletons]

        return {"singletons": singletons_json, "count": len(singletons_json)}

    async def dl_get_mirrors(self, request) -> Dict:
        """Get all of the mirrors for a specific singleton"""
        if self.service.wallet_state_manager is None:
            raise ValueError("The wallet service is not currently initialized")

        for _, wallet in self.service.wallet_state_manager.wallets.items():
            if WalletType(wallet.type()) == WalletType.DATA_LAYER:
                break
        else:
            raise ValueError("No DataLayer wallet has been initialized")

        assert isinstance(wallet, DataLayerWallet)
        mirrors_json = []
        for mirror in await wallet.get_mirrors_for_launcher(bytes32.from_hexstr(request["launcher_id"])):
            mirrors_json.append(mirror.to_json_dict())

        return {"mirrors": mirrors_json}

    async def dl_new_mirror(self, request) -> Dict:
        """Add a new on chain message for a specific singleton"""
        if self.service.wallet_state_manager is None:
            raise ValueError("The wallet service is not currently initialized")

        for _, wallet in self.service.wallet_state_manager.wallets.items():
            if WalletType(wallet.type()) == WalletType.DATA_LAYER:
                dl_wallet = wallet
                break
        else:
            raise ValueError("No DataLayer wallet has been initialized")

        assert isinstance(dl_wallet, DataLayerWallet)
        async with self.service.wallet_state_manager.lock:
            txs = await dl_wallet.create_new_mirror(
                bytes32.from_hexstr(request["launcher_id"]),
                request["amount"],
                [bytes(url, "utf8") for url in request["urls"]],
                fee=request.get("fee", uint64(0)),
            )
            for tx in txs:
                await self.service.wallet_state_manager.add_pending_transaction(tx)

        return {
            "transactions": [tx.to_json_dict_convenience(self.service.config) for tx in txs],
        }

    async def dl_delete_mirror(self, request) -> Dict:
        """Remove an existing mirror for a specific singleton"""
        if self.service.wallet_state_manager is None:
            raise ValueError("The wallet service is not currently initialized")

        peer: Optional[WSChiaConnection] = self.service.get_full_node_peer()
        if peer is None:
            raise ValueError("No peer connected")

        for _, wallet in self.service.wallet_state_manager.wallets.items():
            if WalletType(wallet.type()) == WalletType.DATA_LAYER:
                assert isinstance(wallet, DataLayerWallet)
                dl_wallet: DataLayerWallet = wallet
                break
        else:
            raise ValueError("No DataLayer wallet has been initialized")

        async with self.service.wallet_state_manager.lock:
            txs = await dl_wallet.delete_mirror(
                bytes32.from_hexstr(request["coin_id"]),
                peer,
                fee=request.get("fee", uint64(0)),
            )
            for tx in txs:
                await self.service.wallet_state_manager.add_pending_transaction(tx)

        return {
            "transactions": [tx.to_json_dict_convenience(self.service.config) for tx in txs],
        }<|MERGE_RESOLUTION|>--- conflicted
+++ resolved
@@ -1323,14 +1323,8 @@
 
     async def cat_get_name(self, request) -> EndpointResult:
         wallet_id = uint32(request["wallet_id"])
-<<<<<<< HEAD
-        wallet = self.service.wallet_state_manager.wallets[wallet_id]
-        assert isinstance(wallet, CATWallet)
+        wallet = self.service.wallet_state_manager.get_wallet(id=wallet_id, required_type=CATWallet)
         name: str = wallet.get_name()
-=======
-        wallet = self.service.wallet_state_manager.get_wallet(id=wallet_id, required_type=CATWallet)
-        name: str = await wallet.get_name()
->>>>>>> 55f5e371
         return {"wallet_id": wallet_id, "name": name}
 
     async def get_stray_cats(self, request) -> EndpointResult:
@@ -1688,14 +1682,8 @@
 
     async def did_get_wallet_name(self, request) -> EndpointResult:
         wallet_id = uint32(request["wallet_id"])
-<<<<<<< HEAD
-        wallet = self.service.wallet_state_manager.wallets[wallet_id]
-        assert isinstance(wallet, DIDWallet)
+        wallet = self.service.wallet_state_manager.get_wallet(id=wallet_id, required_type=DIDWallet)
         name: str = wallet.get_name()
-=======
-        wallet = self.service.wallet_state_manager.get_wallet(id=wallet_id, required_type=DIDWallet)
-        name: str = await wallet.get_name()
->>>>>>> 55f5e371
         return {"success": True, "wallet_id": wallet_id, "name": name}
 
     async def did_update_recovery_ids(self, request) -> EndpointResult:
