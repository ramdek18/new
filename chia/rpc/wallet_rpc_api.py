import asyncio
import dataclasses
import json
import logging
from pathlib import Path
from typing import Any, Dict, List, Optional, Set, Tuple, Union

from blspy import G1Element, PrivateKey

from chia.consensus.block_rewards import calculate_base_farmer_reward
from chia.pools.pool_wallet import PoolWallet
from chia.pools.pool_wallet_info import FARMING_TO_POOL, PoolState, PoolWalletInfo, create_pool_state
from chia.protocols.protocol_message_types import ProtocolMessageTypes
from chia.protocols.wallet_protocol import CoinState
from chia.rpc.rpc_server import Endpoint, EndpointResult
from chia.server.outbound_message import NodeType, make_msg
from chia.server.ws_connection import WSChiaConnection
from chia.simulator.simulator_protocol import FarmNewBlockProtocol
from chia.types.announcement import Announcement
from chia.types.blockchain_format.coin import Coin, coin_as_list
from chia.types.blockchain_format.program import Program
from chia.types.blockchain_format.sized_bytes import bytes32
from chia.types.coin_spend import CoinSpend
from chia.types.spend_bundle import SpendBundle
from chia.util.bech32m import decode_puzzle_hash, encode_puzzle_hash
from chia.util.byte_types import hexstr_to_bytes
from chia.util.config import load_config
from chia.util.errors import KeychainIsLocked
from chia.util.ints import uint8, uint32, uint64, uint16
from chia.util.keychain import bytes_to_mnemonic, generate_mnemonic
from chia.util.path import path_from_root
from chia.util.ws_message import WsRpcMessage, create_payload_dict
from chia.wallet.cat_wallet.cat_constants import DEFAULT_CATS
from chia.wallet.cat_wallet.cat_wallet import CATWallet
from chia.wallet.derive_keys import (
    MAX_POOL_WALLETS,
    master_sk_to_farmer_sk,
    master_sk_to_pool_sk,
    master_sk_to_singleton_owner_sk,
    match_address_to_sk,
)
from chia.wallet.did_wallet.did_wallet import DIDWallet
from chia.wallet.nft_wallet import nft_puzzles
<<<<<<< HEAD
from chia.wallet.nft_wallet.nft_info import NFTInfo
from chia.wallet.nft_wallet.nft_puzzles import get_metadata_and_phs, get_new_owner_did
from chia.wallet.nft_wallet.nft_wallet import NFTWallet, NFTCoinInfo
=======
from chia.wallet.nft_wallet.nft_info import NFTInfo, NFTCoinInfo
from chia.wallet.nft_wallet.nft_puzzles import get_metadata_and_phs
from chia.wallet.nft_wallet.nft_wallet import NFTWallet
>>>>>>> 38e44434
from chia.wallet.nft_wallet.uncurry_nft import UncurriedNFT
from chia.wallet.outer_puzzles import AssetType
from chia.wallet.puzzle_drivers import PuzzleInfo
from chia.wallet.rl_wallet.rl_wallet import RLWallet
from chia.wallet.trade_record import TradeRecord
from chia.wallet.trading.offer import Offer
from chia.wallet.transaction_record import TransactionRecord
from chia.wallet.util.address_type import AddressType
from chia.wallet.util.transaction_type import TransactionType
from chia.wallet.util.wallet_types import AmountWithPuzzlehash, WalletType
from chia.wallet.wallet_info import WalletInfo
from chia.wallet.wallet_node import WalletNode

# Timeout for response from wallet/full node for sending a transaction
TIMEOUT = 30
MAX_DERIVATION_INDEX_DELTA = 1000

log = logging.getLogger(__name__)


class WalletRpcApi:
    def __init__(self, wallet_node: WalletNode):
        assert wallet_node is not None
        self.service = wallet_node
        self.service_name = "chia_wallet"
        self.balance_cache: Dict[int, Any] = {}

    def get_routes(self) -> Dict[str, Endpoint]:
        return {
            # Key management
            "/log_in": self.log_in,
            "/get_logged_in_fingerprint": self.get_logged_in_fingerprint,
            "/get_public_keys": self.get_public_keys,
            "/get_private_key": self.get_private_key,
            "/generate_mnemonic": self.generate_mnemonic,
            "/add_key": self.add_key,
            "/delete_key": self.delete_key,
            "/check_delete_key": self.check_delete_key,
            "/delete_all_keys": self.delete_all_keys,
            # Wallet node
            "/get_sync_status": self.get_sync_status,
            "/get_height_info": self.get_height_info,
            "/push_tx": self.push_tx,
            "/farm_block": self.farm_block,  # Only when node simulator is running
            # this function is just here for backwards-compatibility. It will probably
            # be removed in the future
            "/get_initial_freeze_period": self.get_initial_freeze_period,
            "/get_network_info": self.get_network_info,
            # Wallet management
            "/get_wallets": self.get_wallets,
            "/create_new_wallet": self.create_new_wallet,
            # Wallet
            "/get_wallet_balance": self.get_wallet_balance,
            "/get_transaction": self.get_transaction,
            "/get_transactions": self.get_transactions,
            "/get_transaction_count": self.get_transaction_count,
            "/get_next_address": self.get_next_address,
            "/send_transaction": self.send_transaction,
            "/send_transaction_multi": self.send_transaction_multi,
            "/get_farmed_amount": self.get_farmed_amount,
            "/create_signed_transaction": self.create_signed_transaction,
            "/delete_unconfirmed_transactions": self.delete_unconfirmed_transactions,
            "/select_coins": self.select_coins,
            "/get_current_derivation_index": self.get_current_derivation_index,
            "/extend_derivation_index": self.extend_derivation_index,
            # CATs and trading
            "/cat_set_name": self.cat_set_name,
            "/cat_asset_id_to_name": self.cat_asset_id_to_name,
            "/cat_get_name": self.cat_get_name,
            "/get_stray_cats": self.get_stray_cats,
            "/cat_spend": self.cat_spend,
            "/cat_get_asset_id": self.cat_get_asset_id,
            "/create_offer_for_ids": self.create_offer_for_ids,
            "/get_offer_summary": self.get_offer_summary,
            "/check_offer_validity": self.check_offer_validity,
            "/take_offer": self.take_offer,
            "/get_offer": self.get_offer,
            "/get_all_offers": self.get_all_offers,
            "/get_offers_count": self.get_offers_count,
            "/cancel_offer": self.cancel_offer,
            "/cancel_offers": self.cancel_offers,
            "/get_cat_list": self.get_cat_list,
            # DID Wallet
            "/did_set_wallet_name": self.did_set_wallet_name,
            "/did_get_wallet_name": self.did_get_wallet_name,
            "/did_update_recovery_ids": self.did_update_recovery_ids,
            "/did_update_metadata": self.did_update_metadata,
            "/did_get_pubkey": self.did_get_pubkey,
            "/did_get_did": self.did_get_did,
            "/did_recovery_spend": self.did_recovery_spend,
            "/did_get_recovery_list": self.did_get_recovery_list,
            "/did_get_metadata": self.did_get_metadata,
            "/did_create_attest": self.did_create_attest,
            "/did_get_information_needed_for_recovery": self.did_get_information_needed_for_recovery,
            "/did_get_current_coin_info": self.did_get_current_coin_info,
            "/did_create_backup_file": self.did_create_backup_file,
            "/did_transfer_did": self.did_transfer_did,
            # NFT Wallet
            "/nft_mint_nft": self.nft_mint_nft,
            "/nft_get_nfts": self.nft_get_nfts,
            "/nft_get_by_did": self.nft_get_by_did,
            "/nft_set_nft_did": self.nft_set_nft_did,
            "/nft_set_nft_status": self.nft_set_nft_status,
            "/nft_get_wallet_did": self.nft_get_wallet_did,
            "/nft_get_wallets_with_dids": self.nft_get_wallets_with_dids,
            "/nft_get_info": self.nft_get_info,
            "/nft_transfer_nft": self.nft_transfer_nft,
            "/nft_add_uri": self.nft_add_uri,
            "/nft_calculate_royalties": self.nft_calculate_royalties,
            # RL wallet
            "/rl_set_user_info": self.rl_set_user_info,
            "/send_clawback_transaction:": self.send_clawback_transaction,
            "/add_rate_limited_funds:": self.add_rate_limited_funds,
            # Pool Wallet
            "/pw_join_pool": self.pw_join_pool,
            "/pw_self_pool": self.pw_self_pool,
            "/pw_absorb_rewards": self.pw_absorb_rewards,
            "/pw_status": self.pw_status,
        }

    async def _state_changed(self, change: str, change_data: Dict[str, Any]) -> List[WsRpcMessage]:
        """
        Called by the WalletNode or WalletStateManager when something has changed in the wallet. This
        gives us an opportunity to send notifications to all connected clients via WebSocket.
        """
        payloads = []
        if change in {"sync_changed", "coin_added"}:
            # Metrics is the only current consumer for this event
            payloads.append(create_payload_dict(change, change_data, self.service_name, "metrics"))

        if "wallet_id" in change_data or "additional_data" in change_data:
            payloads.append(create_payload_dict("state_changed", change_data, self.service_name, "wallet_ui"))

        return payloads

    async def _stop_wallet(self):
        """
        Stops a currently running wallet/key, which allows starting the wallet with a new key.
        Each key has it's own wallet database.
        """
        if self.service is not None:
            self.service._close()
            peers_close_task: Optional[asyncio.Task] = await self.service._await_closed(shutting_down=False)
            if peers_close_task is not None:
                await peers_close_task

    async def _convert_tx_puzzle_hash(self, tx: TransactionRecord) -> TransactionRecord:
        return dataclasses.replace(
            tx,
            to_puzzle_hash=(
                await self.service.wallet_state_manager.convert_puzzle_hash(tx.wallet_id, tx.to_puzzle_hash)
            ),
        )

    ##########################################################################################
    # Key management
    ##########################################################################################

    async def log_in(self, request) -> EndpointResult:
        """
        Logs in the wallet with a specific key.
        """

        fingerprint = request["fingerprint"]
        if self.service.logged_in_fingerprint == fingerprint:
            return {"fingerprint": fingerprint}

        await self._stop_wallet()
        self.balance_cache = {}
        started = await self.service._start(fingerprint)
        if started is True:
            return {"fingerprint": fingerprint}

        return {"success": False, "error": "Unknown Error"}

    async def get_logged_in_fingerprint(self, request: Dict) -> EndpointResult:
        return {"fingerprint": self.service.logged_in_fingerprint}

    async def get_public_keys(self, request: Dict) -> EndpointResult:
        try:
            fingerprints = [
                sk.get_g1().get_fingerprint() for (sk, seed) in await self.service.keychain_proxy.get_all_private_keys()
            ]
        except KeychainIsLocked:
            return {"keyring_is_locked": True}
        except Exception as e:
            raise Exception(
                "Error while getting keys.  If the issue persists, restart all services."
                f"  Original error: {type(e).__name__}: {e}"
            ) from e
        else:
            return {"public_key_fingerprints": fingerprints}

    async def _get_private_key(self, fingerprint) -> Tuple[Optional[PrivateKey], Optional[bytes]]:
        try:
            all_keys = await self.service.keychain_proxy.get_all_private_keys()
            for sk, seed in all_keys:
                if sk.get_g1().get_fingerprint() == fingerprint:
                    return sk, seed
        except Exception as e:
            log.error(f"Failed to get private key by fingerprint: {e}")
        return None, None

    async def get_private_key(self, request) -> EndpointResult:
        fingerprint = request["fingerprint"]
        sk, seed = await self._get_private_key(fingerprint)
        if sk is not None:
            s = bytes_to_mnemonic(seed) if seed is not None else None
            return {
                "private_key": {
                    "fingerprint": fingerprint,
                    "sk": bytes(sk).hex(),
                    "pk": bytes(sk.get_g1()).hex(),
                    "farmer_pk": bytes(master_sk_to_farmer_sk(sk).get_g1()).hex(),
                    "pool_pk": bytes(master_sk_to_pool_sk(sk).get_g1()).hex(),
                    "seed": s,
                },
            }
        return {"success": False, "private_key": {"fingerprint": fingerprint}}

    async def generate_mnemonic(self, request: Dict) -> EndpointResult:
        return {"mnemonic": generate_mnemonic().split(" ")}

    async def add_key(self, request) -> EndpointResult:
        if "mnemonic" not in request:
            raise ValueError("Mnemonic not in request")

        # Adding a key from 24 word mnemonic
        mnemonic = request["mnemonic"]
        try:
            sk = await self.service.keychain_proxy.add_private_key(" ".join(mnemonic))
        except KeyError as e:
            return {
                "success": False,
                "error": f"The word '{e.args[0]}' is incorrect.'",
                "word": e.args[0],
            }
        except Exception as e:
            return {"success": False, "error": str(e)}

        fingerprint = sk.get_g1().get_fingerprint()
        await self._stop_wallet()

        # Makes sure the new key is added to config properly
        started = False
        try:
            await self.service.keychain_proxy.check_keys(self.service.root_path)
        except Exception as e:
            log.error(f"Failed to check_keys after adding a new key: {e}")
        started = await self.service._start(fingerprint=fingerprint)
        if started is True:
            return {"fingerprint": fingerprint}
        raise ValueError("Failed to start")

    async def delete_key(self, request) -> EndpointResult:
        await self._stop_wallet()
        fingerprint = request["fingerprint"]
        try:
            await self.service.keychain_proxy.delete_key_by_fingerprint(fingerprint)
        except Exception as e:
            log.error(f"Failed to delete key by fingerprint: {e}")
            return {"success": False, "error": str(e)}
        path = path_from_root(
            self.service.root_path,
            f"{self.service.config['database_path']}-{fingerprint}",
        )
        if path.exists():
            path.unlink()
        return {}

    async def _check_key_used_for_rewards(
        self, new_root: Path, sk: PrivateKey, max_ph_to_search: int
    ) -> Tuple[bool, bool]:
        """Checks if the given key is used for either the farmer rewards or pool rewards
        returns a tuple of two booleans
        The first is true if the key is used as the Farmer rewards, otherwise false
        The second is true if the key is used as the Pool rewards, otherwise false
        Returns both false if the key cannot be found with the given fingerprint
        """
        if sk is None:
            return False, False

        config: Dict = load_config(new_root, "config.yaml")
        farmer_target = config["farmer"].get("xch_target_address")
        pool_target = config["pool"].get("xch_target_address")
        address_to_check: List[bytes32] = [decode_puzzle_hash(farmer_target), decode_puzzle_hash(pool_target)]

        found_addresses: Set[bytes32] = match_address_to_sk(sk, address_to_check, max_ph_to_search)

        found_farmer = address_to_check[0] in found_addresses
        found_pool = address_to_check[1] in found_addresses

        return found_farmer, found_pool

    async def check_delete_key(self, request) -> EndpointResult:
        """Check the key use prior to possible deletion
        checks whether key is used for either farm or pool rewards
        checks if any wallets have a non-zero balance
        """
        used_for_farmer: bool = False
        used_for_pool: bool = False
        walletBalance: bool = False

        fingerprint = request["fingerprint"]
        max_ph_to_search = request.get("max_ph_to_search", 100)
        sk, _ = await self._get_private_key(fingerprint)
        if sk is not None:
            used_for_farmer, used_for_pool = await self._check_key_used_for_rewards(
                self.service.root_path, sk, max_ph_to_search
            )

            if self.service.logged_in_fingerprint != fingerprint:
                await self._stop_wallet()
                await self.service._start(fingerprint=fingerprint)

            wallets: List[WalletInfo] = await self.service.wallet_state_manager.get_all_wallet_info_entries()
            for w in wallets:
                wallet = self.service.wallet_state_manager.wallets[w.id]
                unspent = await self.service.wallet_state_manager.coin_store.get_unspent_coins_for_wallet(w.id)
                balance = await wallet.get_confirmed_balance(unspent)
                pending_balance = await wallet.get_unconfirmed_balance(unspent)

                if (balance + pending_balance) > 0:
                    walletBalance = True
                    break

        return {
            "fingerprint": fingerprint,
            "used_for_farmer_rewards": used_for_farmer,
            "used_for_pool_rewards": used_for_pool,
            "wallet_balance": walletBalance,
        }

    async def delete_all_keys(self, request: Dict) -> EndpointResult:
        await self._stop_wallet()
        try:
            await self.service.keychain_proxy.delete_all_keys()
        except Exception as e:
            log.error(f"Failed to delete all keys: {e}")
            return {"success": False, "error": str(e)}
        path = path_from_root(self.service.root_path, self.service.config["database_path"])
        if path.exists():
            path.unlink()
        return {}

    ##########################################################################################
    # Wallet Node
    ##########################################################################################

    async def get_sync_status(self, request: Dict) -> EndpointResult:
        sync_mode = self.service.wallet_state_manager.sync_mode
        has_pending_queue_items = self.service.new_peak_queue.has_pending_data_process_items()
        syncing = sync_mode or has_pending_queue_items
        synced = await self.service.wallet_state_manager.synced()
        return {"synced": synced, "syncing": syncing, "genesis_initialized": True}

    async def get_height_info(self, request: Dict) -> EndpointResult:
        height = await self.service.wallet_state_manager.blockchain.get_finished_sync_up_to()
        return {"height": height}

    async def get_network_info(self, request: Dict) -> EndpointResult:
        network_name = self.service.config["selected_network"]
        address_prefix = self.service.config["network_overrides"]["config"][network_name]["address_prefix"]
        return {"network_name": network_name, "network_prefix": address_prefix}

    async def push_tx(self, request: Dict) -> EndpointResult:
        nodes = self.service.server.get_full_node_connections()
        if len(nodes) == 0:
            raise ValueError("Wallet is not currently connected to any full node peers")
        await self.service.push_tx(SpendBundle.from_bytes(hexstr_to_bytes(request["spend_bundle"])))
        return {}

    async def farm_block(self, request) -> EndpointResult:
        raw_puzzle_hash = decode_puzzle_hash(request["address"])
        request = FarmNewBlockProtocol(raw_puzzle_hash)
        msg = make_msg(ProtocolMessageTypes.farm_new_block, request)

        await self.service.server.send_to_all([msg], NodeType.FULL_NODE)
        return {}

    ##########################################################################################
    # Wallet Management
    ##########################################################################################

    async def get_wallets(self, request: Dict) -> EndpointResult:
        include_data: bool = request.get("include_data", True)
        wallet_type: Optional[WalletType] = None
        if "type" in request:
            wallet_type = WalletType(request["type"])

        wallets: List[WalletInfo] = await self.service.wallet_state_manager.get_all_wallet_info_entries(wallet_type)
        if not include_data:
            result: List[WalletInfo] = []
            for wallet in wallets:
                result.append(WalletInfo(wallet.id, wallet.name, wallet.type, ""))
            wallets = result
        response: EndpointResult = {"wallets": wallets}
        if self.service.logged_in_fingerprint is not None:
            response["fingerprint"] = self.service.logged_in_fingerprint
        return response

    async def create_new_wallet(self, request: Dict) -> EndpointResult:
        wallet_state_manager = self.service.wallet_state_manager

        if await self.service.wallet_state_manager.synced() is False:
            raise ValueError("Wallet needs to be fully synced.")
        main_wallet = wallet_state_manager.main_wallet
        fee = uint64(request.get("fee", 0))

        if request["wallet_type"] == "cat_wallet":
            # If not provided, the name will be autogenerated based on the tail hash.
            name = request.get("name", None)
            if request["mode"] == "new":
                async with self.service.wallet_state_manager.lock:
                    cat_wallet: CATWallet = await CATWallet.create_new_cat_wallet(
                        wallet_state_manager,
                        main_wallet,
                        {"identifier": "genesis_by_id"},
                        uint64(request["amount"]),
                        name,
                    )
                    asset_id = cat_wallet.get_asset_id()
                self.service.wallet_state_manager.state_changed("wallet_created")
                return {"type": cat_wallet.type(), "asset_id": asset_id, "wallet_id": cat_wallet.id()}

            elif request["mode"] == "existing":
                async with self.service.wallet_state_manager.lock:
                    cat_wallet = await CATWallet.create_wallet_for_cat(
                        wallet_state_manager, main_wallet, request["asset_id"], name
                    )
                self.service.wallet_state_manager.state_changed("wallet_created")
                return {"type": cat_wallet.type(), "asset_id": request["asset_id"], "wallet_id": cat_wallet.id()}

            else:  # undefined mode
                pass

        elif request["wallet_type"] == "rl_wallet":
            if request["rl_type"] == "admin":
                log.info("Create rl admin wallet")
                async with self.service.wallet_state_manager.lock:
                    rl_admin: RLWallet = await RLWallet.create_rl_admin(wallet_state_manager)
                    success = await rl_admin.admin_create_coin(
                        uint64(int(request["interval"])),
                        uint64(int(request["limit"])),
                        request["pubkey"],
                        uint64(int(request["amount"])),
                        uint64(int(request["fee"])) if "fee" in request else uint64(0),
                    )
                assert rl_admin.rl_info.admin_pubkey is not None
                return {
                    "success": success,
                    "id": rl_admin.id(),
                    "type": rl_admin.type(),
                    "origin": rl_admin.rl_info.rl_origin,
                    "pubkey": rl_admin.rl_info.admin_pubkey.hex(),
                }

            elif request["rl_type"] == "user":
                log.info("Create rl user wallet")
                async with self.service.wallet_state_manager.lock:
                    rl_user: RLWallet = await RLWallet.create_rl_user(wallet_state_manager)
                assert rl_user.rl_info.user_pubkey is not None
                return {
                    "id": rl_user.id(),
                    "type": rl_user.type(),
                    "pubkey": rl_user.rl_info.user_pubkey.hex(),
                }

            else:  # undefined rl_type
                pass

        elif request["wallet_type"] == "did_wallet":
            if request["did_type"] == "new":
                backup_dids = []
                num_needed = 0
                for d in request["backup_dids"]:
                    backup_dids.append(decode_puzzle_hash(d))
                if len(backup_dids) > 0:
                    num_needed = uint64(request["num_of_backup_ids_needed"])
                metadata: Dict[str, str] = {}
                if "metadata" in request:
                    if type(request["metadata"]) is dict:
                        metadata = request["metadata"]

                async with self.service.wallet_state_manager.lock:
                    did_wallet_name: str = request.get("wallet_name", None)
                    if did_wallet_name is not None:
                        did_wallet_name = did_wallet_name.strip()
                    did_wallet: DIDWallet = await DIDWallet.create_new_did_wallet(
                        wallet_state_manager,
                        main_wallet,
                        uint64(request["amount"]),
                        backup_dids,
                        uint64(num_needed),
                        metadata,
                        did_wallet_name,
                        uint64(request.get("fee", 0)),
                    )

                    my_did_id = encode_puzzle_hash(
                        bytes32.fromhex(did_wallet.get_my_DID()), AddressType.DID.hrp(self.service.config)
                    )
                    nft_wallet_name = did_wallet_name
                    if nft_wallet_name is not None:
                        nft_wallet_name = f"{nft_wallet_name} NFT Wallet"
                    await NFTWallet.create_new_nft_wallet(
                        wallet_state_manager,
                        main_wallet,
                        bytes32.fromhex(did_wallet.get_my_DID()),
                        nft_wallet_name,
                    )
                return {
                    "success": True,
                    "type": did_wallet.type(),
                    "my_did": my_did_id,
                    "wallet_id": did_wallet.id(),
                }

            elif request["did_type"] == "recovery":
                async with self.service.wallet_state_manager.lock:
                    did_wallet = await DIDWallet.create_new_did_wallet_from_recovery(
                        wallet_state_manager, main_wallet, request["backup_data"]
                    )
                assert did_wallet.did_info.temp_coin is not None
                assert did_wallet.did_info.temp_puzhash is not None
                assert did_wallet.did_info.temp_pubkey is not None
                my_did = did_wallet.get_my_DID()
                coin_name = did_wallet.did_info.temp_coin.name().hex()
                coin_list = coin_as_list(did_wallet.did_info.temp_coin)
                newpuzhash = did_wallet.did_info.temp_puzhash
                pubkey = did_wallet.did_info.temp_pubkey
                return {
                    "success": True,
                    "type": did_wallet.type(),
                    "my_did": my_did,
                    "wallet_id": did_wallet.id(),
                    "coin_name": coin_name,
                    "coin_list": coin_list,
                    "newpuzhash": newpuzhash.hex(),
                    "pubkey": pubkey.hex(),
                    "backup_dids": did_wallet.did_info.backup_ids,
                    "num_verifications_required": did_wallet.did_info.num_of_backup_ids_needed,
                }
            else:  # undefined did_type
                pass
        elif request["wallet_type"] == "nft_wallet":
            for wallet in self.service.wallet_state_manager.wallets.values():
                did_id: Optional[bytes32] = None
                if "did_id" in request and request["did_id"] is not None:
                    did_id = decode_puzzle_hash(request["did_id"])
                if wallet.type() == WalletType.NFT and wallet.get_did() == did_id:
                    log.info("NFT wallet already existed, skipping.")
                    return {
                        "success": True,
                        "type": wallet.type(),
                        "wallet_id": wallet.id(),
                    }

            async with self.service.wallet_state_manager.lock:
                nft_wallet: NFTWallet = await NFTWallet.create_new_nft_wallet(
                    wallet_state_manager, main_wallet, did_id, request.get("name", None)
                )
            return {
                "success": True,
                "type": nft_wallet.type(),
                "wallet_id": nft_wallet.id(),
            }
        elif request["wallet_type"] == "pool_wallet":
            if request["mode"] == "new":
                if "initial_target_state" not in request:
                    raise AttributeError("Daemon didn't send `initial_target_state`. Try updating the daemon.")

                owner_puzzle_hash: bytes32 = await self.service.wallet_state_manager.main_wallet.get_puzzle_hash(True)

                from chia.pools.pool_wallet_info import initial_pool_state_from_dict

                async with self.service.wallet_state_manager.lock:
                    # We assign a pseudo unique id to each pool wallet, so that each one gets its own deterministic
                    # owner and auth keys. The public keys will go on the blockchain, and the private keys can be found
                    # using the root SK and trying each index from zero. The indexes are not fully unique though,
                    # because the PoolWallet is not created until the tx gets confirmed on chain. Therefore if we
                    # make multiple pool wallets at the same time, they will have the same ID.
                    max_pwi = 1
                    for _, wallet in self.service.wallet_state_manager.wallets.items():
                        if wallet.type() == WalletType.POOLING_WALLET:
                            pool_wallet_index = await wallet.get_pool_wallet_index()
                            if pool_wallet_index > max_pwi:
                                max_pwi = pool_wallet_index

                    if max_pwi + 1 >= (MAX_POOL_WALLETS - 1):
                        raise ValueError(f"Too many pool wallets ({max_pwi}), cannot create any more on this key.")

                    owner_sk: PrivateKey = master_sk_to_singleton_owner_sk(
                        self.service.wallet_state_manager.private_key, uint32(max_pwi + 1)
                    )
                    owner_pk: G1Element = owner_sk.get_g1()

                    initial_target_state = initial_pool_state_from_dict(
                        request["initial_target_state"], owner_pk, owner_puzzle_hash
                    )
                    assert initial_target_state is not None

                    try:
                        delayed_address = None
                        if "p2_singleton_delayed_ph" in request:
                            delayed_address = bytes32.from_hexstr(request["p2_singleton_delayed_ph"])
                        tr, p2_singleton_puzzle_hash, launcher_id = await PoolWallet.create_new_pool_wallet_transaction(
                            wallet_state_manager,
                            main_wallet,
                            initial_target_state,
                            fee,
                            request.get("p2_singleton_delay_time", None),
                            delayed_address,
                        )
                    except Exception as e:
                        raise ValueError(str(e))
                    return {
                        "total_fee": fee * 2,
                        "transaction": tr,
                        "launcher_id": launcher_id.hex(),
                        "p2_singleton_puzzle_hash": p2_singleton_puzzle_hash.hex(),
                    }
            elif request["mode"] == "recovery":
                raise ValueError("Need upgraded singleton for on-chain recovery")

        else:  # undefined wallet_type
            pass

        # TODO: rework this function to report detailed errors for each error case
        return {"success": False, "error": "invalid request"}

    ##########################################################################################
    # Wallet
    ##########################################################################################

    async def get_wallet_balance(self, request: Dict) -> EndpointResult:
        wallet_id = uint32(int(request["wallet_id"]))
        wallet = self.service.wallet_state_manager.wallets[wallet_id]

        # If syncing return the last available info or 0s
        syncing = self.service.wallet_state_manager.sync_mode
        if syncing:
            if wallet_id in self.balance_cache:
                wallet_balance = self.balance_cache[wallet_id]
            else:
                wallet_balance = {
                    "wallet_id": wallet_id,
                    "confirmed_wallet_balance": 0,
                    "unconfirmed_wallet_balance": 0,
                    "spendable_balance": 0,
                    "pending_change": 0,
                    "max_send_amount": 0,
                    "unspent_coin_count": 0,
                    "pending_coin_removal_count": 0,
                    "wallet_type": wallet.type(),
                }
                if self.service.logged_in_fingerprint is not None:
                    wallet_balance["fingerprint"] = self.service.logged_in_fingerprint
                if wallet.type() == WalletType.CAT:
                    wallet_balance["asset_id"] = wallet.get_asset_id()
        else:
            async with self.service.wallet_state_manager.lock:
                unspent_records = await self.service.wallet_state_manager.coin_store.get_unspent_coins_for_wallet(
                    wallet_id
                )
                balance = await wallet.get_confirmed_balance(unspent_records)
                pending_balance = await wallet.get_unconfirmed_balance(unspent_records)
                spendable_balance = await wallet.get_spendable_balance(unspent_records)
                pending_change = await wallet.get_pending_change_balance()
                max_send_amount = await wallet.get_max_send_amount(unspent_records)

                unconfirmed_removals: Dict[
                    bytes32, Coin
                ] = await wallet.wallet_state_manager.unconfirmed_removals_for_wallet(wallet_id)
                wallet_balance = {
                    "wallet_id": wallet_id,
                    "confirmed_wallet_balance": balance,
                    "unconfirmed_wallet_balance": pending_balance,
                    "spendable_balance": spendable_balance,
                    "pending_change": pending_change,
                    "max_send_amount": max_send_amount,
                    "unspent_coin_count": len(unspent_records),
                    "pending_coin_removal_count": len(unconfirmed_removals),
                    "wallet_type": wallet.type(),
                }
                if self.service.logged_in_fingerprint is not None:
                    wallet_balance["fingerprint"] = self.service.logged_in_fingerprint
                if wallet.type() == WalletType.CAT:
                    wallet_balance["asset_id"] = wallet.get_asset_id()
                self.balance_cache[wallet_id] = wallet_balance

        return {"wallet_balance": wallet_balance}

    async def get_transaction(self, request: Dict) -> EndpointResult:
        transaction_id: bytes32 = bytes32(hexstr_to_bytes(request["transaction_id"]))
        tr: Optional[TransactionRecord] = await self.service.wallet_state_manager.get_transaction(transaction_id)
        if tr is None:
            raise ValueError(f"Transaction 0x{transaction_id.hex()} not found")

        return {
            "transaction": (await self._convert_tx_puzzle_hash(tr)).to_json_dict_convenience(self.service.config),
            "transaction_id": tr.name,
        }

    async def get_transactions(self, request: Dict) -> EndpointResult:
        wallet_id = int(request["wallet_id"])

        start = request.get("start", 0)
        end = request.get("end", 50)
        sort_key = request.get("sort_key", None)
        reverse = request.get("reverse", False)

        to_address = request.get("to_address", None)
        to_puzzle_hash: Optional[bytes32] = None
        if to_address is not None:
            to_puzzle_hash = decode_puzzle_hash(to_address)

        transactions = await self.service.wallet_state_manager.tx_store.get_transactions_between(
            wallet_id, start, end, sort_key=sort_key, reverse=reverse, to_puzzle_hash=to_puzzle_hash
        )
        return {
            "transactions": [
                (await self._convert_tx_puzzle_hash(tr)).to_json_dict_convenience(self.service.config)
                for tr in transactions
            ],
            "wallet_id": wallet_id,
        }

    async def get_transaction_count(self, request: Dict) -> EndpointResult:
        wallet_id = int(request["wallet_id"])
        count = await self.service.wallet_state_manager.tx_store.get_transaction_count_for_wallet(wallet_id)
        return {
            "count": count,
            "wallet_id": wallet_id,
        }

    # this function is just here for backwards-compatibility. It will probably
    # be removed in the future
    async def get_initial_freeze_period(self, _: Dict) -> EndpointResult:
        # Mon May 03 2021 17:00:00 GMT+0000
        return {"INITIAL_FREEZE_END_TIMESTAMP": 1620061200}

    async def get_next_address(self, request: Dict) -> EndpointResult:
        """
        Returns a new address
        """
        if request["new_address"] is True:
            create_new = True
        else:
            create_new = False
        wallet_id = uint32(int(request["wallet_id"]))
        wallet = self.service.wallet_state_manager.wallets[wallet_id]
        selected = self.service.config["selected_network"]
        prefix = self.service.config["network_overrides"]["config"][selected]["address_prefix"]
        if wallet.type() == WalletType.STANDARD_WALLET:
            raw_puzzle_hash = await wallet.get_puzzle_hash(create_new)
            address = encode_puzzle_hash(raw_puzzle_hash, prefix)
        elif wallet.type() == WalletType.CAT:
            raw_puzzle_hash = await wallet.standard_wallet.get_puzzle_hash(create_new)
            address = encode_puzzle_hash(raw_puzzle_hash, prefix)
        else:
            raise ValueError(f"Wallet type {wallet.type()} cannot create puzzle hashes")

        return {
            "wallet_id": wallet_id,
            "address": address,
        }

    async def send_transaction(self, request) -> EndpointResult:
        if await self.service.wallet_state_manager.synced() is False:
            raise ValueError("Wallet needs to be fully synced before sending transactions")

        wallet_id = uint32(request["wallet_id"])
        wallet = self.service.wallet_state_manager.wallets[wallet_id]

        if wallet.type() == WalletType.CAT:
            raise ValueError("send_transaction does not work for CAT wallets")

        if not isinstance(request["amount"], int) or not isinstance(request["fee"], int):
            raise ValueError("An integer amount or fee is required (too many decimals)")
        amount: uint64 = uint64(request["amount"])
        address = request["address"]
        selected_network = self.service.config["selected_network"]
        expected_prefix = self.service.config["network_overrides"]["config"][selected_network]["address_prefix"]
        if address[0 : len(expected_prefix)] != expected_prefix:
            raise ValueError("Unexpected Address Prefix")
        puzzle_hash: bytes32 = decode_puzzle_hash(address)

        memos: List[bytes] = []
        if "memos" in request:
            memos = [mem.encode("utf-8") for mem in request["memos"]]

        fee: uint64 = uint64(request.get("fee", 0))
        min_coin_amount: uint64 = uint64(request.get("min_coin_amount", 0))
        async with self.service.wallet_state_manager.lock:
            tx: TransactionRecord = await wallet.generate_signed_transaction(
                amount, puzzle_hash, fee, memos=memos, min_coin_amount=min_coin_amount
            )
            await wallet.push_transaction(tx)

        # Transaction may not have been included in the mempool yet. Use get_transaction to check.
        return {
            "transaction": tx.to_json_dict_convenience(self.service.config),
            "transaction_id": tx.name,
        }

    async def send_transaction_multi(self, request) -> EndpointResult:
        if await self.service.wallet_state_manager.synced() is False:
            raise ValueError("Wallet needs to be fully synced before sending transactions")

        wallet_id = uint32(request["wallet_id"])
        wallet = self.service.wallet_state_manager.wallets[wallet_id]

        async with self.service.wallet_state_manager.lock:
            transaction: Dict = (await self.create_signed_transaction(request, hold_lock=False))["signed_tx"]
            tr: TransactionRecord = TransactionRecord.from_json_dict_convenience(transaction)
            await wallet.push_transaction(tr)

        # Transaction may not have been included in the mempool yet. Use get_transaction to check.
        return {"transaction": transaction, "transaction_id": tr.name}

    async def delete_unconfirmed_transactions(self, request) -> EndpointResult:
        wallet_id = uint32(request["wallet_id"])
        if wallet_id not in self.service.wallet_state_manager.wallets:
            raise ValueError(f"Wallet id {wallet_id} does not exist")
        if await self.service.wallet_state_manager.synced() is False:
            raise ValueError("Wallet needs to be fully synced.")

        async with self.service.wallet_state_manager.db_wrapper.writer():
            await self.service.wallet_state_manager.tx_store.delete_unconfirmed_transactions(wallet_id)
            if self.service.wallet_state_manager.wallets[wallet_id].type() == WalletType.POOLING_WALLET.value:
                self.service.wallet_state_manager.wallets[wallet_id].target_state = None
            return {}

    async def select_coins(self, request) -> EndpointResult:
        if await self.service.wallet_state_manager.synced() is False:
            raise ValueError("Wallet needs to be fully synced before selecting coins")

        amount = uint64(request["amount"])
        wallet_id = uint32(request["wallet_id"])
        min_coin_amount = uint64(request.get("min_coin_amount", 0))
        excluded_coins: Optional[List] = request.get("excluded_coins")
        if excluded_coins is not None:
            excluded_coins = [Coin.from_json_dict(json_coin) for json_coin in excluded_coins]

        wallet = self.service.wallet_state_manager.wallets[wallet_id]
        async with self.service.wallet_state_manager.lock:
            selected_coins = await wallet.select_coins(
                amount=amount, min_coin_amount=min_coin_amount, exclude=excluded_coins
            )

        return {"coins": [coin.to_json_dict() for coin in selected_coins]}

    async def get_current_derivation_index(self, request) -> Dict[str, Any]:
        assert self.service.wallet_state_manager is not None

        index: Optional[uint32] = await self.service.wallet_state_manager.puzzle_store.get_last_derivation_path()

        return {"success": True, "index": index}

    async def extend_derivation_index(self, request) -> Dict[str, Any]:
        assert self.service.wallet_state_manager is not None

        # Require a new max derivation index
        if "index" not in request:
            raise ValueError("Derivation index is required")

        # Require that the wallet is fully synced
        synced = await self.service.wallet_state_manager.synced()
        if synced is False:
            raise ValueError("Wallet needs to be fully synced before extending derivation index")

        index = uint32(request["index"])
        current: Optional[uint32] = await self.service.wallet_state_manager.puzzle_store.get_last_derivation_path()

        # Additional sanity check that the wallet is synced
        if current is None:
            raise ValueError("No current derivation record found, unable to extend index")

        # Require that the new index is greater than the current index
        if index <= current:
            raise ValueError(f"New derivation index must be greater than current index: {current}")

        if index - current > MAX_DERIVATION_INDEX_DELTA:
            raise ValueError(
                "Too many derivations requested. "
                f"Use a derivation index less than {current + MAX_DERIVATION_INDEX_DELTA + 1}"
            )

        # Since we've bumping the derivation index without having found any new puzzles, we want
        # to preserve the current last used index, so we call create_more_puzzle_hashes with
        # mark_existing_as_used=False
        await self.service.wallet_state_manager.create_more_puzzle_hashes(
            from_zero=False, mark_existing_as_used=False, up_to_index=index, num_additional_phs=0
        )

        updated: Optional[uint32] = await self.service.wallet_state_manager.puzzle_store.get_last_derivation_path()
        updated_index = updated if updated is not None else None

        return {"success": True, "index": updated_index}

    ##########################################################################################
    # CATs and Trading
    ##########################################################################################

    async def get_cat_list(self, request) -> EndpointResult:
        return {"cat_list": list(DEFAULT_CATS.values())}

    async def cat_set_name(self, request) -> EndpointResult:
        wallet_id = uint32(request["wallet_id"])
        wallet: CATWallet = self.service.wallet_state_manager.wallets[wallet_id]
        await wallet.set_name(str(request["name"]))
        return {"wallet_id": wallet_id}

    async def cat_get_name(self, request) -> EndpointResult:
        wallet_id = uint32(request["wallet_id"])
        wallet: CATWallet = self.service.wallet_state_manager.wallets[wallet_id]
        name: str = await wallet.get_name()
        return {"wallet_id": wallet_id, "name": name}

    async def get_stray_cats(self, request) -> EndpointResult:
        """
        Get a list of all unacknowledged CATs
        :param request: RPC request
        :return: A list of unacknowledged CATs
        """
        cats = await self.service.wallet_state_manager.interested_store.get_unacknowledged_tokens()
        return {"stray_cats": cats}

    async def cat_spend(self, request) -> EndpointResult:
        if await self.service.wallet_state_manager.synced() is False:
            raise ValueError("Wallet needs to be fully synced.")
        wallet_id = uint32(request["wallet_id"])
        wallet: CATWallet = self.service.wallet_state_manager.wallets[wallet_id]

        puzzle_hash: bytes32 = decode_puzzle_hash(request["inner_address"])

        memos: List[bytes] = []
        if "memos" in request:
            memos = [mem.encode("utf-8") for mem in request["memos"]]
        if not isinstance(request["amount"], int) or not isinstance(request["fee"], int):
            raise ValueError("An integer amount or fee is required (too many decimals)")
        amount: uint64 = uint64(request["amount"])
        fee: uint64 = uint64(request.get("fee", 0))
        min_coin_amount: uint64 = uint64(request.get("min_coin_amount", 0))
        async with self.service.wallet_state_manager.lock:
            txs: List[TransactionRecord] = await wallet.generate_signed_transaction(
                [amount], [puzzle_hash], fee, memos=[memos], min_coin_amount=min_coin_amount
            )
            for tx in txs:
                await wallet.standard_wallet.push_transaction(tx)

        return {
            "transaction": tx.to_json_dict_convenience(self.service.config),
            "transaction_id": tx.name,
        }

    async def cat_get_asset_id(self, request) -> EndpointResult:
        wallet_id = uint32(request["wallet_id"])
        wallet: CATWallet = self.service.wallet_state_manager.wallets[wallet_id]
        asset_id: str = wallet.get_asset_id()
        return {"asset_id": asset_id, "wallet_id": wallet_id}

    async def cat_asset_id_to_name(self, request) -> EndpointResult:
        wallet = await self.service.wallet_state_manager.get_wallet_for_asset_id(request["asset_id"])
        if wallet is None:
            if request["asset_id"] in DEFAULT_CATS:
                return {"wallet_id": None, "name": DEFAULT_CATS[request["asset_id"]]["name"]}
            else:
                raise ValueError("The asset ID specified does not belong to a wallet")
        else:
            return {"wallet_id": wallet.id(), "name": (await wallet.get_name())}

    async def create_offer_for_ids(self, request) -> EndpointResult:
        offer: Dict[str, int] = request["offer"]
        fee: uint64 = uint64(request.get("fee", 0))
        validate_only: bool = request.get("validate_only", False)
        driver_dict_str: Optional[Dict[str, Any]] = request.get("driver_dict", None)
        min_coin_amount: uint64 = uint64(request.get("min_coin_amount", 0))

        # This driver_dict construction is to maintain backward compatibility where everything is assumed to be a CAT
        driver_dict: Dict[bytes32, PuzzleInfo] = {}
        if driver_dict_str is None:
            for key, amount in offer.items():
                if amount > 0:
                    try:
                        driver_dict[bytes32.from_hexstr(key)] = PuzzleInfo(
                            {"type": AssetType.CAT.value, "tail": "0x" + key}
                        )
                    except ValueError:
                        pass
        else:
            for key, value in driver_dict_str.items():
                driver_dict[bytes32.from_hexstr(key)] = PuzzleInfo(value)

        modified_offer: Dict[Union[int, bytes32], int] = {}
        for key in offer:
            try:
                modified_offer[bytes32.from_hexstr(key)] = offer[key]
            except ValueError:
                modified_offer[int(key)] = offer[key]

        async with self.service.wallet_state_manager.lock:
            result = await self.service.wallet_state_manager.trade_manager.create_offer_for_ids(
                modified_offer, driver_dict, fee=fee, validate_only=validate_only, min_coin_amount=min_coin_amount
            )
        if result[0]:
            success, trade_record, error = result
            return {
                "offer": Offer.from_bytes(trade_record.offer).to_bech32(),
                "trade_record": trade_record.to_json_dict_convenience(),
            }
        raise ValueError(result[2])

    async def get_offer_summary(self, request) -> EndpointResult:
        offer_hex: str = request["offer"]
        offer = Offer.from_bech32(offer_hex)
        offered, requested, infos = offer.summary()

        ###
        # This is temporary code, delete it when we no longer care about incorrectly parsing CAT1s
        # There's also temp code in test_wallet_rpc.py and wallet_funcs.py
        from chia.util.bech32m import bech32_decode, convertbits
        from chia.wallet.util.puzzle_compression import decompress_object_with_puzzles

        hrpgot, data = bech32_decode(offer_hex, max_length=len(offer_hex))
        if data is None:
            raise ValueError("Invalid Offer")
        decoded = convertbits(list(data), 5, 8, False)
        decoded_bytes = bytes(decoded)
        try:
            decompressed_bytes = decompress_object_with_puzzles(decoded_bytes)
        except TypeError:
            decompressed_bytes = decoded_bytes
        bundle = SpendBundle.from_bytes(decompressed_bytes)
        for spend in bundle.coin_spends:
            mod, _ = spend.puzzle_reveal.to_program().uncurry()
            if mod.get_tree_hash() == bytes32.from_hexstr(
                "72dec062874cd4d3aab892a0906688a1ae412b0109982e1797a170add88bdcdc"
            ):
                raise ValueError("CAT1s are no longer supported")
        ###

        return {"summary": {"offered": offered, "requested": requested, "fees": offer.bundle.fees(), "infos": infos}}

    async def check_offer_validity(self, request) -> EndpointResult:
        offer_hex: str = request["offer"]
        offer = Offer.from_bech32(offer_hex)
        peer: Optional[WSChiaConnection] = self.service.get_full_node_peer()
        if peer is None:
            raise ValueError("No peer connected")
        return {"valid": (await self.service.wallet_state_manager.trade_manager.check_offer_validity(offer, peer))}

    async def take_offer(self, request) -> EndpointResult:
        offer_hex: str = request["offer"]
        offer = Offer.from_bech32(offer_hex)
        fee: uint64 = uint64(request.get("fee", 0))
        min_coin_amount: uint64 = uint64(request.get("min_coin_amount", 0))

        async with self.service.wallet_state_manager.lock:
            peer: Optional[WSChiaConnection] = self.service.get_full_node_peer()
            if peer is None:
                raise ValueError("No peer connected")
            result = await self.service.wallet_state_manager.trade_manager.respond_to_offer(
                offer, peer, fee=fee, min_coin_amount=min_coin_amount
            )
        if not result[0]:
            raise ValueError(result[2])
        success, trade_record, error = result
        return {"trade_record": trade_record.to_json_dict_convenience()}

    async def get_offer(self, request: Dict) -> EndpointResult:
        trade_mgr = self.service.wallet_state_manager.trade_manager

        trade_id = bytes32.from_hexstr(request["trade_id"])
        file_contents: bool = request.get("file_contents", False)
        trade_record: Optional[TradeRecord] = await trade_mgr.get_trade_by_id(bytes32(trade_id))
        if trade_record is None:
            raise ValueError(f"No trade with trade id: {trade_id.hex()}")

        offer_to_return: bytes = trade_record.offer if trade_record.taken_offer is None else trade_record.taken_offer
        offer_value: Optional[str] = Offer.from_bytes(offer_to_return).to_bech32() if file_contents else None
        return {"trade_record": trade_record.to_json_dict_convenience(), "offer": offer_value}

    async def get_all_offers(self, request: Dict) -> EndpointResult:
        trade_mgr = self.service.wallet_state_manager.trade_manager

        start: int = request.get("start", 0)
        end: int = request.get("end", 10)
        exclude_my_offers: bool = request.get("exclude_my_offers", False)
        exclude_taken_offers: bool = request.get("exclude_taken_offers", False)
        include_completed: bool = request.get("include_completed", False)
        sort_key: Optional[str] = request.get("sort_key", None)
        reverse: bool = request.get("reverse", False)
        file_contents: bool = request.get("file_contents", False)

        all_trades = await trade_mgr.trade_store.get_trades_between(
            start,
            end,
            sort_key=sort_key,
            reverse=reverse,
            exclude_my_offers=exclude_my_offers,
            exclude_taken_offers=exclude_taken_offers,
            include_completed=include_completed,
        )
        result = []
        offer_values: Optional[List[str]] = [] if file_contents else None
        for trade in all_trades:
            result.append(trade.to_json_dict_convenience())
            if file_contents and offer_values is not None:
                offer_to_return: bytes = trade.offer if trade.taken_offer is None else trade.taken_offer
                offer_values.append(Offer.from_bytes(offer_to_return).to_bech32())

        return {"trade_records": result, "offers": offer_values}

    async def get_offers_count(self, request: Dict) -> EndpointResult:
        trade_mgr = self.service.wallet_state_manager.trade_manager

        (total, my_offers_count, taken_offers_count) = await trade_mgr.trade_store.get_trades_count()

        return {"total": total, "my_offers_count": my_offers_count, "taken_offers_count": taken_offers_count}

    async def cancel_offer(self, request: Dict) -> EndpointResult:
        wsm = self.service.wallet_state_manager
        secure = request["secure"]
        trade_id = bytes32.from_hexstr(request["trade_id"])
        fee: uint64 = uint64(request.get("fee", 0))
        async with self.service.wallet_state_manager.lock:
            if secure:
                await wsm.trade_manager.cancel_pending_offer_safely(bytes32(trade_id), fee=fee)
            else:
                await wsm.trade_manager.cancel_pending_offer(bytes32(trade_id))
        return {}

    async def cancel_offers(self, request: Dict) -> EndpointResult:
        secure = request["secure"]
        batch_fee: uint64 = uint64(request.get("batch_fee", 0))
        batch_size = request.get("batch_size", 5)
        cancel_all = request.get("cancel_all", False)
        if cancel_all:
            asset_id = None
        else:
            asset_id = request.get("asset_id", "xch")

        start: int = 0
        end: int = start + batch_size
        trade_mgr = self.service.wallet_state_manager.trade_manager
        log.info(f"Start cancelling offers for  {'asset_id: '+asset_id if asset_id is not None else 'all'} ...")
        # Traverse offers page by page
        key = None
        if asset_id is not None and asset_id != "xch":
            key = bytes32.from_hexstr(asset_id)
        while True:
            records: List[TradeRecord] = []
            trades = await trade_mgr.trade_store.get_trades_between(
                start,
                end,
                reverse=True,
                exclude_my_offers=False,
                exclude_taken_offers=True,
                include_completed=False,
            )
            for trade in trades:
                if cancel_all:
                    records.append(trade)
                    continue
                if trade.offer and trade.offer != b"":
                    offer = Offer.from_bytes(trade.offer)
                    if key in offer.driver_dict:
                        records.append(trade)
                        continue

            async with self.service.wallet_state_manager.lock:
                await trade_mgr.cancel_pending_offers(records, batch_fee, secure)
            log.info(f"Cancelled offers {start} to {end} ...")
            # If fewer records were returned than requested, we're done
            if len(trades) < batch_size:
                break
            start = end
            end += batch_size
        return {"success": True}

    ##########################################################################################
    # Distributed Identities
    ##########################################################################################

    async def did_set_wallet_name(self, request) -> EndpointResult:
        wallet_id = uint32(request["wallet_id"])
        wallet: DIDWallet = self.service.wallet_state_manager.wallets[wallet_id]
        if wallet.type() == WalletType.DECENTRALIZED_ID:
            await wallet.set_name(str(request["name"]))
            return {"success": True, "wallet_id": wallet_id}
        else:
            return {"success": False, "error": f"Wallet id {wallet_id} is not a DID wallet"}

    async def did_get_wallet_name(self, request) -> EndpointResult:
        wallet_id = uint32(request["wallet_id"])
        wallet: DIDWallet = self.service.wallet_state_manager.wallets[wallet_id]
        name: str = await wallet.get_name()
        return {"success": True, "wallet_id": wallet_id, "name": name}

    async def did_update_recovery_ids(self, request) -> EndpointResult:
        wallet_id = uint32(request["wallet_id"])
        wallet: DIDWallet = self.service.wallet_state_manager.wallets[wallet_id]
        recovery_list = []
        success: bool = False
        for _ in request["new_list"]:
            recovery_list.append(decode_puzzle_hash(_))
        if "num_verifications_required" in request:
            new_amount_verifications_required = uint64(request["num_verifications_required"])
        else:
            new_amount_verifications_required = uint64(len(recovery_list))
        async with self.service.wallet_state_manager.lock:
            update_success = await wallet.update_recovery_list(recovery_list, new_amount_verifications_required)
            # Update coin with new ID info
            if update_success:
                spend_bundle = await wallet.create_update_spend()
                if spend_bundle is not None:
                    success = True
        return {"success": success}

    async def did_update_metadata(self, request) -> EndpointResult:
        wallet_id = uint32(request["wallet_id"])
        wallet: DIDWallet = self.service.wallet_state_manager.wallets[wallet_id]
        if wallet.type() != WalletType.DECENTRALIZED_ID.value:
            return {"success": False, "error": f"Wallet with id {wallet_id} is not a DID one"}
        metadata: Dict[str, str] = {}
        if "metadata" in request and type(request["metadata"]) is dict:
            metadata = request["metadata"]
        async with self.service.wallet_state_manager.lock:
            update_success = await wallet.update_metadata(metadata)
            # Update coin with new ID info
            if update_success:
                spend_bundle = await wallet.create_update_spend(uint64(request.get("fee", 0)))
                if spend_bundle is not None:
                    return {"wallet_id": wallet_id, "success": True, "spend_bundle": spend_bundle}
                else:
                    return {"success": False, "error": "Couldn't create an update spend bundle."}
            else:
                return {"success": False, "error": f"Couldn't update metadata with input: {metadata}"}

    async def did_get_did(self, request) -> EndpointResult:
        wallet_id = uint32(request["wallet_id"])
        wallet: DIDWallet = self.service.wallet_state_manager.wallets[wallet_id]
        my_did: str = encode_puzzle_hash(bytes32.fromhex(wallet.get_my_DID()), AddressType.DID.hrp(self.service.config))
        async with self.service.wallet_state_manager.lock:
            coins = await wallet.select_coins(uint64(1))
        if coins is None or coins == set():
            return {"success": True, "wallet_id": wallet_id, "my_did": my_did}
        else:
            coin = coins.pop()
            return {"success": True, "wallet_id": wallet_id, "my_did": my_did, "coin_id": coin.name()}

    async def did_get_recovery_list(self, request) -> EndpointResult:
        wallet_id = uint32(request["wallet_id"])
        wallet: DIDWallet = self.service.wallet_state_manager.wallets[wallet_id]
        recovery_list = wallet.did_info.backup_ids
        recovery_dids = []
        for backup_id in recovery_list:
            recovery_dids.append(encode_puzzle_hash(backup_id, AddressType.DID.hrp(self.service.config)))
        return {
            "success": True,
            "wallet_id": wallet_id,
            "recovery_list": recovery_dids,
            "num_required": wallet.did_info.num_of_backup_ids_needed,
        }

    async def did_get_metadata(self, request) -> EndpointResult:
        wallet_id = uint32(request["wallet_id"])
        wallet: DIDWallet = self.service.wallet_state_manager.wallets[wallet_id]
        metadata = json.loads(wallet.did_info.metadata)
        return {
            "success": True,
            "wallet_id": wallet_id,
            "metadata": metadata,
        }

    async def did_recovery_spend(self, request) -> EndpointResult:
        wallet_id = uint32(request["wallet_id"])
        wallet: DIDWallet = self.service.wallet_state_manager.wallets[wallet_id]
        if len(request["attest_data"]) < wallet.did_info.num_of_backup_ids_needed:
            return {"success": False, "reason": "insufficient messages"}
        spend_bundle = None
        async with self.service.wallet_state_manager.lock:
            (
                info_list,
                message_spend_bundle,
            ) = await wallet.load_attest_files_for_recovery_spend(request["attest_data"])

            if "pubkey" in request:
                pubkey = G1Element.from_bytes(hexstr_to_bytes(request["pubkey"]))
            else:
                assert wallet.did_info.temp_pubkey is not None
                pubkey = wallet.did_info.temp_pubkey

            if "puzhash" in request:
                puzhash = bytes32.from_hexstr(request["puzhash"])
            else:
                assert wallet.did_info.temp_puzhash is not None
                puzhash = wallet.did_info.temp_puzhash

            # TODO: this ignore should be dealt with
            spend_bundle = await wallet.recovery_spend(
                wallet.did_info.temp_coin,  # type: ignore[arg-type]
                puzhash,
                info_list,
                pubkey,
                message_spend_bundle,
            )
        if spend_bundle:
            return {"success": True, "spend_bundle": spend_bundle}
        else:
            return {"success": False}

    async def did_get_pubkey(self, request) -> EndpointResult:
        wallet_id = uint32(request["wallet_id"])
        wallet: DIDWallet = self.service.wallet_state_manager.wallets[wallet_id]
        pubkey = bytes((await wallet.wallet_state_manager.get_unused_derivation_record(wallet_id)).pubkey).hex()
        return {"success": True, "pubkey": pubkey}

    async def did_create_attest(self, request) -> EndpointResult:
        wallet_id = uint32(request["wallet_id"])
        wallet: DIDWallet = self.service.wallet_state_manager.wallets[wallet_id]
        async with self.service.wallet_state_manager.lock:
            info = await wallet.get_info_for_recovery()
            coin = bytes32.from_hexstr(request["coin_name"])
            pubkey = G1Element.from_bytes(hexstr_to_bytes(request["pubkey"]))
            spend_bundle, attest_data = await wallet.create_attestment(
                coin,
                bytes32.from_hexstr(request["puzhash"]),
                pubkey,
            )
        if info is not None and spend_bundle is not None:
            return {
                "success": True,
                "message_spend_bundle": bytes(spend_bundle).hex(),
                "info": [info[0].hex(), info[1].hex(), info[2]],
                "attest_data": attest_data,
            }
        else:
            return {"success": False}

    async def did_get_information_needed_for_recovery(self, request) -> EndpointResult:
        wallet_id = uint32(request["wallet_id"])
        did_wallet: DIDWallet = self.service.wallet_state_manager.wallets[wallet_id]
        my_did = encode_puzzle_hash(
            bytes32.from_hexstr(did_wallet.get_my_DID()), AddressType.DID.hrp(self.service.config)
        )
        # TODO: this ignore should be dealt with
        coin_name = did_wallet.did_info.temp_coin.name().hex()  # type: ignore[union-attr]
        return {
            "success": True,
            "wallet_id": wallet_id,
            "my_did": my_did,
            "coin_name": coin_name,
            "newpuzhash": did_wallet.did_info.temp_puzhash,
            "pubkey": did_wallet.did_info.temp_pubkey,
            "backup_dids": did_wallet.did_info.backup_ids,
        }

    async def did_get_current_coin_info(self, request) -> EndpointResult:
        wallet_id = uint32(request["wallet_id"])
        did_wallet: DIDWallet = self.service.wallet_state_manager.wallets[wallet_id]
        my_did = encode_puzzle_hash(
            bytes32.from_hexstr(did_wallet.get_my_DID()), AddressType.DID.hrp(self.service.config)
        )
        did_coin_threeple = await did_wallet.get_info_for_recovery()
        assert my_did is not None
        assert did_coin_threeple is not None
        return {
            "success": True,
            "wallet_id": wallet_id,
            "my_did": my_did,
            "did_parent": did_coin_threeple[0],
            "did_innerpuz": did_coin_threeple[1],
            "did_amount": did_coin_threeple[2],
        }

    async def did_create_backup_file(self, request) -> EndpointResult:
        wallet_id = uint32(request["wallet_id"])
        did_wallet: DIDWallet = self.service.wallet_state_manager.wallets[wallet_id]
        return {"wallet_id": wallet_id, "success": True, "backup_data": did_wallet.create_backup()}

    async def did_transfer_did(self, request) -> EndpointResult:
        if await self.service.wallet_state_manager.synced() is False:
            raise ValueError("Wallet needs to be fully synced.")
        wallet_id = uint32(request["wallet_id"])
        did_wallet: DIDWallet = self.service.wallet_state_manager.wallets[wallet_id]
        puzzle_hash: bytes32 = decode_puzzle_hash(request["inner_address"])
        async with self.service.wallet_state_manager.lock:
            txs: TransactionRecord = await did_wallet.transfer_did(
                puzzle_hash, uint64(request.get("fee", 0)), request.get("with_recovery_info", True)
            )

        return {
            "success": True,
            "transaction": txs.to_json_dict_convenience(self.service.config),
            "transaction_id": txs.name,
        }

    ##########################################################################################
    # NFT Wallet
    ##########################################################################################

    async def nft_mint_nft(self, request) -> EndpointResult:
        log.debug("Got minting RPC request: %s", request)
        wallet_id = uint32(request["wallet_id"])
        assert self.service.wallet_state_manager
        nft_wallet: NFTWallet = self.service.wallet_state_manager.wallets[wallet_id]
        if nft_wallet.type() != WalletType.NFT.value:
            return {"success": False, "error": f"Wallet with id {wallet_id} is not an NFT one"}
        royalty_address = request.get("royalty_address")
        royalty_amount = uint16(request.get("royalty_percentage", 0))
        if royalty_amount == 10000:
            raise ValueError("Royalty percentage cannot be 100%")
        if isinstance(royalty_address, str):
            royalty_puzhash = decode_puzzle_hash(royalty_address)
        elif royalty_address is None:
            royalty_puzhash = await nft_wallet.standard_wallet.get_new_puzzlehash()
        else:
            royalty_puzhash = royalty_address
        target_address = request.get("target_address")
        if isinstance(target_address, str):
            target_puzhash = decode_puzzle_hash(target_address)
        elif target_address is None:
            target_puzhash = await nft_wallet.standard_wallet.get_new_puzzlehash()
        else:
            target_puzhash = target_address
        if "uris" not in request:
            return {"success": False, "error": "Data URIs is required"}
        if not isinstance(request["uris"], list):
            return {"success": False, "error": "Data URIs must be a list"}
        if not isinstance(request.get("meta_uris", []), list):
            return {"success": False, "error": "Metadata URIs must be a list"}
        if not isinstance(request.get("license_uris", []), list):
            return {"success": False, "error": "License URIs must be a list"}
        metadata_list = [
            ("u", request["uris"]),
            ("h", hexstr_to_bytes(request["hash"])),
            ("mu", request.get("meta_uris", [])),
            ("lu", request.get("license_uris", [])),
            ("sn", uint64(request.get("edition_number", 1))),
            ("st", uint64(request.get("edition_total", 1))),
        ]
        if "meta_hash" in request and len(request["meta_hash"]) > 0:
            metadata_list.append(("mh", hexstr_to_bytes(request["meta_hash"])))
        if "license_hash" in request and len(request["license_hash"]) > 0:
            metadata_list.append(("lh", hexstr_to_bytes(request["license_hash"])))
        metadata = Program.to(metadata_list)
        fee = uint64(request.get("fee", 0))
        did_id = request.get("did_id", None)
        if did_id is not None:
            if did_id == "":
                did_id = bytes()
            else:
                did_id = decode_puzzle_hash(did_id)
        spend_bundle = await nft_wallet.generate_new_nft(
            metadata,
            target_puzhash,
            royalty_puzhash,
            royalty_amount,
            did_id,
            fee,
        )
        return {"wallet_id": wallet_id, "success": True, "spend_bundle": spend_bundle}

    async def nft_get_nfts(self, request) -> EndpointResult:
        wallet_id = uint32(request["wallet_id"])
        try:
            nft_wallet: NFTWallet = self.service.wallet_state_manager.wallets[wallet_id]
        except KeyError:
            return {"success": False, "error": f"Unable to find wallet ID: {wallet_id}"}
        nfts = nft_wallet.get_current_nfts()
        nft_info_list = []
        for nft in nfts:
            nft_info_list.append(nft_puzzles.get_nft_info_from_puzzle(nft))
        return {"wallet_id": wallet_id, "success": True, "nft_list": nft_info_list}

    async def nft_set_nft_did(self, request):
        try:
            wallet_id = uint32(request["wallet_id"])
            nft_wallet: NFTWallet = self.service.wallet_state_manager.wallets[wallet_id]
            did_id = request.get("did_id", "")
            if did_id == "":
                did_id = b""
            else:
                did_id = decode_puzzle_hash(did_id)
            nft_coin_info = nft_wallet.get_nft_coin_by_id(bytes32.from_hexstr(request["nft_coin_id"]))
            if not nft_puzzles.get_nft_info_from_puzzle(nft_coin_info).supports_did:
                return {"success": False, "error": "The NFT doesn't support setting a DID."}
            fee = uint64(request.get("fee", 0))
            spend_bundle = await nft_wallet.set_nft_did(nft_coin_info, did_id, fee=fee)
            return {"wallet_id": wallet_id, "success": True, "spend_bundle": spend_bundle}
        except Exception as e:
            log.exception(f"Failed to set DID on NFT: {e}")
            return {"success": False, "error": f"Failed to set DID on NFT: {e}"}

    async def nft_get_by_did(self, request) -> EndpointResult:
        did_id: Optional[bytes32] = None
        if "did_id" in request:
            did_id = decode_puzzle_hash(request["did_id"])
        for wallet in self.service.wallet_state_manager.wallets.values():
            if isinstance(wallet, NFTWallet) and wallet.get_did() == did_id:
                return {"wallet_id": wallet.wallet_id, "success": True}
        return {"error": f"Cannot find a NFT wallet DID = {did_id}", "success": False}

    async def nft_get_wallet_did(self, request) -> EndpointResult:
        wallet_id = uint32(request["wallet_id"])
        nft_wallet: NFTWallet = self.service.wallet_state_manager.wallets[wallet_id]
        if nft_wallet is not None:
            if nft_wallet.type() != WalletType.NFT.value:
                return {"success": False, "error": f"Wallet {wallet_id} is not an NFT wallet"}
            did_bytes: Optional[bytes32] = nft_wallet.get_did()
            did_id = ""
            if did_bytes is not None:
                did_id = encode_puzzle_hash(did_bytes, AddressType.DID.hrp(self.service.config))
            return {"success": True, "did_id": None if len(did_id) == 0 else did_id}
        return {"success": False, "error": f"Wallet {wallet_id} not found"}

    async def nft_get_wallets_with_dids(self, request) -> EndpointResult:
        all_wallets = self.service.wallet_state_manager.wallets.values()
        did_wallets_by_did_id: Dict[bytes32, uint32] = {
            wallet.did_info.origin_coin.name(): wallet.id()
            for wallet in all_wallets
            if wallet.type() == uint8(WalletType.DECENTRALIZED_ID) and wallet.did_info.origin_coin is not None
        }
        did_nft_wallets: List[Dict] = []
        for wallet in all_wallets:
            if isinstance(wallet, NFTWallet):
                nft_wallet_did: Optional[bytes32] = wallet.get_did()
                if nft_wallet_did is not None:
                    did_wallet_id: uint32 = did_wallets_by_did_id.get(nft_wallet_did, uint32(0))
                    if did_wallet_id == 0:
                        log.warning(f"NFT wallet {wallet.id()} has DID {nft_wallet_did.hex()} but no DID wallet")
                    else:
                        did_nft_wallets.append(
                            {
                                "wallet_id": wallet.id(),
                                "did_id": encode_puzzle_hash(nft_wallet_did, AddressType.DID.hrp(self.service.config)),
                                "did_wallet_id": did_wallet_id,
                            }
                        )
        return {"success": True, "nft_wallets": did_nft_wallets}

    async def nft_set_nft_status(self, request) -> EndpointResult:
        try:
            wallet_id: uint32 = uint32(request["wallet_id"])
            coin_id: bytes32 = bytes32.from_hexstr(request["coin_id"])
            status: bool = request["in_transaction"]
            assert self.service.wallet_state_manager is not None
            nft_wallet: NFTWallet = self.service.wallet_state_manager.wallets[wallet_id]
            if nft_wallet is not None:
                await nft_wallet.update_coin_status(coin_id, status)
                return {"success": True}
            return {"success": False, "error": "NFT wallet doesn't exist."}
        except Exception as e:
            return {"success": False, "error": f"Cannot change the status of the NFT.{e}"}

    async def nft_transfer_nft(self, request) -> EndpointResult:
        wallet_id = uint32(request["wallet_id"])
        address = request["target_address"]
        if isinstance(address, str):
            puzzle_hash = decode_puzzle_hash(address)
        else:
            return dict(success=False, error="target_address parameter missing")
        nft_wallet: NFTWallet = self.service.wallet_state_manager.wallets[wallet_id]
        try:
            nft_coin_id = request["nft_coin_id"]
            if nft_coin_id.startswith(AddressType.NFT.hrp(self.service.config)):
                nft_coin_id = decode_puzzle_hash(nft_coin_id)
            else:
                nft_coin_id = bytes32.from_hexstr(nft_coin_id)
            nft_coin_info = nft_wallet.get_nft_coin_by_id(nft_coin_id)
            fee = uint64(request.get("fee", 0))
            txs = await nft_wallet.generate_signed_transaction(
                [uint64(nft_coin_info.coin.amount)],
                [puzzle_hash],
                coins={nft_coin_info.coin},
                fee=fee,
                new_owner=b"",
                new_did_inner_hash=b"",
            )
            spend_bundle: Optional[SpendBundle] = None
            for tx in txs:
                if tx.spend_bundle is not None:
                    spend_bundle = tx.spend_bundle
                await self.service.wallet_state_manager.add_pending_transaction(tx)
            await nft_wallet.update_coin_status(nft_coin_info.coin.name(), True)
            return {"wallet_id": wallet_id, "success": True, "spend_bundle": spend_bundle}
        except Exception as e:
            log.exception(f"Failed to transfer NFT: {e}")
            return {"success": False, "error": str(e)}

    async def nft_get_info(self, request: Dict) -> EndpointResult:
        if "coin_id" not in request:
            return {"success": False, "error": "Coin ID is required."}
        coin_id = request["coin_id"]
        if coin_id.startswith(AddressType.NFT.hrp(self.service.config)):
            coin_id = decode_puzzle_hash(coin_id)
        else:
            coin_id = bytes32.from_hexstr(coin_id)
        # Get coin state
        peer: Optional[WSChiaConnection] = self.service.get_full_node_peer()
        if peer is None:
            raise ValueError("No peers to get info from")
        coin_state_list: List[CoinState] = await self.service.wallet_state_manager.wallet_node.get_coin_state(
            [coin_id], peer=peer
        )
        if coin_state_list is None or len(coin_state_list) < 1:
            return {"success": False, "error": f"Coin record 0x{coin_id.hex()} not found"}
        coin_state: CoinState = coin_state_list[0]
        if request.get("latest", True):
            # Find the unspent coin
            while coin_state.spent_height is not None:
                coin_state_list = await self.service.wallet_state_manager.wallet_node.fetch_children(
                    coin_state.coin.name(), peer=peer
                )
                odd_coin = 0
                for coin in coin_state_list:
                    if coin.coin.amount % 2 == 1:
                        odd_coin += 1
                    if odd_coin > 1:
                        return {"success": False, "error": "This is not a singleton, multiple children coins found."}
                if odd_coin == 0:
                    return {"success": False, "error": "Cannot find child coin, please wait then retry."}
                coin_state = coin_state_list[0]
        # Get parent coin
        parent_coin_state_list: List[CoinState] = await self.service.wallet_state_manager.wallet_node.get_coin_state(
            [coin_state.coin.parent_coin_info], peer=peer
        )
        if parent_coin_state_list is None or len(parent_coin_state_list) < 1:
            return {
                "success": False,
                "error": f"Parent coin record 0x{coin_state.coin.parent_coin_info.hex()} not found",
            }
        parent_coin_state: CoinState = parent_coin_state_list[0]
        coin_spend: CoinSpend = await self.service.wallet_state_manager.wallet_node.fetch_puzzle_solution(
            parent_coin_state.spent_height, parent_coin_state.coin, peer
        )
        # convert to NFTInfo
        try:
            # Check if the metadata is updated
            full_puzzle: Program = Program.from_bytes(bytes(coin_spend.puzzle_reveal))

            uncurried_nft: Optional[UncurriedNFT] = UncurriedNFT.uncurry(*full_puzzle.uncurry())
            if uncurried_nft is None:
                return {"success": False, "error": "The coin is not a NFT."}
            metadata, p2_puzzle_hash = get_metadata_and_phs(uncurried_nft, coin_spend.solution)
            # Note: This is not the actual unspent NFT full puzzle.
            # There is no way to rebuild the full puzzle in a different wallet.
            # But it shouldn't have impact on generating the NFTInfo, since inner_puzzle is not used there.
            if uncurried_nft.supports_did:
                inner_puzzle = nft_puzzles.recurry_nft_puzzle(
                    uncurried_nft, coin_spend.solution.to_program(), uncurried_nft.p2_puzzle
                )
            else:
                inner_puzzle = uncurried_nft.p2_puzzle
            full_puzzle = nft_puzzles.create_full_puzzle(
                uncurried_nft.singleton_launcher_id,
                metadata,
                uncurried_nft.metadata_updater_hash,
                inner_puzzle,
            )

            # Get launcher coin
            launcher_coin: List[CoinState] = await self.service.wallet_state_manager.wallet_node.get_coin_state(
                [uncurried_nft.singleton_launcher_id], peer=peer
            )
            if launcher_coin is None or len(launcher_coin) < 1 or launcher_coin[0].spent_height is None:
                return {
                    "success": False,
                    "error": f"Launcher coin record 0x{uncurried_nft.singleton_launcher_id.hex()} not found",
                }
            # Get minter DID
            eve_coin = (
                await self.service.wallet_state_manager.wallet_node.fetch_children(
                    launcher_coin[0].coin.name(), peer=peer
                )
            )[0]
            eve_coin_spend: CoinSpend = await self.service.wallet_state_manager.wallet_node.fetch_puzzle_solution(
                eve_coin.spent_height, eve_coin.coin, peer
            )
            eve_full_puzzle: Program = Program.from_bytes(bytes(eve_coin_spend.puzzle_reveal))
            eve_uncurried_nft: Optional[UncurriedNFT] = UncurriedNFT.uncurry(*eve_full_puzzle.uncurry())
            if eve_uncurried_nft is None:
                return {"success": False, "error": "The coin is not a NFT."}
            minter_did = None
            if eve_uncurried_nft.supports_did:
                minter_did = get_new_owner_did(eve_uncurried_nft, eve_coin_spend.solution.to_program())
                if minter_did == b"":
                    minter_did = None
            nft_info: NFTInfo = nft_puzzles.get_nft_info_from_puzzle(
                NFTCoinInfo(
                    uncurried_nft.singleton_launcher_id,
                    coin_state.coin,
                    None,
                    full_puzzle,
<<<<<<< HEAD
                    launcher_coin[0].spent_height,
                    minter_did,
                    coin_state.created_height if coin_state.created_height else uint32(0),
=======
                    uint32(launcher_coin[0].spent_height),
                    uint32(coin_state.created_height) if coin_state.created_height else uint32(0),
>>>>>>> 38e44434
                )
            )
        except Exception as e:
            log.exception("Cannot")
            return {"success": False, "error": f"The coin is not a NFT. {e}"}
        else:
            return {"success": True, "nft_info": nft_info}

    async def nft_add_uri(self, request) -> EndpointResult:
        wallet_id = uint32(request["wallet_id"])
        # Note metadata updater can only add one uri for one field per spend.
        # If you want to add multiple uris for one field, you need to spend multiple times.
        nft_wallet: NFTWallet = self.service.wallet_state_manager.wallets[wallet_id]
        try:
            uri = request["uri"]
            key = request["key"]
            nft_coin_id = request["nft_coin_id"]
            if nft_coin_id.startswith(AddressType.NFT.hrp(self.service.config)):
                nft_coin_id = decode_puzzle_hash(nft_coin_id)
            else:
                nft_coin_id = bytes32.from_hexstr(nft_coin_id)
            nft_coin_info = nft_wallet.get_nft_coin_by_id(nft_coin_id)
            fee = uint64(request.get("fee", 0))
            spend_bundle = await nft_wallet.update_metadata(nft_coin_info, key, uri, fee=fee)
            return {"wallet_id": wallet_id, "success": True, "spend_bundle": spend_bundle}
        except Exception as e:
            log.exception(f"Failed to update NFT metadata: {e}")
            return {"success": False, "error": str(e)}

    async def nft_calculate_royalties(self, request) -> EndpointResult:
        return NFTWallet.royalty_calculation(
            {
                asset["asset"]: (asset["royalty_address"], uint16(asset["royalty_percentage"]))
                for asset in request.get("royalty_assets", [])
            },
            {asset["asset"]: uint64(asset["amount"]) for asset in request.get("fungible_assets", [])},
        )

    ##########################################################################################
    # Rate Limited Wallet
    ##########################################################################################

    async def rl_set_user_info(self, request) -> EndpointResult:
        wallet_id = uint32(int(request["wallet_id"]))
        rl_user = self.service.wallet_state_manager.wallets[wallet_id]
        origin = request["origin"]
        async with self.service.wallet_state_manager.lock:
            await rl_user.set_user_info(
                uint64(request["interval"]),
                uint64(request["limit"]),
                origin["parent_coin_info"],
                origin["puzzle_hash"],
                origin["amount"],
                request["admin_pubkey"],
            )
        return {}

    async def send_clawback_transaction(self, request) -> EndpointResult:
        wallet_id = uint32(request["wallet_id"])
        wallet: RLWallet = self.service.wallet_state_manager.wallets[wallet_id]

        fee = int(request["fee"])
        async with self.service.wallet_state_manager.lock:
            tx = await wallet.clawback_rl_coin_transaction(fee)
            await wallet.push_transaction(tx)

        # Transaction may not have been included in the mempool yet. Use get_transaction to check.
        return {
            "transaction": tx,
            "transaction_id": tx.name,
        }

    async def add_rate_limited_funds(self, request) -> EndpointResult:
        wallet_id = uint32(request["wallet_id"])
        wallet: RLWallet = self.service.wallet_state_manager.wallets[wallet_id]
        puzzle_hash = wallet.rl_get_aggregation_puzzlehash(wallet.rl_info.rl_puzzle_hash)
        async with self.service.wallet_state_manager.lock:
            await wallet.rl_add_funds(request["amount"], puzzle_hash, request["fee"])
        return {"status": "SUCCESS"}

    async def get_farmed_amount(self, request) -> EndpointResult:
        tx_records: List[TransactionRecord] = await self.service.wallet_state_manager.tx_store.get_farming_rewards()
        amount = 0
        pool_reward_amount = 0
        farmer_reward_amount = 0
        fee_amount = 0
        last_height_farmed = 0
        for record in tx_records:
            if record.wallet_id not in self.service.wallet_state_manager.wallets:
                continue
            if record.type == TransactionType.COINBASE_REWARD:
                if self.service.wallet_state_manager.wallets[record.wallet_id].type() == WalletType.POOLING_WALLET:
                    # Don't add pool rewards for pool wallets.
                    continue
                pool_reward_amount += record.amount
            height = record.height_farmed(self.service.constants.GENESIS_CHALLENGE)
            # .get_farming_rewards() above queries for only confirmed records.  This
            # could be hinted by making TransactionRecord generic but streamable can't
            # handle that presently.  Existing code would have raised an exception
            # anyways if this were to fail and we already have an assert below.
            assert height is not None
            if record.type == TransactionType.FEE_REWARD:
                fee_amount += record.amount - calculate_base_farmer_reward(height)
                farmer_reward_amount += calculate_base_farmer_reward(height)
            if height > last_height_farmed:
                last_height_farmed = height
            amount += record.amount

        assert amount == pool_reward_amount + farmer_reward_amount + fee_amount
        return {
            "farmed_amount": amount,
            "pool_reward_amount": pool_reward_amount,
            "farmer_reward_amount": farmer_reward_amount,
            "fee_amount": fee_amount,
            "last_height_farmed": last_height_farmed,
        }

    async def create_signed_transaction(self, request, hold_lock=True) -> EndpointResult:
        if "additions" not in request or len(request["additions"]) < 1:
            raise ValueError("Specify additions list")

        additions: List[Dict] = request["additions"]
        amount_0: uint64 = uint64(additions[0]["amount"])
        assert amount_0 <= self.service.constants.MAX_COIN_AMOUNT
        puzzle_hash_0 = bytes32.from_hexstr(additions[0]["puzzle_hash"])
        if len(puzzle_hash_0) != 32:
            raise ValueError(f"Address must be 32 bytes. {puzzle_hash_0.hex()}")

        memos_0 = None if "memos" not in additions[0] else [mem.encode("utf-8") for mem in additions[0]["memos"]]

        additional_outputs: List[AmountWithPuzzlehash] = []
        for addition in additions[1:]:
            receiver_ph = bytes32.from_hexstr(addition["puzzle_hash"])
            if len(receiver_ph) != 32:
                raise ValueError(f"Address must be 32 bytes. {receiver_ph.hex()}")
            amount = uint64(addition["amount"])
            if amount > self.service.constants.MAX_COIN_AMOUNT:
                raise ValueError(f"Coin amount cannot exceed {self.service.constants.MAX_COIN_AMOUNT}")
            memos = [] if "memos" not in addition else [mem.encode("utf-8") for mem in addition["memos"]]
            additional_outputs.append({"puzzlehash": receiver_ph, "amount": amount, "memos": memos})

        fee: uint64 = uint64(request.get("fee", 0))
        min_coin_amount: uint64 = uint64(request.get("min_coin_amount", 0))

        coins = None
        if "coins" in request and len(request["coins"]) > 0:
            coins = set([Coin.from_json_dict(coin_json) for coin_json in request["coins"]])

        exclude_coins = None
        if "exclude_coins" in request and len(request["exclude_coins"]) > 0:
            exclude_coins = set([Coin.from_json_dict(coin_json) for coin_json in request["exclude_coins"]])

        coin_announcements: Optional[Set[Announcement]] = None
        if (
            "coin_announcements" in request
            and request["coin_announcements"] is not None
            and len(request["coin_announcements"]) > 0
        ):
            coin_announcements = {
                Announcement(
                    bytes32.from_hexstr(announcement["coin_id"]),
                    hexstr_to_bytes(announcement["message"]),
                    hexstr_to_bytes(announcement["morph_bytes"])
                    if "morph_bytes" in announcement and len(announcement["morph_bytes"]) > 0
                    else None,
                )
                for announcement in request["coin_announcements"]
            }

        puzzle_announcements: Optional[Set[Announcement]] = None
        if (
            "puzzle_announcements" in request
            and request["puzzle_announcements"] is not None
            and len(request["puzzle_announcements"]) > 0
        ):
            puzzle_announcements = {
                Announcement(
                    bytes32.from_hexstr(announcement["puzzle_hash"]),
                    hexstr_to_bytes(announcement["message"]),
                    hexstr_to_bytes(announcement["morph_bytes"])
                    if "morph_bytes" in announcement and len(announcement["morph_bytes"]) > 0
                    else None,
                )
                for announcement in request["puzzle_announcements"]
            }

        if hold_lock:
            async with self.service.wallet_state_manager.lock:
                signed_tx = await self.service.wallet_state_manager.main_wallet.generate_signed_transaction(
                    amount_0,
                    bytes32(puzzle_hash_0),
                    fee,
                    coins=coins,
                    exclude_coins=exclude_coins,
                    ignore_max_send_amount=True,
                    primaries=additional_outputs,
                    memos=memos_0,
                    coin_announcements_to_consume=coin_announcements,
                    puzzle_announcements_to_consume=puzzle_announcements,
                    min_coin_amount=min_coin_amount,
                )
        else:
            signed_tx = await self.service.wallet_state_manager.main_wallet.generate_signed_transaction(
                amount_0,
                bytes32(puzzle_hash_0),
                fee,
                coins=coins,
                exclude_coins=exclude_coins,
                ignore_max_send_amount=True,
                primaries=additional_outputs,
                memos=memos_0,
                coin_announcements_to_consume=coin_announcements,
                puzzle_announcements_to_consume=puzzle_announcements,
                min_coin_amount=min_coin_amount,
            )
        return {"signed_tx": signed_tx.to_json_dict_convenience(self.service.config)}

    ##########################################################################################
    # Pool Wallet
    ##########################################################################################
    async def pw_join_pool(self, request) -> EndpointResult:
        fee = uint64(request.get("fee", 0))
        wallet_id = uint32(request["wallet_id"])
        wallet: PoolWallet = self.service.wallet_state_manager.wallets[wallet_id]
        if wallet.type() != uint8(WalletType.POOLING_WALLET):
            raise ValueError(f"Wallet with wallet id: {wallet_id} is not a plotNFT wallet.")

        pool_wallet_info: PoolWalletInfo = await wallet.get_current_state()
        owner_pubkey = pool_wallet_info.current.owner_pubkey
        target_puzzlehash = None

        if await self.service.wallet_state_manager.synced() is False:
            raise ValueError("Wallet needs to be fully synced.")

        if "target_puzzlehash" in request:
            target_puzzlehash = bytes32(hexstr_to_bytes(request["target_puzzlehash"]))
        assert target_puzzlehash is not None
        new_target_state: PoolState = create_pool_state(
            FARMING_TO_POOL,
            target_puzzlehash,
            owner_pubkey,
            request["pool_url"],
            uint32(request["relative_lock_height"]),
        )
        async with self.service.wallet_state_manager.lock:
            total_fee, tx, fee_tx = await wallet.join_pool(new_target_state, fee)
            return {"total_fee": total_fee, "transaction": tx, "fee_transaction": fee_tx}

    async def pw_self_pool(self, request) -> EndpointResult:
        # Leaving a pool requires two state transitions.
        # First we transition to PoolSingletonState.LEAVING_POOL
        # Then we transition to FARMING_TO_POOL or SELF_POOLING
        fee = uint64(request.get("fee", 0))
        wallet_id = uint32(request["wallet_id"])
        wallet: PoolWallet = self.service.wallet_state_manager.wallets[wallet_id]
        if wallet.type() != uint8(WalletType.POOLING_WALLET):
            raise ValueError(f"Wallet with wallet id: {wallet_id} is not a plotNFT wallet.")

        if await self.service.wallet_state_manager.synced() is False:
            raise ValueError("Wallet needs to be fully synced.")

        async with self.service.wallet_state_manager.lock:
            total_fee, tx, fee_tx = await wallet.self_pool(fee)
            return {"total_fee": total_fee, "transaction": tx, "fee_transaction": fee_tx}

    async def pw_absorb_rewards(self, request) -> EndpointResult:
        """Perform a sweep of the p2_singleton rewards controlled by the pool wallet singleton"""
        if await self.service.wallet_state_manager.synced() is False:
            raise ValueError("Wallet needs to be fully synced before collecting rewards")
        fee = uint64(request.get("fee", 0))
        max_spends_in_tx = request.get("max_spends_in_tx", None)
        wallet_id = uint32(request["wallet_id"])
        wallet: PoolWallet = self.service.wallet_state_manager.wallets[wallet_id]
        if wallet.type() != uint8(WalletType.POOLING_WALLET):
            raise ValueError(f"Wallet with wallet id: {wallet_id} is not a plotNFT wallet.")

        async with self.service.wallet_state_manager.lock:
            transaction, fee_tx = await wallet.claim_pool_rewards(fee, max_spends_in_tx)
            state: PoolWalletInfo = await wallet.get_current_state()
        return {"state": state.to_json_dict(), "transaction": transaction, "fee_transaction": fee_tx}

    async def pw_status(self, request) -> EndpointResult:
        """Return the complete state of the Pool wallet with id `request["wallet_id"]`"""
        wallet_id = uint32(request["wallet_id"])
        wallet: PoolWallet = self.service.wallet_state_manager.wallets[wallet_id]

        if wallet.type() != WalletType.POOLING_WALLET.value:
            raise ValueError(f"Wallet with wallet id: {wallet_id} is not a plotNFT wallet.")

        state: PoolWalletInfo = await wallet.get_current_state()
        unconfirmed_transactions: List[TransactionRecord] = await wallet.get_unconfirmed_transactions()
        return {
            "state": state.to_json_dict(),
            "unconfirmed_transactions": unconfirmed_transactions,
        }<|MERGE_RESOLUTION|>--- conflicted
+++ resolved
@@ -41,15 +41,9 @@
 )
 from chia.wallet.did_wallet.did_wallet import DIDWallet
 from chia.wallet.nft_wallet import nft_puzzles
-<<<<<<< HEAD
 from chia.wallet.nft_wallet.nft_info import NFTInfo
 from chia.wallet.nft_wallet.nft_puzzles import get_metadata_and_phs, get_new_owner_did
 from chia.wallet.nft_wallet.nft_wallet import NFTWallet, NFTCoinInfo
-=======
-from chia.wallet.nft_wallet.nft_info import NFTInfo, NFTCoinInfo
-from chia.wallet.nft_wallet.nft_puzzles import get_metadata_and_phs
-from chia.wallet.nft_wallet.nft_wallet import NFTWallet
->>>>>>> 38e44434
 from chia.wallet.nft_wallet.uncurry_nft import UncurriedNFT
 from chia.wallet.outer_puzzles import AssetType
 from chia.wallet.puzzle_drivers import PuzzleInfo
@@ -1747,14 +1741,9 @@
                     coin_state.coin,
                     None,
                     full_puzzle,
-<<<<<<< HEAD
-                    launcher_coin[0].spent_height,
+                    uint32(launcher_coin[0].spent_height),
                     minter_did,
-                    coin_state.created_height if coin_state.created_height else uint32(0),
-=======
-                    uint32(launcher_coin[0].spent_height),
                     uint32(coin_state.created_height) if coin_state.created_height else uint32(0),
->>>>>>> 38e44434
                 )
             )
         except Exception as e:
