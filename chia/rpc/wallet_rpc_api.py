from __future__ import annotations

import dataclasses
import json
import logging
import zlib
from pathlib import Path
from typing import Any, ClassVar, Dict, List, Optional, Set, Tuple, Union

from blspy import AugSchemeMPL, G1Element, G2Element, PrivateKey

from chia.consensus.block_rewards import calculate_base_farmer_reward
from chia.data_layer.data_layer_errors import LauncherCoinNotFoundError
from chia.data_layer.data_layer_wallet import DataLayerWallet
from chia.pools.pool_wallet import PoolWallet
from chia.pools.pool_wallet_info import FARMING_TO_POOL, PoolState, PoolWalletInfo, create_pool_state
from chia.protocols.protocol_message_types import ProtocolMessageTypes
from chia.protocols.wallet_protocol import CoinState
from chia.rpc.rpc_server import Endpoint, EndpointResult, default_get_connections
from chia.server.outbound_message import NodeType, make_msg
from chia.server.ws_connection import WSChiaConnection
from chia.simulator.simulator_protocol import FarmNewBlockProtocol
from chia.types.announcement import Announcement
from chia.types.blockchain_format.coin import Coin, coin_as_list
from chia.types.blockchain_format.program import Program
from chia.types.blockchain_format.sized_bytes import bytes32
from chia.types.coin_record import CoinRecord
from chia.types.coin_spend import CoinSpend
from chia.types.signing_mode import SigningMode
from chia.types.spend_bundle import SpendBundle
from chia.util.bech32m import decode_puzzle_hash, encode_puzzle_hash
from chia.util.byte_types import hexstr_to_bytes
from chia.util.config import load_config, str2bool
from chia.util.errors import KeychainIsLocked
from chia.util.ints import uint16, uint32, uint64
from chia.util.keychain import bytes_to_mnemonic, generate_mnemonic
from chia.util.misc import UInt32Range
from chia.util.path import path_from_root
from chia.util.streamable import Streamable, streamable
from chia.util.ws_message import WsRpcMessage, create_payload_dict
from chia.wallet.cat_wallet.cat_constants import DEFAULT_CATS
from chia.wallet.cat_wallet.cat_wallet import CATWallet
from chia.wallet.derive_keys import (
    MAX_POOL_WALLETS,
    master_sk_to_farmer_sk,
    master_sk_to_pool_sk,
    master_sk_to_singleton_owner_sk,
    match_address_to_sk,
)
from chia.wallet.did_wallet import did_wallet_puzzles
from chia.wallet.did_wallet.did_info import DIDInfo
from chia.wallet.did_wallet.did_wallet import DIDWallet
from chia.wallet.did_wallet.did_wallet_puzzles import (
    DID_INNERPUZ_MOD,
    match_did_puzzle,
    metadata_to_program,
    program_to_metadata,
)
from chia.wallet.nft_wallet import nft_puzzles
from chia.wallet.nft_wallet.nft_info import NFTCoinInfo, NFTInfo
from chia.wallet.nft_wallet.nft_puzzles import get_metadata_and_phs
from chia.wallet.nft_wallet.nft_wallet import NFTWallet
from chia.wallet.nft_wallet.uncurry_nft import UncurriedNFT
from chia.wallet.notification_store import Notification
from chia.wallet.outer_puzzles import AssetType
from chia.wallet.payment import Payment
from chia.wallet.puzzle_drivers import PuzzleInfo, Solver
from chia.wallet.puzzles.clawback.metadata import AutoClaimSettings, ClawbackMetadata
from chia.wallet.puzzles.p2_delegated_puzzle_or_hidden_puzzle import puzzle_hash_for_synthetic_public_key
from chia.wallet.singleton import create_singleton_puzzle
from chia.wallet.trade_record import TradeRecord
from chia.wallet.trading.offer import Offer
from chia.wallet.transaction_record import TransactionRecord
from chia.wallet.uncurried_puzzle import uncurry_puzzle
from chia.wallet.util.address_type import AddressType, is_valid_address
from chia.wallet.util.compute_hints import compute_spend_hints_and_additions
from chia.wallet.util.compute_memos import compute_memos
from chia.wallet.util.query_filter import HashFilter, TransactionTypeFilter
from chia.wallet.util.transaction_type import CLAWBACK_INCOMING_TRANSACTION_TYPES, TransactionType
from chia.wallet.util.wallet_sync_utils import fetch_coin_spend_for_coin_state
from chia.wallet.util.wallet_types import CoinType, WalletType
from chia.wallet.vc_wallet.vc_store import VCProofs
from chia.wallet.vc_wallet.vc_wallet import VCWallet
from chia.wallet.wallet import CHIP_0002_SIGN_MESSAGE_PREFIX, Wallet
from chia.wallet.wallet_coin_record import WalletCoinRecord
from chia.wallet.wallet_coin_store import CoinRecordOrder, GetCoinRecords, unspent_range
from chia.wallet.wallet_info import WalletInfo
from chia.wallet.wallet_node import WalletNode
from chia.wallet.wallet_protocol import WalletProtocol

# Timeout for response from wallet/full node for sending a transaction
TIMEOUT = 30
MAX_DERIVATION_INDEX_DELTA = 1000
MAX_NFT_CHUNK_SIZE = 25

log = logging.getLogger(__name__)


class WalletRpcApi:
    max_get_coin_records_limit: ClassVar[uint32] = uint32(1000)
    max_get_coin_records_filter_items: ClassVar[uint32] = uint32(1000)

    def __init__(self, wallet_node: WalletNode):
        assert wallet_node is not None
        self.service = wallet_node
        self.service_name = "chia_wallet"

    def get_routes(self) -> Dict[str, Endpoint]:
        return {
            # Key management
            "/log_in": self.log_in,
            "/get_logged_in_fingerprint": self.get_logged_in_fingerprint,
            "/get_public_keys": self.get_public_keys,
            "/get_private_key": self.get_private_key,
            "/generate_mnemonic": self.generate_mnemonic,
            "/add_key": self.add_key,
            "/delete_key": self.delete_key,
            "/check_delete_key": self.check_delete_key,
            "/delete_all_keys": self.delete_all_keys,
            # Wallet node
            "/set_wallet_resync_on_startup": self.set_wallet_resync_on_startup,
            "/get_sync_status": self.get_sync_status,
            "/get_height_info": self.get_height_info,
            "/push_tx": self.push_tx,
            "/push_transactions": self.push_transactions,
            "/farm_block": self.farm_block,  # Only when node simulator is running
            "/get_timestamp_for_height": self.get_timestamp_for_height,
            "/set_auto_claim": self.set_auto_claim,
            "/get_auto_claim": self.get_auto_claim,
            # this function is just here for backwards-compatibility. It will probably
            # be removed in the future
            "/get_initial_freeze_period": self.get_initial_freeze_period,
            "/get_network_info": self.get_network_info,
            # Wallet management
            "/get_wallets": self.get_wallets,
            "/create_new_wallet": self.create_new_wallet,
            # Wallet
            "/get_wallet_balance": self.get_wallet_balance,
            "/get_wallet_balances": self.get_wallet_balances,
            "/get_transaction": self.get_transaction,
            "/get_transactions": self.get_transactions,
            "/get_transaction_count": self.get_transaction_count,
            "/get_next_address": self.get_next_address,
            "/send_transaction": self.send_transaction,
            "/send_transaction_multi": self.send_transaction_multi,
            "/spend_clawback_coins": self.spend_clawback_coins,
            "/get_coin_records": self.get_coin_records,
            "/get_farmed_amount": self.get_farmed_amount,
            "/create_signed_transaction": self.create_signed_transaction,
            "/delete_unconfirmed_transactions": self.delete_unconfirmed_transactions,
            "/select_coins": self.select_coins,
            "/get_spendable_coins": self.get_spendable_coins,
            "/get_coin_records_by_names": self.get_coin_records_by_names,
            "/get_current_derivation_index": self.get_current_derivation_index,
            "/extend_derivation_index": self.extend_derivation_index,
            "/get_notifications": self.get_notifications,
            "/delete_notifications": self.delete_notifications,
            "/send_notification": self.send_notification,
            "/sign_message_by_address": self.sign_message_by_address,
            "/sign_message_by_id": self.sign_message_by_id,
            "/verify_signature": self.verify_signature,
            "/get_transaction_memo": self.get_transaction_memo,
            # CATs and trading
            "/cat_set_name": self.cat_set_name,
            "/cat_asset_id_to_name": self.cat_asset_id_to_name,
            "/cat_get_name": self.cat_get_name,
            "/get_stray_cats": self.get_stray_cats,
            "/cat_spend": self.cat_spend,
            "/cat_get_asset_id": self.cat_get_asset_id,
            "/create_offer_for_ids": self.create_offer_for_ids,
            "/get_offer_summary": self.get_offer_summary,
            "/check_offer_validity": self.check_offer_validity,
            "/take_offer": self.take_offer,
            "/get_offer": self.get_offer,
            "/get_all_offers": self.get_all_offers,
            "/get_offers_count": self.get_offers_count,
            "/cancel_offer": self.cancel_offer,
            "/cancel_offers": self.cancel_offers,
            "/get_cat_list": self.get_cat_list,
            # DID Wallet
            "/did_set_wallet_name": self.did_set_wallet_name,
            "/did_get_wallet_name": self.did_get_wallet_name,
            "/did_update_recovery_ids": self.did_update_recovery_ids,
            "/did_update_metadata": self.did_update_metadata,
            "/did_get_pubkey": self.did_get_pubkey,
            "/did_get_did": self.did_get_did,
            "/did_recovery_spend": self.did_recovery_spend,
            "/did_get_recovery_list": self.did_get_recovery_list,
            "/did_get_metadata": self.did_get_metadata,
            "/did_create_attest": self.did_create_attest,
            "/did_get_information_needed_for_recovery": self.did_get_information_needed_for_recovery,
            "/did_get_current_coin_info": self.did_get_current_coin_info,
            "/did_create_backup_file": self.did_create_backup_file,
            "/did_transfer_did": self.did_transfer_did,
            "/did_message_spend": self.did_message_spend,
            "/did_get_info": self.did_get_info,
            "/did_find_lost_did": self.did_find_lost_did,
            # NFT Wallet
            "/nft_mint_nft": self.nft_mint_nft,
            "/nft_count_nfts": self.nft_count_nfts,
            "/nft_get_nfts": self.nft_get_nfts,
            "/nft_get_by_did": self.nft_get_by_did,
            "/nft_set_nft_did": self.nft_set_nft_did,
            "/nft_set_nft_status": self.nft_set_nft_status,
            "/nft_get_wallet_did": self.nft_get_wallet_did,
            "/nft_get_wallets_with_dids": self.nft_get_wallets_with_dids,
            "/nft_get_info": self.nft_get_info,
            "/nft_transfer_nft": self.nft_transfer_nft,
            "/nft_add_uri": self.nft_add_uri,
            "/nft_calculate_royalties": self.nft_calculate_royalties,
            "/nft_mint_bulk": self.nft_mint_bulk,
            "/nft_set_did_bulk": self.nft_set_did_bulk,
            "/nft_transfer_bulk": self.nft_transfer_bulk,
            # Pool Wallet
            "/pw_join_pool": self.pw_join_pool,
            "/pw_self_pool": self.pw_self_pool,
            "/pw_absorb_rewards": self.pw_absorb_rewards,
            "/pw_status": self.pw_status,
            # DL Wallet
            "/create_new_dl": self.create_new_dl,
            "/dl_track_new": self.dl_track_new,
            "/dl_stop_tracking": self.dl_stop_tracking,
            "/dl_latest_singleton": self.dl_latest_singleton,
            "/dl_singletons_by_root": self.dl_singletons_by_root,
            "/dl_update_root": self.dl_update_root,
            "/dl_update_multiple": self.dl_update_multiple,
            "/dl_history": self.dl_history,
            "/dl_owned_singletons": self.dl_owned_singletons,
            "/dl_get_mirrors": self.dl_get_mirrors,
            "/dl_new_mirror": self.dl_new_mirror,
            "/dl_delete_mirror": self.dl_delete_mirror,
            # Verified Credential
            "/vc_mint": self.vc_mint,
            "/vc_get": self.vc_get,
            "/vc_get_list": self.vc_get_list,
            "/vc_spend": self.vc_spend,
            "/vc_add_proofs": self.vc_add_proofs,
            "/vc_get_proofs_for_root": self.vc_get_proofs_for_root,
            "/vc_revoke": self.vc_revoke,
        }

    def get_connections(self, request_node_type: Optional[NodeType]) -> List[Dict[str, Any]]:
        return default_get_connections(server=self.service.server, request_node_type=request_node_type)

    async def _state_changed(self, change: str, change_data: Optional[Dict[str, Any]]) -> List[WsRpcMessage]:
        """
        Called by the WalletNode or WalletStateManager when something has changed in the wallet. This
        gives us an opportunity to send notifications to all connected clients via WebSocket.
        """
        payloads = []
        if change in {"sync_changed", "coin_added", "add_connection", "close_connection"}:
            # Metrics is the only current consumer for this event
            payloads.append(create_payload_dict(change, change_data, self.service_name, "metrics"))

        payloads.append(create_payload_dict("state_changed", change_data, self.service_name, "wallet_ui"))

        return payloads

    async def _stop_wallet(self):
        """
        Stops a currently running wallet/key, which allows starting the wallet with a new key.
        Each key has it's own wallet database.
        """
        if self.service is not None:
            self.service._close()
            await self.service._await_closed(shutting_down=False)

    async def _convert_tx_puzzle_hash(self, tx: TransactionRecord) -> TransactionRecord:
        return dataclasses.replace(
            tx,
            to_puzzle_hash=(
                await self.service.wallet_state_manager.convert_puzzle_hash(tx.wallet_id, tx.to_puzzle_hash)
            ),
        )

    async def get_latest_singleton_coin_spend(
        self, peer: WSChiaConnection, coin_id: bytes32, latest: bool = True
    ) -> Tuple[CoinSpend, CoinState]:
        coin_state_list: List[CoinState] = await self.service.wallet_state_manager.wallet_node.get_coin_state(
            [coin_id], peer=peer
        )
        if coin_state_list is None or len(coin_state_list) < 1:
            raise ValueError(f"Coin record 0x{coin_id.hex()} not found")
        coin_state: CoinState = coin_state_list[0]
        if latest:
            # Find the unspent coin
            while coin_state.spent_height is not None:
                coin_state_list = await self.service.wallet_state_manager.wallet_node.fetch_children(
                    coin_state.coin.name(), peer=peer
                )
                odd_coin = None
                for coin in coin_state_list:
                    if coin.coin.amount % 2 == 1:
                        if odd_coin is not None:
                            raise ValueError("This is not a singleton, multiple children coins found.")
                        odd_coin = coin
                if odd_coin is None:
                    raise ValueError("Cannot find child coin, please wait then retry.")
                coin_state = odd_coin
        # Get parent coin
        parent_coin_state_list: List[CoinState] = await self.service.wallet_state_manager.wallet_node.get_coin_state(
            [coin_state.coin.parent_coin_info], peer=peer
        )
        if parent_coin_state_list is None or len(parent_coin_state_list) < 1:
            raise ValueError(f"Parent coin record 0x{coin_state.coin.parent_coin_info.hex()} not found")
        parent_coin_state: CoinState = parent_coin_state_list[0]
        coin_spend = await fetch_coin_spend_for_coin_state(parent_coin_state, peer)
        return coin_spend, coin_state

    ##########################################################################################
    # Key management
    ##########################################################################################

    async def log_in(self, request) -> EndpointResult:
        """
        Logs in the wallet with a specific key.
        """

        fingerprint = request["fingerprint"]
        if self.service.logged_in_fingerprint == fingerprint:
            return {"fingerprint": fingerprint}

        await self._stop_wallet()
        started = await self.service._start_with_fingerprint(fingerprint)
        if started is True:
            return {"fingerprint": fingerprint}

        return {"success": False, "error": "Unknown Error"}

    async def get_logged_in_fingerprint(self, request: Dict) -> EndpointResult:
        return {"fingerprint": self.service.logged_in_fingerprint}

    async def get_public_keys(self, request: Dict) -> EndpointResult:
        try:
            fingerprints = [
                sk.get_g1().get_fingerprint() for (sk, seed) in await self.service.keychain_proxy.get_all_private_keys()
            ]
        except KeychainIsLocked:
            return {"keyring_is_locked": True}
        except Exception as e:
            raise Exception(
                "Error while getting keys.  If the issue persists, restart all services."
                f"  Original error: {type(e).__name__}: {e}"
            ) from e
        else:
            return {"public_key_fingerprints": fingerprints}

    async def _get_private_key(self, fingerprint) -> Tuple[Optional[PrivateKey], Optional[bytes]]:
        try:
            all_keys = await self.service.keychain_proxy.get_all_private_keys()
            for sk, seed in all_keys:
                if sk.get_g1().get_fingerprint() == fingerprint:
                    return sk, seed
        except Exception as e:
            log.error(f"Failed to get private key by fingerprint: {e}")
        return None, None

    async def get_private_key(self, request) -> EndpointResult:
        fingerprint = request["fingerprint"]
        sk, seed = await self._get_private_key(fingerprint)
        if sk is not None:
            s = bytes_to_mnemonic(seed) if seed is not None else None
            return {
                "private_key": {
                    "fingerprint": fingerprint,
                    "sk": bytes(sk).hex(),
                    "pk": bytes(sk.get_g1()).hex(),
                    "farmer_pk": bytes(master_sk_to_farmer_sk(sk).get_g1()).hex(),
                    "pool_pk": bytes(master_sk_to_pool_sk(sk).get_g1()).hex(),
                    "seed": s,
                },
            }
        return {"success": False, "private_key": {"fingerprint": fingerprint}}

    async def generate_mnemonic(self, request: Dict) -> EndpointResult:
        return {"mnemonic": generate_mnemonic().split(" ")}

    async def add_key(self, request) -> EndpointResult:
        if "mnemonic" not in request:
            raise ValueError("Mnemonic not in request")

        # Adding a key from 24 word mnemonic
        mnemonic = request["mnemonic"]
        try:
            sk = await self.service.keychain_proxy.add_private_key(" ".join(mnemonic))
        except KeyError as e:
            return {
                "success": False,
                "error": f"The word '{e.args[0]}' is incorrect.'",
                "word": e.args[0],
            }
        except Exception as e:
            return {"success": False, "error": str(e)}

        fingerprint = sk.get_g1().get_fingerprint()
        await self._stop_wallet()

        # Makes sure the new key is added to config properly
        started = False
        try:
            await self.service.keychain_proxy.check_keys(self.service.root_path)
        except Exception as e:
            log.error(f"Failed to check_keys after adding a new key: {e}")
        started = await self.service._start_with_fingerprint(fingerprint=fingerprint)
        if started is True:
            return {"fingerprint": fingerprint}
        raise ValueError("Failed to start")

    async def delete_key(self, request) -> EndpointResult:
        await self._stop_wallet()
        fingerprint = request["fingerprint"]
        try:
            await self.service.keychain_proxy.delete_key_by_fingerprint(fingerprint)
        except Exception as e:
            log.error(f"Failed to delete key by fingerprint: {e}")
            return {"success": False, "error": str(e)}
        path = path_from_root(
            self.service.root_path,
            f"{self.service.config['database_path']}-{fingerprint}",
        )
        if path.exists():
            path.unlink()
        return {}

    async def _check_key_used_for_rewards(
        self, new_root: Path, sk: PrivateKey, max_ph_to_search: int
    ) -> Tuple[bool, bool]:
        """Checks if the given key is used for either the farmer rewards or pool rewards
        returns a tuple of two booleans
        The first is true if the key is used as the Farmer rewards, otherwise false
        The second is true if the key is used as the Pool rewards, otherwise false
        Returns both false if the key cannot be found with the given fingerprint
        """
        if sk is None:
            return False, False

        config: Dict = load_config(new_root, "config.yaml")
        farmer_target = config["farmer"].get("xch_target_address")
        pool_target = config["pool"].get("xch_target_address")
        address_to_check: List[bytes32] = [decode_puzzle_hash(farmer_target), decode_puzzle_hash(pool_target)]

        found_addresses: Set[bytes32] = match_address_to_sk(sk, address_to_check, max_ph_to_search)

        found_farmer = address_to_check[0] in found_addresses
        found_pool = address_to_check[1] in found_addresses

        return found_farmer, found_pool

    async def check_delete_key(self, request) -> EndpointResult:
        """Check the key use prior to possible deletion
        checks whether key is used for either farm or pool rewards
        checks if any wallets have a non-zero balance
        """
        used_for_farmer: bool = False
        used_for_pool: bool = False
        walletBalance: bool = False

        fingerprint = request["fingerprint"]
        max_ph_to_search = request.get("max_ph_to_search", 100)
        sk, _ = await self._get_private_key(fingerprint)
        if sk is not None:
            used_for_farmer, used_for_pool = await self._check_key_used_for_rewards(
                self.service.root_path, sk, max_ph_to_search
            )

            if self.service.logged_in_fingerprint != fingerprint:
                await self._stop_wallet()
                await self.service._start_with_fingerprint(fingerprint=fingerprint)

            wallets: List[WalletInfo] = await self.service.wallet_state_manager.get_all_wallet_info_entries()
            for w in wallets:
                wallet = self.service.wallet_state_manager.wallets[w.id]
                unspent = await self.service.wallet_state_manager.coin_store.get_unspent_coins_for_wallet(w.id)
                balance = await wallet.get_confirmed_balance(unspent)
                pending_balance = await wallet.get_unconfirmed_balance(unspent)

                if (balance + pending_balance) > 0:
                    walletBalance = True
                    break

        return {
            "fingerprint": fingerprint,
            "used_for_farmer_rewards": used_for_farmer,
            "used_for_pool_rewards": used_for_pool,
            "wallet_balance": walletBalance,
        }

    async def delete_all_keys(self, request: Dict) -> EndpointResult:
        await self._stop_wallet()
        try:
            await self.service.keychain_proxy.delete_all_keys()
        except Exception as e:
            log.error(f"Failed to delete all keys: {e}")
            return {"success": False, "error": str(e)}
        path = path_from_root(self.service.root_path, self.service.config["database_path"])
        if path.exists():
            path.unlink()
        return {}

    ##########################################################################################
    # Wallet Node
    ##########################################################################################
    async def set_wallet_resync_on_startup(self, request) -> Dict[str, Any]:
        """
        Resync the current logged in wallet. The transaction and offer records will be kept.
        :param request: optionally pass in `enable` as bool to enable/disable resync
        :return:
        """
        assert self.service.wallet_state_manager is not None
        try:
            enable = bool(request.get("enable", True))
        except ValueError:
            raise ValueError("Please provide a boolean value for `enable` parameter in request")
        fingerprint = self.service.logged_in_fingerprint
        if fingerprint is not None:
            self.service.set_resync_on_startup(fingerprint, enable)
        else:
            raise ValueError("You need to login into wallet to use this RPC call")
        return {"success": True}

    async def get_sync_status(self, request: Dict) -> EndpointResult:
        sync_mode = self.service.wallet_state_manager.sync_mode
        has_pending_queue_items = self.service.new_peak_queue.has_pending_data_process_items()
        syncing = sync_mode or has_pending_queue_items
        synced = await self.service.wallet_state_manager.synced()
        return {"synced": synced, "syncing": syncing, "genesis_initialized": True}

    async def get_height_info(self, request: Dict) -> EndpointResult:
        height = await self.service.wallet_state_manager.blockchain.get_finished_sync_up_to()
        return {"height": height}

    async def get_network_info(self, request: Dict) -> EndpointResult:
        network_name = self.service.config["selected_network"]
        address_prefix = self.service.config["network_overrides"]["config"][network_name]["address_prefix"]
        return {"network_name": network_name, "network_prefix": address_prefix}

    async def push_tx(self, request: Dict) -> EndpointResult:
        nodes = self.service.server.get_connections(NodeType.FULL_NODE)
        if len(nodes) == 0:
            raise ValueError("Wallet is not currently connected to any full node peers")
        await self.service.push_tx(SpendBundle.from_bytes(hexstr_to_bytes(request["spend_bundle"])))
        return {}

    async def push_transactions(self, request: Dict) -> EndpointResult:
        wallet = self.service.wallet_state_manager.main_wallet

        txs: List[TransactionRecord] = []
        for transaction_hexstr in request["transactions"]:
            tx = TransactionRecord.from_bytes(hexstr_to_bytes(transaction_hexstr))
            txs.append(tx)

        async with self.service.wallet_state_manager.lock:
            for tx in txs:
                await wallet.push_transaction(tx)

        return {}

    async def farm_block(self, request) -> EndpointResult:
        raw_puzzle_hash = decode_puzzle_hash(request["address"])
        request = FarmNewBlockProtocol(raw_puzzle_hash)
        msg = make_msg(ProtocolMessageTypes.farm_new_block, request)

        await self.service.server.send_to_all([msg], NodeType.FULL_NODE)
        return {}

    async def get_timestamp_for_height(self, request) -> EndpointResult:
        return {"timestamp": await self.service.get_timestamp_for_height(uint32(request["height"]))}

    async def set_auto_claim(self, request) -> EndpointResult:
        """
        Set auto claim merkle coins config
        :param request: Example {"enable": true, "tx_fee": 100000, "min_amount": 0, "batch_size": 50}
        :return:
        """
        return self.service.set_auto_claim(AutoClaimSettings.from_json_dict(request))

    async def get_auto_claim(self, request) -> EndpointResult:
        """
        Get auto claim merkle coins config
        :param request: None
        :return:
        """
        auto_claim_settings = AutoClaimSettings.from_json_dict(
            self.service.wallet_state_manager.config.get("auto_claim", {})
        )
        return auto_claim_settings.to_json_dict()

    ##########################################################################################
    # Wallet Management
    ##########################################################################################

    async def get_wallets(self, request: Dict) -> EndpointResult:
        include_data: bool = request.get("include_data", True)
        wallet_type: Optional[WalletType] = None
        if "type" in request:
            wallet_type = WalletType(request["type"])

        wallets: List[WalletInfo] = await self.service.wallet_state_manager.get_all_wallet_info_entries(wallet_type)
        if not include_data:
            result: List[WalletInfo] = []
            for wallet in wallets:
                result.append(WalletInfo(wallet.id, wallet.name, wallet.type, ""))
            wallets = result
        response: EndpointResult = {"wallets": wallets}
        if self.service.logged_in_fingerprint is not None:
            response["fingerprint"] = self.service.logged_in_fingerprint
        return response

    async def create_new_wallet(self, request: Dict) -> EndpointResult:
        wallet_state_manager = self.service.wallet_state_manager

        if await self.service.wallet_state_manager.synced() is False:
            raise ValueError("Wallet needs to be fully synced.")
        main_wallet = wallet_state_manager.main_wallet
        fee = uint64(request.get("fee", 0))

        if request["wallet_type"] == "cat_wallet":
            # If not provided, the name will be autogenerated based on the tail hash.
            name = request.get("name", None)
            if request["mode"] == "new":
                async with self.service.wallet_state_manager.lock:
                    cat_wallet: CATWallet = await CATWallet.create_new_cat_wallet(
                        wallet_state_manager,
                        main_wallet,
                        {"identifier": "genesis_by_id"},
                        uint64(request["amount"]),
                        name,
                    )
                    asset_id = cat_wallet.get_asset_id()
                self.service.wallet_state_manager.state_changed("wallet_created")
                return {"type": cat_wallet.type(), "asset_id": asset_id, "wallet_id": cat_wallet.id()}

            elif request["mode"] == "existing":
                async with self.service.wallet_state_manager.lock:
                    cat_wallet = await CATWallet.get_or_create_wallet_for_cat(
                        wallet_state_manager, main_wallet, request["asset_id"], name
                    )
                return {"type": cat_wallet.type(), "asset_id": request["asset_id"], "wallet_id": cat_wallet.id()}

            else:  # undefined mode
                pass

        elif request["wallet_type"] == "did_wallet":
            if request["did_type"] == "new":
                backup_dids = []
                num_needed = 0
                for d in request["backup_dids"]:
                    backup_dids.append(decode_puzzle_hash(d))
                if len(backup_dids) > 0:
                    num_needed = uint64(request["num_of_backup_ids_needed"])
                metadata: Dict[str, str] = {}
                if "metadata" in request:
                    if type(request["metadata"]) is dict:
                        metadata = request["metadata"]

                async with self.service.wallet_state_manager.lock:
                    did_wallet_name: str = request.get("wallet_name", None)
                    if did_wallet_name is not None:
                        did_wallet_name = did_wallet_name.strip()
                    did_wallet: DIDWallet = await DIDWallet.create_new_did_wallet(
                        wallet_state_manager,
                        main_wallet,
                        uint64(request["amount"]),
                        backup_dids,
                        uint64(num_needed),
                        metadata,
                        did_wallet_name,
                        uint64(request.get("fee", 0)),
                    )

                    my_did_id = encode_puzzle_hash(
                        bytes32.fromhex(did_wallet.get_my_DID()), AddressType.DID.hrp(self.service.config)
                    )
                    nft_wallet_name = did_wallet_name
                    if nft_wallet_name is not None:
                        nft_wallet_name = f"{nft_wallet_name} NFT Wallet"
                    await NFTWallet.create_new_nft_wallet(
                        wallet_state_manager,
                        main_wallet,
                        bytes32.fromhex(did_wallet.get_my_DID()),
                        nft_wallet_name,
                    )
                return {
                    "success": True,
                    "type": did_wallet.type(),
                    "my_did": my_did_id,
                    "wallet_id": did_wallet.id(),
                }

            elif request["did_type"] == "recovery":
                async with self.service.wallet_state_manager.lock:
                    did_wallet = await DIDWallet.create_new_did_wallet_from_recovery(
                        wallet_state_manager, main_wallet, request["backup_data"]
                    )
                assert did_wallet.did_info.temp_coin is not None
                assert did_wallet.did_info.temp_puzhash is not None
                assert did_wallet.did_info.temp_pubkey is not None
                my_did = did_wallet.get_my_DID()
                coin_name = did_wallet.did_info.temp_coin.name().hex()
                coin_list = coin_as_list(did_wallet.did_info.temp_coin)
                newpuzhash = did_wallet.did_info.temp_puzhash
                pubkey = did_wallet.did_info.temp_pubkey
                return {
                    "success": True,
                    "type": did_wallet.type(),
                    "my_did": my_did,
                    "wallet_id": did_wallet.id(),
                    "coin_name": coin_name,
                    "coin_list": coin_list,
                    "newpuzhash": newpuzhash.hex(),
                    "pubkey": pubkey.hex(),
                    "backup_dids": did_wallet.did_info.backup_ids,
                    "num_verifications_required": did_wallet.did_info.num_of_backup_ids_needed,
                }
            else:  # undefined did_type
                pass
        elif request["wallet_type"] == "nft_wallet":
            for wallet in self.service.wallet_state_manager.wallets.values():
                did_id: Optional[bytes32] = None
                if "did_id" in request and request["did_id"] is not None:
                    did_id = decode_puzzle_hash(request["did_id"])
                if wallet.type() == WalletType.NFT:
                    assert isinstance(wallet, NFTWallet)
                    if wallet.get_did() == did_id:
                        log.info("NFT wallet already existed, skipping.")
                        return {
                            "success": True,
                            "type": wallet.type(),
                            "wallet_id": wallet.id(),
                        }

            async with self.service.wallet_state_manager.lock:
                nft_wallet: NFTWallet = await NFTWallet.create_new_nft_wallet(
                    wallet_state_manager, main_wallet, did_id, request.get("name", None)
                )
            return {
                "success": True,
                "type": nft_wallet.type(),
                "wallet_id": nft_wallet.id(),
            }
        elif request["wallet_type"] == "pool_wallet":
            if request["mode"] == "new":
                if "initial_target_state" not in request:
                    raise AttributeError("Daemon didn't send `initial_target_state`. Try updating the daemon.")

                owner_puzzle_hash: bytes32 = await self.service.wallet_state_manager.main_wallet.get_puzzle_hash(True)

                from chia.pools.pool_wallet_info import initial_pool_state_from_dict

                async with self.service.wallet_state_manager.lock:
                    # We assign a pseudo unique id to each pool wallet, so that each one gets its own deterministic
                    # owner and auth keys. The public keys will go on the blockchain, and the private keys can be found
                    # using the root SK and trying each index from zero. The indexes are not fully unique though,
                    # because the PoolWallet is not created until the tx gets confirmed on chain. Therefore if we
                    # make multiple pool wallets at the same time, they will have the same ID.
                    max_pwi = 1
                    for _, wallet in self.service.wallet_state_manager.wallets.items():
                        if wallet.type() == WalletType.POOLING_WALLET:
                            assert isinstance(wallet, PoolWallet)
                            pool_wallet_index = await wallet.get_pool_wallet_index()
                            if pool_wallet_index > max_pwi:
                                max_pwi = pool_wallet_index

                    if max_pwi + 1 >= (MAX_POOL_WALLETS - 1):
                        raise ValueError(f"Too many pool wallets ({max_pwi}), cannot create any more on this key.")

                    owner_sk: PrivateKey = master_sk_to_singleton_owner_sk(
                        self.service.wallet_state_manager.private_key, uint32(max_pwi + 1)
                    )
                    owner_pk: G1Element = owner_sk.get_g1()

                    initial_target_state = initial_pool_state_from_dict(
                        request["initial_target_state"], owner_pk, owner_puzzle_hash
                    )
                    assert initial_target_state is not None

                    try:
                        delayed_address = None
                        if "p2_singleton_delayed_ph" in request:
                            delayed_address = bytes32.from_hexstr(request["p2_singleton_delayed_ph"])
                        tr, p2_singleton_puzzle_hash, launcher_id = await PoolWallet.create_new_pool_wallet_transaction(
                            wallet_state_manager,
                            main_wallet,
                            initial_target_state,
                            fee,
                            request.get("p2_singleton_delay_time", None),
                            delayed_address,
                        )
                    except Exception as e:
                        raise ValueError(str(e))
                    return {
                        "total_fee": fee * 2,
                        "transaction": tr,
                        "launcher_id": launcher_id.hex(),
                        "p2_singleton_puzzle_hash": p2_singleton_puzzle_hash.hex(),
                    }
            elif request["mode"] == "recovery":
                raise ValueError("Need upgraded singleton for on-chain recovery")

        else:  # undefined wallet_type
            pass

        # TODO: rework this function to report detailed errors for each error case
        return {"success": False, "error": "invalid request"}

    ##########################################################################################
    # Wallet
    ##########################################################################################

    async def _get_wallet_balance(self, wallet_id: uint32) -> Dict:
        wallet = self.service.wallet_state_manager.wallets[wallet_id]
        balance = await self.service.get_balance(wallet_id)
        wallet_balance = balance.to_json_dict()
        wallet_balance["wallet_id"] = wallet_id
        wallet_balance["wallet_type"] = wallet.type()
        if self.service.logged_in_fingerprint is not None:
            wallet_balance["fingerprint"] = self.service.logged_in_fingerprint
        if wallet.type() == WalletType.CAT:
            assert isinstance(wallet, CATWallet)
            wallet_balance["asset_id"] = wallet.get_asset_id()
        return wallet_balance

    async def get_wallet_balance(self, request: Dict) -> EndpointResult:
        wallet_id = uint32(int(request["wallet_id"]))
        wallet_balance = await self._get_wallet_balance(wallet_id)
        return {"wallet_balance": wallet_balance}

    async def get_wallet_balances(self, request: Dict) -> EndpointResult:
        try:
            wallet_ids: List[uint32] = [uint32(int(wallet_id)) for wallet_id in request["wallet_ids"]]
        except (TypeError, KeyError):
            wallet_ids = list(self.service.wallet_state_manager.wallets.keys())
        wallet_balances: Dict[uint32, Dict] = {}
        for wallet_id in wallet_ids:
            wallet_balances[wallet_id] = await self._get_wallet_balance(wallet_id)
        return {"wallet_balances": wallet_balances}

    async def get_transaction(self, request: Dict) -> EndpointResult:
        transaction_id: bytes32 = bytes32(hexstr_to_bytes(request["transaction_id"]))
        tr: Optional[TransactionRecord] = await self.service.wallet_state_manager.get_transaction(transaction_id)
        if tr is None:
            raise ValueError(f"Transaction 0x{transaction_id.hex()} not found")

        return {
            "transaction": (await self._convert_tx_puzzle_hash(tr)).to_json_dict_convenience(self.service.config),
            "transaction_id": tr.name,
        }

    async def get_transaction_memo(self, request: Dict) -> EndpointResult:
        transaction_id: bytes32 = bytes32(hexstr_to_bytes(request["transaction_id"]))
        tr: Optional[TransactionRecord] = await self.service.wallet_state_manager.get_transaction(transaction_id)
        if tr is None:
            raise ValueError(f"Transaction 0x{transaction_id.hex()} not found")
        if tr.spend_bundle is None or len(tr.spend_bundle.coin_spends) == 0:
            if tr.type == uint32(TransactionType.INCOMING_TX.value):
                # Fetch incoming tx coin spend
                peer = self.service.get_full_node_peer()
                assert len(tr.additions) == 1
                coin_state_list: List[CoinState] = await self.service.wallet_state_manager.wallet_node.get_coin_state(
                    [tr.additions[0].parent_coin_info], peer=peer
                )
                assert len(coin_state_list) == 1
                coin_spend = await fetch_coin_spend_for_coin_state(coin_state_list[0], peer)
                tr = dataclasses.replace(tr, spend_bundle=SpendBundle([coin_spend], G2Element()))
            else:
                raise ValueError(f"Transaction 0x{transaction_id.hex()} doesn't have any coin spend.")
        assert tr.spend_bundle is not None
        memos: Dict[bytes32, List[bytes]] = compute_memos(tr.spend_bundle)
        response = {}
        # Convert to hex string
        for coin_id, memo_list in memos.items():
            response[coin_id.hex()] = [memo.hex() for memo in memo_list]
        return {transaction_id.hex(): response}

    async def get_transactions(self, request: Dict) -> EndpointResult:
        wallet_id = int(request["wallet_id"])

        start = request.get("start", 0)
        end = request.get("end", 50)
        sort_key = request.get("sort_key", None)
        reverse = request.get("reverse", False)

        to_address = request.get("to_address", None)
        to_puzzle_hash: Optional[bytes32] = None
        if to_address is not None:
            to_puzzle_hash = decode_puzzle_hash(to_address)
        type_filter = None
        if "type_filter" in request:
            type_filter = TransactionTypeFilter.from_json_dict(request["type_filter"])

        transactions = await self.service.wallet_state_manager.tx_store.get_transactions_between(
            wallet_id,
            start,
            end,
            sort_key=sort_key,
            reverse=reverse,
            to_puzzle_hash=to_puzzle_hash,
            type_filter=type_filter,
            confirmed=request.get("confirmed", None),
        )
        tx_list = []
        # Format for clawback transactions
        for tr in transactions:
            try:
                tx = (await self._convert_tx_puzzle_hash(tr)).to_json_dict_convenience(self.service.config)
                tx_list.append(tx)
                if tx["type"] not in CLAWBACK_INCOMING_TRANSACTION_TYPES:
                    continue
                coin: Coin = tr.additions[0]
                record: Optional[WalletCoinRecord] = await self.service.wallet_state_manager.coin_store.get_coin_record(
                    coin.name()
                )
                assert record is not None, f"Cannot find coin record for clawback transaction {tx['name']}"
                tx["metadata"] = record.parsed_metadata().to_json_dict()
                tx["metadata"]["coin_id"] = coin.name().hex()
                tx["metadata"]["spent"] = record.spent
            except Exception:
                log.exception(f"Failed to get transaction {tr.name}.")
        return {
            "transactions": tx_list,
            "wallet_id": wallet_id,
        }

    async def get_transaction_count(self, request: Dict) -> EndpointResult:
        wallet_id = int(request["wallet_id"])
        type_filter = None
        if "type_filter" in request:
            type_filter = TransactionTypeFilter.from_json_dict(request["type_filter"])
        count = await self.service.wallet_state_manager.tx_store.get_transaction_count_for_wallet(
            wallet_id, confirmed=request.get("confirmed", None), type_filter=type_filter
        )
        return {
            "count": count,
            "wallet_id": wallet_id,
        }

    # this function is just here for backwards-compatibility. It will probably
    # be removed in the future
    async def get_initial_freeze_period(self, _: Dict) -> EndpointResult:
        # Mon May 03 2021 17:00:00 GMT+0000
        return {"INITIAL_FREEZE_END_TIMESTAMP": 1620061200}

    async def get_next_address(self, request: Dict) -> EndpointResult:
        """
        Returns a new address
        """
        if request["new_address"] is True:
            create_new = True
        else:
            create_new = False
        wallet_id = uint32(int(request["wallet_id"]))
        wallet = self.service.wallet_state_manager.wallets[wallet_id]
        selected = self.service.config["selected_network"]
        prefix = self.service.config["network_overrides"]["config"][selected]["address_prefix"]
        if wallet.type() == WalletType.STANDARD_WALLET:
            assert isinstance(wallet, Wallet)
            raw_puzzle_hash = await wallet.get_puzzle_hash(create_new)
            address = encode_puzzle_hash(raw_puzzle_hash, prefix)
        elif wallet.type() == WalletType.CAT:
            assert isinstance(wallet, CATWallet)
            raw_puzzle_hash = await wallet.standard_wallet.get_puzzle_hash(create_new)
            address = encode_puzzle_hash(raw_puzzle_hash, prefix)
        else:
            raise ValueError(f"Wallet type {wallet.type()} cannot create puzzle hashes")

        return {
            "wallet_id": wallet_id,
            "address": address,
        }

    async def send_transaction(self, request) -> EndpointResult:
        if await self.service.wallet_state_manager.synced() is False:
            raise ValueError("Wallet needs to be fully synced before sending transactions")

        wallet_id = uint32(request["wallet_id"])
        wallet = self.service.wallet_state_manager.get_wallet(id=wallet_id, required_type=Wallet)

        if not isinstance(request["amount"], int) or not isinstance(request["fee"], int):
            raise ValueError("An integer amount or fee is required (too many decimals)")
        amount: uint64 = uint64(request["amount"])
        address = request["address"]
        selected_network = self.service.config["selected_network"]
        expected_prefix = self.service.config["network_overrides"]["config"][selected_network]["address_prefix"]
        if address[0 : len(expected_prefix)] != expected_prefix:
            raise ValueError("Unexpected Address Prefix")
        puzzle_hash: bytes32 = decode_puzzle_hash(address)

        memos: List[bytes] = []
        if "memos" in request:
            memos = [mem.encode("utf-8") for mem in request["memos"]]

        fee: uint64 = uint64(request.get("fee", 0))
        min_coin_amount: uint64 = uint64(request.get("min_coin_amount", 0))
        max_coin_amount: uint64 = uint64(request.get("max_coin_amount", 0))
        if max_coin_amount == 0:
            max_coin_amount = uint64(self.service.wallet_state_manager.constants.MAX_COIN_AMOUNT)
        excluded_coin_amounts: Optional[List[uint64]] = request.get(
            "excluded_coin_amounts", request.get("exclude_coin_amounts")
        )
        if excluded_coin_amounts is not None:
            excluded_coin_amounts = [uint64(a) for a in excluded_coin_amounts]
        excluded_coin_ids: Optional[List] = request.get("excluded_coin_ids", request.get("exclude_coin_ids"))
        if excluded_coin_ids is not None:
            result = await self.service.wallet_state_manager.coin_store.get_coin_records(
                coin_id_filter=HashFilter.include([bytes32.from_hexstr(hex_id) for hex_id in excluded_coin_ids])
            )
            excluded_coins = {wr.coin for wr in result.records}
        else:
            excluded_coins = set()

        async with self.service.wallet_state_manager.lock:
            tx: TransactionRecord = await wallet.generate_signed_transaction(
                amount,
                puzzle_hash,
                fee,
                memos=memos,
                min_coin_amount=min_coin_amount,
                max_coin_amount=max_coin_amount,
                excluded_coin_amounts=excluded_coin_amounts,
                excluded_coins=excluded_coins,
                puzzle_decorator_override=request.get("puzzle_decorator", None),
                reuse_puzhash=request.get("reuse_puzhash", None),
            )
            await wallet.push_transaction(tx)

        # Transaction may not have been included in the mempool yet. Use get_transaction to check.
        return {
            "transaction": tx.to_json_dict_convenience(self.service.config),
            "transaction_id": tx.name,
        }

    async def send_transaction_multi(self, request) -> EndpointResult:
        if await self.service.wallet_state_manager.synced() is False:
            raise ValueError("Wallet needs to be fully synced before sending transactions")

        wallet_id = uint32(request["wallet_id"])
        wallet = self.service.wallet_state_manager.wallets[wallet_id]

        async with self.service.wallet_state_manager.lock:
            if wallet.type() == WalletType.CAT:
                assert isinstance(wallet, CATWallet)
                transaction: Dict = (await self.cat_spend(request, hold_lock=False))["transaction"]
            else:
                transaction = (await self.create_signed_transaction(request, hold_lock=False))["signed_tx"]
            tr = TransactionRecord.from_json_dict_convenience(transaction)
            if wallet.type() != WalletType.CAT:
                assert isinstance(wallet, Wallet)
                await wallet.push_transaction(tr)

        # Transaction may not have been included in the mempool yet. Use get_transaction to check.
        return {"transaction": transaction, "transaction_id": tr.name}

    async def spend_clawback_coins(self, request) -> EndpointResult:
        """Spend clawback coins that were sent (to claw them back) or received (to claim them).

        :param coin_ids: list of coin ids to be spent
        :param batch_size: number of coins to spend per bundle
        :param fee: transaction fee in mojos
        :return:
        """
        if "coin_ids" not in request:
            raise ValueError("Coin IDs are required.")
        coin_ids: List[bytes32] = [bytes32.from_hexstr(coin) for coin in request["coin_ids"]]
        tx_fee: uint64 = uint64(request.get("fee", 0))
        # Get inner puzzle
        coin_records = await self.service.wallet_state_manager.coin_store.get_coin_records(
            coin_id_filter=HashFilter.include(coin_ids),
            coin_type=CoinType.CLAWBACK,
            wallet_type=WalletType.STANDARD_WALLET,
            spent_range=UInt32Range(stop=uint32(0)),
        )

        coins: Dict[Coin, ClawbackMetadata] = {}
        batch_size = request.get(
            "batch_size", self.service.wallet_state_manager.config.get("auto_claim", {}).get("batch_size", 50)
        )
        tx_id_list: List[bytes] = []
        for coin_id, coin_record in coin_records.coin_id_to_record.items():
            try:
                coins[coin_record.coin] = coin_record.parsed_metadata()
                if len(coins) >= batch_size:
<<<<<<< HEAD
                    tx_id_list.extend(await self.service.wallet_state_manager.spend_clawback_coins(coins, tx_fee))
=======
                    tx_id_list.extend(
                        (
                            await self.service.wallet_state_manager.spend_clawback_coins(
                                coins, tx_fee, request.get("force", False)
                            )
                        )
                    )
>>>>>>> 226c6017
                    coins = {}
            except Exception as e:
                log.error(f"Failed to spend clawback coin {coin_id.hex()}: %s", e)
        if len(coins) > 0:
<<<<<<< HEAD
            tx_id_list.extend(await self.service.wallet_state_manager.spend_clawback_coins(coins, tx_fee))
=======
            tx_id_list.extend(
                (
                    await self.service.wallet_state_manager.spend_clawback_coins(
                        coins, tx_fee, request.get("force", False)
                    )
                )
            )
>>>>>>> 226c6017
        return {
            "success": True,
            "transaction_ids": [tx.hex() for tx in tx_id_list],
        }

    async def delete_unconfirmed_transactions(self, request) -> EndpointResult:
        wallet_id = uint32(request["wallet_id"])
        if wallet_id not in self.service.wallet_state_manager.wallets:
            raise ValueError(f"Wallet id {wallet_id} does not exist")
        if await self.service.wallet_state_manager.synced() is False:
            raise ValueError("Wallet needs to be fully synced.")

        async with self.service.wallet_state_manager.db_wrapper.writer():
            await self.service.wallet_state_manager.tx_store.delete_unconfirmed_transactions(wallet_id)
            wallet = self.service.wallet_state_manager.wallets[wallet_id]
            if wallet.type() == WalletType.POOLING_WALLET.value:
                assert isinstance(wallet, PoolWallet)
                wallet.target_state = None
            return {}

    async def select_coins(self, request) -> EndpointResult:
        if await self.service.wallet_state_manager.synced() is False:
            raise ValueError("Wallet needs to be fully synced before selecting coins")

        amount = uint64(request["amount"])
        wallet_id = uint32(request["wallet_id"])
        min_coin_amount: uint64 = uint64(request.get("min_coin_amount", 0))
        max_coin_amount: uint64 = uint64(request.get("max_coin_amount", 0))
        if max_coin_amount == 0:
            max_coin_amount = uint64(self.service.wallet_state_manager.constants.MAX_COIN_AMOUNT)
        excluded_coin_amounts: Optional[List[uint64]] = request.get("excluded_coin_amounts")
        if excluded_coin_amounts is not None:
            excluded_coin_amounts = [uint64(a) for a in excluded_coin_amounts]
        excluded_coins: Optional[List] = request.get("excluded_coins")
        if excluded_coins is not None:
            excluded_coins = [Coin.from_json_dict(json_coin) for json_coin in excluded_coins]

        wallet = self.service.wallet_state_manager.wallets[wallet_id]
        async with self.service.wallet_state_manager.lock:
            selected_coins = await wallet.select_coins(
                amount=amount,
                min_coin_amount=min_coin_amount,
                exclude=excluded_coins,
                max_coin_amount=max_coin_amount,
                excluded_coin_amounts=excluded_coin_amounts,
            )

        return {"coins": [coin.to_json_dict() for coin in selected_coins]}

    async def get_spendable_coins(self, request) -> EndpointResult:
        if await self.service.wallet_state_manager.synced() is False:
            raise ValueError("Wallet needs to be fully synced before getting all coins")

        wallet_id = uint32(request["wallet_id"])
        min_coin_amount = uint64(request.get("min_coin_amount", 0))
        max_coin_amount: uint64 = uint64(request.get("max_coin_amount", 0))
        if max_coin_amount == 0:
            max_coin_amount = uint64(self.service.wallet_state_manager.constants.MAX_COIN_AMOUNT)
        excluded_coin_amounts: Optional[List[uint64]] = request.get("excluded_coin_amounts")
        if excluded_coin_amounts is not None:
            excluded_coin_amounts = [uint64(a) for a in excluded_coin_amounts]
        else:
            excluded_coin_amounts = []
        excluded_coins: Optional[List] = request.get("excluded_coins")
        if excluded_coins is not None:
            excluded_coins = [Coin.from_json_dict(json_coin) for json_coin in excluded_coins]
        else:
            excluded_coins = []
        excluded_coin_ids: Optional[List] = request.get("excluded_coin_ids")
        if excluded_coin_ids is not None:
            excluded_coin_ids = [bytes32.from_hexstr(hex_id) for hex_id in excluded_coin_ids]
        else:
            excluded_coin_ids = []
        state_mgr = self.service.wallet_state_manager
        wallet = state_mgr.wallets[wallet_id]
        async with state_mgr.lock:
            all_coin_records = await state_mgr.coin_store.get_unspent_coins_for_wallet(wallet_id)
            if wallet.type() == WalletType.CAT:
                assert isinstance(wallet, CATWallet)
                spendable_coins: List[WalletCoinRecord] = await wallet.get_cat_spendable_coins(all_coin_records)
            else:
                spendable_coins = list(await state_mgr.get_spendable_coins_for_wallet(wallet_id, all_coin_records))

            # Now we get the unconfirmed transactions and manually derive the additions and removals.
            unconfirmed_transactions: List[TransactionRecord] = await state_mgr.tx_store.get_unconfirmed_for_wallet(
                wallet_id
            )
            unconfirmed_removal_ids: Dict[bytes32, uint64] = {
                coin.name(): transaction.created_at_time
                for transaction in unconfirmed_transactions
                for coin in transaction.removals
            }
            unconfirmed_additions: List[Coin] = [
                coin
                for transaction in unconfirmed_transactions
                for coin in transaction.additions
                if await state_mgr.does_coin_belong_to_wallet(coin, wallet_id)
            ]
            valid_spendable_cr: List[CoinRecord] = []
            unconfirmed_removals: List[CoinRecord] = []
            for coin_record in all_coin_records:
                if coin_record.name() in unconfirmed_removal_ids:
                    unconfirmed_removals.append(coin_record.to_coin_record(unconfirmed_removal_ids[coin_record.name()]))
            for coin_record in spendable_coins:  # remove all the unconfirmed coins, exclude coins and dust.
                if coin_record.name() in unconfirmed_removal_ids:
                    continue
                if coin_record.coin in excluded_coins:
                    continue
                if coin_record.name() in excluded_coin_ids:
                    continue
                if coin_record.coin.amount < min_coin_amount or coin_record.coin.amount > max_coin_amount:
                    continue
                if coin_record.coin.amount in excluded_coin_amounts:
                    continue
                c_r = await state_mgr.get_coin_record_by_wallet_record(coin_record)
                assert c_r is not None and c_r.coin == coin_record.coin  # this should never happen
                valid_spendable_cr.append(c_r)

        return {
            "confirmed_records": [cr.to_json_dict() for cr in valid_spendable_cr],
            "unconfirmed_removals": [cr.to_json_dict() for cr in unconfirmed_removals],
            "unconfirmed_additions": [coin.to_json_dict() for coin in unconfirmed_additions],
        }

    async def get_coin_records_by_names(self, request) -> EndpointResult:
        if await self.service.wallet_state_manager.synced() is False:
            raise ValueError("Wallet needs to be fully synced before finding coin information")

        if "names" not in request:
            raise ValueError("Names not in request")
        coin_ids = [bytes32.from_hexstr(name) for name in request["names"]]
        kwargs: Dict[str, Any] = {
            "coin_id_filter": HashFilter.include(coin_ids),
        }

        confirmed_range = UInt32Range()
        if "start_height" in request:
            confirmed_range = dataclasses.replace(confirmed_range, start=uint32(request["start_height"]))
        if "end_height" in request:
            confirmed_range = dataclasses.replace(confirmed_range, stop=uint32(request["end_height"]))
        if confirmed_range != UInt32Range():
            kwargs["confirmed_range"] = confirmed_range

        if "include_spent_coins" in request and not str2bool(request["include_spent_coins"]):
            kwargs["spent_range"] = unspent_range

        async with self.service.wallet_state_manager.lock:
            coin_records: List[CoinRecord] = await self.service.wallet_state_manager.get_coin_records_by_coin_ids(
                **kwargs
            )
            missed_coins: List[str] = [
                "0x" + c_id.hex() for c_id in coin_ids if c_id not in [cr.name for cr in coin_records]
            ]
            if missed_coins:
                raise ValueError(f"Coin ID's: {missed_coins} not found.")

        return {"coin_records": [cr.to_json_dict() for cr in coin_records]}

    async def get_current_derivation_index(self, request) -> Dict[str, Any]:
        assert self.service.wallet_state_manager is not None

        index: Optional[uint32] = await self.service.wallet_state_manager.puzzle_store.get_last_derivation_path()

        return {"success": True, "index": index}

    async def extend_derivation_index(self, request) -> Dict[str, Any]:
        assert self.service.wallet_state_manager is not None

        # Require a new max derivation index
        if "index" not in request:
            raise ValueError("Derivation index is required")

        # Require that the wallet is fully synced
        synced = await self.service.wallet_state_manager.synced()
        if synced is False:
            raise ValueError("Wallet needs to be fully synced before extending derivation index")

        index = uint32(request["index"])
        current: Optional[uint32] = await self.service.wallet_state_manager.puzzle_store.get_last_derivation_path()

        # Additional sanity check that the wallet is synced
        if current is None:
            raise ValueError("No current derivation record found, unable to extend index")

        # Require that the new index is greater than the current index
        if index <= current:
            raise ValueError(f"New derivation index must be greater than current index: {current}")

        if index - current > MAX_DERIVATION_INDEX_DELTA:
            raise ValueError(
                "Too many derivations requested. "
                f"Use a derivation index less than {current + MAX_DERIVATION_INDEX_DELTA + 1}"
            )

        # Since we've bumping the derivation index without having found any new puzzles, we want
        # to preserve the current last used index, so we call create_more_puzzle_hashes with
        # mark_existing_as_used=False
        await self.service.wallet_state_manager.create_more_puzzle_hashes(
            from_zero=False, mark_existing_as_used=False, up_to_index=index, num_additional_phs=0
        )

        updated: Optional[uint32] = await self.service.wallet_state_manager.puzzle_store.get_last_derivation_path()
        updated_index = updated if updated is not None else None

        return {"success": True, "index": updated_index}

    async def get_notifications(self, request) -> EndpointResult:
        ids: Optional[List[str]] = request.get("ids", None)
        start: Optional[int] = request.get("start", None)
        end: Optional[int] = request.get("end", None)
        if ids is None:
            notifications: List[
                Notification
            ] = await self.service.wallet_state_manager.notification_manager.notification_store.get_all_notifications(
                pagination=(start, end)
            )
        else:
            notifications = (
                await self.service.wallet_state_manager.notification_manager.notification_store.get_notifications(
                    [bytes32.from_hexstr(id) for id in ids]
                )
            )

        return {
            "notifications": [
                {
                    "id": notification.coin_id.hex(),
                    "message": notification.message.hex(),
                    "amount": notification.amount,
                    "height": notification.height,
                }
                for notification in notifications
            ]
        }

    async def delete_notifications(self, request) -> EndpointResult:
        ids: Optional[List[str]] = request.get("ids", None)
        if ids is None:
            await self.service.wallet_state_manager.notification_manager.notification_store.delete_all_notifications()
        else:
            await self.service.wallet_state_manager.notification_manager.notification_store.delete_notifications(
                [bytes32.from_hexstr(id) for id in ids]
            )

        return {}

    async def send_notification(self, request) -> EndpointResult:
        tx: TransactionRecord = await self.service.wallet_state_manager.notification_manager.send_new_notification(
            bytes32.from_hexstr(request["target"]),
            bytes.fromhex(request["message"]),
            uint64(request["amount"]),
            request.get("fee", uint64(0)),
        )
        await self.service.wallet_state_manager.add_pending_transaction(tx)
        return {"tx": tx.to_json_dict_convenience(self.service.config)}

    async def verify_signature(self, request) -> EndpointResult:
        """
        Given a public key, message and signature, verify if it is valid.
        :param request:
        :return:
        """
        input_message: str = request["message"]
        signing_mode_str: Optional[str] = request.get("signing_mode")
        # Default to BLS_MESSAGE_AUGMENTATION_HEX_INPUT as this RPC was originally designed to verify
        # signatures made by `chia keys sign`, which uses BLS_MESSAGE_AUGMENTATION_HEX_INPUT
        if signing_mode_str is None:
            signing_mode = SigningMode.BLS_MESSAGE_AUGMENTATION_HEX_INPUT
        else:
            try:
                signing_mode = SigningMode(signing_mode_str)
            except ValueError:
                raise ValueError(f"Invalid signing mode: {signing_mode_str!r}")

        if signing_mode == SigningMode.CHIP_0002:
            # CHIP-0002 message signatures are made over the tree hash of:
            #   ("Chia Signed Message", message)
            message_to_verify: bytes = Program.to((CHIP_0002_SIGN_MESSAGE_PREFIX, input_message)).get_tree_hash()
        elif signing_mode == SigningMode.BLS_MESSAGE_AUGMENTATION_HEX_INPUT:
            # Message is expected to be a hex string
            message_to_verify = hexstr_to_bytes(input_message)
        elif signing_mode == SigningMode.BLS_MESSAGE_AUGMENTATION_UTF8_INPUT:
            # Message is expected to be a UTF-8 string
            message_to_verify = bytes(input_message, "utf-8")
        else:
            raise ValueError(f"Unsupported signing mode: {signing_mode_str!r}")

        # Verify using the BLS message augmentation scheme
        is_valid = AugSchemeMPL.verify(
            G1Element.from_bytes(hexstr_to_bytes(request["pubkey"])),
            message_to_verify,
            G2Element.from_bytes(hexstr_to_bytes(request["signature"])),
        )
        if "address" in request:
            # For signatures made by the sign_message_by_address/sign_message_by_id
            # endpoints, the "address" field should contain the p2_address of the NFT/DID
            # that was used to sign the message.
            puzzle_hash: bytes32 = decode_puzzle_hash(request["address"])
            if puzzle_hash != puzzle_hash_for_synthetic_public_key(
                G1Element.from_bytes(hexstr_to_bytes(request["pubkey"]))
            ):
                return {"isValid": False, "error": "Public key doesn't match the address"}
        if is_valid:
            return {"isValid": is_valid}
        else:
            return {"isValid": False, "error": "Signature is invalid."}

    async def sign_message_by_address(self, request) -> EndpointResult:
        """
        Given a derived P2 address, sign the message by its private key.
        :param request:
        :return:
        """
        puzzle_hash: bytes32 = decode_puzzle_hash(request["address"])
        is_hex = request.get("is_hex", False)
        if isinstance(is_hex, str):
            is_hex = bool(is_hex)
        pubkey, signature = await self.service.wallet_state_manager.main_wallet.sign_message(
            request["message"], puzzle_hash, is_hex
        )
        return {
            "success": True,
            "pubkey": str(pubkey),
            "signature": str(signature),
            "signing_mode": SigningMode.CHIP_0002.value,
        }

    async def sign_message_by_id(self, request) -> EndpointResult:
        """
        Given a NFT/DID ID, sign the message by the P2 private key.
        :param request:
        :return:
        """

        entity_id: bytes32 = decode_puzzle_hash(request["id"])
        selected_wallet: Optional[WalletProtocol] = None
        is_hex = request.get("is_hex", False)
        if isinstance(is_hex, str):
            is_hex = bool(is_hex)
        if is_valid_address(request["id"], {AddressType.DID}, self.service.config):
            for wallet in self.service.wallet_state_manager.wallets.values():
                if wallet.type() == WalletType.DECENTRALIZED_ID.value:
                    assert isinstance(wallet, DIDWallet)
                    assert wallet.did_info.origin_coin is not None
                    if wallet.did_info.origin_coin.name() == entity_id:
                        selected_wallet = wallet
                        break
            if selected_wallet is None:
                return {"success": False, "error": f"DID for {entity_id.hex()} doesn't exist."}
            assert isinstance(selected_wallet, DIDWallet)
            pubkey, signature = await selected_wallet.sign_message(request["message"], is_hex)
            latest_coin_id = (await selected_wallet.get_coin()).name()
        elif is_valid_address(request["id"], {AddressType.NFT}, self.service.config):
            target_nft: Optional[NFTCoinInfo] = None
            for wallet in self.service.wallet_state_manager.wallets.values():
                if wallet.type() == WalletType.NFT.value:
                    assert isinstance(wallet, NFTWallet)
                    nft: Optional[NFTCoinInfo] = await wallet.get_nft(entity_id)
                    if nft is not None:
                        selected_wallet = wallet
                        target_nft = nft
                        break
            if selected_wallet is None or target_nft is None:
                return {"success": False, "error": f"NFT for {entity_id.hex()} doesn't exist."}

            assert isinstance(selected_wallet, NFTWallet)
            pubkey, signature = await selected_wallet.sign_message(request["message"], target_nft, is_hex)
            latest_coin_id = target_nft.coin.name()
        else:
            return {"success": False, "error": f'Unknown ID type, {request["id"]}'}

        return {
            "success": True,
            "pubkey": str(pubkey),
            "signature": str(signature),
            "latest_coin_id": latest_coin_id.hex() if latest_coin_id is not None else None,
            "signing_mode": SigningMode.CHIP_0002.value,
        }

    ##########################################################################################
    # CATs and Trading
    ##########################################################################################

    async def get_cat_list(self, request) -> EndpointResult:
        return {"cat_list": list(DEFAULT_CATS.values())}

    async def cat_set_name(self, request) -> EndpointResult:
        wallet_id = uint32(request["wallet_id"])
        wallet = self.service.wallet_state_manager.get_wallet(id=wallet_id, required_type=CATWallet)
        await wallet.set_name(str(request["name"]))
        return {"wallet_id": wallet_id}

    async def cat_get_name(self, request) -> EndpointResult:
        wallet_id = uint32(request["wallet_id"])
        wallet = self.service.wallet_state_manager.get_wallet(id=wallet_id, required_type=CATWallet)
        name: str = wallet.get_name()
        return {"wallet_id": wallet_id, "name": name}

    async def get_stray_cats(self, request) -> EndpointResult:
        """
        Get a list of all unacknowledged CATs
        :param request: RPC request
        :return: A list of unacknowledged CATs
        """
        cats = await self.service.wallet_state_manager.interested_store.get_unacknowledged_tokens()
        return {"stray_cats": cats}

    async def cat_spend(self, request, hold_lock=True) -> EndpointResult:
        if await self.service.wallet_state_manager.synced() is False:
            raise ValueError("Wallet needs to be fully synced.")
        wallet_id = uint32(request["wallet_id"])
        wallet = self.service.wallet_state_manager.get_wallet(id=wallet_id, required_type=CATWallet)

        amounts: List[uint64] = []
        puzzle_hashes: List[bytes32] = []
        memos: List[List[bytes]] = []
        additions: Optional[List[Dict]] = request.get("additions")
        if not isinstance(request["fee"], int) or (additions is None and not isinstance(request["amount"], int)):
            raise ValueError("An integer amount or fee is required (too many decimals)")
        if additions is not None:
            for addition in additions:
                receiver_ph = bytes32.from_hexstr(addition["puzzle_hash"])
                if len(receiver_ph) != 32:
                    raise ValueError(f"Address must be 32 bytes. {receiver_ph.hex()}")
                amount = uint64(addition["amount"])
                if amount > self.service.constants.MAX_COIN_AMOUNT:
                    raise ValueError(f"Coin amount cannot exceed {self.service.constants.MAX_COIN_AMOUNT}")
                amounts.append(amount)
                puzzle_hashes.append(receiver_ph)
                if "memos" in addition:
                    memos.append([mem.encode("utf-8") for mem in addition["memos"]])
        else:
            amounts.append(uint64(request["amount"]))
            puzzle_hashes.append(decode_puzzle_hash(request["inner_address"]))
            if "memos" in request:
                memos.append([mem.encode("utf-8") for mem in request["memos"]])
        coins: Optional[Set[Coin]] = None
        if "coins" in request and len(request["coins"]) > 0:
            coins = {Coin.from_json_dict(coin_json) for coin_json in request["coins"]}
        fee: uint64 = uint64(request.get("fee", 0))
        min_coin_amount: uint64 = uint64(request.get("min_coin_amount", 0))
        max_coin_amount: uint64 = uint64(request.get("max_coin_amount", 0))
        if max_coin_amount == 0:
            max_coin_amount = uint64(self.service.wallet_state_manager.constants.MAX_COIN_AMOUNT)
        excluded_coin_amounts: Optional[List[uint64]] = request.get(
            "excluded_coin_amounts", request.get("exclude_coin_amounts")
        )
        if excluded_coin_amounts is not None:
            excluded_coin_amounts = [uint64(a) for a in excluded_coin_amounts]
        excluded_coin_ids: Optional[List] = request.get("excluded_coin_ids", request.get("exclude_coin_ids"))
        if excluded_coin_ids is not None:
            result = await self.service.wallet_state_manager.coin_store.get_coin_records(
                coin_id_filter=HashFilter.include([bytes32.from_hexstr(hex_id) for hex_id in excluded_coin_ids])
            )
            excluded_coins = {wr.coin for wr in result.records}
        else:
            excluded_coins = None
        cat_discrepancy_params: Tuple[Optional[int], Optional[str], Optional[str]] = (
            request.get("extra_delta", None),
            request.get("tail_reveal", None),
            request.get("tail_solution", None),
        )
        cat_discrepancy: Optional[Tuple[int, Program, Program]] = None
        if cat_discrepancy_params != (None, None, None):
            if None in cat_discrepancy_params:
                raise ValueError("Specifying extra_delta, tail_reveal, or tail_solution requires specifying the others")
            else:
                assert cat_discrepancy_params[0] is not None
                assert cat_discrepancy_params[1] is not None
                assert cat_discrepancy_params[2] is not None
                cat_discrepancy = (
                    cat_discrepancy_params[0],  # mypy sanitization
                    Program.fromhex(cat_discrepancy_params[1]),
                    Program.fromhex(cat_discrepancy_params[2]),
                )
        if hold_lock:
            async with self.service.wallet_state_manager.lock:
                txs: List[TransactionRecord] = await wallet.generate_signed_transaction(
                    amounts,
                    puzzle_hashes,
                    fee,
                    cat_discrepancy=cat_discrepancy,
                    coins=coins,
                    memos=memos if memos else None,
                    min_coin_amount=min_coin_amount,
                    max_coin_amount=max_coin_amount,
                    excluded_coin_amounts=excluded_coin_amounts,
                    excluded_cat_coins=excluded_coins,
                    reuse_puzhash=request.get("reuse_puzhash", None),
                )
                for tx in txs:
                    await wallet.standard_wallet.push_transaction(tx)
        else:
            txs = await wallet.generate_signed_transaction(
                amounts,
                puzzle_hashes,
                fee,
                coins=coins,
                memos=memos if memos else None,
                min_coin_amount=min_coin_amount,
                max_coin_amount=max_coin_amount,
                excluded_coin_amounts=excluded_coin_amounts,
                excluded_cat_coins=excluded_coins,
                reuse_puzhash=request.get("reuse_puzhash", None),
            )
            for tx in txs:
                await wallet.standard_wallet.push_transaction(tx)

        # Return the first transaction, which is expected to be the CAT spend. If a fee is
        # included, it is currently ordered after the CAT spend.
        return {
            "transaction": txs[0].to_json_dict_convenience(self.service.config),
            "transaction_id": txs[0].name,
        }

    async def cat_get_asset_id(self, request) -> EndpointResult:
        wallet_id = uint32(request["wallet_id"])
        wallet = self.service.wallet_state_manager.get_wallet(id=wallet_id, required_type=CATWallet)
        asset_id: str = wallet.get_asset_id()
        return {"asset_id": asset_id, "wallet_id": wallet_id}

    async def cat_asset_id_to_name(self, request) -> EndpointResult:
        wallet = await self.service.wallet_state_manager.get_wallet_for_asset_id(request["asset_id"])
        if wallet is None:
            if request["asset_id"] in DEFAULT_CATS:
                return {"wallet_id": None, "name": DEFAULT_CATS[request["asset_id"]]["name"]}
            else:
                raise ValueError("The asset ID specified does not belong to a wallet")
        else:
            return {"wallet_id": wallet.id(), "name": (wallet.get_name())}

    async def create_offer_for_ids(self, request) -> EndpointResult:
        offer: Dict[str, int] = request["offer"]
        fee: uint64 = uint64(request.get("fee", 0))
        validate_only: bool = request.get("validate_only", False)
        driver_dict_str: Optional[Dict[str, Any]] = request.get("driver_dict", None)
        min_coin_amount: uint64 = uint64(request.get("min_coin_amount", 0))
        max_coin_amount: uint64 = uint64(request.get("max_coin_amount", 0))
        if max_coin_amount == 0:
            max_coin_amount = uint64(self.service.wallet_state_manager.constants.MAX_COIN_AMOUNT)
        marshalled_solver = request.get("solver")
        solver: Optional[Solver]
        if marshalled_solver is None:
            solver = None
        else:
            solver = Solver(info=marshalled_solver)

        # This driver_dict construction is to maintain backward compatibility where everything is assumed to be a CAT
        driver_dict: Dict[bytes32, PuzzleInfo] = {}
        if driver_dict_str is None:
            for key, amount in offer.items():
                if amount > 0:
                    try:
                        driver_dict[bytes32.from_hexstr(key)] = PuzzleInfo(
                            {"type": AssetType.CAT.value, "tail": "0x" + key}
                        )
                    except ValueError:
                        pass
        else:
            for key, value in driver_dict_str.items():
                driver_dict[bytes32.from_hexstr(key)] = PuzzleInfo(value)

        modified_offer: Dict[Union[int, bytes32], int] = {}
        for key in offer:
            try:
                modified_offer[bytes32.from_hexstr(key)] = offer[key]
            except ValueError:
                modified_offer[int(key)] = offer[key]

        async with self.service.wallet_state_manager.lock:
            result = await self.service.wallet_state_manager.trade_manager.create_offer_for_ids(
                modified_offer,
                driver_dict,
                solver=solver,
                fee=fee,
                validate_only=validate_only,
                min_coin_amount=min_coin_amount,
                max_coin_amount=max_coin_amount,
                reuse_puzhash=request.get("reuse_puzhash", None),
            )
        if result[0]:
            success, trade_record, error = result
            return {
                "offer": Offer.from_bytes(trade_record.offer).to_bech32(),
                "trade_record": trade_record.to_json_dict_convenience(),
            }
        raise ValueError(result[2])

    async def get_offer_summary(self, request) -> EndpointResult:
        offer_hex: str = request["offer"]

        ###
        # This is temporary code, delete it when we no longer care about incorrectly parsing old offers
        # There's also temp code in test_wallet_rpc.py
        from chia.util.bech32m import bech32_decode, convertbits
        from chia.wallet.util.puzzle_compression import OFFER_MOD_OLD, decompress_object_with_puzzles

        hrpgot, data = bech32_decode(offer_hex, max_length=len(offer_hex))
        if data is None:
            raise ValueError("Invalid Offer")
        decoded = convertbits(list(data), 5, 8, False)
        decoded_bytes = bytes(decoded)
        try:
            decompressed_bytes = decompress_object_with_puzzles(decoded_bytes)
        except zlib.error:
            decompressed_bytes = decoded_bytes
        if bytes(OFFER_MOD_OLD) in decompressed_bytes:
            raise ValueError("Old offer format is no longer supported")
        ###

        offer = Offer.from_bech32(offer_hex)
        offered, requested, infos = offer.summary()

        if request.get("advanced", False):
            return {
                "summary": {"offered": offered, "requested": requested, "fees": offer.fees(), "infos": infos},
                "id": offer.name(),
            }
        else:
            return {
                "summary": await self.service.wallet_state_manager.trade_manager.get_offer_summary(offer),
                "id": offer.name(),
            }

    async def check_offer_validity(self, request) -> EndpointResult:
        offer_hex: str = request["offer"]

        ###
        # This is temporary code, delete it when we no longer care about incorrectly parsing old offers
        # There's also temp code in test_wallet_rpc.py
        from chia.util.bech32m import bech32_decode, convertbits
        from chia.wallet.util.puzzle_compression import OFFER_MOD_OLD, decompress_object_with_puzzles

        hrpgot, data = bech32_decode(offer_hex, max_length=len(offer_hex))
        if data is None:
            raise ValueError("Invalid Offer")  # pragma: no cover
        decoded = convertbits(list(data), 5, 8, False)
        decoded_bytes = bytes(decoded)
        try:
            decompressed_bytes = decompress_object_with_puzzles(decoded_bytes)
        except zlib.error:
            decompressed_bytes = decoded_bytes
        if bytes(OFFER_MOD_OLD) in decompressed_bytes:
            raise ValueError("Old offer format is no longer supported")
        ###

        offer = Offer.from_bech32(offer_hex)
        peer = self.service.get_full_node_peer()
        return {
            "valid": (await self.service.wallet_state_manager.trade_manager.check_offer_validity(offer, peer)),
            "id": offer.name(),
        }

    async def take_offer(self, request) -> EndpointResult:
        offer_hex: str = request["offer"]

        ###
        # This is temporary code, delete it when we no longer care about incorrectly parsing old offers
        # There's also temp code in test_wallet_rpc.py
        from chia.util.bech32m import bech32_decode, convertbits
        from chia.wallet.util.puzzle_compression import OFFER_MOD_OLD, decompress_object_with_puzzles

        hrpgot, data = bech32_decode(offer_hex, max_length=len(offer_hex))
        if data is None:
            raise ValueError("Invalid Offer")  # pragma: no cover
        decoded = convertbits(list(data), 5, 8, False)
        decoded_bytes = bytes(decoded)
        try:
            decompressed_bytes = decompress_object_with_puzzles(decoded_bytes)
        except zlib.error:
            decompressed_bytes = decoded_bytes
        if bytes(OFFER_MOD_OLD) in decompressed_bytes:
            raise ValueError("Old offer format is no longer supported")
        ###

        offer = Offer.from_bech32(offer_hex)
        fee: uint64 = uint64(request.get("fee", 0))
        min_coin_amount: uint64 = uint64(request.get("min_coin_amount", 0))
        max_coin_amount: uint64 = uint64(request.get("max_coin_amount", 0))
        if max_coin_amount == 0:
            max_coin_amount = uint64(self.service.wallet_state_manager.constants.MAX_COIN_AMOUNT)
        maybe_marshalled_solver: Dict[str, Any] = request.get("solver")
        solver: Optional[Solver]
        if maybe_marshalled_solver is None:
            solver = None
        else:
            solver = Solver(info=maybe_marshalled_solver)

        async with self.service.wallet_state_manager.lock:
            peer = self.service.get_full_node_peer()
            trade_record, tx_records = await self.service.wallet_state_manager.trade_manager.respond_to_offer(
                offer,
                peer,
                fee=fee,
                min_coin_amount=min_coin_amount,
                max_coin_amount=max_coin_amount,
                solver=solver,
                reuse_puzhash=request.get("reuse_puzhash", None),
            )
        return {"trade_record": trade_record.to_json_dict_convenience()}

    async def get_offer(self, request: Dict) -> EndpointResult:
        trade_mgr = self.service.wallet_state_manager.trade_manager

        trade_id = bytes32.from_hexstr(request["trade_id"])
        file_contents: bool = request.get("file_contents", False)
        trade_record: Optional[TradeRecord] = await trade_mgr.get_trade_by_id(bytes32(trade_id))
        if trade_record is None:
            raise ValueError(f"No trade with trade id: {trade_id.hex()}")

        offer_to_return: bytes = trade_record.offer if trade_record.taken_offer is None else trade_record.taken_offer
        offer_value: Optional[str] = Offer.from_bytes(offer_to_return).to_bech32() if file_contents else None
        return {"trade_record": trade_record.to_json_dict_convenience(), "offer": offer_value}

    async def get_all_offers(self, request: Dict) -> EndpointResult:
        trade_mgr = self.service.wallet_state_manager.trade_manager

        start: int = request.get("start", 0)
        end: int = request.get("end", 10)
        exclude_my_offers: bool = request.get("exclude_my_offers", False)
        exclude_taken_offers: bool = request.get("exclude_taken_offers", False)
        include_completed: bool = request.get("include_completed", False)
        sort_key: Optional[str] = request.get("sort_key", None)
        reverse: bool = request.get("reverse", False)
        file_contents: bool = request.get("file_contents", False)

        all_trades = await trade_mgr.trade_store.get_trades_between(
            start,
            end,
            sort_key=sort_key,
            reverse=reverse,
            exclude_my_offers=exclude_my_offers,
            exclude_taken_offers=exclude_taken_offers,
            include_completed=include_completed,
        )
        result = []
        offer_values: Optional[List[str]] = [] if file_contents else None
        for trade in all_trades:
            result.append(trade.to_json_dict_convenience())
            if file_contents and offer_values is not None:
                offer_to_return: bytes = trade.offer if trade.taken_offer is None else trade.taken_offer
                offer_values.append(Offer.from_bytes(offer_to_return).to_bech32())

        return {"trade_records": result, "offers": offer_values}

    async def get_offers_count(self, request: Dict) -> EndpointResult:
        trade_mgr = self.service.wallet_state_manager.trade_manager

        (total, my_offers_count, taken_offers_count) = await trade_mgr.trade_store.get_trades_count()

        return {"total": total, "my_offers_count": my_offers_count, "taken_offers_count": taken_offers_count}

    async def cancel_offer(self, request: Dict) -> EndpointResult:
        wsm = self.service.wallet_state_manager
        secure = request["secure"]
        trade_id = bytes32.from_hexstr(request["trade_id"])
        fee: uint64 = uint64(request.get("fee", 0))
        async with self.service.wallet_state_manager.lock:
            await wsm.trade_manager.cancel_pending_offers([bytes32(trade_id)], fee=fee, secure=secure)
        return {}

    async def cancel_offers(self, request: Dict) -> EndpointResult:
        secure = request["secure"]
        batch_fee: uint64 = uint64(request.get("batch_fee", 0))
        batch_size = request.get("batch_size", 5)
        cancel_all = request.get("cancel_all", False)
        if cancel_all:
            asset_id = None
        else:
            asset_id = request.get("asset_id", "xch")

        start: int = 0
        end: int = start + batch_size
        trade_mgr = self.service.wallet_state_manager.trade_manager
        log.info(f"Start cancelling offers for  {'asset_id: ' + asset_id if asset_id is not None else 'all'} ...")
        # Traverse offers page by page
        key = None
        if asset_id is not None and asset_id != "xch":
            key = bytes32.from_hexstr(asset_id)
        while True:
            records: Dict[bytes32, TradeRecord] = {}
            trades = await trade_mgr.trade_store.get_trades_between(
                start,
                end,
                reverse=True,
                exclude_my_offers=False,
                exclude_taken_offers=True,
                include_completed=False,
            )
            for trade in trades:
                if cancel_all:
                    records[trade.trade_id] = trade
                    continue
                if trade.offer and trade.offer != b"":
                    offer = Offer.from_bytes(trade.offer)
                    if key in offer.arbitrage():
                        records[trade.trade_id] = trade
                        continue

            async with self.service.wallet_state_manager.lock:
                await trade_mgr.cancel_pending_offers(list(records.keys()), batch_fee, secure, records)
            log.info(f"Cancelled offers {start} to {end} ...")
            # If fewer records were returned than requested, we're done
            if len(trades) < batch_size:
                break
            start = end
            end += batch_size
        return {"success": True}

    ##########################################################################################
    # Distributed Identities
    ##########################################################################################

    async def did_set_wallet_name(self, request) -> EndpointResult:
        wallet_id = uint32(request["wallet_id"])
        wallet = self.service.wallet_state_manager.get_wallet(id=wallet_id, required_type=DIDWallet)
        await wallet.set_name(str(request["name"]))
        return {"success": True, "wallet_id": wallet_id}

    async def did_get_wallet_name(self, request) -> EndpointResult:
        wallet_id = uint32(request["wallet_id"])
        wallet = self.service.wallet_state_manager.get_wallet(id=wallet_id, required_type=DIDWallet)
        name: str = wallet.get_name()
        return {"success": True, "wallet_id": wallet_id, "name": name}

    async def did_update_recovery_ids(self, request) -> EndpointResult:
        wallet_id = uint32(request["wallet_id"])
        wallet = self.service.wallet_state_manager.get_wallet(id=wallet_id, required_type=DIDWallet)
        recovery_list = []
        success: bool = False
        for _ in request["new_list"]:
            recovery_list.append(decode_puzzle_hash(_))
        if "num_verifications_required" in request:
            new_amount_verifications_required = uint64(request["num_verifications_required"])
        else:
            new_amount_verifications_required = uint64(len(recovery_list))
        async with self.service.wallet_state_manager.lock:
            update_success = await wallet.update_recovery_list(recovery_list, new_amount_verifications_required)
            # Update coin with new ID info
            if update_success:
                spend_bundle = await wallet.create_update_spend(
                    fee=uint64(request.get("fee", 0)), reuse_puzhash=request.get("reuse_puzhash", None)
                )
                if spend_bundle is not None:
                    success = True
        return {"success": success}

    async def did_message_spend(self, request) -> EndpointResult:
        wallet_id = uint32(request["wallet_id"])
        wallet = self.service.wallet_state_manager.get_wallet(id=wallet_id, required_type=DIDWallet)
        coin_announcements: Set[bytes] = set()
        for ca in request.get("coin_announcements", []):
            coin_announcements.add(bytes.fromhex(ca))
        puzzle_announcements: Set[bytes] = set()
        for pa in request.get("puzzle_announcements", []):
            puzzle_announcements.add(bytes.fromhex(pa))
        spend_bundle = await wallet.create_message_spend(coin_announcements, puzzle_announcements)
        return {"success": True, "spend_bundle": spend_bundle}

    async def did_get_info(self, request) -> EndpointResult:
        if "coin_id" not in request:
            return {"success": False, "error": "Coin ID is required."}
        coin_id = request["coin_id"]
        if coin_id.startswith(AddressType.DID.hrp(self.service.config)):
            coin_id = decode_puzzle_hash(coin_id)
        else:
            coin_id = bytes32.from_hexstr(coin_id)
        # Get coin state
        peer = self.service.get_full_node_peer()
        coin_spend, coin_state = await self.get_latest_singleton_coin_spend(peer, coin_id, request.get("latest", True))
        full_puzzle: Program = Program.from_bytes(bytes(coin_spend.puzzle_reveal))
        uncurried = uncurry_puzzle(full_puzzle)
        curried_args = match_did_puzzle(uncurried.mod, uncurried.args)
        if curried_args is None:
            return {"success": False, "error": "The coin is not a DID."}
        p2_puzzle, recovery_list_hash, num_verification, singleton_struct, metadata = curried_args
        uncurried_p2 = uncurry_puzzle(p2_puzzle)
        (public_key,) = uncurried_p2.args.as_iter()
        memos = compute_memos(SpendBundle([coin_spend], G2Element()))
        hints = []
        if coin_state.coin.name() in memos:
            for memo in memos[coin_state.coin.name()]:
                hints.append(memo.hex())
        return {
            "success": True,
            "did_id": encode_puzzle_hash(
                bytes32.from_hexstr(singleton_struct.rest().first().atom.hex()),
                AddressType.DID.hrp(self.service.config),
            ),
            "latest_coin": coin_state.coin.name().hex(),
            "p2_address": encode_puzzle_hash(p2_puzzle.get_tree_hash(), AddressType.XCH.hrp(self.service.config)),
            "public_key": public_key.atom.hex(),
            "recovery_list_hash": recovery_list_hash.atom.hex(),
            "num_verification": num_verification.as_int(),
            "metadata": program_to_metadata(metadata),
            "launcher_id": singleton_struct.rest().first().atom.hex(),
            "full_puzzle": full_puzzle,
            "solution": Program.from_bytes(bytes(coin_spend.solution)).as_python(),
            "hints": hints,
        }

    async def did_find_lost_did(self, request) -> EndpointResult:
        """
        Recover a missing or unspendable DID wallet by a coin id of the DID
        :param coin_id: It can be DID ID, launcher coin ID or any coin ID of the DID you want to find.
        The latest coin ID will take less time.
        :return:
        """
        if "coin_id" not in request:
            return {"success": False, "error": "DID coin ID is required."}
        coin_id = request["coin_id"]
        # Check if we have a DID wallet for this
        if coin_id.startswith(AddressType.DID.hrp(self.service.config)):
            coin_id = decode_puzzle_hash(coin_id)
        else:
            coin_id = bytes32.from_hexstr(coin_id)
        # Get coin state
        peer = self.service.get_full_node_peer()
        coin_spend, coin_state = await self.get_latest_singleton_coin_spend(peer, coin_id)
        full_puzzle: Program = Program.from_bytes(bytes(coin_spend.puzzle_reveal))
        uncurried = uncurry_puzzle(full_puzzle)
        curried_args = match_did_puzzle(uncurried.mod, uncurried.args)
        if curried_args is None:
            return {"success": False, "error": "The coin is not a DID."}
        p2_puzzle, recovery_list_hash, num_verification, singleton_struct, metadata = curried_args

        hinted_coins = compute_spend_hints_and_additions(coin_spend)
        # Hint is required, if it doesn't have any hint then it should be invalid
        hint: Optional[bytes32] = None
        for hinted_coin in hinted_coins.values():
            if hinted_coin.coin.amount % 2 == 1 and hinted_coin.hint is not None:
                hint = hinted_coin.hint
                break
        if hint is None:
            # This is an invalid DID, check if we are owner
            derivation_record = (
                await self.service.wallet_state_manager.puzzle_store.get_derivation_record_for_puzzle_hash(
                    p2_puzzle.get_tree_hash()
                )
            )
        else:
            derivation_record = (
                await self.service.wallet_state_manager.puzzle_store.get_derivation_record_for_puzzle_hash(hint)
            )

        launcher_id = singleton_struct.rest().first().as_python()
        if derivation_record is None:
            return {"success": False, "error": f"This DID {launcher_id.hex()} is not belong to the connected wallet"}
        else:
            our_inner_puzzle: Program = self.service.wallet_state_manager.main_wallet.puzzle_for_pk(
                derivation_record.pubkey
            )
            did_puzzle = DID_INNERPUZ_MOD.curry(
                our_inner_puzzle, recovery_list_hash, num_verification, singleton_struct, metadata
            )
            full_puzzle = create_singleton_puzzle(did_puzzle, launcher_id)
            did_puzzle_empty_recovery = DID_INNERPUZ_MOD.curry(
                our_inner_puzzle, Program.to([]).get_tree_hash(), uint64(0), singleton_struct, metadata
            )
            # Check if we have the DID wallet
            did_wallet: Optional[DIDWallet] = None
            for wallet in self.service.wallet_state_manager.wallets.values():
                if isinstance(wallet, DIDWallet):
                    assert wallet.did_info.origin_coin is not None
                    if wallet.did_info.origin_coin.name() == launcher_id:
                        did_wallet = wallet
                        break

            full_puzzle_empty_recovery = create_singleton_puzzle(did_puzzle_empty_recovery, launcher_id)
            if full_puzzle.get_tree_hash() != coin_state.coin.puzzle_hash:
                if full_puzzle_empty_recovery.get_tree_hash() == coin_state.coin.puzzle_hash:
                    did_puzzle = did_puzzle_empty_recovery
                elif (
                    did_wallet is not None
                    and did_wallet.did_info.current_inner is not None
                    and create_singleton_puzzle(did_wallet.did_info.current_inner, launcher_id).get_tree_hash()
                    == coin_state.coin.puzzle_hash
                ):
                    # Check if the old wallet has the inner puzzle
                    did_puzzle = did_wallet.did_info.current_inner
                else:
                    # Try override
                    if "recovery_list_hash" in request:
                        recovery_list_hash = Program.from_bytes(bytes.fromhex(request["recovery_list_hash"]))
                    num_verification = request.get("num_verification", num_verification)
                    if "metadata" in request:
                        metadata = metadata_to_program(request["metadata"])
                    did_puzzle = DID_INNERPUZ_MOD.curry(
                        our_inner_puzzle, recovery_list_hash, num_verification, singleton_struct, metadata
                    )
                    full_puzzle = create_singleton_puzzle(did_puzzle, launcher_id)
                    matched = True
                    if full_puzzle.get_tree_hash() != coin_state.coin.puzzle_hash:
                        matched = False
                        # Brute force addresses
                        index = 0
                        derivation_record = await self.service.wallet_state_manager.puzzle_store.get_derivation_record(
                            uint32(index), uint32(1), False
                        )
                        while derivation_record is not None:
                            our_inner_puzzle = self.service.wallet_state_manager.main_wallet.puzzle_for_pk(
                                derivation_record.pubkey
                            )
                            did_puzzle = DID_INNERPUZ_MOD.curry(
                                our_inner_puzzle, recovery_list_hash, num_verification, singleton_struct, metadata
                            )
                            full_puzzle = create_singleton_puzzle(did_puzzle, launcher_id)
                            if full_puzzle.get_tree_hash() == coin_state.coin.puzzle_hash:
                                matched = True
                                break
                            index += 1
                            derivation_record = (
                                await self.service.wallet_state_manager.puzzle_store.get_derivation_record(
                                    uint32(index), uint32(1), False
                                )
                            )

                    if not matched:
                        return {
                            "success": False,
                            "error": f"Cannot recover DID {launcher_id.hex()}"
                            f" because the last spend updated recovery_list_hash/num_verification/metadata.",
                        }

            if did_wallet is None:
                # Create DID wallet
                response: List[CoinState] = await self.service.get_coin_state([launcher_id], peer=peer)
                if len(response) == 0:
                    return {"success": False, "error": f"Could not find the launch coin with ID: {launcher_id.hex()}"}
                launcher_coin: CoinState = response[0]
                did_wallet = await DIDWallet.create_new_did_wallet_from_coin_spend(
                    self.service.wallet_state_manager,
                    self.service.wallet_state_manager.main_wallet,
                    launcher_coin.coin,
                    did_puzzle,
                    coin_spend,
                    f"DID {encode_puzzle_hash(launcher_id, AddressType.DID.hrp(self.service.config))}",
                )
            else:
                assert did_wallet.did_info.current_inner is not None
                if did_wallet.did_info.current_inner.get_tree_hash() != did_puzzle.get_tree_hash():
                    # Inner DID puzzle doesn't match, we need to update the DID info
                    full_solution: Program = Program.from_bytes(bytes(coin_spend.solution))
                    inner_solution: Program = full_solution.rest().rest().first()
                    recovery_list: List[bytes32] = []
                    backup_required: int = num_verification.as_int()
                    if recovery_list_hash != Program.to([]).get_tree_hash():
                        try:
                            for did in inner_solution.rest().rest().rest().rest().rest().as_python():
                                recovery_list.append(did[0])
                        except Exception:
                            # We cannot recover the recovery list, but it's okay to leave it blank
                            pass
                    did_info: DIDInfo = DIDInfo(
                        did_wallet.did_info.origin_coin,
                        recovery_list,
                        uint64(backup_required),
                        [],
                        did_puzzle,
                        None,
                        None,
                        None,
                        False,
                        json.dumps(did_wallet_puzzles.program_to_metadata(metadata)),
                    )
                    await did_wallet.save_info(did_info)
                    await self.service.wallet_state_manager.update_wallet_puzzle_hashes(did_wallet.wallet_info.id)

            try:
                coin = await did_wallet.get_coin()
                if coin.name() == coin_state.coin.name():
                    return {"success": True, "latest_coin_id": coin.name().hex()}
            except RuntimeError:
                # We don't have any coin for this wallet, add the coin
                pass

            wallet_id = did_wallet.id()
            wallet_type = did_wallet.type()
            assert coin_state.created_height is not None
            coin_record: WalletCoinRecord = WalletCoinRecord(
                coin_state.coin, uint32(coin_state.created_height), uint32(0), False, False, wallet_type, wallet_id
            )
            await self.service.wallet_state_manager.coin_store.add_coin_record(coin_record, coin_state.coin.name())
            await did_wallet.coin_added(coin_state.coin, uint32(coin_state.created_height), peer)
            return {"success": True, "latest_coin_id": coin_state.coin.name().hex()}

    async def did_update_metadata(self, request) -> EndpointResult:
        wallet_id = uint32(request["wallet_id"])
        wallet = self.service.wallet_state_manager.get_wallet(id=wallet_id, required_type=DIDWallet)
        metadata: Dict[str, str] = {}
        if "metadata" in request and type(request["metadata"]) is dict:
            metadata = request["metadata"]
        async with self.service.wallet_state_manager.lock:
            update_success = await wallet.update_metadata(metadata)
            # Update coin with new ID info
            if update_success:
                spend_bundle = await wallet.create_update_spend(
                    uint64(request.get("fee", 0)), reuse_puzhash=request.get("reuse_puzhash", None)
                )
                if spend_bundle is not None:
                    return {"wallet_id": wallet_id, "success": True, "spend_bundle": spend_bundle}
                else:
                    return {"success": False, "error": "Couldn't create an update spend bundle."}
            else:
                return {"success": False, "error": f"Couldn't update metadata with input: {metadata}"}

    async def did_get_did(self, request) -> EndpointResult:
        wallet_id = uint32(request["wallet_id"])
        wallet = self.service.wallet_state_manager.get_wallet(id=wallet_id, required_type=DIDWallet)
        my_did: str = encode_puzzle_hash(bytes32.fromhex(wallet.get_my_DID()), AddressType.DID.hrp(self.service.config))
        async with self.service.wallet_state_manager.lock:
            try:
                coin = await wallet.get_coin()
                return {"success": True, "wallet_id": wallet_id, "my_did": my_did, "coin_id": coin.name()}
            except RuntimeError:
                return {"success": True, "wallet_id": wallet_id, "my_did": my_did}

    async def did_get_recovery_list(self, request) -> EndpointResult:
        wallet_id = uint32(request["wallet_id"])
        wallet = self.service.wallet_state_manager.get_wallet(id=wallet_id, required_type=DIDWallet)
        recovery_list = wallet.did_info.backup_ids
        recovery_dids = []
        for backup_id in recovery_list:
            recovery_dids.append(encode_puzzle_hash(backup_id, AddressType.DID.hrp(self.service.config)))
        return {
            "success": True,
            "wallet_id": wallet_id,
            "recovery_list": recovery_dids,
            "num_required": wallet.did_info.num_of_backup_ids_needed,
        }

    async def did_get_metadata(self, request) -> EndpointResult:
        wallet_id = uint32(request["wallet_id"])
        wallet = self.service.wallet_state_manager.get_wallet(id=wallet_id, required_type=DIDWallet)
        metadata = json.loads(wallet.did_info.metadata)
        return {
            "success": True,
            "wallet_id": wallet_id,
            "metadata": metadata,
        }

    async def did_recovery_spend(self, request) -> EndpointResult:
        wallet_id = uint32(request["wallet_id"])
        wallet = self.service.wallet_state_manager.get_wallet(id=wallet_id, required_type=DIDWallet)
        if len(request["attest_data"]) < wallet.did_info.num_of_backup_ids_needed:
            return {"success": False, "reason": "insufficient messages"}
        spend_bundle = None
        async with self.service.wallet_state_manager.lock:
            (
                info_list,
                message_spend_bundle,
            ) = await wallet.load_attest_files_for_recovery_spend(request["attest_data"])

            if "pubkey" in request:
                pubkey = G1Element.from_bytes(hexstr_to_bytes(request["pubkey"]))
            else:
                assert wallet.did_info.temp_pubkey is not None
                pubkey = wallet.did_info.temp_pubkey

            if "puzhash" in request:
                puzhash = bytes32.from_hexstr(request["puzhash"])
            else:
                assert wallet.did_info.temp_puzhash is not None
                puzhash = wallet.did_info.temp_puzhash

            assert wallet.did_info.temp_coin is not None
            spend_bundle = await wallet.recovery_spend(
                wallet.did_info.temp_coin,
                puzhash,
                info_list,
                pubkey,
                message_spend_bundle,
            )
        if spend_bundle:
            return {"success": True, "spend_bundle": spend_bundle}
        else:
            return {"success": False}

    async def did_get_pubkey(self, request) -> EndpointResult:
        wallet_id = uint32(request["wallet_id"])
        wallet = self.service.wallet_state_manager.get_wallet(id=wallet_id, required_type=DIDWallet)
        pubkey = bytes((await wallet.wallet_state_manager.get_unused_derivation_record(wallet_id)).pubkey).hex()
        return {"success": True, "pubkey": pubkey}

    async def did_create_attest(self, request) -> EndpointResult:
        wallet_id = uint32(request["wallet_id"])
        wallet = self.service.wallet_state_manager.get_wallet(id=wallet_id, required_type=DIDWallet)
        async with self.service.wallet_state_manager.lock:
            info = await wallet.get_info_for_recovery()
            coin = bytes32.from_hexstr(request["coin_name"])
            pubkey = G1Element.from_bytes(hexstr_to_bytes(request["pubkey"]))
            spend_bundle, attest_data = await wallet.create_attestment(
                coin,
                bytes32.from_hexstr(request["puzhash"]),
                pubkey,
            )
        if info is not None and spend_bundle is not None:
            return {
                "success": True,
                "message_spend_bundle": bytes(spend_bundle).hex(),
                "info": [info[0].hex(), info[1].hex(), info[2]],
                "attest_data": attest_data,
            }
        else:
            return {"success": False}

    async def did_get_information_needed_for_recovery(self, request) -> EndpointResult:
        wallet_id = uint32(request["wallet_id"])
        did_wallet = self.service.wallet_state_manager.get_wallet(id=wallet_id, required_type=DIDWallet)
        my_did = encode_puzzle_hash(
            bytes32.from_hexstr(did_wallet.get_my_DID()), AddressType.DID.hrp(self.service.config)
        )
        assert did_wallet.did_info.temp_coin is not None
        coin_name = did_wallet.did_info.temp_coin.name().hex()
        return {
            "success": True,
            "wallet_id": wallet_id,
            "my_did": my_did,
            "coin_name": coin_name,
            "newpuzhash": did_wallet.did_info.temp_puzhash,
            "pubkey": did_wallet.did_info.temp_pubkey,
            "backup_dids": did_wallet.did_info.backup_ids,
        }

    async def did_get_current_coin_info(self, request) -> EndpointResult:
        wallet_id = uint32(request["wallet_id"])
        did_wallet = self.service.wallet_state_manager.get_wallet(id=wallet_id, required_type=DIDWallet)
        my_did = encode_puzzle_hash(
            bytes32.from_hexstr(did_wallet.get_my_DID()), AddressType.DID.hrp(self.service.config)
        )
        did_coin_threeple = await did_wallet.get_info_for_recovery()
        assert my_did is not None
        assert did_coin_threeple is not None
        return {
            "success": True,
            "wallet_id": wallet_id,
            "my_did": my_did,
            "did_parent": did_coin_threeple[0],
            "did_innerpuz": did_coin_threeple[1],
            "did_amount": did_coin_threeple[2],
        }

    async def did_create_backup_file(self, request) -> EndpointResult:
        wallet_id = uint32(request["wallet_id"])
        did_wallet = self.service.wallet_state_manager.get_wallet(id=wallet_id, required_type=DIDWallet)
        return {"wallet_id": wallet_id, "success": True, "backup_data": did_wallet.create_backup()}

    async def did_transfer_did(self, request) -> EndpointResult:
        if await self.service.wallet_state_manager.synced() is False:
            raise ValueError("Wallet needs to be fully synced.")
        wallet_id = uint32(request["wallet_id"])
        did_wallet = self.service.wallet_state_manager.get_wallet(id=wallet_id, required_type=DIDWallet)
        puzzle_hash: bytes32 = decode_puzzle_hash(request["inner_address"])
        async with self.service.wallet_state_manager.lock:
            txs: TransactionRecord = await did_wallet.transfer_did(
                puzzle_hash,
                uint64(request.get("fee", 0)),
                request.get("with_recovery_info", True),
                reuse_puzhash=request.get("reuse_puzhash", None),
            )

        return {
            "success": True,
            "transaction": txs.to_json_dict_convenience(self.service.config),
            "transaction_id": txs.name,
        }

    ##########################################################################################
    # NFT Wallet
    ##########################################################################################

    async def nft_mint_nft(self, request) -> EndpointResult:
        log.debug("Got minting RPC request: %s", request)
        wallet_id = uint32(request["wallet_id"])
        assert self.service.wallet_state_manager
        nft_wallet = self.service.wallet_state_manager.get_wallet(id=wallet_id, required_type=NFTWallet)
        royalty_address = request.get("royalty_address")
        royalty_amount = uint16(request.get("royalty_percentage", 0))
        if royalty_amount == 10000:
            raise ValueError("Royalty percentage cannot be 100%")
        if isinstance(royalty_address, str):
            royalty_puzhash = decode_puzzle_hash(royalty_address)
        elif royalty_address is None:
            royalty_puzhash = await nft_wallet.standard_wallet.get_new_puzzlehash()
        else:
            royalty_puzhash = royalty_address
        target_address = request.get("target_address")
        if isinstance(target_address, str):
            target_puzhash = decode_puzzle_hash(target_address)
        elif target_address is None:
            target_puzhash = await nft_wallet.standard_wallet.get_new_puzzlehash()
        else:
            target_puzhash = target_address
        if "uris" not in request:
            return {"success": False, "error": "Data URIs is required"}
        if not isinstance(request["uris"], list):
            return {"success": False, "error": "Data URIs must be a list"}
        if not isinstance(request.get("meta_uris", []), list):
            return {"success": False, "error": "Metadata URIs must be a list"}
        if not isinstance(request.get("license_uris", []), list):
            return {"success": False, "error": "License URIs must be a list"}
        metadata_list = [
            ("u", request["uris"]),
            ("h", hexstr_to_bytes(request["hash"])),
            ("mu", request.get("meta_uris", [])),
            ("lu", request.get("license_uris", [])),
            ("sn", uint64(request.get("edition_number", 1))),
            ("st", uint64(request.get("edition_total", 1))),
        ]
        if "meta_hash" in request and len(request["meta_hash"]) > 0:
            metadata_list.append(("mh", hexstr_to_bytes(request["meta_hash"])))
        if "license_hash" in request and len(request["license_hash"]) > 0:
            metadata_list.append(("lh", hexstr_to_bytes(request["license_hash"])))
        metadata = Program.to(metadata_list)
        fee = uint64(request.get("fee", 0))
        did_id = request.get("did_id", None)
        if did_id is not None:
            if did_id == "":
                did_id = b""
            else:
                did_id = decode_puzzle_hash(did_id)
        spend_bundle = await nft_wallet.generate_new_nft(
            metadata,
            target_puzhash,
            royalty_puzhash,
            royalty_amount,
            did_id,
            fee,
            reuse_puzhash=request.get("reuse_puzhash", None),
        )
        nft_id = None
        assert spend_bundle is not None
        for cs in spend_bundle.coin_spends:
            if cs.coin.puzzle_hash == nft_puzzles.LAUNCHER_PUZZLE_HASH:
                nft_id = encode_puzzle_hash(cs.coin.name(), AddressType.NFT.hrp(self.service.config))
        return {"wallet_id": wallet_id, "success": True, "spend_bundle": spend_bundle, "nft_id": nft_id}

    async def nft_count_nfts(self, request) -> EndpointResult:
        wallet_id = request.get("wallet_id", None)
        count = 0
        if wallet_id is not None:
            try:
                nft_wallet = self.service.wallet_state_manager.get_wallet(id=wallet_id, required_type=NFTWallet)
            except KeyError:
                # wallet not found
                return {"success": False, "error": f"Wallet {wallet_id} not found."}
            count = await nft_wallet.get_nft_count()
        else:
            count = await self.service.wallet_state_manager.nft_store.count()
        return {"wallet_id": wallet_id, "success": True, "count": count}

    async def nft_get_nfts(self, request) -> EndpointResult:
        wallet_id = request.get("wallet_id", None)
        nfts: List[NFTCoinInfo] = []
        if wallet_id is not None:
            nft_wallet = self.service.wallet_state_manager.get_wallet(id=wallet_id, required_type=NFTWallet)
        else:
            nft_wallet = None
        try:
            start_index = int(request.get("start_index"))
        except (TypeError, ValueError):
            start_index = 0
        try:
            count = int(request.get("num"))
        except (TypeError, ValueError):
            count = 50
        nft_info_list = []
        if nft_wallet is not None:
            nfts = await nft_wallet.get_current_nfts(start_index=start_index, count=count)
        else:
            nfts = await self.service.wallet_state_manager.nft_store.get_nft_list(start_index=start_index, count=count)
        for nft in nfts:
            nft_info = await nft_puzzles.get_nft_info_from_puzzle(
                nft,
                self.service.wallet_state_manager.config,
                request.get("ignore_size_limit", False),
            )
            nft_info_list.append(nft_info)
        return {"wallet_id": wallet_id, "success": True, "nft_list": nft_info_list}

    async def nft_set_nft_did(self, request):
        wallet_id = uint32(request["wallet_id"])
        nft_wallet = self.service.wallet_state_manager.get_wallet(id=wallet_id, required_type=NFTWallet)
        did_id = request.get("did_id", b"")
        if did_id != b"":
            did_id = decode_puzzle_hash(did_id)
        nft_coin_info = await nft_wallet.get_nft_coin_by_id(bytes32.from_hexstr(request["nft_coin_id"]))
        if not (
            await nft_puzzles.get_nft_info_from_puzzle(nft_coin_info, self.service.wallet_state_manager.config)
        ).supports_did:
            return {"success": False, "error": "The NFT doesn't support setting a DID."}
        fee = uint64(request.get("fee", 0))
        spend_bundle = await nft_wallet.set_nft_did(
            nft_coin_info, did_id, fee=fee, reuse_puzhash=request.get("reuse_puzhash", None)
        )
        return {"wallet_id": wallet_id, "success": True, "spend_bundle": spend_bundle}

    async def nft_set_did_bulk(self, request):
        """
        Bulk set DID for NFTs across different wallets.
        accepted `request` dict keys:
         - required `nft_coin_list`: [{"nft_coin_id": COIN_ID/NFT_ID, "wallet_id": WALLET_ID},....]
         - optional `fee`, in mojos, defaults to 0
         - optional `did_id`, defaults to no DID, meaning it will reset the NFT's DID
        :param request:
        :return:
        """
        if len(request["nft_coin_list"]) > MAX_NFT_CHUNK_SIZE:
            return {"success": False, "error": f"You can only set {MAX_NFT_CHUNK_SIZE} NFTs at once"}
        did_id = request.get("did_id", b"")
        if did_id != b"":
            did_id = decode_puzzle_hash(did_id)
        nft_dict: Dict[uint32, List[NFTCoinInfo]] = {}
        tx_list: List[TransactionRecord] = []
        coin_ids = []
        nft_ids = []
        fee = uint64(request.get("fee", 0))
        nft_wallet: NFTWallet
        for nft_coin in request["nft_coin_list"]:
            if "nft_coin_id" not in nft_coin or "wallet_id" not in nft_coin:
                log.error(f"Cannot set DID for NFT :{nft_coin}, missing nft_coin_id or wallet_id.")
                continue
            wallet_id = uint32(nft_coin["wallet_id"])
            nft_wallet = self.service.wallet_state_manager.get_wallet(id=wallet_id, required_type=NFTWallet)
            nft_coin_id = nft_coin["nft_coin_id"]
            if nft_coin_id.startswith(AddressType.NFT.hrp(self.service.config)):
                nft_id = decode_puzzle_hash(nft_coin_id)
                nft_coin_info = await nft_wallet.get_nft(nft_id)
            else:
                nft_coin_id = bytes32.from_hexstr(nft_coin_id)
                nft_coin_info = await nft_wallet.get_nft_coin_by_id(nft_coin_id)
            assert nft_coin_info is not None
            if not (
                await nft_puzzles.get_nft_info_from_puzzle(nft_coin_info, self.service.wallet_state_manager.config)
            ).supports_did:
                log.warning(f"Skipping NFT {nft_coin_info.nft_id.hex()}, doesn't support setting a DID.")
                continue
            if wallet_id in nft_dict:
                nft_dict[wallet_id].append(nft_coin_info)
            else:
                nft_dict[wallet_id] = [nft_coin_info]
            nft_ids.append(nft_coin_info.nft_id)
        first = True
        for wallet_id, nft_list in nft_dict.items():
            nft_wallet = self.service.wallet_state_manager.get_wallet(id=wallet_id, required_type=NFTWallet)
            if not first:
                tx_list.extend(await nft_wallet.set_bulk_nft_did(nft_list, did_id))
            else:
                tx_list.extend(
                    await nft_wallet.set_bulk_nft_did(
                        nft_list, did_id, fee, nft_ids, reuse_puzhash=request.get("reuse_puzhash", None)
                    )
                )
            for coin in nft_list:
                coin_ids.append(coin.coin.name())
            first = False
        spend_bundles: List[SpendBundle] = []
        refined_tx_list: List[TransactionRecord] = []
        for tx in tx_list:
            if tx.spend_bundle is not None:
                spend_bundles.append(tx.spend_bundle)
            refined_tx_list.append(dataclasses.replace(tx, spend_bundle=None))

        if len(spend_bundles) > 0:
            spend_bundle = SpendBundle.aggregate(spend_bundles)
            # Add all spend bundles to the first tx
            refined_tx_list[0] = dataclasses.replace(refined_tx_list[0], spend_bundle=spend_bundle)

            for tx in refined_tx_list:
                await self.service.wallet_state_manager.add_pending_transaction(tx)
            for id in coin_ids:
                await nft_wallet.update_coin_status(id, True)
            for wallet_id in nft_dict.keys():
                self.service.wallet_state_manager.state_changed("nft_coin_did_set", wallet_id)
            return {
                "wallet_id": list(nft_dict.keys()),
                "success": True,
                "spend_bundle": spend_bundle,
                "tx_num": len(refined_tx_list),
            }
        else:
            raise ValueError("Couldn't set DID on given NFT")

    async def nft_transfer_bulk(self, request):
        """
        Bulk transfer NFTs to an address.
        accepted `request` dict keys:
         - required `nft_coin_list`: [{"nft_coin_id": COIN_ID/NFT_ID, "wallet_id": WALLET_ID},....]
         - required `target_address`, Transfer NFTs to this address
         - optional `fee`, in mojos, defaults to 0
        :param request:
        :return:
        """
        if len(request["nft_coin_list"]) > MAX_NFT_CHUNK_SIZE:
            return {"success": False, "error": f"You can only transfer {MAX_NFT_CHUNK_SIZE} NFTs at once"}
        address = request["target_address"]
        if isinstance(address, str):
            puzzle_hash = decode_puzzle_hash(address)
        else:
            return dict(success=False, error="target_address parameter missing")
        nft_dict: Dict[uint32, List[NFTCoinInfo]] = {}
        tx_list: List[TransactionRecord] = []
        coin_ids = []
        fee = uint64(request.get("fee", 0))
        nft_wallet: NFTWallet
        for nft_coin in request["nft_coin_list"]:
            if "nft_coin_id" not in nft_coin or "wallet_id" not in nft_coin:
                log.error(f"Cannot transfer NFT :{nft_coin}, missing nft_coin_id or wallet_id.")
                continue
            wallet_id = uint32(nft_coin["wallet_id"])
            nft_wallet = self.service.wallet_state_manager.get_wallet(id=wallet_id, required_type=NFTWallet)
            nft_coin_id = nft_coin["nft_coin_id"]
            if nft_coin_id.startswith(AddressType.NFT.hrp(self.service.config)):
                nft_id = decode_puzzle_hash(nft_coin_id)
                nft_coin_info = await nft_wallet.get_nft(nft_id)
            else:
                nft_coin_id = bytes32.from_hexstr(nft_coin_id)
                nft_coin_info = await nft_wallet.get_nft_coin_by_id(nft_coin_id)
            assert nft_coin_info is not None
            if wallet_id in nft_dict:
                nft_dict[wallet_id].append(nft_coin_info)
            else:
                nft_dict[wallet_id] = [nft_coin_info]
        first = True
        for wallet_id, nft_list in nft_dict.items():
            nft_wallet = self.service.wallet_state_manager.get_wallet(id=wallet_id, required_type=NFTWallet)
            if not first:
                tx_list.extend(await nft_wallet.bulk_transfer_nft(nft_list, puzzle_hash))
            else:
                tx_list.extend(
                    await nft_wallet.bulk_transfer_nft(
                        nft_list, puzzle_hash, fee, reuse_puzhash=request.get("reuse_puzhash", None)
                    )
                )
            for coin in nft_list:
                coin_ids.append(coin.coin.name())
            first = False
        spend_bundles: List[SpendBundle] = []
        refined_tx_list: List[TransactionRecord] = []
        for tx in tx_list:
            if tx.spend_bundle is not None:
                spend_bundles.append(tx.spend_bundle)
            refined_tx_list.append(dataclasses.replace(tx, spend_bundle=None))

        if len(spend_bundles) > 0:
            spend_bundle = SpendBundle.aggregate(spend_bundles)
            # Add all spend bundles to the first tx
            refined_tx_list[0] = dataclasses.replace(refined_tx_list[0], spend_bundle=spend_bundle)
            for tx in refined_tx_list:
                await self.service.wallet_state_manager.add_pending_transaction(tx)
            for id in coin_ids:
                await nft_wallet.update_coin_status(id, True)
            for wallet_id in nft_dict.keys():
                self.service.wallet_state_manager.state_changed("nft_coin_did_set", wallet_id)
            return {
                "wallet_id": list(nft_dict.keys()),
                "success": True,
                "spend_bundle": spend_bundle,
                "tx_num": len(refined_tx_list),
            }
        else:
            raise ValueError("Couldn't transfer given NFTs")

    async def nft_get_by_did(self, request) -> EndpointResult:
        did_id: Optional[bytes32] = None
        if "did_id" in request:
            did_id = decode_puzzle_hash(request["did_id"])
        for wallet in self.service.wallet_state_manager.wallets.values():
            if isinstance(wallet, NFTWallet) and wallet.get_did() == did_id:
                return {"wallet_id": wallet.wallet_id, "success": True}
        return {"error": f"Cannot find a NFT wallet DID = {did_id}", "success": False}

    async def nft_get_wallet_did(self, request) -> EndpointResult:
        wallet_id = uint32(request["wallet_id"])
        nft_wallet = self.service.wallet_state_manager.get_wallet(id=wallet_id, required_type=NFTWallet)
        did_bytes: Optional[bytes32] = nft_wallet.get_did()
        did_id = ""
        if did_bytes is not None:
            did_id = encode_puzzle_hash(did_bytes, AddressType.DID.hrp(self.service.config))
        return {"success": True, "did_id": None if len(did_id) == 0 else did_id}

    async def nft_get_wallets_with_dids(self, request) -> EndpointResult:
        all_wallets = self.service.wallet_state_manager.wallets.values()
        did_wallets_by_did_id: Dict[bytes32, uint32] = {}

        for wallet in all_wallets:
            if wallet.type() == WalletType.DECENTRALIZED_ID:
                assert isinstance(wallet, DIDWallet)
                if wallet.did_info.origin_coin is not None:
                    did_wallets_by_did_id[wallet.did_info.origin_coin.name()] = wallet.id()

        did_nft_wallets: List[Dict] = []
        for wallet in all_wallets:
            if isinstance(wallet, NFTWallet):
                nft_wallet_did: Optional[bytes32] = wallet.get_did()
                if nft_wallet_did is not None:
                    did_wallet_id: uint32 = did_wallets_by_did_id.get(nft_wallet_did, uint32(0))
                    if did_wallet_id == 0:
                        log.warning(f"NFT wallet {wallet.id()} has DID {nft_wallet_did.hex()} but no DID wallet")
                    else:
                        did_nft_wallets.append(
                            {
                                "wallet_id": wallet.id(),
                                "did_id": encode_puzzle_hash(nft_wallet_did, AddressType.DID.hrp(self.service.config)),
                                "did_wallet_id": did_wallet_id,
                            }
                        )
        return {"success": True, "nft_wallets": did_nft_wallets}

    async def nft_set_nft_status(self, request) -> EndpointResult:
        wallet_id: uint32 = uint32(request["wallet_id"])
        coin_id: bytes32 = bytes32.from_hexstr(request["coin_id"])
        status: bool = request["in_transaction"]
        assert self.service.wallet_state_manager is not None
        nft_wallet = self.service.wallet_state_manager.get_wallet(id=wallet_id, required_type=NFTWallet)
        await nft_wallet.update_coin_status(coin_id, status)
        return {"success": True}

    async def nft_transfer_nft(self, request) -> EndpointResult:
        wallet_id = uint32(request["wallet_id"])
        address = request["target_address"]
        if isinstance(address, str):
            puzzle_hash = decode_puzzle_hash(address)
        else:
            return dict(success=False, error="target_address parameter missing")
        nft_wallet = self.service.wallet_state_manager.get_wallet(id=wallet_id, required_type=NFTWallet)
        try:
            nft_coin_id = request["nft_coin_id"]
            if nft_coin_id.startswith(AddressType.NFT.hrp(self.service.config)):
                nft_id = decode_puzzle_hash(nft_coin_id)
                nft_coin_info = await nft_wallet.get_nft(nft_id)
            else:
                nft_coin_id = bytes32.from_hexstr(nft_coin_id)
                nft_coin_info = await nft_wallet.get_nft_coin_by_id(nft_coin_id)
            assert nft_coin_info is not None
            fee = uint64(request.get("fee", 0))
            txs = await nft_wallet.generate_signed_transaction(
                [uint64(nft_coin_info.coin.amount)],
                [puzzle_hash],
                coins={nft_coin_info.coin},
                fee=fee,
                new_owner=b"",
                new_did_inner_hash=b"",
                reuse_puzhash=request.get("reuse_puzhash", None),
            )
            spend_bundle: Optional[SpendBundle] = None
            for tx in txs:
                if tx.spend_bundle is not None:
                    spend_bundle = tx.spend_bundle
                await self.service.wallet_state_manager.add_pending_transaction(tx)
            await nft_wallet.update_coin_status(nft_coin_info.coin.name(), True)
            return {"wallet_id": wallet_id, "success": True, "spend_bundle": spend_bundle}
        except Exception as e:
            log.exception(f"Failed to transfer NFT: {e}")
            return {"success": False, "error": str(e)}

    async def nft_get_info(self, request: Dict) -> EndpointResult:
        if "coin_id" not in request:
            return {"success": False, "error": "Coin ID is required."}
        coin_id = request["coin_id"]
        if coin_id.startswith(AddressType.NFT.hrp(self.service.config)):
            coin_id = decode_puzzle_hash(coin_id)
        else:
            try:
                coin_id = bytes32.from_hexstr(coin_id)
            except ValueError:
                return {"success": False, "error": f"Invalid Coin ID format for 'coin_id': {request['coin_id']!r}"}
        # Get coin state
        peer = self.service.get_full_node_peer()
        coin_spend, coin_state = await self.get_latest_singleton_coin_spend(peer, coin_id, request.get("latest", True))
        # convert to NFTInfo
        # Check if the metadata is updated
        full_puzzle: Program = Program.from_bytes(bytes(coin_spend.puzzle_reveal))

        uncurried_nft: Optional[UncurriedNFT] = UncurriedNFT.uncurry(*full_puzzle.uncurry())
        if uncurried_nft is None:
            return {"success": False, "error": "The coin is not a NFT."}
        metadata, p2_puzzle_hash = get_metadata_and_phs(uncurried_nft, coin_spend.solution)
        # Note: This is not the actual unspent NFT full puzzle.
        # There is no way to rebuild the full puzzle in a different wallet.
        # But it shouldn't have impact on generating the NFTInfo, since inner_puzzle is not used there.
        if uncurried_nft.supports_did:
            inner_puzzle = nft_puzzles.recurry_nft_puzzle(
                uncurried_nft, coin_spend.solution.to_program(), uncurried_nft.p2_puzzle
            )
        else:
            inner_puzzle = uncurried_nft.p2_puzzle

        full_puzzle = nft_puzzles.create_full_puzzle(
            uncurried_nft.singleton_launcher_id,
            metadata,
            uncurried_nft.metadata_updater_hash,
            inner_puzzle,
        )

        # Get launcher coin
        launcher_coin: List[CoinState] = await self.service.wallet_state_manager.wallet_node.get_coin_state(
            [uncurried_nft.singleton_launcher_id], peer=peer
        )
        if launcher_coin is None or len(launcher_coin) < 1 or launcher_coin[0].spent_height is None:
            return {
                "success": False,
                "error": f"Launcher coin record 0x{uncurried_nft.singleton_launcher_id.hex()} not found",
            }
        minter_did = await self.service.wallet_state_manager.get_minter_did(launcher_coin[0].coin, peer)

        nft_info: NFTInfo = await nft_puzzles.get_nft_info_from_puzzle(
            NFTCoinInfo(
                uncurried_nft.singleton_launcher_id,
                coin_state.coin,
                None,
                full_puzzle,
                uint32(launcher_coin[0].spent_height),
                minter_did,
                uint32(coin_state.created_height) if coin_state.created_height else uint32(0),
            ),
            self.service.wallet_state_manager.config,
            request.get("ignore_size_limit", False),
        )
        # This is a bit hacky, it should just come out like this, but this works for this RPC
        nft_info = dataclasses.replace(nft_info, p2_address=p2_puzzle_hash)
        return {"success": True, "nft_info": nft_info}

    async def nft_add_uri(self, request) -> EndpointResult:
        wallet_id = uint32(request["wallet_id"])
        # Note metadata updater can only add one uri for one field per spend.
        # If you want to add multiple uris for one field, you need to spend multiple times.
        nft_wallet = self.service.wallet_state_manager.get_wallet(id=wallet_id, required_type=NFTWallet)
        uri = request["uri"]
        key = request["key"]
        nft_coin_id = request["nft_coin_id"]
        if nft_coin_id.startswith(AddressType.NFT.hrp(self.service.config)):
            nft_coin_id = decode_puzzle_hash(nft_coin_id)
        else:
            nft_coin_id = bytes32.from_hexstr(nft_coin_id)
        nft_coin_info = await nft_wallet.get_nft_coin_by_id(nft_coin_id)
        fee = uint64(request.get("fee", 0))
        spend_bundle = await nft_wallet.update_metadata(
            nft_coin_info, key, uri, fee=fee, reuse_puzhash=request.get("reuse_puzhash", None)
        )
        return {"wallet_id": wallet_id, "success": True, "spend_bundle": spend_bundle}

    async def nft_calculate_royalties(self, request) -> EndpointResult:
        return NFTWallet.royalty_calculation(
            {
                asset["asset"]: (asset["royalty_address"], uint16(asset["royalty_percentage"]))
                for asset in request.get("royalty_assets", [])
            },
            {asset["asset"]: uint64(asset["amount"]) for asset in request.get("fungible_assets", [])},
        )

    async def nft_mint_bulk(self, request) -> EndpointResult:
        if await self.service.wallet_state_manager.synced() is False:
            raise ValueError("Wallet needs to be fully synced.")
        wallet_id = uint32(request["wallet_id"])
        nft_wallet = self.service.wallet_state_manager.get_wallet(id=wallet_id, required_type=NFTWallet)
        royalty_address = request.get("royalty_address", None)
        if isinstance(royalty_address, str) and royalty_address != "":
            royalty_puzhash = decode_puzzle_hash(royalty_address)
        elif royalty_address in [None, ""]:
            royalty_puzhash = await nft_wallet.standard_wallet.get_new_puzzlehash()
        else:
            royalty_puzhash = bytes32.from_hexstr(royalty_address)
        royalty_percentage = request.get("royalty_percentage", None)
        if royalty_percentage is None:
            royalty_percentage = uint16(0)
        else:
            royalty_percentage = uint16(int(royalty_percentage))
        metadata_list = []
        for meta in request["metadata_list"]:
            if "uris" not in meta.keys():
                return {"success": False, "error": "Data URIs is required"}
            if not isinstance(meta["uris"], list):
                return {"success": False, "error": "Data URIs must be a list"}
            if not isinstance(meta.get("meta_uris", []), list):
                return {"success": False, "error": "Metadata URIs must be a list"}
            if not isinstance(meta.get("license_uris", []), list):
                return {"success": False, "error": "License URIs must be a list"}
            nft_metadata = [
                ("u", meta["uris"]),
                ("h", hexstr_to_bytes(meta["hash"])),
                ("mu", meta.get("meta_uris", [])),
                ("lu", meta.get("license_uris", [])),
                ("sn", uint64(meta.get("edition_number", 1))),
                ("st", uint64(meta.get("edition_total", 1))),
            ]
            if "meta_hash" in meta and len(meta["meta_hash"]) > 0:
                nft_metadata.append(("mh", hexstr_to_bytes(meta["meta_hash"])))
            if "license_hash" in meta and len(meta["license_hash"]) > 0:
                nft_metadata.append(("lh", hexstr_to_bytes(meta["license_hash"])))
            metadata_program = Program.to(nft_metadata)
            metadata_dict = {
                "program": metadata_program,
                "royalty_pc": royalty_percentage,
                "royalty_ph": royalty_puzhash,
            }
            metadata_list.append(metadata_dict)
        target_address_list = request.get("target_list", None)
        target_list = []
        if target_address_list:
            for target in target_address_list:
                target_list.append(decode_puzzle_hash(target))
        mint_number_start = request.get("mint_number_start", 1)
        mint_total = request.get("mint_total", None)
        xch_coin_list = request.get("xch_coins", None)
        xch_coins = None
        if xch_coin_list:
            xch_coins = {Coin.from_json_dict(xch_coin) for xch_coin in xch_coin_list}
        xch_change_target = request.get("xch_change_target", None)
        if xch_change_target is not None:
            if xch_change_target[:2] == "xch":
                xch_change_ph = decode_puzzle_hash(xch_change_target)
            else:
                xch_change_ph = bytes32(hexstr_to_bytes(xch_change_target))
        else:
            xch_change_ph = None
        new_innerpuzhash = request.get("new_innerpuzhash", None)
        new_p2_puzhash = request.get("new_p2_puzhash", None)
        did_coin_dict = request.get("did_coin", None)
        if did_coin_dict:
            did_coin = Coin.from_json_dict(did_coin_dict)
        else:
            did_coin = None
        did_lineage_parent_hex = request.get("did_lineage_parent", None)
        if did_lineage_parent_hex:
            did_lineage_parent = bytes32(hexstr_to_bytes(did_lineage_parent_hex))
        else:
            did_lineage_parent = None
        mint_from_did = request.get("mint_from_did", False)
        fee = uint64(request.get("fee", 0))
        if mint_from_did:
            sb = await nft_wallet.mint_from_did(
                metadata_list,
                mint_number_start=mint_number_start,
                mint_total=mint_total,
                target_list=target_list,
                xch_coins=xch_coins,
                xch_change_ph=xch_change_ph,
                new_innerpuzhash=new_innerpuzhash,
                new_p2_puzhash=new_p2_puzhash,
                did_coin=did_coin,
                did_lineage_parent=did_lineage_parent,
                fee=fee,
                reuse_puzhash=request.get("reuse_puzhash", None),
            )
        else:
            sb = await nft_wallet.mint_from_xch(
                metadata_list,
                mint_number_start=mint_number_start,
                mint_total=mint_total,
                target_list=target_list,
                xch_coins=xch_coins,
                xch_change_ph=xch_change_ph,
                fee=fee,
                reuse_puzhash=request.get("reuse_puzhash", None),
            )
        nft_id_list = []
        for cs in sb.coin_spends:
            if cs.coin.puzzle_hash == nft_puzzles.LAUNCHER_PUZZLE_HASH:
                nft_id_list.append(encode_puzzle_hash(cs.coin.name(), AddressType.NFT.hrp(self.service.config)))
        return {
            "success": True,
            "spend_bundle": sb,
            "nft_id_list": nft_id_list,
        }

    async def get_coin_records(self, request: Dict[str, Any]) -> EndpointResult:
        parsed_request = GetCoinRecords.from_json_dict(request)

        if parsed_request.limit != uint32.MAXIMUM and parsed_request.limit > self.max_get_coin_records_limit:
            raise ValueError(f"limit of {self.max_get_coin_records_limit} exceeded: {parsed_request.limit}")

        for filter_name, filter in {
            "coin_id_filter": parsed_request.coin_id_filter,
            "puzzle_hash_filter": parsed_request.puzzle_hash_filter,
            "parent_coin_id_filter": parsed_request.parent_coin_id_filter,
            "amount_filter": parsed_request.amount_filter,
        }.items():
            if filter is None:
                continue
            if len(filter.values) > self.max_get_coin_records_filter_items:
                raise ValueError(
                    f"{filter_name} max items {self.max_get_coin_records_filter_items} exceeded: {len(filter.values)}"
                )

        result = await self.service.wallet_state_manager.coin_store.get_coin_records(
            offset=parsed_request.offset,
            limit=parsed_request.limit,
            wallet_id=parsed_request.wallet_id,
            wallet_type=None if parsed_request.wallet_type is None else WalletType(parsed_request.wallet_type),
            coin_type=None if parsed_request.coin_type is None else CoinType(parsed_request.coin_type),
            coin_id_filter=parsed_request.coin_id_filter,
            puzzle_hash_filter=parsed_request.puzzle_hash_filter,
            parent_coin_id_filter=parsed_request.parent_coin_id_filter,
            amount_filter=parsed_request.amount_filter,
            amount_range=parsed_request.amount_range,
            confirmed_range=parsed_request.confirmed_range,
            spent_range=parsed_request.spent_range,
            order=CoinRecordOrder(parsed_request.order),
            reverse=parsed_request.reverse,
            include_total_count=parsed_request.include_total_count,
        )

        return {
            "coin_records": [coin_record.to_json_dict_parsed_metadata() for coin_record in result.records],
            "total_count": result.total_count,
        }

    async def get_farmed_amount(self, request) -> EndpointResult:
        tx_records: List[TransactionRecord] = await self.service.wallet_state_manager.tx_store.get_farming_rewards()
        amount = 0
        pool_reward_amount = 0
        farmer_reward_amount = 0
        fee_amount = 0
        blocks_won = uint32(0)
        last_height_farmed = uint32(0)
        for record in tx_records:
            if record.wallet_id not in self.service.wallet_state_manager.wallets:
                continue
            if record.type == TransactionType.COINBASE_REWARD:
                if self.service.wallet_state_manager.wallets[record.wallet_id].type() == WalletType.POOLING_WALLET:
                    # Don't add pool rewards for pool wallets.
                    continue
                pool_reward_amount += record.amount
            height = record.height_farmed(self.service.constants.GENESIS_CHALLENGE)
            # .get_farming_rewards() above queries for only confirmed records.  This
            # could be hinted by making TransactionRecord generic but streamable can't
            # handle that presently.  Existing code would have raised an exception
            # anyway if this were to fail and we already have an assert below.
            assert height is not None
            if record.type == TransactionType.FEE_REWARD:
                base_farmer_reward = calculate_base_farmer_reward(height)
                fee_amount += record.amount - base_farmer_reward
                farmer_reward_amount += base_farmer_reward
                blocks_won += 1
            if height > last_height_farmed:
                last_height_farmed = height
            amount += record.amount

        last_time_farmed = uint32(
            await self.service.get_timestamp_for_height(last_height_farmed) if last_height_farmed > 0 else 0
        )
        assert amount == pool_reward_amount + farmer_reward_amount + fee_amount
        return {
            "farmed_amount": amount,
            "pool_reward_amount": pool_reward_amount,
            "farmer_reward_amount": farmer_reward_amount,
            "fee_amount": fee_amount,
            "last_height_farmed": last_height_farmed,
            "last_time_farmed": last_time_farmed,
            "blocks_won": blocks_won,
        }

    async def create_signed_transaction(self, request, hold_lock=True) -> EndpointResult:
        if "wallet_id" in request:
            wallet_id = uint32(request["wallet_id"])
            wallet = self.service.wallet_state_manager.wallets[wallet_id]
        else:
            wallet = self.service.wallet_state_manager.main_wallet

        assert isinstance(
            wallet, (Wallet, CATWallet)
        ), "create_signed_transaction only works for standard and CAT wallets"

        if "additions" not in request or len(request["additions"]) < 1:
            raise ValueError("Specify additions list")

        additions: List[Dict] = request["additions"]
        amount_0: uint64 = uint64(additions[0]["amount"])
        assert amount_0 <= self.service.constants.MAX_COIN_AMOUNT
        puzzle_hash_0 = bytes32.from_hexstr(additions[0]["puzzle_hash"])
        if len(puzzle_hash_0) != 32:
            raise ValueError(f"Address must be 32 bytes. {puzzle_hash_0.hex()}")

        memos_0 = [] if "memos" not in additions[0] else [mem.encode("utf-8") for mem in additions[0]["memos"]]

        additional_outputs: List[Payment] = []
        for addition in additions[1:]:
            receiver_ph = bytes32.from_hexstr(addition["puzzle_hash"])
            if len(receiver_ph) != 32:
                raise ValueError(f"Address must be 32 bytes. {receiver_ph.hex()}")
            amount = uint64(addition["amount"])
            if amount > self.service.constants.MAX_COIN_AMOUNT:
                raise ValueError(f"Coin amount cannot exceed {self.service.constants.MAX_COIN_AMOUNT}")
            memos = [] if "memos" not in addition else [mem.encode("utf-8") for mem in addition["memos"]]
            additional_outputs.append(Payment(receiver_ph, amount, memos))

        fee: uint64 = uint64(request.get("fee", 0))
        min_coin_amount: uint64 = uint64(request.get("min_coin_amount", 0))
        max_coin_amount: uint64 = uint64(request.get("max_coin_amount", 0))
        if max_coin_amount == 0:
            max_coin_amount = uint64(self.service.wallet_state_manager.constants.MAX_COIN_AMOUNT)
        excluded_coin_amounts: Optional[List[uint64]] = request.get(
            "excluded_coin_amounts", request.get("excluded_coin_amounts")
        )
        if excluded_coin_amounts is not None:
            excluded_coin_amounts = [uint64(a) for a in excluded_coin_amounts]

        coins = None
        if "coins" in request and len(request["coins"]) > 0:
            coins = {Coin.from_json_dict(coin_json) for coin_json in request["coins"]}

        _excluded_coins: Optional[List[bytes32]] = request.get("excluded_coins", request.get("exclude_coins"))
        excluded_coins: Optional[Set[Coin]] = None
        if _excluded_coins is not None and len(_excluded_coins) > 0:
            excluded_coins = {Coin.from_json_dict(coin_json) for coin_json in _excluded_coins}

        coin_announcements: Optional[Set[Announcement]] = None
        if (
            "coin_announcements" in request
            and request["coin_announcements"] is not None
            and len(request["coin_announcements"]) > 0
        ):
            coin_announcements = {
                Announcement(
                    bytes32.from_hexstr(announcement["coin_id"]),
                    hexstr_to_bytes(announcement["message"]),
                    hexstr_to_bytes(announcement["morph_bytes"])
                    if "morph_bytes" in announcement and len(announcement["morph_bytes"]) > 0
                    else None,
                )
                for announcement in request["coin_announcements"]
            }

        puzzle_announcements: Optional[Set[Announcement]] = None
        if (
            "puzzle_announcements" in request
            and request["puzzle_announcements"] is not None
            and len(request["puzzle_announcements"]) > 0
        ):
            puzzle_announcements = {
                Announcement(
                    bytes32.from_hexstr(announcement["puzzle_hash"]),
                    hexstr_to_bytes(announcement["message"]),
                    hexstr_to_bytes(announcement["morph_bytes"])
                    if "morph_bytes" in announcement and len(announcement["morph_bytes"]) > 0
                    else None,
                )
                for announcement in request["puzzle_announcements"]
            }

        async def _generate_signed_transaction() -> EndpointResult:
            if isinstance(wallet, Wallet):
                tx = await wallet.generate_signed_transaction(
                    amount_0,
                    bytes32(puzzle_hash_0),
                    fee,
                    coins=coins,
                    excluded_coins=excluded_coins,
                    ignore_max_send_amount=True,
                    primaries=additional_outputs,
                    memos=memos_0,
                    coin_announcements_to_consume=coin_announcements,
                    puzzle_announcements_to_consume=puzzle_announcements,
                    min_coin_amount=min_coin_amount,
                    max_coin_amount=max_coin_amount,
                    excluded_coin_amounts=excluded_coin_amounts,
                )
                signed_tx = tx.to_json_dict_convenience(self.service.config)

                return {"signed_txs": [signed_tx], "signed_tx": signed_tx}

            else:
                assert isinstance(wallet, CATWallet)

                txs = await wallet.generate_signed_transaction(
                    [amount_0] + [output.amount for output in additional_outputs],
                    [bytes32(puzzle_hash_0)] + [output.puzzle_hash for output in additional_outputs],
                    fee,
                    coins=coins,
                    excluded_cat_coins=excluded_coins,
                    ignore_max_send_amount=True,
                    memos=[memos_0] + [output.memos for output in additional_outputs],
                    coin_announcements_to_consume=coin_announcements,
                    puzzle_announcements_to_consume=puzzle_announcements,
                    min_coin_amount=min_coin_amount,
                    max_coin_amount=max_coin_amount,
                    excluded_coin_amounts=excluded_coin_amounts,
                )
                signed_txs = [tx.to_json_dict_convenience(self.service.config) for tx in txs]

                return {"signed_txs": signed_txs, "signed_tx": signed_txs[0]}

        if hold_lock:
            async with self.service.wallet_state_manager.lock:
                return await _generate_signed_transaction()
        else:
            return await _generate_signed_transaction()

    ##########################################################################################
    # Pool Wallet
    ##########################################################################################
    async def pw_join_pool(self, request) -> EndpointResult:
        fee = uint64(request.get("fee", 0))
        wallet_id = uint32(request["wallet_id"])
        wallet = self.service.wallet_state_manager.get_wallet(id=wallet_id, required_type=PoolWallet)

        pool_wallet_info: PoolWalletInfo = await wallet.get_current_state()
        owner_pubkey = pool_wallet_info.current.owner_pubkey
        target_puzzlehash = None

        if await self.service.wallet_state_manager.synced() is False:
            raise ValueError("Wallet needs to be fully synced.")

        if "target_puzzlehash" in request:
            target_puzzlehash = bytes32(hexstr_to_bytes(request["target_puzzlehash"]))
        assert target_puzzlehash is not None
        new_target_state: PoolState = create_pool_state(
            FARMING_TO_POOL,
            target_puzzlehash,
            owner_pubkey,
            request["pool_url"],
            uint32(request["relative_lock_height"]),
        )
        async with self.service.wallet_state_manager.lock:
            total_fee, tx, fee_tx = await wallet.join_pool(new_target_state, fee)
            return {"total_fee": total_fee, "transaction": tx, "fee_transaction": fee_tx}

    async def pw_self_pool(self, request) -> EndpointResult:
        # Leaving a pool requires two state transitions.
        # First we transition to PoolSingletonState.LEAVING_POOL
        # Then we transition to FARMING_TO_POOL or SELF_POOLING
        fee = uint64(request.get("fee", 0))
        wallet_id = uint32(request["wallet_id"])
        wallet = self.service.wallet_state_manager.get_wallet(id=wallet_id, required_type=PoolWallet)

        if await self.service.wallet_state_manager.synced() is False:
            raise ValueError("Wallet needs to be fully synced.")

        async with self.service.wallet_state_manager.lock:
            total_fee, tx, fee_tx = await wallet.self_pool(fee)
            return {"total_fee": total_fee, "transaction": tx, "fee_transaction": fee_tx}

    async def pw_absorb_rewards(self, request) -> EndpointResult:
        """Perform a sweep of the p2_singleton rewards controlled by the pool wallet singleton"""
        if await self.service.wallet_state_manager.synced() is False:
            raise ValueError("Wallet needs to be fully synced before collecting rewards")
        fee = uint64(request.get("fee", 0))
        max_spends_in_tx = request.get("max_spends_in_tx", None)
        wallet_id = uint32(request["wallet_id"])
        wallet = self.service.wallet_state_manager.get_wallet(id=wallet_id, required_type=PoolWallet)

        assert isinstance(wallet, PoolWallet)
        async with self.service.wallet_state_manager.lock:
            transaction, fee_tx = await wallet.claim_pool_rewards(fee, max_spends_in_tx)
            state: PoolWalletInfo = await wallet.get_current_state()
        return {"state": state.to_json_dict(), "transaction": transaction, "fee_transaction": fee_tx}

    async def pw_status(self, request) -> EndpointResult:
        """Return the complete state of the Pool wallet with id `request["wallet_id"]`"""
        wallet_id = uint32(request["wallet_id"])
        wallet = self.service.wallet_state_manager.get_wallet(id=wallet_id, required_type=PoolWallet)

        assert isinstance(wallet, PoolWallet)
        state: PoolWalletInfo = await wallet.get_current_state()
        unconfirmed_transactions: List[TransactionRecord] = await wallet.get_unconfirmed_transactions()
        return {
            "state": state.to_json_dict(),
            "unconfirmed_transactions": unconfirmed_transactions,
        }

    ##########################################################################################
    # DataLayer Wallet
    ##########################################################################################
    async def create_new_dl(self, request) -> Dict:
        """Initialize the DataLayer Wallet (only one can exist)"""
        if self.service.wallet_state_manager is None:
            raise ValueError("The wallet service is not currently initialized")

        try:
            dl_wallet = self.service.wallet_state_manager.get_dl_wallet()
        except ValueError:
            async with self.service.wallet_state_manager.lock:
                dl_wallet = await DataLayerWallet.create_new_dl_wallet(self.service.wallet_state_manager)

        try:
            async with self.service.wallet_state_manager.lock:
                dl_tx, std_tx, launcher_id = await dl_wallet.generate_new_reporter(
                    bytes32.from_hexstr(request["root"]), fee=request.get("fee", uint64(0))
                )
                await self.service.wallet_state_manager.add_pending_transaction(dl_tx)
                await self.service.wallet_state_manager.add_pending_transaction(std_tx)
        except ValueError as e:
            log.error(f"Error while generating new reporter {e}")
            return {"success": False, "error": str(e)}

        return {
            "success": True,
            "transactions": [tx.to_json_dict_convenience(self.service.config) for tx in (dl_tx, std_tx)],
            "launcher_id": launcher_id,
        }

    async def dl_track_new(self, request) -> Dict:
        """Initialize the DataLayer Wallet (only one can exist)"""
        if self.service.wallet_state_manager is None:
            raise ValueError("The wallet service is not currently initialized")
        try:
            dl_wallet = self.service.wallet_state_manager.get_dl_wallet()
        except ValueError:
            async with self.service.wallet_state_manager.lock:
                dl_wallet = await DataLayerWallet.create_new_dl_wallet(
                    self.service.wallet_state_manager,
                )
        peer_list = self.service.get_full_node_peers_in_order()
        peer_length = len(peer_list)
        for i, peer in enumerate(peer_list):
            try:
                await dl_wallet.track_new_launcher_id(
                    bytes32.from_hexstr(request["launcher_id"]),
                    peer,
                )
            except LauncherCoinNotFoundError as e:
                if i == peer_length - 1:
                    raise e  # raise the error if we've tried all peers
                continue  # try some other peers, maybe someone has it
        return {}

    async def dl_stop_tracking(self, request) -> Dict:
        """Initialize the DataLayer Wallet (only one can exist)"""
        if self.service.wallet_state_manager is None:
            raise ValueError("The wallet service is not currently initialized")

        dl_wallet = self.service.wallet_state_manager.get_dl_wallet()
        await dl_wallet.stop_tracking_singleton(bytes32.from_hexstr(request["launcher_id"]))
        return {}

    async def dl_latest_singleton(self, request) -> Dict:
        """Get the singleton record for the latest singleton of a launcher ID"""
        if self.service.wallet_state_manager is None:
            raise ValueError("The wallet service is not currently initialized")

        only_confirmed = request.get("only_confirmed")
        if only_confirmed is None:
            only_confirmed = False
        wallet = self.service.wallet_state_manager.get_dl_wallet()
        record = await wallet.get_latest_singleton(bytes32.from_hexstr(request["launcher_id"]), only_confirmed)
        return {"singleton": None if record is None else record.to_json_dict()}

    async def dl_singletons_by_root(self, request) -> Dict:
        """Get the singleton records that contain the specified root"""
        if self.service.wallet_state_manager is None:
            raise ValueError("The wallet service is not currently initialized")

        wallet = self.service.wallet_state_manager.get_dl_wallet()
        records = await wallet.get_singletons_by_root(
            bytes32.from_hexstr(request["launcher_id"]), bytes32.from_hexstr(request["root"])
        )
        records_json = [rec.to_json_dict() for rec in records]
        return {"singletons": records_json}

    async def dl_update_root(self, request) -> Dict:
        """Get the singleton record for the latest singleton of a launcher ID"""
        if self.service.wallet_state_manager is None:
            raise ValueError("The wallet service is not currently initialized")

        wallet = self.service.wallet_state_manager.get_dl_wallet()
        async with self.service.wallet_state_manager.lock:
            records = await wallet.create_update_state_spend(
                bytes32.from_hexstr(request["launcher_id"]),
                bytes32.from_hexstr(request["new_root"]),
                fee=uint64(request.get("fee", 0)),
            )
            for record in records:
                await self.service.wallet_state_manager.add_pending_transaction(record)
            return {"tx_record": records[0].to_json_dict_convenience(self.service.config)}

    async def dl_update_multiple(self, request) -> Dict:
        """Update multiple singletons with new merkle roots"""
        if self.service.wallet_state_manager is None:
            return {"success": False, "error": "not_initialized"}

        wallet = self.service.wallet_state_manager.get_dl_wallet()
        async with self.service.wallet_state_manager.lock:
            # TODO: This method should optionally link the singletons with announcements.
            #       Otherwise spends are vulnerable to signature subtraction.
            tx_records: List[TransactionRecord] = []
            for launcher, root in request["updates"].items():
                records = await wallet.create_update_state_spend(
                    bytes32.from_hexstr(launcher), bytes32.from_hexstr(root)
                )
                tx_records.extend(records)
            # Now that we have all the txs, we need to aggregate them all into just one spend
            modified_txs: List[TransactionRecord] = []
            aggregate_spend = SpendBundle([], G2Element())
            for tx in tx_records:
                if tx.spend_bundle is not None:
                    aggregate_spend = SpendBundle.aggregate([aggregate_spend, tx.spend_bundle])
                    modified_txs.append(dataclasses.replace(tx, spend_bundle=None))
            modified_txs[0] = dataclasses.replace(modified_txs[0], spend_bundle=aggregate_spend)
            for tx in modified_txs:
                await self.service.wallet_state_manager.add_pending_transaction(tx)
            return {"tx_records": [rec.to_json_dict_convenience(self.service.config) for rec in modified_txs]}

    async def dl_history(self, request) -> Dict:
        """Get the singleton record for the latest singleton of a launcher ID"""
        if self.service.wallet_state_manager is None:
            raise ValueError("The wallet service is not currently initialized")

        wallet = self.service.wallet_state_manager.get_dl_wallet()
        additional_kwargs = {}

        if "min_generation" in request:
            additional_kwargs["min_generation"] = uint32(request["min_generation"])
        if "max_generation" in request:
            additional_kwargs["max_generation"] = uint32(request["max_generation"])
        if "num_results" in request:
            additional_kwargs["num_results"] = uint32(request["num_results"])

        history = await wallet.get_history(bytes32.from_hexstr(request["launcher_id"]), **additional_kwargs)
        history_json = [rec.to_json_dict() for rec in history]
        return {"history": history_json, "count": len(history_json)}

    async def dl_owned_singletons(self, request) -> Dict:
        """Get all owned singleton records"""
        if self.service.wallet_state_manager is None:
            raise ValueError("The wallet service is not currently initialized")

        wallet = self.service.wallet_state_manager.get_dl_wallet()
        singletons = await wallet.get_owned_singletons()
        singletons_json = [singleton.to_json_dict() for singleton in singletons]

        return {"singletons": singletons_json, "count": len(singletons_json)}

    async def dl_get_mirrors(self, request) -> Dict:
        """Get all of the mirrors for a specific singleton"""
        if self.service.wallet_state_manager is None:
            raise ValueError("The wallet service is not currently initialized")

        wallet = self.service.wallet_state_manager.get_dl_wallet()
        mirrors_json = []
        for mirror in await wallet.get_mirrors_for_launcher(bytes32.from_hexstr(request["launcher_id"])):
            mirrors_json.append(mirror.to_json_dict())

        return {"mirrors": mirrors_json}

    async def dl_new_mirror(self, request) -> Dict:
        """Add a new on chain message for a specific singleton"""
        if self.service.wallet_state_manager is None:
            raise ValueError("The wallet service is not currently initialized")

        dl_wallet = self.service.wallet_state_manager.get_dl_wallet()
        async with self.service.wallet_state_manager.lock:
            txs = await dl_wallet.create_new_mirror(
                bytes32.from_hexstr(request["launcher_id"]),
                request["amount"],
                [bytes(url, "utf8") for url in request["urls"]],
                fee=request.get("fee", uint64(0)),
            )
            for tx in txs:
                await self.service.wallet_state_manager.add_pending_transaction(tx)

        return {
            "transactions": [tx.to_json_dict_convenience(self.service.config) for tx in txs],
        }

    async def dl_delete_mirror(self, request) -> Dict:
        """Remove an existing mirror for a specific singleton"""
        if self.service.wallet_state_manager is None:
            raise ValueError("The wallet service is not currently initialized")

        dl_wallet = self.service.wallet_state_manager.get_dl_wallet()

        async with self.service.wallet_state_manager.lock:
            txs = await dl_wallet.delete_mirror(
                bytes32.from_hexstr(request["coin_id"]),
                self.service.get_full_node_peer(),
                fee=request.get("fee", uint64(0)),
            )
            for tx in txs:
                await self.service.wallet_state_manager.add_pending_transaction(tx)

        return {
            "transactions": [tx.to_json_dict_convenience(self.service.config) for tx in txs],
        }

    ##########################################################################################
    # Verified Credential
    ##########################################################################################
    async def vc_mint(self, request) -> Dict:
        """
        Mint a verified credential using the assigned DID
        :param request: We require 'did_id' that will be minting the VC and options for a new 'target_address' as well
        as a 'fee' for the mint tx
        :return: a 'vc_record' containing all the information of the soon-to-be-confirmed vc as well as any relevant
        'transactions'
        """

        @streamable
        @dataclasses.dataclass(frozen=True)
        class VCMint(Streamable):
            did_id: str
            target_address: Optional[str] = None
            fee: uint64 = uint64(0)

        parsed_request = VCMint.from_json_dict(request)

        did_id = decode_puzzle_hash(parsed_request.did_id)
        puzhash: Optional[bytes32] = None
        if parsed_request.target_address is not None:
            puzhash = decode_puzzle_hash(parsed_request.target_address)

        vc_wallet: VCWallet = await self.service.wallet_state_manager.get_or_create_vc_wallet()
        vc_record, tx_list = await vc_wallet.launch_new_vc(did_id, puzhash, parsed_request.fee)
        for tx in tx_list:
            await self.service.wallet_state_manager.add_pending_transaction(tx)
        return {
            "vc_record": vc_record.to_json_dict(),
            "transactions": [tx.to_json_dict_convenience(self.service.config) for tx in tx_list],
        }

    async def vc_get(self, request) -> Dict:
        """
        Given a launcher ID get the verified credential
        :param request: the 'vc_id' launcher id of a verifiable credential
        :return: the 'vc_record' representing the specified verifiable credential
        """

        @streamable
        @dataclasses.dataclass(frozen=True)
        class VCGet(Streamable):
            vc_id: bytes32

        parsed_request = VCGet.from_json_dict(request)

        vc_record = await self.service.wallet_state_manager.vc_store.get_vc_record(parsed_request.vc_id)
        return {"vc_record": vc_record}

    async def vc_get_list(self, request) -> Dict:
        """
        Get a list of verified credentials
        :param request: optional parameters for pagination 'start' and 'count'
        :return: all 'vc_records' in the specified range and any 'proofs' associated with the roots contained within
        """

        @streamable
        @dataclasses.dataclass(frozen=True)
        class VCGetList(Streamable):
            start: uint32 = uint32(0)
            end: uint32 = uint32(50)

        parsed_request = VCGetList.from_json_dict(request)

        vc_list = await self.service.wallet_state_manager.vc_store.get_vc_record_list(
            parsed_request.start, parsed_request.end
        )
        return {
            "vc_records": [{"coin_id": "0x" + vc.vc.coin.name().hex(), **vc.to_json_dict()} for vc in vc_list],
            "proofs": {
                rec.vc.proof_hash.hex(): None if fetched_proof is None else fetched_proof.key_value_pairs
                for rec in vc_list
                if rec.vc.proof_hash is not None
                for fetched_proof in (
                    await self.service.wallet_state_manager.vc_store.get_proofs_for_root(rec.vc.proof_hash),
                )
            },
        }

    async def vc_spend(self, request) -> Dict:
        """
        Spend a verified credential
        :param request: Required 'vc_id' launcher id of the vc we wish to spend. Optional paramaters for a 'new_puzhash'
        for the vc to end up at and 'new_proof_hash' & 'provider_inner_puzhash' which can be used to update the vc's
        proofs. Also standard 'fee' & 'reuse_puzhash' parameters for the transaction.
        :return: a list of all relevant 'transactions' to perform this spend
        """

        @streamable
        @dataclasses.dataclass(frozen=True)
        class VCSpend(Streamable):
            vc_id: bytes32
            new_puzhash: Optional[bytes32] = None
            new_proof_hash: Optional[bytes32] = None
            provider_inner_puzhash: Optional[bytes32] = None
            fee: uint64 = uint64(0)
            reuse_puzhash: Optional[bool] = None

        parsed_request = VCSpend.from_json_dict(request)

        vc_wallet: VCWallet = await self.service.wallet_state_manager.get_or_create_vc_wallet()
        txs = await vc_wallet.generate_signed_transaction(
            parsed_request.vc_id,
            parsed_request.fee,
            parsed_request.new_puzhash,
            new_proof_hash=parsed_request.new_proof_hash,
            provider_inner_puzhash=parsed_request.provider_inner_puzhash,
            reuse_puzhash=parsed_request.reuse_puzhash,
        )
        for tx in txs:
            await self.service.wallet_state_manager.add_pending_transaction(tx)

        return {
            "transactions": [tx.to_json_dict_convenience(self.service.config) for tx in txs],
        }

    async def vc_add_proofs(self, request) -> Dict:
        """
        Add a set of proofs to the DB that can be used when spending a VC. VCs are near useless until their proofs have
        been added.
        :param request: 'proofs' is a dictionary of key/value pairs
        :return:
        """
        vc_wallet: VCWallet = await self.service.wallet_state_manager.get_or_create_vc_wallet()

        await vc_wallet.store.add_vc_proofs(VCProofs(request["proofs"]))

        return {}

    async def vc_get_proofs_for_root(self, request) -> Dict:
        """
        Given a specified vc root, get any proofs associated with that root.
        :param request: must specify 'root' representing the tree hash of some set of proofs
        :return: a dictionary of root hashes mapped to dictionaries of key value pairs of 'proofs'
        """

        @streamable
        @dataclasses.dataclass(frozen=True)
        class VCGetProofsForRoot(Streamable):
            root: bytes32

        parsed_request = VCGetProofsForRoot.from_json_dict(request)
        vc_wallet: VCWallet = await self.service.wallet_state_manager.get_or_create_vc_wallet()

        vc_proofs: Optional[VCProofs] = await vc_wallet.store.get_proofs_for_root(parsed_request.root)
        if vc_proofs is None:
            raise ValueError("no proofs found for specified root")  # pragma: no cover
        return {"proofs": vc_proofs.key_value_pairs}

    async def vc_revoke(self, request) -> Dict:
        """
        Revoke an on chain VC provided the correct DID is available
        :param request: required 'vc_parent_id' for the VC coin. Standard transaction params 'fee' & 'reuse_puzhash'.
        :return: all relevant 'transactions'
        """

        @streamable
        @dataclasses.dataclass(frozen=True)
        class VCRevoke(Streamable):
            vc_parent_id: bytes32
            fee: uint64 = uint64(0)
            reuse_puzhash: Optional[bool] = None

        parsed_request = VCRevoke.from_json_dict(request)
        vc_wallet: VCWallet = await self.service.wallet_state_manager.get_or_create_vc_wallet()

        txs = await vc_wallet.revoke_vc(
            parsed_request.vc_parent_id,
            self.service.get_full_node_peer(),
            parsed_request.fee,
            parsed_request.reuse_puzhash,
        )
        for tx in txs:
            await self.service.wallet_state_manager.add_pending_transaction(tx)

        return {
            "transactions": [tx.to_json_dict_convenience(self.service.config) for tx in txs],
        }<|MERGE_RESOLUTION|>--- conflicted
+++ resolved
@@ -1079,32 +1079,18 @@
             try:
                 coins[coin_record.coin] = coin_record.parsed_metadata()
                 if len(coins) >= batch_size:
-<<<<<<< HEAD
-                    tx_id_list.extend(await self.service.wallet_state_manager.spend_clawback_coins(coins, tx_fee))
-=======
                     tx_id_list.extend(
-                        (
-                            await self.service.wallet_state_manager.spend_clawback_coins(
-                                coins, tx_fee, request.get("force", False)
-                            )
+                        await self.service.wallet_state_manager.spend_clawback_coins(
+                            coins, tx_fee, request.get("force", False)
                         )
                     )
->>>>>>> 226c6017
                     coins = {}
             except Exception as e:
                 log.error(f"Failed to spend clawback coin {coin_id.hex()}: %s", e)
         if len(coins) > 0:
-<<<<<<< HEAD
-            tx_id_list.extend(await self.service.wallet_state_manager.spend_clawback_coins(coins, tx_fee))
-=======
             tx_id_list.extend(
-                (
-                    await self.service.wallet_state_manager.spend_clawback_coins(
-                        coins, tx_fee, request.get("force", False)
-                    )
-                )
+                await self.service.wallet_state_manager.spend_clawback_coins(coins, tx_fee, request.get("force", False))
             )
->>>>>>> 226c6017
         return {
             "success": True,
             "transaction_ids": [tx.hex() for tx in tx_id_list],
