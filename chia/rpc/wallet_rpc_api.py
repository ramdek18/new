import asyncio
import dataclasses
import json
import logging
from pathlib import Path
from typing import Any, Dict, List, Optional, Set, Tuple, Union

from blspy import G1Element, PrivateKey

from chia.consensus.block_rewards import calculate_base_farmer_reward
from chia.pools.pool_wallet import PoolWallet
from chia.pools.pool_wallet_info import FARMING_TO_POOL, PoolState, PoolWalletInfo, create_pool_state
from chia.protocols.protocol_message_types import ProtocolMessageTypes
from chia.protocols.wallet_protocol import CoinState
from chia.rpc.rpc_server import Endpoint, EndpointResult
from chia.server.outbound_message import NodeType, make_msg
from chia.server.ws_connection import WSChiaConnection
from chia.simulator.simulator_protocol import FarmNewBlockProtocol
from chia.types.announcement import Announcement
from chia.types.blockchain_format.coin import Coin, coin_as_list
from chia.types.blockchain_format.program import Program
from chia.types.blockchain_format.sized_bytes import bytes32
from chia.types.coin_spend import CoinSpend
from chia.types.spend_bundle import SpendBundle
from chia.util.bech32m import decode_puzzle_hash, encode_puzzle_hash
from chia.util.byte_types import hexstr_to_bytes
from chia.util.config import load_config
from chia.util.errors import KeychainIsLocked
from chia.util.ints import uint8, uint32, uint64, uint16
from chia.util.keychain import bytes_to_mnemonic, generate_mnemonic
from chia.util.path import path_from_root
from chia.util.ws_message import WsRpcMessage, create_payload_dict
from chia.wallet.cat_wallet.cat_constants import DEFAULT_CATS
from chia.wallet.cat_wallet.cat_wallet import CATWallet
from chia.wallet.derive_keys import (
    MAX_POOL_WALLETS,
    master_sk_to_farmer_sk,
    master_sk_to_pool_sk,
    master_sk_to_singleton_owner_sk,
    match_address_to_sk,
)
from chia.wallet.did_wallet.did_wallet import DIDWallet
from chia.wallet.nft_wallet import nft_puzzles
from chia.wallet.nft_wallet.nft_info import NFTInfo, NFTCoinInfo
from chia.wallet.nft_wallet.nft_puzzles import get_metadata_and_phs
from chia.wallet.nft_wallet.nft_wallet import NFTWallet
from chia.wallet.nft_wallet.uncurry_nft import UncurriedNFT
from chia.wallet.outer_puzzles import AssetType
from chia.wallet.puzzle_drivers import PuzzleInfo
from chia.wallet.rl_wallet.rl_wallet import RLWallet
from chia.wallet.trade_record import TradeRecord
from chia.wallet.trading.offer import Offer
from chia.wallet.transaction_record import TransactionRecord
from chia.wallet.util.address_type import AddressType
from chia.wallet.util.transaction_type import TransactionType
from chia.wallet.util.wallet_types import AmountWithPuzzlehash, WalletType
from chia.wallet.wallet_info import WalletInfo
from chia.wallet.wallet_node import WalletNode

# Timeout for response from wallet/full node for sending a transaction
TIMEOUT = 30
MAX_DERIVATION_INDEX_DELTA = 1000

log = logging.getLogger(__name__)


class WalletRpcApi:
    def __init__(self, wallet_node: WalletNode):
        assert wallet_node is not None
        self.service = wallet_node
        self.service_name = "chia_wallet"
        self.balance_cache: Dict[int, Any] = {}

    def get_routes(self) -> Dict[str, Endpoint]:
        return {
            # Key management
            "/log_in": self.log_in,
            "/get_logged_in_fingerprint": self.get_logged_in_fingerprint,
            "/get_public_keys": self.get_public_keys,
            "/get_private_key": self.get_private_key,
            "/generate_mnemonic": self.generate_mnemonic,
            "/add_key": self.add_key,
            "/delete_key": self.delete_key,
            "/check_delete_key": self.check_delete_key,
            "/delete_all_keys": self.delete_all_keys,
            # Wallet node
            "/get_sync_status": self.get_sync_status,
            "/get_height_info": self.get_height_info,
            "/push_tx": self.push_tx,
            "/farm_block": self.farm_block,  # Only when node simulator is running
            # this function is just here for backwards-compatibility. It will probably
            # be removed in the future
            "/get_initial_freeze_period": self.get_initial_freeze_period,
            "/get_network_info": self.get_network_info,
            # Wallet management
            "/get_wallets": self.get_wallets,
            "/create_new_wallet": self.create_new_wallet,
            # Wallet
            "/get_wallet_balance": self.get_wallet_balance,
            "/get_transaction": self.get_transaction,
            "/get_transactions": self.get_transactions,
            "/get_transaction_count": self.get_transaction_count,
            "/get_next_address": self.get_next_address,
            "/send_transaction": self.send_transaction,
            "/send_transaction_multi": self.send_transaction_multi,
            "/get_farmed_amount": self.get_farmed_amount,
            "/create_signed_transaction": self.create_signed_transaction,
            "/delete_unconfirmed_transactions": self.delete_unconfirmed_transactions,
            "/select_coins": self.select_coins,
            "/get_current_derivation_index": self.get_current_derivation_index,
            "/extend_derivation_index": self.extend_derivation_index,
            # CATs and trading
            "/cat_set_name": self.cat_set_name,
            "/cat_asset_id_to_name": self.cat_asset_id_to_name,
            "/cat_get_name": self.cat_get_name,
            "/get_stray_cats": self.get_stray_cats,
            "/cat_spend": self.cat_spend,
            "/cat_get_asset_id": self.cat_get_asset_id,
            "/create_offer_for_ids": self.create_offer_for_ids,
            "/get_offer_summary": self.get_offer_summary,
            "/check_offer_validity": self.check_offer_validity,
            "/take_offer": self.take_offer,
            "/get_offer": self.get_offer,
            "/get_all_offers": self.get_all_offers,
            "/get_offers_count": self.get_offers_count,
            "/cancel_offer": self.cancel_offer,
            "/cancel_offers": self.cancel_offers,
            "/get_cat_list": self.get_cat_list,
            # DID Wallet
            "/did_set_wallet_name": self.did_set_wallet_name,
            "/did_get_wallet_name": self.did_get_wallet_name,
            "/did_update_recovery_ids": self.did_update_recovery_ids,
            "/did_update_metadata": self.did_update_metadata,
            "/did_get_pubkey": self.did_get_pubkey,
            "/did_get_did": self.did_get_did,
            "/did_recovery_spend": self.did_recovery_spend,
            "/did_get_recovery_list": self.did_get_recovery_list,
            "/did_get_metadata": self.did_get_metadata,
            "/did_create_attest": self.did_create_attest,
            "/did_get_information_needed_for_recovery": self.did_get_information_needed_for_recovery,
            "/did_get_current_coin_info": self.did_get_current_coin_info,
            "/did_create_backup_file": self.did_create_backup_file,
            "/did_transfer_did": self.did_transfer_did,
            # NFT Wallet
            "/nft_mint_nft": self.nft_mint_nft,
            "/nft_get_nfts": self.nft_get_nfts,
            "/nft_get_by_did": self.nft_get_by_did,
            "/nft_set_nft_did": self.nft_set_nft_did,
            "/nft_set_nft_status": self.nft_set_nft_status,
            "/nft_get_wallet_did": self.nft_get_wallet_did,
            "/nft_get_wallets_with_dids": self.nft_get_wallets_with_dids,
            "/nft_get_info": self.nft_get_info,
            "/nft_transfer_nft": self.nft_transfer_nft,
            "/nft_add_uri": self.nft_add_uri,
            "/nft_calculate_royalties": self.nft_calculate_royalties,
            # RL wallet
            "/rl_set_user_info": self.rl_set_user_info,
            "/send_clawback_transaction:": self.send_clawback_transaction,
            "/add_rate_limited_funds:": self.add_rate_limited_funds,
            # Pool Wallet
            "/pw_join_pool": self.pw_join_pool,
            "/pw_self_pool": self.pw_self_pool,
            "/pw_absorb_rewards": self.pw_absorb_rewards,
            "/pw_status": self.pw_status,
        }

    async def _state_changed(self, change: str, change_data: Dict[str, Any]) -> List[WsRpcMessage]:
        """
        Called by the WalletNode or WalletStateManager when something has changed in the wallet. This
        gives us an opportunity to send notifications to all connected clients via WebSocket.
        """
        payloads = []
        if change in {"sync_changed", "coin_added"}:
            # Metrics is the only current consumer for this event
            payloads.append(create_payload_dict(change, change_data, self.service_name, "metrics"))

        if "wallet_id" in change_data or "additional_data" in change_data:
            payloads.append(create_payload_dict("state_changed", change_data, self.service_name, "wallet_ui"))

        return payloads

    async def _stop_wallet(self):
        """
        Stops a currently running wallet/key, which allows starting the wallet with a new key.
        Each key has it's own wallet database.
        """
        if self.service is not None:
            self.service._close()
            peers_close_task: Optional[asyncio.Task] = await self.service._await_closed(shutting_down=False)
            if peers_close_task is not None:
                await peers_close_task

    async def _convert_tx_puzzle_hash(self, tx: TransactionRecord) -> TransactionRecord:
        return dataclasses.replace(
            tx,
            to_puzzle_hash=(
                await self.service.wallet_state_manager.convert_puzzle_hash(tx.wallet_id, tx.to_puzzle_hash)
            ),
        )

    ##########################################################################################
    # Key management
    ##########################################################################################

    async def log_in(self, request) -> EndpointResult:
        """
        Logs in the wallet with a specific key.
        """

        fingerprint = request["fingerprint"]
        if self.service.logged_in_fingerprint == fingerprint:
            return {"fingerprint": fingerprint}

        await self._stop_wallet()
        self.balance_cache = {}
        started = await self.service._start(fingerprint)
        if started is True:
            return {"fingerprint": fingerprint}

        return {"success": False, "error": "Unknown Error"}

    async def get_logged_in_fingerprint(self, request: Dict) -> EndpointResult:
        return {"fingerprint": self.service.logged_in_fingerprint}

    async def get_public_keys(self, request: Dict) -> EndpointResult:
        try:
            fingerprints = [
                sk.get_g1().get_fingerprint() for (sk, seed) in await self.service.keychain_proxy.get_all_private_keys()
            ]
        except KeychainIsLocked:
            return {"keyring_is_locked": True}
        except Exception as e:
            raise Exception(
                "Error while getting keys.  If the issue persists, restart all services."
                f"  Original error: {type(e).__name__}: {e}"
            ) from e
        else:
            return {"public_key_fingerprints": fingerprints}

    async def _get_private_key(self, fingerprint) -> Tuple[Optional[PrivateKey], Optional[bytes]]:
        try:
            all_keys = await self.service.keychain_proxy.get_all_private_keys()
            for sk, seed in all_keys:
                if sk.get_g1().get_fingerprint() == fingerprint:
                    return sk, seed
        except Exception as e:
            log.error(f"Failed to get private key by fingerprint: {e}")
        return None, None

    async def get_private_key(self, request) -> EndpointResult:
        fingerprint = request["fingerprint"]
        sk, seed = await self._get_private_key(fingerprint)
        if sk is not None:
            s = bytes_to_mnemonic(seed) if seed is not None else None
            return {
                "private_key": {
                    "fingerprint": fingerprint,
                    "sk": bytes(sk).hex(),
                    "pk": bytes(sk.get_g1()).hex(),
                    "farmer_pk": bytes(master_sk_to_farmer_sk(sk).get_g1()).hex(),
                    "pool_pk": bytes(master_sk_to_pool_sk(sk).get_g1()).hex(),
                    "seed": s,
                },
            }
        return {"success": False, "private_key": {"fingerprint": fingerprint}}

    async def generate_mnemonic(self, request: Dict) -> EndpointResult:
        return {"mnemonic": generate_mnemonic().split(" ")}

    async def add_key(self, request) -> EndpointResult:
        if "mnemonic" not in request:
            raise ValueError("Mnemonic not in request")

        # Adding a key from 24 word mnemonic
        mnemonic = request["mnemonic"]
        try:
            sk = await self.service.keychain_proxy.add_private_key(" ".join(mnemonic))
        except KeyError as e:
            return {
                "success": False,
                "error": f"The word '{e.args[0]}' is incorrect.'",
                "word": e.args[0],
            }
        except Exception as e:
            return {"success": False, "error": str(e)}

        fingerprint = sk.get_g1().get_fingerprint()
        await self._stop_wallet()

        # Makes sure the new key is added to config properly
        started = False
        try:
            await self.service.keychain_proxy.check_keys(self.service.root_path)
        except Exception as e:
            log.error(f"Failed to check_keys after adding a new key: {e}")
        started = await self.service._start(fingerprint=fingerprint)
        if started is True:
            return {"fingerprint": fingerprint}
        raise ValueError("Failed to start")

    async def delete_key(self, request) -> EndpointResult:
        await self._stop_wallet()
        fingerprint = request["fingerprint"]
        try:
            await self.service.keychain_proxy.delete_key_by_fingerprint(fingerprint)
        except Exception as e:
            log.error(f"Failed to delete key by fingerprint: {e}")
            return {"success": False, "error": str(e)}
        path = path_from_root(
            self.service.root_path,
            f"{self.service.config['database_path']}-{fingerprint}",
        )
        if path.exists():
            path.unlink()
        return {}

    async def _check_key_used_for_rewards(
        self, new_root: Path, sk: PrivateKey, max_ph_to_search: int
    ) -> Tuple[bool, bool]:
        """Checks if the given key is used for either the farmer rewards or pool rewards
        returns a tuple of two booleans
        The first is true if the key is used as the Farmer rewards, otherwise false
        The second is true if the key is used as the Pool rewards, otherwise false
        Returns both false if the key cannot be found with the given fingerprint
        """
        if sk is None:
            return False, False

        config: Dict = load_config(new_root, "config.yaml")
        farmer_target = config["farmer"].get("xch_target_address")
        pool_target = config["pool"].get("xch_target_address")
        address_to_check: List[bytes32] = [decode_puzzle_hash(farmer_target), decode_puzzle_hash(pool_target)]

        found_addresses: Set[bytes32] = match_address_to_sk(sk, address_to_check, max_ph_to_search)

        found_farmer = address_to_check[0] in found_addresses
        found_pool = address_to_check[1] in found_addresses

        return found_farmer, found_pool

    async def check_delete_key(self, request) -> EndpointResult:
        """Check the key use prior to possible deletion
        checks whether key is used for either farm or pool rewards
        checks if any wallets have a non-zero balance
        """
        used_for_farmer: bool = False
        used_for_pool: bool = False
        walletBalance: bool = False

        fingerprint = request["fingerprint"]
        max_ph_to_search = request.get("max_ph_to_search", 100)
        sk, _ = await self._get_private_key(fingerprint)
        if sk is not None:
            used_for_farmer, used_for_pool = await self._check_key_used_for_rewards(
                self.service.root_path, sk, max_ph_to_search
            )

            if self.service.logged_in_fingerprint != fingerprint:
                await self._stop_wallet()
                await self.service._start(fingerprint=fingerprint)

            wallets: List[WalletInfo] = await self.service.wallet_state_manager.get_all_wallet_info_entries()
            for w in wallets:
                wallet = self.service.wallet_state_manager.wallets[w.id]
                unspent = await self.service.wallet_state_manager.coin_store.get_unspent_coins_for_wallet(w.id)
                balance = await wallet.get_confirmed_balance(unspent)
                pending_balance = await wallet.get_unconfirmed_balance(unspent)

                if (balance + pending_balance) > 0:
                    walletBalance = True
                    break

        return {
            "fingerprint": fingerprint,
            "used_for_farmer_rewards": used_for_farmer,
            "used_for_pool_rewards": used_for_pool,
            "wallet_balance": walletBalance,
        }

    async def delete_all_keys(self, request: Dict) -> EndpointResult:
        await self._stop_wallet()
        try:
            await self.service.keychain_proxy.delete_all_keys()
        except Exception as e:
            log.error(f"Failed to delete all keys: {e}")
            return {"success": False, "error": str(e)}
        path = path_from_root(self.service.root_path, self.service.config["database_path"])
        if path.exists():
            path.unlink()
        return {}

    ##########################################################################################
    # Wallet Node
    ##########################################################################################

    async def get_sync_status(self, request: Dict) -> EndpointResult:
        sync_mode = self.service.wallet_state_manager.sync_mode
        has_pending_queue_items = self.service.new_peak_queue.has_pending_data_process_items()
        syncing = sync_mode or has_pending_queue_items
        synced = await self.service.wallet_state_manager.synced()
        return {"synced": synced, "syncing": syncing, "genesis_initialized": True}

    async def get_height_info(self, request: Dict) -> EndpointResult:
        height = await self.service.wallet_state_manager.blockchain.get_finished_sync_up_to()
        return {"height": height}

    async def get_network_info(self, request: Dict) -> EndpointResult:
        network_name = self.service.config["selected_network"]
        address_prefix = self.service.config["network_overrides"]["config"][network_name]["address_prefix"]
        return {"network_name": network_name, "network_prefix": address_prefix}

    async def push_tx(self, request: Dict) -> EndpointResult:
        nodes = self.service.server.get_full_node_connections()
        if len(nodes) == 0:
            raise ValueError("Wallet is not currently connected to any full node peers")
        await self.service.push_tx(SpendBundle.from_bytes(hexstr_to_bytes(request["spend_bundle"])))
        return {}

    async def farm_block(self, request) -> EndpointResult:
        raw_puzzle_hash = decode_puzzle_hash(request["address"])
        request = FarmNewBlockProtocol(raw_puzzle_hash)
        msg = make_msg(ProtocolMessageTypes.farm_new_block, request)

        await self.service.server.send_to_all([msg], NodeType.FULL_NODE)
        return {}

    ##########################################################################################
    # Wallet Management
    ##########################################################################################

    async def get_wallets(self, request: Dict) -> EndpointResult:
        include_data: bool = request.get("include_data", True)
        wallet_type: Optional[WalletType] = None
        if "type" in request:
            wallet_type = WalletType(request["type"])

        wallets: List[WalletInfo] = await self.service.wallet_state_manager.get_all_wallet_info_entries(wallet_type)
        if not include_data:
            result: List[WalletInfo] = []
            for wallet in wallets:
                result.append(WalletInfo(wallet.id, wallet.name, wallet.type, ""))
            wallets = result
        response: EndpointResult = {"wallets": wallets}
        if self.service.logged_in_fingerprint is not None:
            response["fingerprint"] = self.service.logged_in_fingerprint
        return response

    async def create_new_wallet(self, request: Dict) -> EndpointResult:
        wallet_state_manager = self.service.wallet_state_manager

        if await self.service.wallet_state_manager.synced() is False:
            raise ValueError("Wallet needs to be fully synced.")
        main_wallet = wallet_state_manager.main_wallet
        fee = uint64(request.get("fee", 0))

        if request["wallet_type"] == "cat_wallet":
            # If not provided, the name will be autogenerated based on the tail hash.
            name = request.get("name", None)
            if request["mode"] == "new":
                async with self.service.wallet_state_manager.lock:
                    cat_wallet: CATWallet = await CATWallet.create_new_cat_wallet(
                        wallet_state_manager,
                        main_wallet,
                        {"identifier": "genesis_by_id"},
                        uint64(request["amount"]),
                        name,
                    )
                    asset_id = cat_wallet.get_asset_id()
                self.service.wallet_state_manager.state_changed("wallet_created")
                return {"type": cat_wallet.type(), "asset_id": asset_id, "wallet_id": cat_wallet.id()}

            elif request["mode"] == "existing":
                async with self.service.wallet_state_manager.lock:
                    cat_wallet = await CATWallet.create_wallet_for_cat(
                        wallet_state_manager, main_wallet, request["asset_id"], name
                    )
                self.service.wallet_state_manager.state_changed("wallet_created")
                return {"type": cat_wallet.type(), "asset_id": request["asset_id"], "wallet_id": cat_wallet.id()}

            else:  # undefined mode
                pass

        elif request["wallet_type"] == "rl_wallet":
            if request["rl_type"] == "admin":
                log.info("Create rl admin wallet")
                async with self.service.wallet_state_manager.lock:
                    rl_admin: RLWallet = await RLWallet.create_rl_admin(wallet_state_manager)
                    success = await rl_admin.admin_create_coin(
                        uint64(int(request["interval"])),
                        uint64(int(request["limit"])),
                        request["pubkey"],
                        uint64(int(request["amount"])),
                        uint64(int(request["fee"])) if "fee" in request else uint64(0),
                    )
                assert rl_admin.rl_info.admin_pubkey is not None
                return {
                    "success": success,
                    "id": rl_admin.id(),
                    "type": rl_admin.type(),
                    "origin": rl_admin.rl_info.rl_origin,
                    "pubkey": rl_admin.rl_info.admin_pubkey.hex(),
                }

            elif request["rl_type"] == "user":
                log.info("Create rl user wallet")
                async with self.service.wallet_state_manager.lock:
                    rl_user: RLWallet = await RLWallet.create_rl_user(wallet_state_manager)
                assert rl_user.rl_info.user_pubkey is not None
                return {
                    "id": rl_user.id(),
                    "type": rl_user.type(),
                    "pubkey": rl_user.rl_info.user_pubkey.hex(),
                }

            else:  # undefined rl_type
                pass

        elif request["wallet_type"] == "did_wallet":
            if request["did_type"] == "new":
                backup_dids = []
                num_needed = 0
                for d in request["backup_dids"]:
                    backup_dids.append(decode_puzzle_hash(d))
                if len(backup_dids) > 0:
                    num_needed = uint64(request["num_of_backup_ids_needed"])
                metadata: Dict[str, str] = {}
                if "metadata" in request:
                    if type(request["metadata"]) is dict:
                        metadata = request["metadata"]

                async with self.service.wallet_state_manager.lock:
                    did_wallet_name: str = request.get("wallet_name", None)
                    if did_wallet_name is not None:
                        did_wallet_name = did_wallet_name.strip()
                    did_wallet: DIDWallet = await DIDWallet.create_new_did_wallet(
                        wallet_state_manager,
                        main_wallet,
                        uint64(request["amount"]),
                        backup_dids,
                        uint64(num_needed),
                        metadata,
                        did_wallet_name,
                        uint64(request.get("fee", 0)),
                    )

                    my_did_id = encode_puzzle_hash(
                        bytes32.fromhex(did_wallet.get_my_DID()), AddressType.DID.hrp(self.service.config)
                    )
                    nft_wallet_name = did_wallet_name
                    if nft_wallet_name is not None:
                        nft_wallet_name = f"{nft_wallet_name} NFT Wallet"
                    await NFTWallet.create_new_nft_wallet(
                        wallet_state_manager,
                        main_wallet,
                        bytes32.fromhex(did_wallet.get_my_DID()),
                        nft_wallet_name,
                    )
                return {
                    "success": True,
                    "type": did_wallet.type(),
                    "my_did": my_did_id,
                    "wallet_id": did_wallet.id(),
                }

            elif request["did_type"] == "recovery":
                async with self.service.wallet_state_manager.lock:
                    did_wallet = await DIDWallet.create_new_did_wallet_from_recovery(
                        wallet_state_manager, main_wallet, request["backup_data"]
                    )
                assert did_wallet.did_info.temp_coin is not None
                assert did_wallet.did_info.temp_puzhash is not None
                assert did_wallet.did_info.temp_pubkey is not None
                my_did = did_wallet.get_my_DID()
                coin_name = did_wallet.did_info.temp_coin.name().hex()
                coin_list = coin_as_list(did_wallet.did_info.temp_coin)
                newpuzhash = did_wallet.did_info.temp_puzhash
                pubkey = did_wallet.did_info.temp_pubkey
                return {
                    "success": True,
                    "type": did_wallet.type(),
                    "my_did": my_did,
                    "wallet_id": did_wallet.id(),
                    "coin_name": coin_name,
                    "coin_list": coin_list,
                    "newpuzhash": newpuzhash.hex(),
                    "pubkey": pubkey.hex(),
                    "backup_dids": did_wallet.did_info.backup_ids,
                    "num_verifications_required": did_wallet.did_info.num_of_backup_ids_needed,
                }
            else:  # undefined did_type
                pass
        elif request["wallet_type"] == "nft_wallet":
            for wallet in self.service.wallet_state_manager.wallets.values():
                did_id: Optional[bytes32] = None
                if "did_id" in request and request["did_id"] is not None:
                    did_id = decode_puzzle_hash(request["did_id"])
                if wallet.type() == WalletType.NFT and wallet.get_did() == did_id:
                    log.info("NFT wallet already existed, skipping.")
                    return {
                        "success": True,
                        "type": wallet.type(),
                        "wallet_id": wallet.id(),
                    }

            async with self.service.wallet_state_manager.lock:
                nft_wallet: NFTWallet = await NFTWallet.create_new_nft_wallet(
                    wallet_state_manager, main_wallet, did_id, request.get("name", None)
                )
            return {
                "success": True,
                "type": nft_wallet.type(),
                "wallet_id": nft_wallet.id(),
            }
        elif request["wallet_type"] == "pool_wallet":
            if request["mode"] == "new":
                if "initial_target_state" not in request:
                    raise AttributeError("Daemon didn't send `initial_target_state`. Try updating the daemon.")

                owner_puzzle_hash: bytes32 = await self.service.wallet_state_manager.main_wallet.get_puzzle_hash(True)

                from chia.pools.pool_wallet_info import initial_pool_state_from_dict

                async with self.service.wallet_state_manager.lock:
                    # We assign a pseudo unique id to each pool wallet, so that each one gets its own deterministic
                    # owner and auth keys. The public keys will go on the blockchain, and the private keys can be found
                    # using the root SK and trying each index from zero. The indexes are not fully unique though,
                    # because the PoolWallet is not created until the tx gets confirmed on chain. Therefore if we
                    # make multiple pool wallets at the same time, they will have the same ID.
                    max_pwi = 1
                    for _, wallet in self.service.wallet_state_manager.wallets.items():
                        if wallet.type() == WalletType.POOLING_WALLET:
                            pool_wallet_index = await wallet.get_pool_wallet_index()
                            if pool_wallet_index > max_pwi:
                                max_pwi = pool_wallet_index

                    if max_pwi + 1 >= (MAX_POOL_WALLETS - 1):
                        raise ValueError(f"Too many pool wallets ({max_pwi}), cannot create any more on this key.")

                    owner_sk: PrivateKey = master_sk_to_singleton_owner_sk(
                        self.service.wallet_state_manager.private_key, uint32(max_pwi + 1)
                    )
                    owner_pk: G1Element = owner_sk.get_g1()

                    initial_target_state = initial_pool_state_from_dict(
                        request["initial_target_state"], owner_pk, owner_puzzle_hash
                    )
                    assert initial_target_state is not None

                    try:
                        delayed_address = None
                        if "p2_singleton_delayed_ph" in request:
                            delayed_address = bytes32.from_hexstr(request["p2_singleton_delayed_ph"])
                        tr, p2_singleton_puzzle_hash, launcher_id = await PoolWallet.create_new_pool_wallet_transaction(
                            wallet_state_manager,
                            main_wallet,
                            initial_target_state,
                            fee,
                            request.get("p2_singleton_delay_time", None),
                            delayed_address,
                        )
                    except Exception as e:
                        raise ValueError(str(e))
                    return {
                        "total_fee": fee * 2,
                        "transaction": tr,
                        "launcher_id": launcher_id.hex(),
                        "p2_singleton_puzzle_hash": p2_singleton_puzzle_hash.hex(),
                    }
            elif request["mode"] == "recovery":
                raise ValueError("Need upgraded singleton for on-chain recovery")

        else:  # undefined wallet_type
            pass

        # TODO: rework this function to report detailed errors for each error case
        return {"success": False, "error": "invalid request"}

    ##########################################################################################
    # Wallet
    ##########################################################################################

    async def get_wallet_balance(self, request: Dict) -> EndpointResult:
        wallet_id = uint32(int(request["wallet_id"]))
        wallet = self.service.wallet_state_manager.wallets[wallet_id]

        # If syncing return the last available info or 0s
        syncing = self.service.wallet_state_manager.sync_mode
        if syncing:
            if wallet_id in self.balance_cache:
                wallet_balance = self.balance_cache[wallet_id]
            else:
                wallet_balance = {
                    "wallet_id": wallet_id,
                    "confirmed_wallet_balance": 0,
                    "unconfirmed_wallet_balance": 0,
                    "spendable_balance": 0,
                    "pending_change": 0,
                    "max_send_amount": 0,
                    "unspent_coin_count": 0,
                    "pending_coin_removal_count": 0,
                    "wallet_type": wallet.type(),
                }
                if self.service.logged_in_fingerprint is not None:
                    wallet_balance["fingerprint"] = self.service.logged_in_fingerprint
                if wallet.type() == WalletType.CAT:
                    wallet_balance["asset_id"] = wallet.get_asset_id()
        else:
            async with self.service.wallet_state_manager.lock:
                unspent_records = await self.service.wallet_state_manager.coin_store.get_unspent_coins_for_wallet(
                    wallet_id
                )
                balance = await wallet.get_confirmed_balance(unspent_records)
                pending_balance = await wallet.get_unconfirmed_balance(unspent_records)
                spendable_balance = await wallet.get_spendable_balance(unspent_records)
                pending_change = await wallet.get_pending_change_balance()
                max_send_amount = await wallet.get_max_send_amount(unspent_records)

                unconfirmed_removals: Dict[
                    bytes32, Coin
                ] = await wallet.wallet_state_manager.unconfirmed_removals_for_wallet(wallet_id)
                wallet_balance = {
                    "wallet_id": wallet_id,
                    "confirmed_wallet_balance": balance,
                    "unconfirmed_wallet_balance": pending_balance,
                    "spendable_balance": spendable_balance,
                    "pending_change": pending_change,
                    "max_send_amount": max_send_amount,
                    "unspent_coin_count": len(unspent_records),
                    "pending_coin_removal_count": len(unconfirmed_removals),
                    "wallet_type": wallet.type(),
                }
                if self.service.logged_in_fingerprint is not None:
                    wallet_balance["fingerprint"] = self.service.logged_in_fingerprint
                if wallet.type() == WalletType.CAT:
                    wallet_balance["asset_id"] = wallet.get_asset_id()
                self.balance_cache[wallet_id] = wallet_balance

        return {"wallet_balance": wallet_balance}

    async def get_transaction(self, request: Dict) -> EndpointResult:
        transaction_id: bytes32 = bytes32(hexstr_to_bytes(request["transaction_id"]))
        tr: Optional[TransactionRecord] = await self.service.wallet_state_manager.get_transaction(transaction_id)
        if tr is None:
            raise ValueError(f"Transaction 0x{transaction_id.hex()} not found")

        return {
            "transaction": (await self._convert_tx_puzzle_hash(tr)).to_json_dict_convenience(self.service.config),
            "transaction_id": tr.name,
        }

    async def get_transactions(self, request: Dict) -> EndpointResult:
        wallet_id = int(request["wallet_id"])

        start = request.get("start", 0)
        end = request.get("end", 50)
        sort_key = request.get("sort_key", None)
        reverse = request.get("reverse", False)

        to_address = request.get("to_address", None)
        to_puzzle_hash: Optional[bytes32] = None
        if to_address is not None:
            to_puzzle_hash = decode_puzzle_hash(to_address)

        transactions = await self.service.wallet_state_manager.tx_store.get_transactions_between(
            wallet_id, start, end, sort_key=sort_key, reverse=reverse, to_puzzle_hash=to_puzzle_hash
        )
        return {
            "transactions": [
                (await self._convert_tx_puzzle_hash(tr)).to_json_dict_convenience(self.service.config)
                for tr in transactions
            ],
            "wallet_id": wallet_id,
        }

    async def get_transaction_count(self, request: Dict) -> EndpointResult:
        wallet_id = int(request["wallet_id"])
        count = await self.service.wallet_state_manager.tx_store.get_transaction_count_for_wallet(wallet_id)
        return {
            "count": count,
            "wallet_id": wallet_id,
        }

    # this function is just here for backwards-compatibility. It will probably
    # be removed in the future
    async def get_initial_freeze_period(self, _: Dict) -> EndpointResult:
        # Mon May 03 2021 17:00:00 GMT+0000
        return {"INITIAL_FREEZE_END_TIMESTAMP": 1620061200}

    async def get_next_address(self, request: Dict) -> EndpointResult:
        """
        Returns a new address
        """
        if request["new_address"] is True:
            create_new = True
        else:
            create_new = False
        wallet_id = uint32(int(request["wallet_id"]))
        wallet = self.service.wallet_state_manager.wallets[wallet_id]
        selected = self.service.config["selected_network"]
        prefix = self.service.config["network_overrides"]["config"][selected]["address_prefix"]
        if wallet.type() == WalletType.STANDARD_WALLET:
            raw_puzzle_hash = await wallet.get_puzzle_hash(create_new)
            address = encode_puzzle_hash(raw_puzzle_hash, prefix)
        elif wallet.type() == WalletType.CAT:
            raw_puzzle_hash = await wallet.standard_wallet.get_puzzle_hash(create_new)
            address = encode_puzzle_hash(raw_puzzle_hash, prefix)
        else:
            raise ValueError(f"Wallet type {wallet.type()} cannot create puzzle hashes")

        return {
            "wallet_id": wallet_id,
            "address": address,
        }

    async def send_transaction(self, request) -> EndpointResult:
        if await self.service.wallet_state_manager.synced() is False:
            raise ValueError("Wallet needs to be fully synced before sending transactions")

        wallet_id = uint32(request["wallet_id"])
        wallet = self.service.wallet_state_manager.wallets[wallet_id]

        if wallet.type() == WalletType.CAT:
            raise ValueError("send_transaction does not work for CAT wallets")

        if not isinstance(request["amount"], int) or not isinstance(request["fee"], int):
            raise ValueError("An integer amount or fee is required (too many decimals)")
        amount: uint64 = uint64(request["amount"])
        address = request["address"]
        selected_network = self.service.config["selected_network"]
        expected_prefix = self.service.config["network_overrides"]["config"][selected_network]["address_prefix"]
        if address[0 : len(expected_prefix)] != expected_prefix:
            raise ValueError("Unexpected Address Prefix")
        puzzle_hash: bytes32 = decode_puzzle_hash(address)

        memos: List[bytes] = []
        if "memos" in request:
            memos = [mem.encode("utf-8") for mem in request["memos"]]

        fee: uint64 = uint64(request.get("fee", 0))
        min_coin_amount: uint64 = uint64(request.get("min_coin_amount", 0))
        async with self.service.wallet_state_manager.lock:
            tx: TransactionRecord = await wallet.generate_signed_transaction(
                amount, puzzle_hash, fee, memos=memos, min_coin_amount=min_coin_amount
            )
            await wallet.push_transaction(tx)

        # Transaction may not have been included in the mempool yet. Use get_transaction to check.
        return {
            "transaction": tx.to_json_dict_convenience(self.service.config),
            "transaction_id": tx.name,
        }

    async def send_transaction_multi(self, request) -> EndpointResult:
        if await self.service.wallet_state_manager.synced() is False:
            raise ValueError("Wallet needs to be fully synced before sending transactions")

        wallet_id = uint32(request["wallet_id"])
        wallet = self.service.wallet_state_manager.wallets[wallet_id]

        async with self.service.wallet_state_manager.lock:
            transaction: Dict = (await self.create_signed_transaction(request, hold_lock=False))["signed_tx"]
            tr: TransactionRecord = TransactionRecord.from_json_dict_convenience(transaction)
            await wallet.push_transaction(tr)

        # Transaction may not have been included in the mempool yet. Use get_transaction to check.
        return {"transaction": transaction, "transaction_id": tr.name}

    async def delete_unconfirmed_transactions(self, request) -> EndpointResult:
        wallet_id = uint32(request["wallet_id"])
        if wallet_id not in self.service.wallet_state_manager.wallets:
            raise ValueError(f"Wallet id {wallet_id} does not exist")
        if await self.service.wallet_state_manager.synced() is False:
            raise ValueError("Wallet needs to be fully synced.")

        async with self.service.wallet_state_manager.db_wrapper.writer():
            await self.service.wallet_state_manager.tx_store.delete_unconfirmed_transactions(wallet_id)
            if self.service.wallet_state_manager.wallets[wallet_id].type() == WalletType.POOLING_WALLET.value:
                self.service.wallet_state_manager.wallets[wallet_id].target_state = None
            return {}

    async def select_coins(self, request) -> EndpointResult:
        if await self.service.wallet_state_manager.synced() is False:
            raise ValueError("Wallet needs to be fully synced before selecting coins")

        amount = uint64(request["amount"])
        wallet_id = uint32(request["wallet_id"])
        min_coin_amount = uint64(request.get("min_coin_amount", 0))
        excluded_coins: Optional[List] = request.get("excluded_coins")
        if excluded_coins is not None:
            excluded_coins = [Coin.from_json_dict(json_coin) for json_coin in excluded_coins]

        wallet = self.service.wallet_state_manager.wallets[wallet_id]
        async with self.service.wallet_state_manager.lock:
            selected_coins = await wallet.select_coins(
                amount=amount, min_coin_amount=min_coin_amount, exclude=excluded_coins
            )

        return {"coins": [coin.to_json_dict() for coin in selected_coins]}

    async def get_current_derivation_index(self, request) -> Dict[str, Any]:
        assert self.service.wallet_state_manager is not None

        index: Optional[uint32] = await self.service.wallet_state_manager.puzzle_store.get_last_derivation_path()

        return {"success": True, "index": index}

    async def extend_derivation_index(self, request) -> Dict[str, Any]:
        assert self.service.wallet_state_manager is not None

        # Require a new max derivation index
        if "index" not in request:
            raise ValueError("Derivation index is required")

        # Require that the wallet is fully synced
        synced = await self.service.wallet_state_manager.synced()
        if synced is False:
            raise ValueError("Wallet needs to be fully synced before extending derivation index")

        index = uint32(request["index"])
        current: Optional[uint32] = await self.service.wallet_state_manager.puzzle_store.get_last_derivation_path()

        # Additional sanity check that the wallet is synced
        if current is None:
            raise ValueError("No current derivation record found, unable to extend index")

        # Require that the new index is greater than the current index
        if index <= current:
            raise ValueError(f"New derivation index must be greater than current index: {current}")

        if index - current > MAX_DERIVATION_INDEX_DELTA:
            raise ValueError(
                "Too many derivations requested. "
                f"Use a derivation index less than {current + MAX_DERIVATION_INDEX_DELTA + 1}"
            )

        # Since we've bumping the derivation index without having found any new puzzles, we want
        # to preserve the current last used index, so we call create_more_puzzle_hashes with
        # mark_existing_as_used=False
        await self.service.wallet_state_manager.create_more_puzzle_hashes(
            from_zero=False, mark_existing_as_used=False, up_to_index=index, num_additional_phs=0
        )

        updated: Optional[uint32] = await self.service.wallet_state_manager.puzzle_store.get_last_derivation_path()
        updated_index = updated if updated is not None else None

        return {"success": True, "index": updated_index}

    ##########################################################################################
    # CATs and Trading
    ##########################################################################################

    async def get_cat_list(self, request) -> EndpointResult:
        return {"cat_list": list(DEFAULT_CATS.values())}

    async def cat_set_name(self, request) -> EndpointResult:
        wallet_id = uint32(request["wallet_id"])
        wallet: CATWallet = self.service.wallet_state_manager.wallets[wallet_id]
        await wallet.set_name(str(request["name"]))
        return {"wallet_id": wallet_id}

    async def cat_get_name(self, request) -> EndpointResult:
        wallet_id = uint32(request["wallet_id"])
        wallet: CATWallet = self.service.wallet_state_manager.wallets[wallet_id]
        name: str = await wallet.get_name()
        return {"wallet_id": wallet_id, "name": name}

    async def get_stray_cats(self, request) -> EndpointResult:
        """
        Get a list of all unacknowledged CATs
        :param request: RPC request
        :return: A list of unacknowledged CATs
        """
        cats = await self.service.wallet_state_manager.interested_store.get_unacknowledged_tokens()
        return {"stray_cats": cats}

    async def cat_spend(self, request) -> EndpointResult:
        if await self.service.wallet_state_manager.synced() is False:
            raise ValueError("Wallet needs to be fully synced.")
        wallet_id = uint32(request["wallet_id"])
        wallet: CATWallet = self.service.wallet_state_manager.wallets[wallet_id]

        puzzle_hash: bytes32 = decode_puzzle_hash(request["inner_address"])

        memos: List[bytes] = []
        if "memos" in request:
            memos = [mem.encode("utf-8") for mem in request["memos"]]
        if not isinstance(request["amount"], int) or not isinstance(request["fee"], int):
            raise ValueError("An integer amount or fee is required (too many decimals)")
        amount: uint64 = uint64(request["amount"])
        fee: uint64 = uint64(request.get("fee", 0))
        min_coin_amount: uint64 = uint64(request.get("min_coin_amount", 0))
        async with self.service.wallet_state_manager.lock:
            txs: List[TransactionRecord] = await wallet.generate_signed_transaction(
                [amount], [puzzle_hash], fee, memos=[memos], min_coin_amount=min_coin_amount
            )
            for tx in txs:
                await wallet.standard_wallet.push_transaction(tx)

        return {
            "transaction": tx.to_json_dict_convenience(self.service.config),
            "transaction_id": tx.name,
        }

    async def cat_get_asset_id(self, request) -> EndpointResult:
        wallet_id = uint32(request["wallet_id"])
        wallet: CATWallet = self.service.wallet_state_manager.wallets[wallet_id]
        asset_id: str = wallet.get_asset_id()
        return {"asset_id": asset_id, "wallet_id": wallet_id}

    async def cat_asset_id_to_name(self, request) -> EndpointResult:
        wallet = await self.service.wallet_state_manager.get_wallet_for_asset_id(request["asset_id"])
        if wallet is None:
            if request["asset_id"] in DEFAULT_CATS:
                return {"wallet_id": None, "name": DEFAULT_CATS[request["asset_id"]]["name"]}
            else:
                raise ValueError("The asset ID specified does not belong to a wallet")
        else:
            return {"wallet_id": wallet.id(), "name": (await wallet.get_name())}

    async def create_offer_for_ids(self, request) -> EndpointResult:
        offer: Dict[str, int] = request["offer"]
        fee: uint64 = uint64(request.get("fee", 0))
        validate_only: bool = request.get("validate_only", False)
        driver_dict_str: Optional[Dict[str, Any]] = request.get("driver_dict", None)
        min_coin_amount: uint64 = uint64(request.get("min_coin_amount", 0))

        # This driver_dict construction is to maintain backward compatibility where everything is assumed to be a CAT
        driver_dict: Dict[bytes32, PuzzleInfo] = {}
        if driver_dict_str is None:
            for key, amount in offer.items():
                if amount > 0:
                    try:
                        driver_dict[bytes32.from_hexstr(key)] = PuzzleInfo(
                            {"type": AssetType.CAT.value, "tail": "0x" + key}
                        )
                    except ValueError:
                        pass
        else:
            for key, value in driver_dict_str.items():
                driver_dict[bytes32.from_hexstr(key)] = PuzzleInfo(value)

        modified_offer: Dict[Union[int, bytes32], int] = {}
        for key in offer:
            try:
                modified_offer[bytes32.from_hexstr(key)] = offer[key]
            except ValueError:
                modified_offer[int(key)] = offer[key]

        async with self.service.wallet_state_manager.lock:
            result = await self.service.wallet_state_manager.trade_manager.create_offer_for_ids(
                modified_offer, driver_dict, fee=fee, validate_only=validate_only, min_coin_amount=min_coin_amount
            )
        if result[0]:
            success, trade_record, error = result
            return {
                "offer": Offer.from_bytes(trade_record.offer).to_bech32(),
                "trade_record": trade_record.to_json_dict_convenience(),
            }
        raise ValueError(result[2])

    async def get_offer_summary(self, request) -> EndpointResult:
        offer_hex: str = request["offer"]
        offer = Offer.from_bech32(offer_hex)
        offered, requested, infos = offer.summary()

        ###
        # This is temporary code, delete it when we no longer care about incorrectly parsing CAT1s
        # There's also temp code in test_wallet_rpc.py and wallet_funcs.py
        from chia.util.bech32m import bech32_decode, convertbits
        from chia.wallet.util.puzzle_compression import decompress_object_with_puzzles

        hrpgot, data = bech32_decode(offer_hex, max_length=len(offer_hex))
        if data is None:
            raise ValueError("Invalid Offer")
        decoded = convertbits(list(data), 5, 8, False)
        decoded_bytes = bytes(decoded)
        try:
            decompressed_bytes = decompress_object_with_puzzles(decoded_bytes)
        except TypeError:
            decompressed_bytes = decoded_bytes
        bundle = SpendBundle.from_bytes(decompressed_bytes)
        for spend in bundle.coin_spends:
            mod, _ = spend.puzzle_reveal.to_program().uncurry()
            if mod.get_tree_hash() == bytes32.from_hexstr(
                "72dec062874cd4d3aab892a0906688a1ae412b0109982e1797a170add88bdcdc"
            ):
                raise ValueError("CAT1s are no longer supported")
        ###

        return {"summary": {"offered": offered, "requested": requested, "fees": offer.bundle.fees(), "infos": infos}}

    async def check_offer_validity(self, request) -> EndpointResult:
        offer_hex: str = request["offer"]
        offer = Offer.from_bech32(offer_hex)
        peer: Optional[WSChiaConnection] = self.service.get_full_node_peer()
        if peer is None:
            raise ValueError("No peer connected")
        return {"valid": (await self.service.wallet_state_manager.trade_manager.check_offer_validity(offer, peer))}

    async def take_offer(self, request) -> EndpointResult:
        offer_hex: str = request["offer"]
        offer = Offer.from_bech32(offer_hex)
        fee: uint64 = uint64(request.get("fee", 0))
        min_coin_amount: uint64 = uint64(request.get("min_coin_amount", 0))

        async with self.service.wallet_state_manager.lock:
            peer: Optional[WSChiaConnection] = self.service.get_full_node_peer()
            if peer is None:
                raise ValueError("No peer connected")
            result = await self.service.wallet_state_manager.trade_manager.respond_to_offer(
                offer, peer, fee=fee, min_coin_amount=min_coin_amount
            )
        if not result[0]:
            raise ValueError(result[2])
        success, trade_record, error = result
        return {"trade_record": trade_record.to_json_dict_convenience()}

    async def get_offer(self, request: Dict) -> EndpointResult:
        trade_mgr = self.service.wallet_state_manager.trade_manager

        trade_id = bytes32.from_hexstr(request["trade_id"])
        file_contents: bool = request.get("file_contents", False)
        trade_record: Optional[TradeRecord] = await trade_mgr.get_trade_by_id(bytes32(trade_id))
        if trade_record is None:
            raise ValueError(f"No trade with trade id: {trade_id.hex()}")

        offer_to_return: bytes = trade_record.offer if trade_record.taken_offer is None else trade_record.taken_offer
        offer_value: Optional[str] = Offer.from_bytes(offer_to_return).to_bech32() if file_contents else None
        return {"trade_record": trade_record.to_json_dict_convenience(), "offer": offer_value}

    async def get_all_offers(self, request: Dict) -> EndpointResult:
        trade_mgr = self.service.wallet_state_manager.trade_manager

        start: int = request.get("start", 0)
        end: int = request.get("end", 10)
        exclude_my_offers: bool = request.get("exclude_my_offers", False)
        exclude_taken_offers: bool = request.get("exclude_taken_offers", False)
        include_completed: bool = request.get("include_completed", False)
        sort_key: Optional[str] = request.get("sort_key", None)
        reverse: bool = request.get("reverse", False)
        file_contents: bool = request.get("file_contents", False)

        all_trades = await trade_mgr.trade_store.get_trades_between(
            start,
            end,
            sort_key=sort_key,
            reverse=reverse,
            exclude_my_offers=exclude_my_offers,
            exclude_taken_offers=exclude_taken_offers,
            include_completed=include_completed,
        )
        result = []
        offer_values: Optional[List[str]] = [] if file_contents else None
        for trade in all_trades:
            result.append(trade.to_json_dict_convenience())
            if file_contents and offer_values is not None:
                offer_to_return: bytes = trade.offer if trade.taken_offer is None else trade.taken_offer
                offer_values.append(Offer.from_bytes(offer_to_return).to_bech32())

        return {"trade_records": result, "offers": offer_values}

    async def get_offers_count(self, request: Dict) -> EndpointResult:
        trade_mgr = self.service.wallet_state_manager.trade_manager

        (total, my_offers_count, taken_offers_count) = await trade_mgr.trade_store.get_trades_count()

        return {"total": total, "my_offers_count": my_offers_count, "taken_offers_count": taken_offers_count}

    async def cancel_offer(self, request: Dict) -> EndpointResult:
        wsm = self.service.wallet_state_manager
        secure = request["secure"]
        trade_id = bytes32.from_hexstr(request["trade_id"])
        fee: uint64 = uint64(request.get("fee", 0))
        async with self.service.wallet_state_manager.lock:
            if secure:
                await wsm.trade_manager.cancel_pending_offer_safely(bytes32(trade_id), fee=fee)
            else:
                await wsm.trade_manager.cancel_pending_offer(bytes32(trade_id))
        return {}

    async def cancel_offers(self, request: Dict) -> EndpointResult:
        secure = request["secure"]
        batch_fee: uint64 = uint64(request.get("batch_fee", 0))
        batch_size = request.get("batch_size", 5)
        cancel_all = request.get("cancel_all", False)
        if cancel_all:
            asset_id = None
        else:
            asset_id = request.get("asset_id", "xch")

        start: int = 0
        end: int = start + batch_size
        trade_mgr = self.service.wallet_state_manager.trade_manager
        log.info(f"Start cancelling offers for  {'asset_id: '+asset_id if asset_id is not None else 'all'} ...")
        # Traverse offers page by page
        key = None
        if asset_id is not None and asset_id != "xch":
            key = bytes32.from_hexstr(asset_id)
        while True:
            records: List[TradeRecord] = []
            trades = await trade_mgr.trade_store.get_trades_between(
                start,
                end,
                reverse=True,
                exclude_my_offers=False,
                exclude_taken_offers=True,
                include_completed=False,
            )
            for trade in trades:
                if cancel_all:
                    records.append(trade)
                    continue
                if trade.offer and trade.offer != b"":
                    offer = Offer.from_bytes(trade.offer)
                    if key in offer.driver_dict:
                        records.append(trade)
                        continue

            async with self.service.wallet_state_manager.lock:
                await trade_mgr.cancel_pending_offers(records, batch_fee, secure)
            log.info(f"Cancelled offers {start} to {end} ...")
            # If fewer records were returned than requested, we're done
            if len(trades) < batch_size:
                break
            start = end
            end += batch_size
        return {"success": True}

    ##########################################################################################
    # Distributed Identities
    ##########################################################################################

    async def did_set_wallet_name(self, request) -> EndpointResult:
        wallet_id = uint32(request["wallet_id"])
        wallet: DIDWallet = self.service.wallet_state_manager.wallets[wallet_id]
        if wallet.type() == WalletType.DECENTRALIZED_ID:
            await wallet.set_name(str(request["name"]))
            return {"success": True, "wallet_id": wallet_id}
        else:
            return {"success": False, "error": f"Wallet id {wallet_id} is not a DID wallet"}

    async def did_get_wallet_name(self, request) -> EndpointResult:
        wallet_id = uint32(request["wallet_id"])
        wallet: DIDWallet = self.service.wallet_state_manager.wallets[wallet_id]
        name: str = await wallet.get_name()
        return {"success": True, "wallet_id": wallet_id, "name": name}

    async def did_update_recovery_ids(self, request) -> EndpointResult:
        wallet_id = uint32(request["wallet_id"])
        wallet: DIDWallet = self.service.wallet_state_manager.wallets[wallet_id]
        recovery_list = []
        success: bool = False
        for _ in request["new_list"]:
            recovery_list.append(decode_puzzle_hash(_))
        if "num_verifications_required" in request:
            new_amount_verifications_required = uint64(request["num_verifications_required"])
        else:
            new_amount_verifications_required = uint64(len(recovery_list))
        async with self.service.wallet_state_manager.lock:
            update_success = await wallet.update_recovery_list(recovery_list, new_amount_verifications_required)
            # Update coin with new ID info
            if update_success:
                spend_bundle = await wallet.create_update_spend()
                if spend_bundle is not None:
                    success = True
        return {"success": success}

    async def did_update_metadata(self, request) -> EndpointResult:
        wallet_id = uint32(request["wallet_id"])
        wallet: DIDWallet = self.service.wallet_state_manager.wallets[wallet_id]
        if wallet.type() != WalletType.DECENTRALIZED_ID.value:
            return {"success": False, "error": f"Wallet with id {wallet_id} is not a DID one"}
        metadata: Dict[str, str] = {}
        if "metadata" in request and type(request["metadata"]) is dict:
            metadata = request["metadata"]
        async with self.service.wallet_state_manager.lock:
            update_success = await wallet.update_metadata(metadata)
            # Update coin with new ID info
            if update_success:
                spend_bundle = await wallet.create_update_spend(uint64(request.get("fee", 0)))
                if spend_bundle is not None:
                    return {"wallet_id": wallet_id, "success": True, "spend_bundle": spend_bundle}
                else:
                    return {"success": False, "error": "Couldn't create an update spend bundle."}
            else:
                return {"success": False, "error": f"Couldn't update metadata with input: {metadata}"}

    async def did_get_did(self, request) -> EndpointResult:
        wallet_id = uint32(request["wallet_id"])
        wallet: DIDWallet = self.service.wallet_state_manager.wallets[wallet_id]
        my_did: str = encode_puzzle_hash(bytes32.fromhex(wallet.get_my_DID()), AddressType.DID.hrp(self.service.config))
        async with self.service.wallet_state_manager.lock:
            coins = await wallet.select_coins(uint64(1))
        if coins is None or coins == set():
            return {"success": True, "wallet_id": wallet_id, "my_did": my_did}
        else:
            coin = coins.pop()
            return {"success": True, "wallet_id": wallet_id, "my_did": my_did, "coin_id": coin.name()}

    async def did_get_recovery_list(self, request) -> EndpointResult:
        wallet_id = uint32(request["wallet_id"])
        wallet: DIDWallet = self.service.wallet_state_manager.wallets[wallet_id]
        recovery_list = wallet.did_info.backup_ids
        recovery_dids = []
        for backup_id in recovery_list:
            recovery_dids.append(encode_puzzle_hash(backup_id, AddressType.DID.hrp(self.service.config)))
        return {
            "success": True,
            "wallet_id": wallet_id,
            "recovery_list": recovery_dids,
            "num_required": wallet.did_info.num_of_backup_ids_needed,
        }

    async def did_get_metadata(self, request) -> EndpointResult:
        wallet_id = uint32(request["wallet_id"])
        wallet: DIDWallet = self.service.wallet_state_manager.wallets[wallet_id]
        metadata = json.loads(wallet.did_info.metadata)
        return {
            "success": True,
            "wallet_id": wallet_id,
            "metadata": metadata,
        }

    async def did_recovery_spend(self, request) -> EndpointResult:
        wallet_id = uint32(request["wallet_id"])
        wallet: DIDWallet = self.service.wallet_state_manager.wallets[wallet_id]
        if len(request["attest_data"]) < wallet.did_info.num_of_backup_ids_needed:
            return {"success": False, "reason": "insufficient messages"}
        spend_bundle = None
        async with self.service.wallet_state_manager.lock:
            (
                info_list,
                message_spend_bundle,
            ) = await wallet.load_attest_files_for_recovery_spend(request["attest_data"])

            if "pubkey" in request:
                pubkey = G1Element.from_bytes(hexstr_to_bytes(request["pubkey"]))
            else:
                assert wallet.did_info.temp_pubkey is not None
                pubkey = wallet.did_info.temp_pubkey

            if "puzhash" in request:
                puzhash = bytes32.from_hexstr(request["puzhash"])
            else:
                assert wallet.did_info.temp_puzhash is not None
                puzhash = wallet.did_info.temp_puzhash

            # TODO: this ignore should be dealt with
            spend_bundle = await wallet.recovery_spend(
                wallet.did_info.temp_coin,  # type: ignore[arg-type]
                puzhash,
                info_list,
                pubkey,
                message_spend_bundle,
            )
        if spend_bundle:
            return {"success": True, "spend_bundle": spend_bundle}
        else:
            return {"success": False}

    async def did_get_pubkey(self, request) -> EndpointResult:
        wallet_id = uint32(request["wallet_id"])
        wallet: DIDWallet = self.service.wallet_state_manager.wallets[wallet_id]
        pubkey = bytes((await wallet.wallet_state_manager.get_unused_derivation_record(wallet_id)).pubkey).hex()
        return {"success": True, "pubkey": pubkey}

    async def did_create_attest(self, request) -> EndpointResult:
        wallet_id = uint32(request["wallet_id"])
        wallet: DIDWallet = self.service.wallet_state_manager.wallets[wallet_id]
        async with self.service.wallet_state_manager.lock:
            info = await wallet.get_info_for_recovery()
            coin = bytes32.from_hexstr(request["coin_name"])
            pubkey = G1Element.from_bytes(hexstr_to_bytes(request["pubkey"]))
            spend_bundle, attest_data = await wallet.create_attestment(
                coin,
                bytes32.from_hexstr(request["puzhash"]),
                pubkey,
            )
        if info is not None and spend_bundle is not None:
            return {
                "success": True,
                "message_spend_bundle": bytes(spend_bundle).hex(),
                "info": [info[0].hex(), info[1].hex(), info[2]],
                "attest_data": attest_data,
            }
        else:
            return {"success": False}

    async def did_get_information_needed_for_recovery(self, request) -> EndpointResult:
        wallet_id = uint32(request["wallet_id"])
        did_wallet: DIDWallet = self.service.wallet_state_manager.wallets[wallet_id]
        my_did = encode_puzzle_hash(
            bytes32.from_hexstr(did_wallet.get_my_DID()), AddressType.DID.hrp(self.service.config)
        )
        # TODO: this ignore should be dealt with
        coin_name = did_wallet.did_info.temp_coin.name().hex()  # type: ignore[union-attr]
        return {
            "success": True,
            "wallet_id": wallet_id,
            "my_did": my_did,
            "coin_name": coin_name,
            "newpuzhash": did_wallet.did_info.temp_puzhash,
            "pubkey": did_wallet.did_info.temp_pubkey,
            "backup_dids": did_wallet.did_info.backup_ids,
        }

    async def did_get_current_coin_info(self, request) -> EndpointResult:
        wallet_id = uint32(request["wallet_id"])
        did_wallet: DIDWallet = self.service.wallet_state_manager.wallets[wallet_id]
        my_did = encode_puzzle_hash(
            bytes32.from_hexstr(did_wallet.get_my_DID()), AddressType.DID.hrp(self.service.config)
        )
        did_coin_threeple = await did_wallet.get_info_for_recovery()
        assert my_did is not None
        assert did_coin_threeple is not None
        return {
            "success": True,
            "wallet_id": wallet_id,
            "my_did": my_did,
            "did_parent": did_coin_threeple[0],
            "did_innerpuz": did_coin_threeple[1],
            "did_amount": did_coin_threeple[2],
        }

    async def did_create_backup_file(self, request) -> EndpointResult:
        wallet_id = uint32(request["wallet_id"])
        did_wallet: DIDWallet = self.service.wallet_state_manager.wallets[wallet_id]
        return {"wallet_id": wallet_id, "success": True, "backup_data": did_wallet.create_backup()}

    async def did_transfer_did(self, request) -> EndpointResult:
        if await self.service.wallet_state_manager.synced() is False:
            raise ValueError("Wallet needs to be fully synced.")
        wallet_id = uint32(request["wallet_id"])
        did_wallet: DIDWallet = self.service.wallet_state_manager.wallets[wallet_id]
        puzzle_hash: bytes32 = decode_puzzle_hash(request["inner_address"])
        async with self.service.wallet_state_manager.lock:
            txs: TransactionRecord = await did_wallet.transfer_did(
                puzzle_hash, uint64(request.get("fee", 0)), request.get("with_recovery_info", True)
            )

        return {
            "success": True,
            "transaction": txs.to_json_dict_convenience(self.service.config),
            "transaction_id": txs.name,
        }

    ##########################################################################################
    # NFT Wallet
    ##########################################################################################

    async def nft_mint_nft(self, request) -> EndpointResult:
        log.debug("Got minting RPC request: %s", request)
        wallet_id = uint32(request["wallet_id"])
        assert self.service.wallet_state_manager
        nft_wallet: NFTWallet = self.service.wallet_state_manager.wallets[wallet_id]
        if nft_wallet.type() != WalletType.NFT.value:
            return {"success": False, "error": f"Wallet with id {wallet_id} is not an NFT one"}
        royalty_address = request.get("royalty_address")
        royalty_amount = uint16(request.get("royalty_percentage", 0))
        if royalty_amount == 10000:
            raise ValueError("Royalty percentage cannot be 100%")
        if isinstance(royalty_address, str):
            royalty_puzhash = decode_puzzle_hash(royalty_address)
        elif royalty_address is None:
            royalty_puzhash = await nft_wallet.standard_wallet.get_new_puzzlehash()
        else:
            royalty_puzhash = royalty_address
        target_address = request.get("target_address")
        if isinstance(target_address, str):
            target_puzhash = decode_puzzle_hash(target_address)
        elif target_address is None:
            target_puzhash = await nft_wallet.standard_wallet.get_new_puzzlehash()
        else:
            target_puzhash = target_address
        if "uris" not in request:
            return {"success": False, "error": "Data URIs is required"}
        if not isinstance(request["uris"], list):
            return {"success": False, "error": "Data URIs must be a list"}
        if not isinstance(request.get("meta_uris", []), list):
            return {"success": False, "error": "Metadata URIs must be a list"}
        if not isinstance(request.get("license_uris", []), list):
            return {"success": False, "error": "License URIs must be a list"}
        metadata_list = [
            ("u", request["uris"]),
            ("h", hexstr_to_bytes(request["hash"])),
            ("mu", request.get("meta_uris", [])),
            ("lu", request.get("license_uris", [])),
            ("sn", uint64(request.get("edition_number", 1))),
            ("st", uint64(request.get("edition_total", 1))),
        ]
        if "meta_hash" in request and len(request["meta_hash"]) > 0:
            metadata_list.append(("mh", hexstr_to_bytes(request["meta_hash"])))
        if "license_hash" in request and len(request["license_hash"]) > 0:
            metadata_list.append(("lh", hexstr_to_bytes(request["license_hash"])))
        metadata = Program.to(metadata_list)
        fee = uint64(request.get("fee", 0))
        did_id = request.get("did_id", None)
        if did_id is not None:
            if did_id == "":
                did_id = bytes()
            else:
                did_id = decode_puzzle_hash(did_id)
        spend_bundle = await nft_wallet.generate_new_nft(
            metadata,
            target_puzhash,
            royalty_puzhash,
            royalty_amount,
            did_id,
            fee,
        )
        return {"wallet_id": wallet_id, "success": True, "spend_bundle": spend_bundle}

    async def nft_get_nfts(self, request) -> EndpointResult:
<<<<<<< HEAD
        try:
            wallet_id = request.get("wallet_id", None)
            nfts = []
            if wallet_id is not None:
                nft_wallet: NFTWallet = self.service.wallet_state_manager.wallets[wallet_id]
                nfts.extend(nft_wallet.get_current_nfts())
            else:
                for wallet in self.service.wallet_state_manager.wallets.values():
                    if wallet.type() == WalletType.NFT.value:
                        nfts.extend(wallet.get_current_nfts())
            start_index = request.get("start_index", 0)
            num = request.get("num", len(nfts))
            nft_info_list = []
            count = 0
            for nft in nfts:
                if count >= start_index and count - start_index < num:
                    nft_info = await nft_puzzles.get_nft_info_from_puzzle(
                        nft,
                        self.service.wallet_state_manager.config,
                        request.get("include_off_chain_metadata", False),
                        request.get("ignore_size_limit", False),
                    )
                    nft_info_list.append(nft_info)
                count += 1
            return {"wallet_id": wallet_id, "success": True, "nft_list": nft_info_list}
        except Exception as e:
            log.exception("Failed to get NFTs.")
            return {"success": False, "error": f"Failed to get NFTs: {e}"}
=======
        wallet_id = uint32(request["wallet_id"])
        try:
            nft_wallet: NFTWallet = self.service.wallet_state_manager.wallets[wallet_id]
        except KeyError:
            return {"success": False, "error": f"Unable to find wallet ID: {wallet_id}"}
        nfts = nft_wallet.get_current_nfts()
        nft_info_list = []
        for nft in nfts:
            nft_info_list.append(nft_puzzles.get_nft_info_from_puzzle(nft))
        return {"wallet_id": wallet_id, "success": True, "nft_list": nft_info_list}
>>>>>>> 163552b8

    async def nft_set_nft_did(self, request):
        try:
            wallet_id = uint32(request["wallet_id"])
            nft_wallet: NFTWallet = self.service.wallet_state_manager.wallets[wallet_id]
            did_id = request.get("did_id", "")
            if did_id == "":
                did_id = b""
            else:
                did_id = decode_puzzle_hash(did_id)
            nft_coin_info = nft_wallet.get_nft_coin_by_id(bytes32.from_hexstr(request["nft_coin_id"]))
            if not (
                await nft_puzzles.get_nft_info_from_puzzle(nft_coin_info, self.service.wallet_state_manager.config)
            ).supports_did:
                return {"success": False, "error": "The NFT doesn't support setting a DID."}
            fee = uint64(request.get("fee", 0))
            spend_bundle = await nft_wallet.set_nft_did(nft_coin_info, did_id, fee=fee)
            return {"wallet_id": wallet_id, "success": True, "spend_bundle": spend_bundle}
        except Exception as e:
            log.exception(f"Failed to set DID on NFT: {e}")
            return {"success": False, "error": f"Failed to set DID on NFT: {e}"}

    async def nft_get_by_did(self, request) -> EndpointResult:
        did_id: Optional[bytes32] = None
        if "did_id" in request:
            did_id = decode_puzzle_hash(request["did_id"])
        for wallet in self.service.wallet_state_manager.wallets.values():
            if isinstance(wallet, NFTWallet) and wallet.get_did() == did_id:
                return {"wallet_id": wallet.wallet_id, "success": True}
        return {"error": f"Cannot find a NFT wallet DID = {did_id}", "success": False}

    async def nft_get_wallet_did(self, request) -> EndpointResult:
        wallet_id = uint32(request["wallet_id"])
        nft_wallet: NFTWallet = self.service.wallet_state_manager.wallets[wallet_id]
        if nft_wallet is not None:
            if nft_wallet.type() != WalletType.NFT.value:
                return {"success": False, "error": f"Wallet {wallet_id} is not an NFT wallet"}
            did_bytes: Optional[bytes32] = nft_wallet.get_did()
            did_id = ""
            if did_bytes is not None:
                did_id = encode_puzzle_hash(did_bytes, AddressType.DID.hrp(self.service.config))
            return {"success": True, "did_id": None if len(did_id) == 0 else did_id}
        return {"success": False, "error": f"Wallet {wallet_id} not found"}

    async def nft_get_wallets_with_dids(self, request) -> EndpointResult:
        all_wallets = self.service.wallet_state_manager.wallets.values()
        did_wallets_by_did_id: Dict[bytes32, uint32] = {
            wallet.did_info.origin_coin.name(): wallet.id()
            for wallet in all_wallets
            if wallet.type() == uint8(WalletType.DECENTRALIZED_ID) and wallet.did_info.origin_coin is not None
        }
        did_nft_wallets: List[Dict] = []
        for wallet in all_wallets:
            if isinstance(wallet, NFTWallet):
                nft_wallet_did: Optional[bytes32] = wallet.get_did()
                if nft_wallet_did is not None:
                    did_wallet_id: uint32 = did_wallets_by_did_id.get(nft_wallet_did, uint32(0))
                    if did_wallet_id == 0:
                        log.warning(f"NFT wallet {wallet.id()} has DID {nft_wallet_did.hex()} but no DID wallet")
                    else:
                        did_nft_wallets.append(
                            {
                                "wallet_id": wallet.id(),
                                "did_id": encode_puzzle_hash(nft_wallet_did, AddressType.DID.hrp(self.service.config)),
                                "did_wallet_id": did_wallet_id,
                            }
                        )
        return {"success": True, "nft_wallets": did_nft_wallets}

    async def nft_set_nft_status(self, request) -> EndpointResult:
        try:
            wallet_id: uint32 = uint32(request["wallet_id"])
            coin_id: bytes32 = bytes32.from_hexstr(request["coin_id"])
            status: bool = request["in_transaction"]
            assert self.service.wallet_state_manager is not None
            nft_wallet: NFTWallet = self.service.wallet_state_manager.wallets[wallet_id]
            if nft_wallet is not None:
                await nft_wallet.update_coin_status(coin_id, status)
                return {"success": True}
            return {"success": False, "error": "NFT wallet doesn't exist."}
        except Exception as e:
            return {"success": False, "error": f"Cannot change the status of the NFT.{e}"}

    async def nft_transfer_nft(self, request) -> EndpointResult:
        wallet_id = uint32(request["wallet_id"])
        address = request["target_address"]
        if isinstance(address, str):
            puzzle_hash = decode_puzzle_hash(address)
        else:
            return dict(success=False, error="target_address parameter missing")
        nft_wallet: NFTWallet = self.service.wallet_state_manager.wallets[wallet_id]
        try:
            nft_coin_id = request["nft_coin_id"]
            if nft_coin_id.startswith(AddressType.NFT.hrp(self.service.config)):
                nft_coin_id = decode_puzzle_hash(nft_coin_id)
            else:
                nft_coin_id = bytes32.from_hexstr(nft_coin_id)
            nft_coin_info = nft_wallet.get_nft_coin_by_id(nft_coin_id)
            fee = uint64(request.get("fee", 0))
            txs = await nft_wallet.generate_signed_transaction(
                [uint64(nft_coin_info.coin.amount)],
                [puzzle_hash],
                coins={nft_coin_info.coin},
                fee=fee,
                new_owner=b"",
                new_did_inner_hash=b"",
            )
            spend_bundle: Optional[SpendBundle] = None
            for tx in txs:
                if tx.spend_bundle is not None:
                    spend_bundle = tx.spend_bundle
                await self.service.wallet_state_manager.add_pending_transaction(tx)
            await nft_wallet.update_coin_status(nft_coin_info.coin.name(), True)
            return {"wallet_id": wallet_id, "success": True, "spend_bundle": spend_bundle}
        except Exception as e:
            log.exception(f"Failed to transfer NFT: {e}")
            return {"success": False, "error": str(e)}

    async def nft_get_info(self, request: Dict) -> EndpointResult:
        if "coin_id" not in request:
            return {"success": False, "error": "Coin ID is required."}
        coin_id = request["coin_id"]
        if coin_id.startswith(AddressType.NFT.hrp(self.service.config)):
            coin_id = decode_puzzle_hash(coin_id)
        else:
            coin_id = bytes32.from_hexstr(coin_id)
        # Get coin state
        peer: Optional[WSChiaConnection] = self.service.get_full_node_peer()
        if peer is None:
            raise ValueError("No peers to get info from")
        coin_state_list: List[CoinState] = await self.service.wallet_state_manager.wallet_node.get_coin_state(
            [coin_id], peer=peer
        )
        if coin_state_list is None or len(coin_state_list) < 1:
            return {"success": False, "error": f"Coin record 0x{coin_id.hex()} not found"}
        coin_state: CoinState = coin_state_list[0]
        if request.get("latest", True):
            # Find the unspent coin
            while coin_state.spent_height is not None:
                coin_state_list = await self.service.wallet_state_manager.wallet_node.fetch_children(
                    coin_state.coin.name(), peer=peer
                )
                odd_coin = 0
                for coin in coin_state_list:
                    if coin.coin.amount % 2 == 1:
                        odd_coin += 1
                    if odd_coin > 1:
                        return {"success": False, "error": "This is not a singleton, multiple children coins found."}
                if odd_coin == 0:
                    return {"success": False, "error": "Cannot find child coin, please wait then retry."}
                coin_state = coin_state_list[0]
        # Get parent coin
        parent_coin_state_list: List[CoinState] = await self.service.wallet_state_manager.wallet_node.get_coin_state(
            [coin_state.coin.parent_coin_info], peer=peer
        )
        if parent_coin_state_list is None or len(parent_coin_state_list) < 1:
            return {
                "success": False,
                "error": f"Parent coin record 0x{coin_state.coin.parent_coin_info.hex()} not found",
            }
        parent_coin_state: CoinState = parent_coin_state_list[0]
        coin_spend: CoinSpend = await self.service.wallet_state_manager.wallet_node.fetch_puzzle_solution(
            parent_coin_state.spent_height, parent_coin_state.coin, peer
        )
        # convert to NFTInfo
        try:
            # Check if the metadata is updated
            full_puzzle: Program = Program.from_bytes(bytes(coin_spend.puzzle_reveal))

            uncurried_nft: Optional[UncurriedNFT] = UncurriedNFT.uncurry(*full_puzzle.uncurry())
            if uncurried_nft is None:
                return {"success": False, "error": "The coin is not a NFT."}
            metadata, p2_puzzle_hash = get_metadata_and_phs(uncurried_nft, coin_spend.solution)
            # Note: This is not the actual unspent NFT full puzzle.
            # There is no way to rebuild the full puzzle in a different wallet.
            # But it shouldn't have impact on generating the NFTInfo, since inner_puzzle is not used there.
            if uncurried_nft.supports_did:
                inner_puzzle = nft_puzzles.recurry_nft_puzzle(
                    uncurried_nft, coin_spend.solution.to_program(), uncurried_nft.p2_puzzle
                )
            else:
                inner_puzzle = uncurried_nft.p2_puzzle
            full_puzzle = nft_puzzles.create_full_puzzle(
                uncurried_nft.singleton_launcher_id,
                metadata,
                uncurried_nft.metadata_updater_hash,
                inner_puzzle,
            )

            # Get launcher coin
            launcher_coin: List[CoinState] = await self.service.wallet_state_manager.wallet_node.get_coin_state(
                [uncurried_nft.singleton_launcher_id], peer=peer
            )
            if launcher_coin is None or len(launcher_coin) < 1 or launcher_coin[0].spent_height is None:
                return {
                    "success": False,
                    "error": f"Launcher coin record 0x{uncurried_nft.singleton_launcher_id.hex()} not found",
                }
            nft_info: NFTInfo = await nft_puzzles.get_nft_info_from_puzzle(
                NFTCoinInfo(
                    uncurried_nft.singleton_launcher_id,
                    coin_state.coin,
                    None,
                    full_puzzle,
<<<<<<< HEAD
                    launcher_coin[0].spent_height,
                    coin_state.created_height if coin_state.created_height else uint32(0),
                ),
                self.service.wallet_state_manager.config,
                request.get("include_off_chain_metadata", False),
                request.get("ignore_size_limit", False),
=======
                    uint32(launcher_coin[0].spent_height),
                    uint32(coin_state.created_height) if coin_state.created_height else uint32(0),
                )
>>>>>>> 163552b8
            )
        except Exception as e:
            return {"success": False, "error": f"The coin is not a NFT. {e}"}
        else:
            return {"success": True, "nft_info": nft_info}

    async def nft_add_uri(self, request) -> EndpointResult:
        wallet_id = uint32(request["wallet_id"])
        # Note metadata updater can only add one uri for one field per spend.
        # If you want to add multiple uris for one field, you need to spend multiple times.
        nft_wallet: NFTWallet = self.service.wallet_state_manager.wallets[wallet_id]
        try:
            uri = request["uri"]
            key = request["key"]
            nft_coin_id = request["nft_coin_id"]
            if nft_coin_id.startswith(AddressType.NFT.hrp(self.service.config)):
                nft_coin_id = decode_puzzle_hash(nft_coin_id)
            else:
                nft_coin_id = bytes32.from_hexstr(nft_coin_id)
            nft_coin_info = nft_wallet.get_nft_coin_by_id(nft_coin_id)
            fee = uint64(request.get("fee", 0))
            spend_bundle = await nft_wallet.update_metadata(nft_coin_info, key, uri, fee=fee)
            return {"wallet_id": wallet_id, "success": True, "spend_bundle": spend_bundle}
        except Exception as e:
            log.exception(f"Failed to update NFT metadata: {e}")
            return {"success": False, "error": str(e)}

    async def nft_calculate_royalties(self, request) -> EndpointResult:
        return NFTWallet.royalty_calculation(
            {
                asset["asset"]: (asset["royalty_address"], uint16(asset["royalty_percentage"]))
                for asset in request.get("royalty_assets", [])
            },
            {asset["asset"]: uint64(asset["amount"]) for asset in request.get("fungible_assets", [])},
        )

    ##########################################################################################
    # Rate Limited Wallet
    ##########################################################################################

    async def rl_set_user_info(self, request) -> EndpointResult:
        wallet_id = uint32(int(request["wallet_id"]))
        rl_user = self.service.wallet_state_manager.wallets[wallet_id]
        origin = request["origin"]
        async with self.service.wallet_state_manager.lock:
            await rl_user.set_user_info(
                uint64(request["interval"]),
                uint64(request["limit"]),
                origin["parent_coin_info"],
                origin["puzzle_hash"],
                origin["amount"],
                request["admin_pubkey"],
            )
        return {}

    async def send_clawback_transaction(self, request) -> EndpointResult:
        wallet_id = uint32(request["wallet_id"])
        wallet: RLWallet = self.service.wallet_state_manager.wallets[wallet_id]

        fee = int(request["fee"])
        async with self.service.wallet_state_manager.lock:
            tx = await wallet.clawback_rl_coin_transaction(fee)
            await wallet.push_transaction(tx)

        # Transaction may not have been included in the mempool yet. Use get_transaction to check.
        return {
            "transaction": tx,
            "transaction_id": tx.name,
        }

    async def add_rate_limited_funds(self, request) -> EndpointResult:
        wallet_id = uint32(request["wallet_id"])
        wallet: RLWallet = self.service.wallet_state_manager.wallets[wallet_id]
        puzzle_hash = wallet.rl_get_aggregation_puzzlehash(wallet.rl_info.rl_puzzle_hash)
        async with self.service.wallet_state_manager.lock:
            await wallet.rl_add_funds(request["amount"], puzzle_hash, request["fee"])
        return {"status": "SUCCESS"}

    async def get_farmed_amount(self, request) -> EndpointResult:
        tx_records: List[TransactionRecord] = await self.service.wallet_state_manager.tx_store.get_farming_rewards()
        amount = 0
        pool_reward_amount = 0
        farmer_reward_amount = 0
        fee_amount = 0
        last_height_farmed = 0
        for record in tx_records:
            if record.wallet_id not in self.service.wallet_state_manager.wallets:
                continue
            if record.type == TransactionType.COINBASE_REWARD:
                if self.service.wallet_state_manager.wallets[record.wallet_id].type() == WalletType.POOLING_WALLET:
                    # Don't add pool rewards for pool wallets.
                    continue
                pool_reward_amount += record.amount
            height = record.height_farmed(self.service.constants.GENESIS_CHALLENGE)
            # .get_farming_rewards() above queries for only confirmed records.  This
            # could be hinted by making TransactionRecord generic but streamable can't
            # handle that presently.  Existing code would have raised an exception
            # anyways if this were to fail and we already have an assert below.
            assert height is not None
            if record.type == TransactionType.FEE_REWARD:
                fee_amount += record.amount - calculate_base_farmer_reward(height)
                farmer_reward_amount += calculate_base_farmer_reward(height)
            if height > last_height_farmed:
                last_height_farmed = height
            amount += record.amount

        assert amount == pool_reward_amount + farmer_reward_amount + fee_amount
        return {
            "farmed_amount": amount,
            "pool_reward_amount": pool_reward_amount,
            "farmer_reward_amount": farmer_reward_amount,
            "fee_amount": fee_amount,
            "last_height_farmed": last_height_farmed,
        }

    async def create_signed_transaction(self, request, hold_lock=True) -> EndpointResult:
        if "additions" not in request or len(request["additions"]) < 1:
            raise ValueError("Specify additions list")

        additions: List[Dict] = request["additions"]
        amount_0: uint64 = uint64(additions[0]["amount"])
        assert amount_0 <= self.service.constants.MAX_COIN_AMOUNT
        puzzle_hash_0 = bytes32.from_hexstr(additions[0]["puzzle_hash"])
        if len(puzzle_hash_0) != 32:
            raise ValueError(f"Address must be 32 bytes. {puzzle_hash_0.hex()}")

        memos_0 = None if "memos" not in additions[0] else [mem.encode("utf-8") for mem in additions[0]["memos"]]

        additional_outputs: List[AmountWithPuzzlehash] = []
        for addition in additions[1:]:
            receiver_ph = bytes32.from_hexstr(addition["puzzle_hash"])
            if len(receiver_ph) != 32:
                raise ValueError(f"Address must be 32 bytes. {receiver_ph.hex()}")
            amount = uint64(addition["amount"])
            if amount > self.service.constants.MAX_COIN_AMOUNT:
                raise ValueError(f"Coin amount cannot exceed {self.service.constants.MAX_COIN_AMOUNT}")
            memos = [] if "memos" not in addition else [mem.encode("utf-8") for mem in addition["memos"]]
            additional_outputs.append({"puzzlehash": receiver_ph, "amount": amount, "memos": memos})

        fee: uint64 = uint64(request.get("fee", 0))
        min_coin_amount: uint64 = uint64(request.get("min_coin_amount", 0))

        coins = None
        if "coins" in request and len(request["coins"]) > 0:
            coins = set([Coin.from_json_dict(coin_json) for coin_json in request["coins"]])

        exclude_coins = None
        if "exclude_coins" in request and len(request["exclude_coins"]) > 0:
            exclude_coins = set([Coin.from_json_dict(coin_json) for coin_json in request["exclude_coins"]])

        coin_announcements: Optional[Set[Announcement]] = None
        if (
            "coin_announcements" in request
            and request["coin_announcements"] is not None
            and len(request["coin_announcements"]) > 0
        ):
            coin_announcements = {
                Announcement(
                    bytes32.from_hexstr(announcement["coin_id"]),
                    hexstr_to_bytes(announcement["message"]),
                    hexstr_to_bytes(announcement["morph_bytes"])
                    if "morph_bytes" in announcement and len(announcement["morph_bytes"]) > 0
                    else None,
                )
                for announcement in request["coin_announcements"]
            }

        puzzle_announcements: Optional[Set[Announcement]] = None
        if (
            "puzzle_announcements" in request
            and request["puzzle_announcements"] is not None
            and len(request["puzzle_announcements"]) > 0
        ):
            puzzle_announcements = {
                Announcement(
                    bytes32.from_hexstr(announcement["puzzle_hash"]),
                    hexstr_to_bytes(announcement["message"]),
                    hexstr_to_bytes(announcement["morph_bytes"])
                    if "morph_bytes" in announcement and len(announcement["morph_bytes"]) > 0
                    else None,
                )
                for announcement in request["puzzle_announcements"]
            }

        if hold_lock:
            async with self.service.wallet_state_manager.lock:
                signed_tx = await self.service.wallet_state_manager.main_wallet.generate_signed_transaction(
                    amount_0,
                    bytes32(puzzle_hash_0),
                    fee,
                    coins=coins,
                    exclude_coins=exclude_coins,
                    ignore_max_send_amount=True,
                    primaries=additional_outputs,
                    memos=memos_0,
                    coin_announcements_to_consume=coin_announcements,
                    puzzle_announcements_to_consume=puzzle_announcements,
                    min_coin_amount=min_coin_amount,
                )
        else:
            signed_tx = await self.service.wallet_state_manager.main_wallet.generate_signed_transaction(
                amount_0,
                bytes32(puzzle_hash_0),
                fee,
                coins=coins,
                exclude_coins=exclude_coins,
                ignore_max_send_amount=True,
                primaries=additional_outputs,
                memos=memos_0,
                coin_announcements_to_consume=coin_announcements,
                puzzle_announcements_to_consume=puzzle_announcements,
                min_coin_amount=min_coin_amount,
            )
        return {"signed_tx": signed_tx.to_json_dict_convenience(self.service.config)}

    ##########################################################################################
    # Pool Wallet
    ##########################################################################################
    async def pw_join_pool(self, request) -> EndpointResult:
        fee = uint64(request.get("fee", 0))
        wallet_id = uint32(request["wallet_id"])
        wallet: PoolWallet = self.service.wallet_state_manager.wallets[wallet_id]
        if wallet.type() != uint8(WalletType.POOLING_WALLET):
            raise ValueError(f"Wallet with wallet id: {wallet_id} is not a plotNFT wallet.")

        pool_wallet_info: PoolWalletInfo = await wallet.get_current_state()
        owner_pubkey = pool_wallet_info.current.owner_pubkey
        target_puzzlehash = None

        if await self.service.wallet_state_manager.synced() is False:
            raise ValueError("Wallet needs to be fully synced.")

        if "target_puzzlehash" in request:
            target_puzzlehash = bytes32(hexstr_to_bytes(request["target_puzzlehash"]))
        assert target_puzzlehash is not None
        new_target_state: PoolState = create_pool_state(
            FARMING_TO_POOL,
            target_puzzlehash,
            owner_pubkey,
            request["pool_url"],
            uint32(request["relative_lock_height"]),
        )
        async with self.service.wallet_state_manager.lock:
            total_fee, tx, fee_tx = await wallet.join_pool(new_target_state, fee)
            return {"total_fee": total_fee, "transaction": tx, "fee_transaction": fee_tx}

    async def pw_self_pool(self, request) -> EndpointResult:
        # Leaving a pool requires two state transitions.
        # First we transition to PoolSingletonState.LEAVING_POOL
        # Then we transition to FARMING_TO_POOL or SELF_POOLING
        fee = uint64(request.get("fee", 0))
        wallet_id = uint32(request["wallet_id"])
        wallet: PoolWallet = self.service.wallet_state_manager.wallets[wallet_id]
        if wallet.type() != uint8(WalletType.POOLING_WALLET):
            raise ValueError(f"Wallet with wallet id: {wallet_id} is not a plotNFT wallet.")

        if await self.service.wallet_state_manager.synced() is False:
            raise ValueError("Wallet needs to be fully synced.")

        async with self.service.wallet_state_manager.lock:
            total_fee, tx, fee_tx = await wallet.self_pool(fee)
            return {"total_fee": total_fee, "transaction": tx, "fee_transaction": fee_tx}

    async def pw_absorb_rewards(self, request) -> EndpointResult:
        """Perform a sweep of the p2_singleton rewards controlled by the pool wallet singleton"""
        if await self.service.wallet_state_manager.synced() is False:
            raise ValueError("Wallet needs to be fully synced before collecting rewards")
        fee = uint64(request.get("fee", 0))
        max_spends_in_tx = request.get("max_spends_in_tx", None)
        wallet_id = uint32(request["wallet_id"])
        wallet: PoolWallet = self.service.wallet_state_manager.wallets[wallet_id]
        if wallet.type() != uint8(WalletType.POOLING_WALLET):
            raise ValueError(f"Wallet with wallet id: {wallet_id} is not a plotNFT wallet.")

        async with self.service.wallet_state_manager.lock:
            transaction, fee_tx = await wallet.claim_pool_rewards(fee, max_spends_in_tx)
            state: PoolWalletInfo = await wallet.get_current_state()
        return {"state": state.to_json_dict(), "transaction": transaction, "fee_transaction": fee_tx}

    async def pw_status(self, request) -> EndpointResult:
        """Return the complete state of the Pool wallet with id `request["wallet_id"]`"""
        wallet_id = uint32(request["wallet_id"])
        wallet: PoolWallet = self.service.wallet_state_manager.wallets[wallet_id]

        if wallet.type() != WalletType.POOLING_WALLET.value:
            raise ValueError(f"Wallet with wallet id: {wallet_id} is not a plotNFT wallet.")

        state: PoolWalletInfo = await wallet.get_current_state()
        unconfirmed_transactions: List[TransactionRecord] = await wallet.get_unconfirmed_transactions()
        return {
            "state": state.to_json_dict(),
            "unconfirmed_transactions": unconfirmed_transactions,
        }<|MERGE_RESOLUTION|>--- conflicted
+++ resolved
@@ -1511,7 +1511,6 @@
         return {"wallet_id": wallet_id, "success": True, "spend_bundle": spend_bundle}
 
     async def nft_get_nfts(self, request) -> EndpointResult:
-<<<<<<< HEAD
         try:
             wallet_id = request.get("wallet_id", None)
             nfts = []
@@ -1540,18 +1539,6 @@
         except Exception as e:
             log.exception("Failed to get NFTs.")
             return {"success": False, "error": f"Failed to get NFTs: {e}"}
-=======
-        wallet_id = uint32(request["wallet_id"])
-        try:
-            nft_wallet: NFTWallet = self.service.wallet_state_manager.wallets[wallet_id]
-        except KeyError:
-            return {"success": False, "error": f"Unable to find wallet ID: {wallet_id}"}
-        nfts = nft_wallet.get_current_nfts()
-        nft_info_list = []
-        for nft in nfts:
-            nft_info_list.append(nft_puzzles.get_nft_info_from_puzzle(nft))
-        return {"wallet_id": wallet_id, "success": True, "nft_list": nft_info_list}
->>>>>>> 163552b8
 
     async def nft_set_nft_did(self, request):
         try:
@@ -1756,18 +1743,12 @@
                     coin_state.coin,
                     None,
                     full_puzzle,
-<<<<<<< HEAD
-                    launcher_coin[0].spent_height,
-                    coin_state.created_height if coin_state.created_height else uint32(0),
+                    uint32(launcher_coin[0].spent_height),
+                    uint32(coin_state.created_height) if coin_state.created_height else uint32(0),
                 ),
                 self.service.wallet_state_manager.config,
                 request.get("include_off_chain_metadata", False),
                 request.get("ignore_size_limit", False),
-=======
-                    uint32(launcher_coin[0].spent_height),
-                    uint32(coin_state.created_height) if coin_state.created_height else uint32(0),
-                )
->>>>>>> 163552b8
             )
         except Exception as e:
             return {"success": False, "error": f"The coin is not a NFT. {e}"}
