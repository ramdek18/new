--- conflicted
+++ resolved
@@ -1790,14 +1790,7 @@
         trade_id = bytes32.from_hexstr(request["trade_id"])
         fee: uint64 = uint64(request.get("fee", 0))
         async with self.service.wallet_state_manager.lock:
-<<<<<<< HEAD
-            if secure:
-                await wsm.trade_manager.cancel_pending_offer_safely(bytes32(trade_id), tx_config, fee=fee)
-            else:
-                await wsm.trade_manager.cancel_pending_offer(bytes32(trade_id))
-=======
-            await wsm.trade_manager.cancel_pending_offers([bytes32(trade_id)], fee=fee, secure=secure)
->>>>>>> 8224d2fd
+            await wsm.trade_manager.cancel_pending_offers([bytes32(trade_id)], tx_config, fee=fee, secure=secure)
         return {}
 
     @tx_endpoint
@@ -1840,11 +1833,7 @@
                         continue
 
             async with self.service.wallet_state_manager.lock:
-<<<<<<< HEAD
-                await trade_mgr.cancel_pending_offers(records, tx_config, batch_fee, secure)
-=======
-                await trade_mgr.cancel_pending_offers(list(records.keys()), batch_fee, secure, records)
->>>>>>> 8224d2fd
+                await trade_mgr.cancel_pending_offers(list(records.keys()), tx_config, batch_fee, secure, records)
             log.info(f"Cancelled offers {start} to {end} ...")
             # If fewer records were returned than requested, we're done
             if len(trades) < batch_size:
