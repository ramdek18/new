--- conflicted
+++ resolved
@@ -1690,7 +1690,6 @@
         )
         return [TransactionRecord.from_json_dict_convenience(tx) for tx in response["transactions"]]
 
-<<<<<<< HEAD
     async def gather_signing_info(
         self,
         args: GatherSigningInfo,
@@ -1723,7 +1722,7 @@
                 args.to_json_dict(),
             )
         )
-=======
+
     async def vault_create(
         self,
         secp_pk: bytes,
@@ -1746,5 +1745,4 @@
                 **tx_config.to_json_dict(),
             },
         )
-        return [TransactionRecord.from_json_dict_convenience(tx) for tx in response["transactions"]]
->>>>>>> 00b21686
+        return [TransactionRecord.from_json_dict_convenience(tx) for tx in response["transactions"]]