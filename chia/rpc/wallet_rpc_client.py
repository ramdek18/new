from __future__ import annotations

from typing import Any, Dict, List, Optional, Tuple, Union, cast

from chia.data_layer.data_layer_wallet import Mirror, SingletonRecord
from chia.pools.pool_wallet_info import PoolWalletInfo
from chia.rpc.rpc_client import RpcClient
from chia.rpc.wallet_request_types import GetNotifications, GetNotificationsResponse
from chia.types.blockchain_format.coin import Coin
from chia.types.blockchain_format.program import Program
from chia.types.blockchain_format.sized_bytes import bytes32
from chia.types.coin_record import CoinRecord
from chia.types.spend_bundle import SpendBundle
from chia.util.bech32m import encode_puzzle_hash
from chia.util.ints import uint16, uint32, uint64
from chia.wallet.conditions import Condition, ConditionValidTimes, conditions_to_json_dicts
from chia.wallet.trade_record import TradeRecord
from chia.wallet.trading.offer import Offer
from chia.wallet.transaction_record import TransactionRecord
from chia.wallet.transaction_sorting import SortKey
from chia.wallet.util.query_filter import TransactionTypeFilter
from chia.wallet.util.tx_config import CoinSelectionConfig, TXConfig
from chia.wallet.util.wallet_types import WalletType
from chia.wallet.vc_wallet.vc_store import VCRecord
from chia.wallet.wallet_coin_store import GetCoinRecords


def parse_result_transactions(result: Dict[str, Any]) -> Dict[str, Any]:
    result["transaction"] = TransactionRecord.from_json_dict(result["transaction"])
    if result["fee_transaction"]:
        result["fee_transaction"] = TransactionRecord.from_json_dict(result["fee_transaction"])
    return result


class WalletRpcClient(RpcClient):
    """
    Client to Chia RPC, connects to a local wallet. Uses HTTP/JSON, and converts back from
    JSON into native python objects before returning. All api calls use POST requests.
    Note that this is not the same as the peer protocol, or wallet protocol (which run Chia's
    protocol on top of TCP), it's a separate protocol on top of HTTP that provides easy access
    to the full node.
    """

    # Key Management APIs
    async def log_in(self, fingerprint: int) -> Union[Dict[str, Any], Any]:
        try:
            return await self.fetch("log_in", {"fingerprint": fingerprint, "type": "start"})
        except ValueError as e:
            return e.args[0]

    async def set_wallet_resync_on_startup(self, enable: bool = True) -> Dict[str, Any]:
        return await self.fetch(path="set_wallet_resync_on_startup", request_json={"enable": enable})

    async def get_logged_in_fingerprint(self) -> Optional[int]:
        response = await self.fetch("get_logged_in_fingerprint", {})
        # TODO: casting due to lack of type checked deserialization
        return cast(Optional[int], response["fingerprint"])

    async def get_public_keys(self) -> List[int]:
        response = await self.fetch("get_public_keys", {})
        # TODO: casting due to lack of type checked deserialization
        return cast(List[int], response["public_key_fingerprints"])

    async def get_private_key(self, fingerprint: int) -> Dict[str, Any]:
        request = {"fingerprint": fingerprint}
        response = await self.fetch("get_private_key", request)
        # TODO: casting due to lack of type checked deserialization
        return cast(Dict[str, Any], response["private_key"])

    async def generate_mnemonic(self) -> List[str]:
        response = await self.fetch("generate_mnemonic", {})
        # TODO: casting due to lack of type checked deserialization
        return cast(List[str], response["mnemonic"])

    async def add_key(self, mnemonic: List[str], request_type: str = "new_wallet") -> Dict[str, Any]:
        request = {"mnemonic": mnemonic, "type": request_type}
        return await self.fetch("add_key", request)

    async def delete_key(self, fingerprint: int) -> Dict[str, Any]:
        request = {"fingerprint": fingerprint}
        return await self.fetch("delete_key", request)

    async def check_delete_key(self, fingerprint: int, max_ph_to_search: int = 100) -> Dict[str, Any]:
        request = {"fingerprint": fingerprint, "max_ph_to_search": max_ph_to_search}
        return await self.fetch("check_delete_key", request)

    async def delete_all_keys(self) -> Dict[str, Any]:
        return await self.fetch("delete_all_keys", {})

    # Wallet Node APIs
    async def get_sync_status(self) -> bool:
        response = await self.fetch("get_sync_status", {})
        # TODO: casting due to lack of type checked deserialization
        return cast(bool, response["syncing"])

    async def get_synced(self) -> bool:
        response = await self.fetch("get_sync_status", {})
        # TODO: casting due to lack of type checked deserialization
        return cast(bool, response["synced"])

    async def get_height_info(self) -> uint32:
        response = await self.fetch("get_height_info", {})
        # TODO: casting due to lack of type checked deserialization
        return cast(uint32, response["height"])

    async def push_tx(self, spend_bundle: SpendBundle) -> Dict[str, Any]:
        return await self.fetch("push_tx", {"spend_bundle": bytes(spend_bundle).hex()})

    async def push_transactions(self, txs: List[TransactionRecord]) -> Dict[str, Any]:
        transactions = [bytes(tx).hex() for tx in txs]
        return await self.fetch("push_transactions", {"transactions": transactions})

    async def farm_block(self, address: str) -> Dict[str, Any]:
        return await self.fetch("farm_block", {"address": address})

    async def get_timestamp_for_height(self, height: uint32) -> uint64:
        request = {"height": height}
        response = await self.fetch("get_timestamp_for_height", request)
        # TODO: casting due to lack of type checked deserialization
        return cast(uint64, response["timestamp"])

    # Wallet Management APIs
    async def get_wallets(self, wallet_type: Optional[WalletType] = None) -> List[Dict[str, Any]]:
        if wallet_type is None:
            request = {}
        else:
            request = {"type": wallet_type}
        response = await self.fetch("get_wallets", request)
        # TODO: casting due to lack of type checked deserialization
        return cast(List[Dict[str, Any]], response["wallets"])

    # Wallet APIs
    async def get_wallet_balance(self, wallet_id: int) -> Dict[str, Any]:
        request = {"wallet_id": wallet_id}
        response = await self.fetch("get_wallet_balance", request)
        # TODO: casting due to lack of type checked deserialization
        return cast(Dict[str, Any], response["wallet_balance"])

    async def get_wallet_balances(self, wallet_ids: Optional[List[int]] = None) -> Dict[str, Dict[str, Any]]:
        request = {"wallet_ids": wallet_ids}
        response = await self.fetch("get_wallet_balances", request)
        # TODO: casting due to lack of type checked deserialization
        return cast(Dict[str, Dict[str, Any]], response["wallet_balances"])

    async def get_transaction(self, wallet_id: int, transaction_id: bytes32) -> TransactionRecord:
        request = {"walled_id": wallet_id, "transaction_id": transaction_id.hex()}
        response = await self.fetch("get_transaction", request)
        return TransactionRecord.from_json_dict_convenience(response["transaction"])

    async def get_transactions(
        self,
        wallet_id: int,
        start: Optional[int] = None,
        end: Optional[int] = None,
        sort_key: Optional[SortKey] = None,
        reverse: bool = False,
        to_address: Optional[str] = None,
        type_filter: Optional[TransactionTypeFilter] = None,
        confirmed: Optional[bool] = None,
    ) -> List[TransactionRecord]:
        request: Dict[str, Any] = {"wallet_id": wallet_id}

        if start is not None:
            request["start"] = start
        if end is not None:
            request["end"] = end
        if sort_key is not None:
            request["sort_key"] = sort_key.name
        request["reverse"] = reverse

        if to_address is not None:
            request["to_address"] = to_address

        if type_filter is not None:
            request["type_filter"] = type_filter.to_json_dict()

        if confirmed is not None:
            request["confirmed"] = confirmed

        res = await self.fetch("get_transactions", request)
        return [TransactionRecord.from_json_dict_convenience(tx) for tx in res["transactions"]]

    async def get_transaction_count(
        self, wallet_id: int, confirmed: Optional[bool] = None, type_filter: Optional[TransactionTypeFilter] = None
    ) -> int:
        request: Dict[str, Any] = {"wallet_id": wallet_id}
        if type_filter is not None:
            request["type_filter"] = type_filter.to_json_dict()
        if confirmed is not None:
            request["confirmed"] = confirmed
        res = await self.fetch("get_transaction_count", request)
        # TODO: casting due to lack of type checked deserialization
        return cast(int, res["count"])

    async def get_next_address(self, wallet_id: int, new_address: bool) -> str:
        request = {"wallet_id": wallet_id, "new_address": new_address}
        response = await self.fetch("get_next_address", request)
        # TODO: casting due to lack of type checked deserialization
        return cast(str, response["address"])

    async def send_transaction(
        self,
        wallet_id: int,
        amount: uint64,
        address: str,
        tx_config: TXConfig,
        fee: uint64 = uint64(0),
        memos: Optional[List[str]] = None,
        puzzle_decorator_override: Optional[List[Dict[str, Union[str, int, bool]]]] = None,
        extra_conditions: Tuple[Condition, ...] = tuple(),
        timelock_info: ConditionValidTimes = ConditionValidTimes(),
        push: bool = True,
    ) -> TransactionRecord:
<<<<<<< HEAD
        request = {
            "wallet_id": wallet_id,
            "amount": amount,
            "address": address,
            "fee": fee,
            "puzzle_decorator": puzzle_decorator_override,
            "extra_conditions": conditions_to_json_dicts(extra_conditions),
            **tx_config.to_json_dict(),
            **timelock_info.to_json_dict(),
        }
        if memos is not None:
            request["memos"] = memos
        response = await self.fetch("send_transaction", request)
        return TransactionRecord.from_json_dict_convenience(response["transaction"])
=======
        if memos is None:
            send_dict: Dict = {
                "wallet_id": wallet_id,
                "amount": amount,
                "address": address,
                "fee": fee,
                "puzzle_decorator": puzzle_decorator_override,
                "extra_conditions": conditions_to_json_dicts(extra_conditions),
                "push": push,
                **timelock_info.to_json_dict(),
            }
        else:
            send_dict = {
                "wallet_id": wallet_id,
                "amount": amount,
                "address": address,
                "fee": fee,
                "memos": memos,
                "puzzle_decorator": puzzle_decorator_override,
                "extra_conditions": conditions_to_json_dicts(extra_conditions),
                "push": push,
                **timelock_info.to_json_dict(),
            }
        send_dict.update(tx_config.to_json_dict())
        res = await self.fetch("send_transaction", send_dict)
        return TransactionRecord.from_json_dict_convenience(res["transaction"])
>>>>>>> 33a053e5

    async def send_transaction_multi(
        self,
        wallet_id: int,
        additions: List[Dict[str, Any]],
        tx_config: TXConfig,
        coins: Optional[List[Coin]] = None,
        fee: uint64 = uint64(0),
        push: bool = True,
    ) -> TransactionRecord:
        # Converts bytes to hex for puzzle hashes
        additions_hex = []
        for ad in additions:
            additions_hex.append({"amount": ad["amount"], "puzzle_hash": ad["puzzle_hash"].hex()})
            if "memos" in ad:
                additions_hex[-1]["memos"] = ad["memos"]
        request = {"wallet_id": wallet_id, "additions": additions_hex, "fee": fee, **tx_config.to_json_dict()}
        if coins is not None and len(coins) > 0:
            coins_json = [c.to_json_dict() for c in coins]
<<<<<<< HEAD
            request["coins"] = coins_json
        response = await self.fetch("send_transaction_multi", request)
=======
            response: Dict = await self.fetch(
                "send_transaction_multi",
                {
                    "wallet_id": wallet_id,
                    "additions": additions_hex,
                    "coins": coins_json,
                    "fee": fee,
                    "push": push,
                    **tx_config.to_json_dict(),
                },
            )
        else:
            response = await self.fetch(
                "send_transaction_multi",
                {"wallet_id": wallet_id, "additions": additions_hex, "fee": fee, **tx_config.to_json_dict()},
            )

>>>>>>> 33a053e5
        return TransactionRecord.from_json_dict_convenience(response["transaction"])

    async def spend_clawback_coins(
        self,
        coin_ids: List[bytes32],
        fee: int = 0,
        force: bool = False,
        extra_conditions: Tuple[Condition, ...] = tuple(),
        timelock_info: ConditionValidTimes = ConditionValidTimes(),
    ) -> Dict[str, Any]:
        request = {
            "coin_ids": [cid.hex() for cid in coin_ids],
            "fee": fee,
            "force": force,
            "extra_conditions": conditions_to_json_dicts(extra_conditions),
            **timelock_info.to_json_dict(),
        }
        response = await self.fetch("spend_clawback_coins", request)
        return response

    async def delete_unconfirmed_transactions(self, wallet_id: int) -> None:
        await self.fetch("delete_unconfirmed_transactions", {"wallet_id": wallet_id})

    async def get_current_derivation_index(self) -> str:
        response = await self.fetch("get_current_derivation_index", {})
        index = response["index"]
        return str(index)

    async def extend_derivation_index(self, index: int) -> str:
        response = await self.fetch("extend_derivation_index", {"index": index})
        updated_index = response["index"]
        return str(updated_index)

    async def get_farmed_amount(self) -> Dict[str, Any]:
        return await self.fetch("get_farmed_amount", {})

    async def create_signed_transactions(
        self,
        additions: List[Dict[str, Any]],
        tx_config: TXConfig,
        coins: Optional[List[Coin]] = None,
        fee: uint64 = uint64(0),
        wallet_id: Optional[int] = None,
        extra_conditions: Tuple[Condition, ...] = tuple(),
        timelock_info: ConditionValidTimes = ConditionValidTimes(),
        push: bool = False,
    ) -> List[TransactionRecord]:
        # Converts bytes to hex for puzzle hashes
        additions_hex = []
        for ad in additions:
            additions_hex.append({"amount": ad["amount"], "puzzle_hash": ad["puzzle_hash"].hex()})
            if "memos" in ad:
                additions_hex[-1]["memos"] = ad["memos"]

        request = {
            "additions": additions_hex,
            "fee": fee,
            "extra_conditions": conditions_to_json_dicts(extra_conditions),
            "push": push,
            **tx_config.to_json_dict(),
            **timelock_info.to_json_dict(),
        }

        if coins is not None and len(coins) > 0:
            coins_json = [c.to_json_dict() for c in coins]
            request["coins"] = coins_json

        if wallet_id:
            request["wallet_id"] = wallet_id

        response = await self.fetch("create_signed_transaction", request)
        return [TransactionRecord.from_json_dict_convenience(tx) for tx in response["signed_txs"]]

    async def create_signed_transaction(
        self,
        additions: List[Dict[str, Any]],
        tx_config: TXConfig,
        coins: Optional[List[Coin]] = None,
        fee: uint64 = uint64(0),
        wallet_id: Optional[int] = None,
        push: bool = False,
        extra_conditions: Tuple[Condition, ...] = tuple(),
        timelock_info: ConditionValidTimes = ConditionValidTimes(),
    ) -> TransactionRecord:
        txs: List[TransactionRecord] = await self.create_signed_transactions(
            additions=additions,
            tx_config=tx_config,
            coins=coins,
            fee=fee,
            wallet_id=wallet_id,
            push=push,
            extra_conditions=extra_conditions,
            timelock_info=timelock_info,
        )
        if len(txs) == 0:
            raise ValueError("`create_signed_transaction` returned empty list!")

        return txs[0]

    async def select_coins(self, amount: int, wallet_id: int, coin_selection_config: CoinSelectionConfig) -> List[Coin]:
        request = {"amount": amount, "wallet_id": wallet_id, **coin_selection_config.to_json_dict()}
        response = await self.fetch("select_coins", request)
        return [Coin.from_json_dict(coin) for coin in response["coins"]]

    async def get_coin_records(self, request: GetCoinRecords) -> Dict[str, Any]:
        return await self.fetch("get_coin_records", request.to_json_dict())

    async def get_spendable_coins(
        self, wallet_id: int, coin_selection_config: CoinSelectionConfig
    ) -> Tuple[List[CoinRecord], List[CoinRecord], List[Coin]]:
        """
        We return a tuple containing: (confirmed records, unconfirmed removals, unconfirmed additions)
        """
        request = {"wallet_id": wallet_id, **coin_selection_config.to_json_dict()}
        response = await self.fetch("get_spendable_coins", request)
        confirmed_wrs = [CoinRecord.from_json_dict(coin) for coin in response["confirmed_records"]]
        unconfirmed_removals = [CoinRecord.from_json_dict(coin) for coin in response["unconfirmed_removals"]]
        unconfirmed_additions = [Coin.from_json_dict(coin) for coin in response["unconfirmed_additions"]]
        return confirmed_wrs, unconfirmed_removals, unconfirmed_additions

    async def get_coin_records_by_names(
        self,
        names: List[bytes32],
        include_spent_coins: bool = True,
        start_height: Optional[int] = None,
        end_height: Optional[int] = None,
    ) -> List[CoinRecord]:
        names_hex = [name.hex() for name in names]
        request = {"names": names_hex, "include_spent_coins": include_spent_coins}
        if start_height is not None:
            request["start_height"] = start_height
        if end_height is not None:
            request["end_height"] = end_height

        response = await self.fetch("get_coin_records_by_names", request)
        return [CoinRecord.from_json_dict(cr) for cr in response["coin_records"]]

    # DID wallet
    async def create_new_did_wallet(
        self,
        amount: int,
        fee: int = 0,
        name: Optional[str] = "DID Wallet",
        backup_ids: List[str] = [],
        required_num: int = 0,
    ) -> Dict[str, Any]:
        request = {
            "wallet_type": "did_wallet",
            "did_type": "new",
            "backup_dids": backup_ids,
            "num_of_backup_ids_needed": required_num,
            "amount": amount,
            "fee": fee,
            "wallet_name": name,
        }
        response = await self.fetch("create_new_wallet", request)
        return response

    async def get_did_id(self, wallet_id: int) -> Dict[str, Any]:
        request = {"wallet_id": wallet_id}
        response = await self.fetch("did_get_did", request)
        return response

    async def get_did_info(self, coin_id: str, latest: bool) -> Dict[str, Any]:
        request = {"coin_id": coin_id, "latest": latest}
        response = await self.fetch("did_get_info", request)
        return response

    async def create_did_backup_file(self, wallet_id: int, filename: str) -> Dict[str, Any]:
        request = {"wallet_id": wallet_id, "filename": filename}
        response = await self.fetch("did_create_backup_file", request)
        return response

    async def update_did_recovery_list(
        self,
        wallet_id: int,
        recovery_list: List[str],
        num_verification: int,
        tx_config: TXConfig,
        extra_conditions: Tuple[Condition, ...] = tuple(),
        timelock_info: ConditionValidTimes = ConditionValidTimes(),
<<<<<<< HEAD
    ) -> Dict[str, Any]:
        request = {
=======
        push: bool = True,
    ) -> Dict:
        request: Dict[str, Any] = {
>>>>>>> 33a053e5
            "wallet_id": wallet_id,
            "new_list": recovery_list,
            "num_verifications_required": num_verification,
            "extra_conditions": conditions_to_json_dicts(extra_conditions),
            "push": push,
            **tx_config.to_json_dict(),
            **timelock_info.to_json_dict(),
        }
        response = await self.fetch("did_update_recovery_ids", request)
        return response

    async def get_did_recovery_list(self, wallet_id: int) -> Dict[str, Any]:
        request = {"wallet_id": wallet_id}
        response = await self.fetch("did_get_recovery_list", request)
        return response

    async def did_message_spend(
        self,
        wallet_id: int,
        tx_config: TXConfig,
        extra_conditions: Tuple[Condition, ...] = tuple(),
        timelock_info: ConditionValidTimes = ConditionValidTimes(),
<<<<<<< HEAD
    ) -> Dict[str, Any]:
        request = {
=======
        push: bool = False,
    ) -> Dict:
        request: Dict[str, Any] = {
>>>>>>> 33a053e5
            "wallet_id": wallet_id,
            "extra_conditions": conditions_to_json_dicts(extra_conditions),
            "push": push,
            **tx_config.to_json_dict(),
            **timelock_info.to_json_dict(),
        }
        response = await self.fetch("did_message_spend", request)
        return response

    async def update_did_metadata(
        self,
        wallet_id: int,
        metadata: Dict[str, Any],
        tx_config: TXConfig,
        extra_conditions: Tuple[Condition, ...] = tuple(),
        timelock_info: ConditionValidTimes = ConditionValidTimes(),
<<<<<<< HEAD
    ) -> Dict[str, Any]:
        request = {
=======
        push: bool = True,
    ) -> Dict:
        request: Dict[str, Any] = {
>>>>>>> 33a053e5
            "wallet_id": wallet_id,
            "metadata": metadata,
            "extra_conditions": conditions_to_json_dicts(extra_conditions),
            "push": push,
            **tx_config.to_json_dict(),
            **timelock_info.to_json_dict(),
        }
        response = await self.fetch("did_update_metadata", request)
        return response

    async def get_did_metadata(self, wallet_id: int) -> Dict[str, Any]:
        request = {"wallet_id": wallet_id}
        response = await self.fetch("did_get_metadata", request)
        return response

    async def find_lost_did(
        self,
        coin_id: str,
        recovery_list_hash: Optional[str],
        metadata: Optional[Dict[str, Any]],
        num_verification: Optional[int],
    ) -> Dict[str, Any]:
        request: Dict[str, Any] = {"coin_id": coin_id}
        if recovery_list_hash is not None:
            request["recovery_list_hash"] = recovery_list_hash
        if metadata is not None:
            request["metadata"] = (metadata,)
        if num_verification is not None:
            request["num_verification"] = num_verification
        response = await self.fetch("did_find_lost_did", request)
        return response

    async def create_new_did_wallet_from_recovery(self, filename: str) -> Dict[str, Any]:
        request = {"wallet_type": "did_wallet", "did_type": "recovery", "filename": filename}
        response = await self.fetch("create_new_wallet", request)
        return response

    async def did_create_attest(
        self,
        wallet_id: int,
        coin_name: str,
        pubkey: str,
        puzhash: str,
        file_name: str,
        extra_conditions: Tuple[Condition, ...] = tuple(),
        timelock_info: ConditionValidTimes = ConditionValidTimes(),
    ) -> Dict[str, Any]:
        request = {
            "wallet_id": wallet_id,
            "coin_name": coin_name,
            "pubkey": pubkey,
            "puzhash": puzhash,
            "filename": file_name,
            "extra_conditions": conditions_to_json_dicts(extra_conditions),
            **timelock_info.to_json_dict(),
        }
        response = await self.fetch("did_create_attest", request)
        return response

    async def did_recovery_spend(self, wallet_id: int, attest_filenames: str) -> Dict[str, Any]:
        request = {"wallet_id": wallet_id, "attest_filenames": attest_filenames}
        response = await self.fetch("did_recovery_spend", request)
        return response

    async def did_transfer_did(
        self,
        wallet_id: int,
        address: str,
        fee: int,
        with_recovery: bool,
        tx_config: TXConfig,
        extra_conditions: Tuple[Condition, ...] = tuple(),
        timelock_info: ConditionValidTimes = ConditionValidTimes(),
<<<<<<< HEAD
    ) -> Dict[str, Any]:
        request = {
=======
        push: bool = True,
    ) -> Dict:
        request: Dict[str, Any] = {
>>>>>>> 33a053e5
            "wallet_id": wallet_id,
            "inner_address": address,
            "fee": fee,
            "with_recovery_info": with_recovery,
            "extra_conditions": conditions_to_json_dicts(extra_conditions),
            "push": push,
            **tx_config.to_json_dict(),
            **timelock_info.to_json_dict(),
        }
        response = await self.fetch("did_transfer_did", request)
        return response

    async def did_set_wallet_name(self, wallet_id: int, name: str) -> Dict[str, Any]:
        request = {"wallet_id": wallet_id, "name": name}
        response = await self.fetch("did_set_wallet_name", request)
        return response

    async def did_get_wallet_name(self, wallet_id: int) -> Dict[str, Any]:
        request = {"wallet_id": wallet_id}
        response = await self.fetch("did_get_wallet_name", request)
        return response

    # TODO: test all invocations of create_new_pool_wallet with new fee arg.
    async def create_new_pool_wallet(
        self,
        target_puzzlehash: Optional[bytes32],
        pool_url: Optional[str],
        relative_lock_height: uint32,
        backup_host: str,
        mode: str,
        state: str,
        fee: uint64,
        p2_singleton_delay_time: Optional[uint64] = None,
        p2_singleton_delayed_ph: Optional[bytes32] = None,
        extra_conditions: Tuple[Condition, ...] = tuple(),
        timelock_info: ConditionValidTimes = ConditionValidTimes(),
    ) -> TransactionRecord:
        request = {
            "wallet_type": "pool_wallet",
            "mode": mode,
            "initial_target_state": {
                "target_puzzle_hash": target_puzzlehash.hex() if target_puzzlehash else None,
                "relative_lock_height": relative_lock_height,
                "pool_url": pool_url,
                "state": state,
            },
            "fee": fee,
            "extra_conditions": conditions_to_json_dicts(extra_conditions),
            **timelock_info.to_json_dict(),
        }
        if p2_singleton_delay_time is not None:
            request["p2_singleton_delay_time"] = p2_singleton_delay_time
        if p2_singleton_delayed_ph is not None:
            request["p2_singleton_delayed_ph"] = p2_singleton_delayed_ph.hex()
        res = await self.fetch("create_new_wallet", request)
        return TransactionRecord.from_json_dict(res["transaction"])

    async def pw_self_pool(self, wallet_id: int, fee: uint64) -> Dict[str, Any]:
        reply = await self.fetch("pw_self_pool", {"wallet_id": wallet_id, "fee": fee})
        reply = parse_result_transactions(reply)
        return reply

    async def pw_join_pool(
        self, wallet_id: int, target_puzzlehash: bytes32, pool_url: str, relative_lock_height: uint32, fee: uint64
    ) -> Dict[str, Any]:
        request = {
            "wallet_id": int(wallet_id),
            "target_puzzlehash": target_puzzlehash.hex(),
            "relative_lock_height": relative_lock_height,
            "pool_url": pool_url,
            "fee": fee,
        }
        reply = await self.fetch("pw_join_pool", request)
        reply = parse_result_transactions(reply)
        return reply

    async def pw_absorb_rewards(
        self, wallet_id: int, fee: uint64 = uint64(0), max_spends_in_tx: Optional[int] = None
    ) -> Dict[str, Any]:
        reply = await self.fetch(
            "pw_absorb_rewards", {"wallet_id": wallet_id, "fee": fee, "max_spends_in_tx": max_spends_in_tx}
        )
        reply["state"] = PoolWalletInfo.from_json_dict(reply["state"])
        reply = parse_result_transactions(reply)
        return reply

    async def pw_status(self, wallet_id: int) -> Tuple[PoolWalletInfo, List[TransactionRecord]]:
        json_dict = await self.fetch("pw_status", {"wallet_id": wallet_id})
        return (
            PoolWalletInfo.from_json_dict(json_dict["state"]),
            [TransactionRecord.from_json_dict(tr) for tr in json_dict["unconfirmed_transactions"]],
        )

    # CATS
    async def create_new_cat_and_wallet(
        self, amount: uint64, fee: uint64 = uint64(0), test: bool = False
    ) -> Dict[str, Any]:
        request = {"wallet_type": "cat_wallet", "mode": "new", "amount": amount, "fee": fee, "test": test}
        return await self.fetch("create_new_wallet", request)

    async def create_wallet_for_existing_cat(self, asset_id: bytes) -> Dict[str, Any]:
        request = {"wallet_type": "cat_wallet", "asset_id": asset_id.hex(), "mode": "existing"}
        return await self.fetch("create_new_wallet", request)

    async def get_cat_asset_id(self, wallet_id: int) -> bytes32:
        request = {"wallet_id": wallet_id}
        return bytes32.from_hexstr((await self.fetch("cat_get_asset_id", request))["asset_id"])

    async def get_stray_cats(self) -> List[Dict[str, Any]]:
        response = await self.fetch("get_stray_cats", {})
        # TODO: casting due to lack of type checked deserialization
        return cast(List[Dict[str, Any]], response["stray_cats"])

    async def cat_asset_id_to_name(self, asset_id: bytes32) -> Optional[Tuple[Optional[uint32], str]]:
        request = {"asset_id": asset_id.hex()}
        try:
            res = await self.fetch("cat_asset_id_to_name", request)
        except ValueError:
            return None

        wallet_id: Optional[uint32] = None if res["wallet_id"] is None else uint32(int(res["wallet_id"]))
        return wallet_id, res["name"]

    async def get_cat_name(self, wallet_id: int) -> str:
        request = {"wallet_id": wallet_id}
        response = await self.fetch("cat_get_name", request)
        # TODO: casting due to lack of type checked deserialization
        return cast(str, response["name"])

    async def set_cat_name(self, wallet_id: int, name: str) -> None:
        request: Dict[str, Any] = {
            "wallet_id": wallet_id,
            "name": name,
        }
        await self.fetch("cat_set_name", request)

    async def cat_spend(
        self,
        wallet_id: int,
        tx_config: TXConfig,
        amount: Optional[uint64] = None,
        inner_address: Optional[str] = None,
        fee: uint64 = uint64(0),
        memos: Optional[List[str]] = None,
        additions: Optional[List[Dict[str, Any]]] = None,
        removals: Optional[List[Coin]] = None,
        cat_discrepancy: Optional[Tuple[int, Program, Program]] = None,  # (extra_delta, tail_reveal, tail_solution)
        extra_conditions: Tuple[Condition, ...] = tuple(),
        timelock_info: ConditionValidTimes = ConditionValidTimes(),
        push: bool = True,
    ) -> TransactionRecord:
        send_dict = {
            "wallet_id": wallet_id,
            "fee": fee,
            "memos": memos if memos is not None else [],
            "extra_conditions": conditions_to_json_dicts(extra_conditions),
            "push": push,
            **tx_config.to_json_dict(),
            **timelock_info.to_json_dict(),
        }
        if amount is not None and inner_address is not None:
            send_dict["amount"] = amount
            send_dict["inner_address"] = inner_address
        elif additions is not None:
            additions_hex = []
            for ad in additions:
                additions_hex.append({"amount": ad["amount"], "puzzle_hash": ad["puzzle_hash"].hex()})
                if "memos" in ad:
                    additions_hex[-1]["memos"] = ad["memos"]
            send_dict["additions"] = additions_hex
        else:
            raise ValueError("Must specify either amount and inner_address or additions")
        if removals is not None and len(removals) > 0:
            send_dict["coins"] = [c.to_json_dict() for c in removals]
        if cat_discrepancy is not None:
            send_dict["extra_delta"] = cat_discrepancy[0]
            send_dict["tail_reveal"] = bytes(cat_discrepancy[1]).hex()
            send_dict["tail_solution"] = bytes(cat_discrepancy[2]).hex()
        res = await self.fetch("cat_spend", send_dict)
        return TransactionRecord.from_json_dict_convenience(res["transaction"])

    # Offers
    async def create_offer_for_ids(
        self,
        offer_dict: Dict[Union[uint32, str], int],
        tx_config: TXConfig,
        driver_dict: Optional[Dict[str, Any]] = None,
        solver: Optional[Dict[str, Any]] = None,
        fee: int = 0,
        validate_only: bool = False,
        extra_conditions: Tuple[Condition, ...] = tuple(),
        timelock_info: ConditionValidTimes = ConditionValidTimes(),
    ) -> Tuple[Optional[Offer], TradeRecord]:
        send_dict: Dict[str, int] = {str(key): value for key, value in offer_dict.items()}

        req = {
            "offer": send_dict,
            "validate_only": validate_only,
            "fee": fee,
            "extra_conditions": conditions_to_json_dicts(extra_conditions),
            **tx_config.to_json_dict(),
            **timelock_info.to_json_dict(),
        }
        if driver_dict is not None:
            req["driver_dict"] = driver_dict
        if solver is not None:
            req["solver"] = solver
        res = await self.fetch("create_offer_for_ids", req)
        offer: Optional[Offer] = None if validate_only else Offer.from_bech32(res["offer"])
        offer_str: str = "" if offer is None else bytes(offer).hex()
        return offer, TradeRecord.from_json_dict_convenience(res["trade_record"], offer_str)

    async def get_offer_summary(
        self, offer: Offer, advanced: bool = False
    ) -> Tuple[bytes32, Dict[str, Dict[str, int]]]:
        res = await self.fetch("get_offer_summary", {"offer": offer.to_bech32(), "advanced": advanced})
        return bytes32.from_hexstr(res["id"]), res["summary"]

    async def check_offer_validity(self, offer: Offer) -> Tuple[bytes32, bool]:
        res = await self.fetch("check_offer_validity", {"offer": offer.to_bech32()})
        return bytes32.from_hexstr(res["id"]), res["valid"]

    async def take_offer(
        self,
        offer: Offer,
        tx_config: TXConfig,
        solver: Optional[Dict[str, Any]] = None,
        fee: int = 0,
        extra_conditions: Tuple[Condition, ...] = tuple(),
        timelock_info: ConditionValidTimes = ConditionValidTimes(),
        push: bool = True,
    ) -> TradeRecord:
        req = {
            "offer": offer.to_bech32(),
            "fee": fee,
            "extra_conditions": conditions_to_json_dicts(extra_conditions),
            "push": push,
            **tx_config.to_json_dict(),
            **timelock_info.to_json_dict(),
        }
        if solver is not None:
            req["solver"] = solver
        res = await self.fetch("take_offer", req)
        return TradeRecord.from_json_dict_convenience(res["trade_record"])

    async def get_offer(self, trade_id: bytes32, file_contents: bool = False) -> TradeRecord:
        res = await self.fetch("get_offer", {"trade_id": trade_id.hex(), "file_contents": file_contents})
        offer_str = bytes(Offer.from_bech32(res["offer"])).hex() if file_contents else ""
        return TradeRecord.from_json_dict_convenience(res["trade_record"], offer_str)

    async def get_all_offers(
        self,
        start: int = 0,
        end: int = 50,
        sort_key: Optional[str] = None,
        reverse: bool = False,
        file_contents: bool = False,
        exclude_my_offers: bool = False,
        exclude_taken_offers: bool = False,
        include_completed: bool = False,
    ) -> List[TradeRecord]:
        res = await self.fetch(
            "get_all_offers",
            {
                "start": start,
                "end": end,
                "sort_key": sort_key,
                "reverse": reverse,
                "file_contents": file_contents,
                "exclude_my_offers": exclude_my_offers,
                "exclude_taken_offers": exclude_taken_offers,
                "include_completed": include_completed,
            },
        )

        records = []
        if file_contents:
            optional_offers = [bytes(Offer.from_bech32(o)).hex() for o in res["offers"]]
        else:
            optional_offers = [""] * len(res["trade_records"])
        for record, offer in zip(res["trade_records"], optional_offers):
            records.append(TradeRecord.from_json_dict_convenience(record, offer))

        return records

    async def cancel_offer(
        self,
        trade_id: bytes32,
        tx_config: TXConfig,
        fee: int = 0,
        secure: bool = True,
        extra_conditions: Tuple[Condition, ...] = tuple(),
        timelock_info: ConditionValidTimes = ConditionValidTimes(),
<<<<<<< HEAD
    ) -> None:
=======
        push: bool = True,
    ):
>>>>>>> 33a053e5
        await self.fetch(
            "cancel_offer",
            {
                "trade_id": trade_id.hex(),
                "secure": secure,
                "fee": fee,
                "extra_conditions": conditions_to_json_dicts(extra_conditions),
                "push": push,
                **tx_config.to_json_dict(),
                **timelock_info.to_json_dict(),
            },
        )

    async def cancel_offers(
        self,
        tx_config: TXConfig,
        batch_fee: int = 0,
        secure: bool = True,
        batch_size: int = 5,
        cancel_all: bool = False,
        asset_id: Optional[bytes32] = None,
        extra_conditions: Tuple[Condition, ...] = tuple(),
        timelock_info: ConditionValidTimes = ConditionValidTimes(),
        push: bool = True,
    ) -> None:
        await self.fetch(
            "cancel_offers",
            {
                "secure": secure,
                "batch_fee": batch_fee,
                "secure": secure,
                "batch_size": batch_size,
                "cancel_all": cancel_all,
                "asset_id": None if asset_id is None else asset_id.hex(),
                "extra_conditions": conditions_to_json_dicts(extra_conditions),
                "push": push,
                **tx_config.to_json_dict(),
                **timelock_info.to_json_dict(),
            },
        )

    # NFT wallet
    async def create_new_nft_wallet(self, did_id: Optional[str], name: Optional[str] = None) -> Dict[str, Any]:
        request = {"wallet_type": "nft_wallet", "did_id": did_id, "name": name}
        response = await self.fetch("create_new_wallet", request)
        return response

    async def mint_nft(
        self,
        wallet_id: int,
        royalty_address: Optional[str],
        target_address: Optional[str],
        hash: str,
        uris: List[str],
        tx_config: TXConfig,
        meta_hash: Optional[str] = "",
        meta_uris: List[str] = [],
        license_hash: Optional[str] = "",
        license_uris: List[str] = [],
        edition_total: Optional[int] = 1,
        edition_number: Optional[int] = 1,
        fee: int = 0,
        royalty_percentage: int = 0,
        did_id: Optional[str] = None,
        extra_conditions: Tuple[Condition, ...] = tuple(),
        timelock_info: ConditionValidTimes = ConditionValidTimes(),
<<<<<<< HEAD
    ) -> Dict[str, Any]:
        request = {
=======
        push: bool = True,
    ):
        request: Dict[str, Any] = {
>>>>>>> 33a053e5
            "wallet_id": wallet_id,
            "royalty_address": royalty_address,
            "target_address": target_address,
            "hash": hash,
            "uris": uris,
            "meta_hash": meta_hash,
            "meta_uris": meta_uris,
            "license_hash": license_hash,
            "license_uris": license_uris,
            "edition_number": edition_number,
            "edition_total": edition_total,
            "royalty_percentage": royalty_percentage,
            "did_id": did_id,
            "fee": fee,
            "extra_conditions": conditions_to_json_dicts(extra_conditions),
            "push": push,
            **tx_config.to_json_dict(),
            **timelock_info.to_json_dict(),
        }
        response = await self.fetch("nft_mint_nft", request)
        return response

    async def add_uri_to_nft(
        self,
        wallet_id: int,
        nft_coin_id: str,
        key: str,
        uri: str,
        fee: int,
        tx_config: TXConfig,
        extra_conditions: Tuple[Condition, ...] = tuple(),
        timelock_info: ConditionValidTimes = ConditionValidTimes(),
<<<<<<< HEAD
    ) -> Dict[str, Any]:
        request = {
=======
        push: bool = True,
    ):
        request: Dict[str, Any] = {
>>>>>>> 33a053e5
            "wallet_id": wallet_id,
            "nft_coin_id": nft_coin_id,
            "uri": uri,
            "key": key,
            "fee": fee,
            "extra_conditions": conditions_to_json_dicts(extra_conditions),
            "push": push,
            **tx_config.to_json_dict(),
            **timelock_info.to_json_dict(),
        }
        response = await self.fetch("nft_add_uri", request)
        return response

    async def nft_calculate_royalties(
        self,
        royalty_assets_dict: Dict[Any, Tuple[Any, uint16]],
        fungible_asset_dict: Dict[Any, uint64],
    ) -> Dict[str, List[Dict[str, Any]]]:
        request = {
            "royalty_assets": [
                {"asset": id, "royalty_address": royalty_info[0], "royalty_percentage": royalty_info[1]}
                for id, royalty_info in royalty_assets_dict.items()
            ],
            "fungible_assets": [{"asset": name, "amount": amount} for name, amount in fungible_asset_dict.items()],
        }
        response = await self.fetch("nft_calculate_royalties", request)
        del response["success"]
        return response

    async def get_nft_info(self, coin_id: str, latest: bool = True) -> Dict[str, Any]:
        request = {"coin_id": coin_id, "latest": latest}
        response = await self.fetch("nft_get_info", request)
        return response

    async def transfer_nft(
        self,
        wallet_id: int,
        nft_coin_id: str,
        target_address: str,
        fee: int,
        tx_config: TXConfig,
        extra_conditions: Tuple[Condition, ...] = tuple(),
        timelock_info: ConditionValidTimes = ConditionValidTimes(),
<<<<<<< HEAD
    ) -> Dict[str, Any]:
        request = {
=======
        push: bool = True,
    ):
        request: Dict[str, Any] = {
>>>>>>> 33a053e5
            "wallet_id": wallet_id,
            "nft_coin_id": nft_coin_id,
            "target_address": target_address,
            "fee": fee,
            "extra_conditions": conditions_to_json_dicts(extra_conditions),
            "push": push,
            **tx_config.to_json_dict(),
            **timelock_info.to_json_dict(),
        }
        response = await self.fetch("nft_transfer_nft", request)
        return response

    async def count_nfts(self, wallet_id: Optional[int]) -> Dict[str, Any]:
        request = {"wallet_id": wallet_id}
        response = await self.fetch("nft_count_nfts", request)
        return response

    async def list_nfts(self, wallet_id: int, num: int = 50, start_index: int = 0) -> Dict[str, Any]:
        request = {"wallet_id": wallet_id, "num": num, "start_index": start_index}
        response = await self.fetch("nft_get_nfts", request)
        return response

    async def set_nft_did(
        self,
        wallet_id: int,
        did_id: str,
        nft_coin_id: str,
        fee: int,
        tx_config: TXConfig,
        extra_conditions: Tuple[Condition, ...] = tuple(),
        timelock_info: ConditionValidTimes = ConditionValidTimes(),
<<<<<<< HEAD
    ) -> Dict[str, Any]:
        request = {
=======
        push: bool = True,
    ):
        request: Dict[str, Any] = {
>>>>>>> 33a053e5
            "wallet_id": wallet_id,
            "did_id": did_id,
            "nft_coin_id": nft_coin_id,
            "fee": fee,
            "extra_conditions": conditions_to_json_dicts(extra_conditions),
            "push": push,
            **tx_config.to_json_dict(),
            **timelock_info.to_json_dict(),
        }
        response = await self.fetch("nft_set_nft_did", request)
        return response

    async def get_nft_wallet_did(self, wallet_id: int) -> Dict[str, Any]:
        request = {"wallet_id": wallet_id}
        response = await self.fetch("nft_get_wallet_did", request)
        return response

    async def nft_mint_bulk(
        self,
        wallet_id: int,
        metadata_list: List[Dict[str, Any]],
        royalty_percentage: Optional[int],
        royalty_address: Optional[str],
        tx_config: TXConfig,
        target_list: Optional[List[str]] = None,
        mint_number_start: Optional[int] = 1,
        mint_total: Optional[int] = None,
        xch_coins: Optional[List[Dict[str, Any]]] = None,
        xch_change_target: Optional[str] = None,
        new_innerpuzhash: Optional[str] = None,
        did_coin: Optional[Dict[str, Any]] = None,
        did_lineage_parent: Optional[str] = None,
        mint_from_did: Optional[bool] = False,
        fee: Optional[int] = 0,
        extra_conditions: Tuple[Condition, ...] = tuple(),
        timelock_info: ConditionValidTimes = ConditionValidTimes(),
<<<<<<< HEAD
    ) -> Dict[str, Any]:
=======
        push: bool = False,
    ) -> Dict:
>>>>>>> 33a053e5
        request = {
            "wallet_id": wallet_id,
            "metadata_list": metadata_list,
            "target_list": target_list,
            "royalty_percentage": royalty_percentage,
            "royalty_address": royalty_address,
            "mint_number_start": mint_number_start,
            "mint_total": mint_total,
            "xch_coins": xch_coins,
            "xch_change_target": xch_change_target,
            "new_innerpuzhash": new_innerpuzhash,
            "did_coin": did_coin,
            "did_lineage_parent": did_lineage_parent,
            "mint_from_did": mint_from_did,
            "fee": fee,
            "extra_conditions": conditions_to_json_dicts(extra_conditions),
            "push": push,
            **tx_config.to_json_dict(),
            **timelock_info.to_json_dict(),
        }
        response = await self.fetch("nft_mint_bulk", request)
        return response

    # DataLayer
    async def create_new_dl(
        self,
        root: bytes32,
        fee: uint64,
        extra_conditions: Tuple[Condition, ...] = tuple(),
        timelock_info: ConditionValidTimes = ConditionValidTimes(),
    ) -> Tuple[List[TransactionRecord], bytes32]:
        request = {
            "root": root.hex(),
            "fee": fee,
            "extra_conditions": conditions_to_json_dicts(extra_conditions),
            **timelock_info.to_json_dict(),
        }
        response = await self.fetch("create_new_dl", request)
        txs = [TransactionRecord.from_json_dict_convenience(tx) for tx in response["transactions"]]
        launcher_id = bytes32.from_hexstr(response["launcher_id"])
        return txs, launcher_id

    async def dl_track_new(self, launcher_id: bytes32) -> None:
        request = {"launcher_id": launcher_id.hex()}
        await self.fetch("dl_track_new", request)

    async def dl_stop_tracking(self, launcher_id: bytes32) -> None:
        request = {"launcher_id": launcher_id.hex()}
        await self.fetch("dl_stop_tracking", request)

    async def dl_latest_singleton(
        self, launcher_id: bytes32, only_confirmed: bool = False
    ) -> Optional[SingletonRecord]:
        request = {"launcher_id": launcher_id.hex(), "only_confirmed": only_confirmed}
        response = await self.fetch("dl_latest_singleton", request)
        return None if response["singleton"] is None else SingletonRecord.from_json_dict(response["singleton"])

    async def dl_singletons_by_root(self, launcher_id: bytes32, root: bytes32) -> List[SingletonRecord]:
        request = {"launcher_id": launcher_id.hex(), "root": root.hex()}
        response = await self.fetch("dl_singletons_by_root", request)
        return [SingletonRecord.from_json_dict(single) for single in response["singletons"]]

    async def dl_update_root(
        self,
        launcher_id: bytes32,
        new_root: bytes32,
        fee: uint64,
        extra_conditions: Tuple[Condition, ...] = tuple(),
        timelock_info: ConditionValidTimes = ConditionValidTimes(),
    ) -> TransactionRecord:
        request = {
            "launcher_id": launcher_id.hex(),
            "new_root": new_root.hex(),
            "fee": fee,
            "extra_conditions": conditions_to_json_dicts(extra_conditions),
            **timelock_info.to_json_dict(),
        }
        response = await self.fetch("dl_update_root", request)
        return TransactionRecord.from_json_dict_convenience(response["tx_record"])

    async def dl_update_multiple(
        self,
        update_dictionary: Dict[bytes32, bytes32],
        extra_conditions: Tuple[Condition, ...] = tuple(),
        timelock_info: ConditionValidTimes = ConditionValidTimes(),
    ) -> List[TransactionRecord]:
        updates_as_strings = {str(lid): str(root) for lid, root in update_dictionary.items()}
        request = {
            "updates": updates_as_strings,
            "extra_conditions": conditions_to_json_dicts(extra_conditions),
            **timelock_info.to_json_dict(),
        }
        response = await self.fetch("dl_update_multiple", request)
        return [TransactionRecord.from_json_dict_convenience(tx) for tx in response["tx_records"]]

    async def dl_history(
        self,
        launcher_id: bytes32,
        min_generation: Optional[uint32] = None,
        max_generation: Optional[uint32] = None,
        num_results: Optional[uint32] = None,
    ) -> List[SingletonRecord]:
        request = {"launcher_id": launcher_id.hex()}

        if min_generation is not None:
            request["min_generation"] = str(min_generation)
        if max_generation is not None:
            request["max_generation"] = str(max_generation)
        if num_results is not None:
            request["num_results"] = str(num_results)

        response = await self.fetch("dl_history", request)
        return [SingletonRecord.from_json_dict(single) for single in response["history"]]

    async def dl_owned_singletons(self) -> List[SingletonRecord]:
        response = await self.fetch(path="dl_owned_singletons", request_json={})
        return [SingletonRecord.from_json_dict(singleton) for singleton in response["singletons"]]

    async def dl_get_mirrors(self, launcher_id: bytes32) -> List[Mirror]:
        response = await self.fetch(path="dl_get_mirrors", request_json={"launcher_id": launcher_id.hex()})
        return [Mirror.from_json_dict(mirror) for mirror in response["mirrors"]]

    async def dl_new_mirror(
        self,
        launcher_id: bytes32,
        amount: uint64,
        urls: List[bytes],
        fee: uint64 = uint64(0),
        extra_conditions: Tuple[Condition, ...] = tuple(),
        timelock_info: ConditionValidTimes = ConditionValidTimes(),
    ) -> List[TransactionRecord]:
        response = await self.fetch(
            path="dl_new_mirror",
            request_json={
                "launcher_id": launcher_id.hex(),
                "amount": amount,
                "urls": [url.decode("utf8") for url in urls],
                "fee": fee,
                "extra_conditions": conditions_to_json_dicts(extra_conditions),
                **timelock_info.to_json_dict(),
            },
        )
        return [TransactionRecord.from_json_dict_convenience(tx) for tx in response["transactions"]]

    async def dl_delete_mirror(
        self,
        coin_id: bytes32,
        fee: uint64 = uint64(0),
        extra_conditions: Tuple[Condition, ...] = tuple(),
        timelock_info: ConditionValidTimes = ConditionValidTimes(),
    ) -> List[TransactionRecord]:
        response = await self.fetch(
            path="dl_delete_mirror",
            request_json={
                "coin_id": coin_id.hex(),
                "fee": fee,
                "extra_conditions": conditions_to_json_dicts(extra_conditions),
                **timelock_info.to_json_dict(),
            },
        )
        return [TransactionRecord.from_json_dict_convenience(tx) for tx in response["transactions"]]

    async def get_notifications(self, request: GetNotifications) -> GetNotificationsResponse:
        return GetNotificationsResponse.from_json_dict(await self.fetch("get_notifications", request.to_json_dict()))

    async def delete_notifications(self, ids: Optional[List[bytes32]] = None) -> bool:
        request = {}
        if ids is not None:
            request["ids"] = [id.hex() for id in ids]
        response = await self.fetch("delete_notifications", request)
        # TODO: casting due to lack of type checked deserialization
        result = cast(bool, response["success"])
        return result

    async def send_notification(
        self,
        target: bytes32,
        msg: bytes,
        amount: uint64,
        fee: uint64 = uint64(0),
        extra_conditions: Tuple[Condition, ...] = tuple(),
        timelock_info: ConditionValidTimes = ConditionValidTimes(),
    ) -> TransactionRecord:
        response = await self.fetch(
            "send_notification",
            {
                "target": target.hex(),
                "message": msg.hex(),
                "amount": amount,
                "fee": fee,
                "extra_conditions": conditions_to_json_dicts(extra_conditions),
                **timelock_info.to_json_dict(),
            },
        )
        return TransactionRecord.from_json_dict_convenience(response["tx"])

    async def sign_message_by_address(self, address: str, message: str) -> Tuple[str, str, str]:
        response = await self.fetch("sign_message_by_address", {"address": address, "message": message})
        return response["pubkey"], response["signature"], response["signing_mode"]

    async def sign_message_by_id(self, id: str, message: str) -> Tuple[str, str, str]:
        response = await self.fetch("sign_message_by_id", {"id": id, "message": message})
        return response["pubkey"], response["signature"], response["signing_mode"]

    # DAOs
    async def create_new_dao_wallet(
        self,
        mode: str,
        tx_config: TXConfig,
        dao_rules: Optional[Dict[str, uint64]] = None,
        amount_of_cats: Optional[uint64] = None,
        treasury_id: Optional[bytes32] = None,
        filter_amount: uint64 = uint64(1),
        name: Optional[str] = None,
        fee: uint64 = uint64(0),
        fee_for_cat: uint64 = uint64(0),
        extra_conditions: Tuple[Condition, ...] = tuple(),
    ) -> Dict[str, Any]:
        request = {
            "wallet_type": "dao_wallet",
            "mode": mode,
            "treasury_id": treasury_id,
            "dao_rules": dao_rules,
            "amount_of_cats": amount_of_cats,
            "filter_amount": filter_amount,
            "name": name,
            "fee": fee,
            "fee_for_cat": fee_for_cat,
            "extra_conditions": list(extra_conditions),
            **tx_config.to_json_dict(),
        }
        response = await self.fetch("create_new_wallet", request)
        return response

    async def dao_get_treasury_id(self, wallet_id: int) -> Dict[str, Any]:
        request = {"wallet_id": wallet_id}
        response = await self.fetch("dao_get_treasury_id", request)
        return response

    async def dao_get_rules(self, wallet_id: int) -> Dict[str, Any]:
        request = {"wallet_id": wallet_id}
        response = await self.fetch("dao_get_rules", request)
        return response

    async def dao_create_proposal(
        self,
        wallet_id: int,
        proposal_type: str,
        tx_config: TXConfig,
        additions: Optional[List[Dict[str, Any]]] = None,
        amount: Optional[uint64] = None,
        inner_address: Optional[str] = None,
        asset_id: Optional[str] = None,
        cat_target_address: Optional[str] = None,
        vote_amount: Optional[int] = None,
        new_dao_rules: Optional[Dict[str, Optional[uint64]]] = None,
        fee: uint64 = uint64(0),
        extra_conditions: Tuple[Condition, ...] = tuple(),
    ) -> Dict[str, Any]:
        request = {
            "wallet_id": wallet_id,
            "proposal_type": proposal_type,
            "additions": additions,
            "amount": amount,
            "inner_address": inner_address,
            "asset_id": asset_id,
            "cat_target_address": cat_target_address,
            "vote_amount": vote_amount,
            "new_dao_rules": new_dao_rules,
            "fee": fee,
            "extra_conditions": list(extra_conditions),
            **tx_config.to_json_dict(),
        }

        response = await self.fetch("dao_create_proposal", request)
        return response

    async def dao_get_proposal_state(self, wallet_id: int, proposal_id: str) -> Dict[str, Any]:
        request = {"wallet_id": wallet_id, "proposal_id": proposal_id}
        response = await self.fetch("dao_get_proposal_state", request)
        return response

    async def dao_parse_proposal(self, wallet_id: int, proposal_id: str) -> Dict[str, Any]:
        request = {"wallet_id": wallet_id, "proposal_id": proposal_id}
        response = await self.fetch("dao_parse_proposal", request)
        return response

    async def dao_vote_on_proposal(
        self,
        wallet_id: int,
        proposal_id: str,
        vote_amount: uint64,
        tx_config: TXConfig,
        is_yes_vote: bool = True,
        fee: uint64 = uint64(0),
        extra_conditions: Tuple[Condition, ...] = tuple(),
    ) -> Dict[str, Any]:
        request = {
            "wallet_id": wallet_id,
            "proposal_id": proposal_id,
            "vote_amount": vote_amount,
            "is_yes_vote": is_yes_vote,
            "fee": fee,
            "extra_conditions": list(extra_conditions),
            **tx_config.to_json_dict(),
        }
        response = await self.fetch("dao_vote_on_proposal", request)
        return response

    async def dao_get_proposals(self, wallet_id: int, include_closed: bool = True) -> Dict[str, Any]:
        request = {"wallet_id": wallet_id, "include_closed": include_closed}
        response = await self.fetch("dao_get_proposals", request)
        return response

    async def dao_close_proposal(
        self,
        wallet_id: int,
        proposal_id: str,
        tx_config: TXConfig,
        self_destruct: Optional[bool] = None,
        fee: uint64 = uint64(0),
        extra_conditions: Tuple[Condition, ...] = tuple(),
    ) -> Dict[str, Any]:
        request = {
            "wallet_id": wallet_id,
            "proposal_id": proposal_id,
            "self_destruct": self_destruct,
            "fee": fee,
            "extra_conditions": list(extra_conditions),
            **tx_config.to_json_dict(),
        }
        response = await self.fetch("dao_close_proposal", request)
        return response

    async def dao_free_coins_from_finished_proposals(
        self,
        wallet_id: int,
        tx_config: TXConfig,
        fee: uint64 = uint64(0),
        extra_conditions: Tuple[Condition, ...] = tuple(),
    ) -> Dict[str, Any]:
        request = {
            "wallet_id": wallet_id,
            "fee": fee,
            "extra_conditions": list(extra_conditions),
            **tx_config.to_json_dict(),
        }
        response = await self.fetch("dao_free_coins_from_finished_proposals", request)
        return response

    async def dao_get_treasury_balance(self, wallet_id: int) -> Dict[str, Any]:
        request = {"wallet_id": wallet_id}
        response = await self.fetch("dao_get_treasury_balance", request)
        return response

    async def dao_add_funds_to_treasury(
        self,
        wallet_id: int,
        funding_wallet_id: int,
        amount: uint64,
        tx_config: TXConfig,
        fee: uint64 = uint64(0),
        extra_conditions: Tuple[Condition, ...] = tuple(),
    ) -> Dict[str, Any]:
        request = {
            "wallet_id": wallet_id,
            "funding_wallet_id": funding_wallet_id,
            "amount": amount,
            "fee": fee,
            "extra_conditions": list(extra_conditions),
            **tx_config.to_json_dict(),
        }
        response = await self.fetch("dao_add_funds_to_treasury", request)
        return response

    async def dao_send_to_lockup(
        self,
        wallet_id: int,
        amount: uint64,
        tx_config: TXConfig,
        fee: uint64 = uint64(0),
        extra_conditions: Tuple[Condition, ...] = tuple(),
    ) -> Dict[str, Any]:
        request = {
            "wallet_id": wallet_id,
            "amount": amount,
            "fee": fee,
            "extra_conditions": list(extra_conditions),
            **tx_config.to_json_dict(),
        }
        response = await self.fetch("dao_send_to_lockup", request)
        return response

    async def dao_exit_lockup(
        self,
        wallet_id: int,
        tx_config: TXConfig,
        coins: Optional[List[Dict[str, Any]]] = None,
        fee: uint64 = uint64(0),
        extra_conditions: Tuple[Condition, ...] = tuple(),
    ) -> Dict[str, Any]:
        request = {
            "wallet_id": wallet_id,
            "coins": coins,
            "fee": fee,
            "extra_conditions": list(extra_conditions),
            **tx_config.to_json_dict(),
        }
        response = await self.fetch("dao_exit_lockup", request)
        return response

    async def dao_adjust_filter_level(self, wallet_id: int, filter_level: int) -> Dict[str, Any]:
        request = {"wallet_id": wallet_id, "filter_level": filter_level}
        response = await self.fetch("dao_adjust_filter_level", request)
        return response

    async def vc_mint(
        self,
        did_id: bytes32,
        tx_config: TXConfig,
        target_address: Optional[bytes32] = None,
        fee: uint64 = uint64(0),
        extra_conditions: Tuple[Condition, ...] = tuple(),
        timelock_info: ConditionValidTimes = ConditionValidTimes(),
        push: bool = True,
    ) -> Tuple[VCRecord, List[TransactionRecord]]:
        response = await self.fetch(
            "vc_mint",
            {
                "did_id": encode_puzzle_hash(did_id, "rpc"),
                "target_address": encode_puzzle_hash(target_address, "rpc") if target_address is not None else None,
                "fee": fee,
                "extra_conditions": conditions_to_json_dicts(extra_conditions),
                "push": push,
                **tx_config.to_json_dict(),
                **timelock_info.to_json_dict(),
            },
        )
        return VCRecord.from_json_dict(response["vc_record"]), [
            TransactionRecord.from_json_dict_convenience(tx) for tx in response["transactions"]
        ]

    async def vc_get(self, vc_id: bytes32) -> Optional[VCRecord]:
        response = await self.fetch("vc_get", {"vc_id": vc_id.hex()})
        return None if response["vc_record"] is None else VCRecord.from_json_dict(response["vc_record"])

    async def vc_get_list(self, start: int = 0, count: int = 50) -> Tuple[List[VCRecord], Dict[str, Any]]:
        response = await self.fetch("vc_get_list", {"start": start, "count": count})
        return [VCRecord.from_json_dict(rec) for rec in response["vc_records"]], response["proofs"]

    async def vc_spend(
        self,
        vc_id: bytes32,
        tx_config: TXConfig,
        new_puzhash: Optional[bytes32] = None,
        new_proof_hash: Optional[bytes32] = None,
        provider_inner_puzhash: Optional[bytes32] = None,
        fee: uint64 = uint64(0),
        extra_conditions: Tuple[Condition, ...] = tuple(),
        timelock_info: ConditionValidTimes = ConditionValidTimes(),
        push: bool = True,
    ) -> List[TransactionRecord]:
        response = await self.fetch(
            "vc_spend",
            {
                "vc_id": vc_id.hex(),
                "new_puzhash": new_puzhash.hex() if new_puzhash is not None else new_puzhash,
                "new_proof_hash": new_proof_hash.hex() if new_proof_hash is not None else new_proof_hash,
                "provider_inner_puzhash": provider_inner_puzhash.hex()
                if provider_inner_puzhash is not None
                else provider_inner_puzhash,
                "fee": fee,
                "extra_conditions": conditions_to_json_dicts(extra_conditions),
                "push": push,
                **tx_config.to_json_dict(),
                **timelock_info.to_json_dict(),
            },
        )
        return [TransactionRecord.from_json_dict_convenience(tx) for tx in response["transactions"]]

    async def vc_add_proofs(self, proofs: Dict[str, Any]) -> None:
        await self.fetch("vc_add_proofs", {"proofs": proofs})

    async def vc_get_proofs_for_root(self, root: bytes32) -> Dict[str, Any]:
        response = await self.fetch("vc_get_proofs_for_root", {"root": root.hex()})
        return cast(Dict[str, Any], response["proofs"])

    async def vc_revoke(
        self,
        vc_parent_id: bytes32,
        tx_config: TXConfig,
        fee: uint64 = uint64(0),
        extra_conditions: Tuple[Condition, ...] = tuple(),
        timelock_info: ConditionValidTimes = ConditionValidTimes(),
        push: bool = True,
    ) -> List[TransactionRecord]:
        response = await self.fetch(
            "vc_revoke",
            {
                "vc_parent_id": vc_parent_id.hex(),
                "fee": fee,
                "extra_conditions": conditions_to_json_dicts(extra_conditions),
                "push": push,
                **tx_config.to_json_dict(),
                **timelock_info.to_json_dict(),
            },
        )
        return [TransactionRecord.from_json_dict_convenience(tx) for tx in response["transactions"]]

    async def crcat_approve_pending(
        self,
        wallet_id: uint32,
        min_amount_to_claim: uint64,
        tx_config: TXConfig,
        fee: uint64 = uint64(0),
        push: bool = True,
    ) -> List[TransactionRecord]:
        response = await self.fetch(
            "crcat_approve_pending",
            {
                "wallet_id": wallet_id,
                "min_amount_to_claim": min_amount_to_claim,
                "fee": fee,
                "push": push,
                **tx_config.to_json_dict(),
            },
        )
        return [TransactionRecord.from_json_dict_convenience(tx) for tx in response["transactions"]]<|MERGE_RESOLUTION|>--- conflicted
+++ resolved
@@ -211,7 +211,6 @@
         timelock_info: ConditionValidTimes = ConditionValidTimes(),
         push: bool = True,
     ) -> TransactionRecord:
-<<<<<<< HEAD
         request = {
             "wallet_id": wallet_id,
             "amount": amount,
@@ -219,6 +218,7 @@
             "fee": fee,
             "puzzle_decorator": puzzle_decorator_override,
             "extra_conditions": conditions_to_json_dicts(extra_conditions),
+            "push": push,
             **tx_config.to_json_dict(),
             **timelock_info.to_json_dict(),
         }
@@ -226,34 +226,6 @@
             request["memos"] = memos
         response = await self.fetch("send_transaction", request)
         return TransactionRecord.from_json_dict_convenience(response["transaction"])
-=======
-        if memos is None:
-            send_dict: Dict = {
-                "wallet_id": wallet_id,
-                "amount": amount,
-                "address": address,
-                "fee": fee,
-                "puzzle_decorator": puzzle_decorator_override,
-                "extra_conditions": conditions_to_json_dicts(extra_conditions),
-                "push": push,
-                **timelock_info.to_json_dict(),
-            }
-        else:
-            send_dict = {
-                "wallet_id": wallet_id,
-                "amount": amount,
-                "address": address,
-                "fee": fee,
-                "memos": memos,
-                "puzzle_decorator": puzzle_decorator_override,
-                "extra_conditions": conditions_to_json_dicts(extra_conditions),
-                "push": push,
-                **timelock_info.to_json_dict(),
-            }
-        send_dict.update(tx_config.to_json_dict())
-        res = await self.fetch("send_transaction", send_dict)
-        return TransactionRecord.from_json_dict_convenience(res["transaction"])
->>>>>>> 33a053e5
 
     async def send_transaction_multi(
         self,
@@ -270,31 +242,17 @@
             additions_hex.append({"amount": ad["amount"], "puzzle_hash": ad["puzzle_hash"].hex()})
             if "memos" in ad:
                 additions_hex[-1]["memos"] = ad["memos"]
-        request = {"wallet_id": wallet_id, "additions": additions_hex, "fee": fee, **tx_config.to_json_dict()}
+        request = {
+            "wallet_id": wallet_id,
+            "additions": additions_hex,
+            "fee": fee,
+            "push": push,
+            **tx_config.to_json_dict(),
+        }
         if coins is not None and len(coins) > 0:
             coins_json = [c.to_json_dict() for c in coins]
-<<<<<<< HEAD
             request["coins"] = coins_json
         response = await self.fetch("send_transaction_multi", request)
-=======
-            response: Dict = await self.fetch(
-                "send_transaction_multi",
-                {
-                    "wallet_id": wallet_id,
-                    "additions": additions_hex,
-                    "coins": coins_json,
-                    "fee": fee,
-                    "push": push,
-                    **tx_config.to_json_dict(),
-                },
-            )
-        else:
-            response = await self.fetch(
-                "send_transaction_multi",
-                {"wallet_id": wallet_id, "additions": additions_hex, "fee": fee, **tx_config.to_json_dict()},
-            )
-
->>>>>>> 33a053e5
         return TransactionRecord.from_json_dict_convenience(response["transaction"])
 
     async def spend_clawback_coins(
@@ -476,14 +434,9 @@
         tx_config: TXConfig,
         extra_conditions: Tuple[Condition, ...] = tuple(),
         timelock_info: ConditionValidTimes = ConditionValidTimes(),
-<<<<<<< HEAD
-    ) -> Dict[str, Any]:
-        request = {
-=======
         push: bool = True,
-    ) -> Dict:
-        request: Dict[str, Any] = {
->>>>>>> 33a053e5
+    ) -> Dict[str, Any]:
+        request = {
             "wallet_id": wallet_id,
             "new_list": recovery_list,
             "num_verifications_required": num_verification,
@@ -506,14 +459,9 @@
         tx_config: TXConfig,
         extra_conditions: Tuple[Condition, ...] = tuple(),
         timelock_info: ConditionValidTimes = ConditionValidTimes(),
-<<<<<<< HEAD
-    ) -> Dict[str, Any]:
-        request = {
-=======
         push: bool = False,
-    ) -> Dict:
-        request: Dict[str, Any] = {
->>>>>>> 33a053e5
+    ) -> Dict[str, Any]:
+        request = {
             "wallet_id": wallet_id,
             "extra_conditions": conditions_to_json_dicts(extra_conditions),
             "push": push,
@@ -530,14 +478,9 @@
         tx_config: TXConfig,
         extra_conditions: Tuple[Condition, ...] = tuple(),
         timelock_info: ConditionValidTimes = ConditionValidTimes(),
-<<<<<<< HEAD
-    ) -> Dict[str, Any]:
-        request = {
-=======
         push: bool = True,
-    ) -> Dict:
-        request: Dict[str, Any] = {
->>>>>>> 33a053e5
+    ) -> Dict[str, Any]:
+        request = {
             "wallet_id": wallet_id,
             "metadata": metadata,
             "extra_conditions": conditions_to_json_dicts(extra_conditions),
@@ -611,14 +554,9 @@
         tx_config: TXConfig,
         extra_conditions: Tuple[Condition, ...] = tuple(),
         timelock_info: ConditionValidTimes = ConditionValidTimes(),
-<<<<<<< HEAD
-    ) -> Dict[str, Any]:
-        request = {
-=======
         push: bool = True,
-    ) -> Dict:
-        request: Dict[str, Any] = {
->>>>>>> 33a053e5
+    ) -> Dict[str, Any]:
+        request = {
             "wallet_id": wallet_id,
             "inner_address": address,
             "fee": fee,
@@ -912,12 +850,8 @@
         secure: bool = True,
         extra_conditions: Tuple[Condition, ...] = tuple(),
         timelock_info: ConditionValidTimes = ConditionValidTimes(),
-<<<<<<< HEAD
+        push: bool = True,
     ) -> None:
-=======
-        push: bool = True,
-    ):
->>>>>>> 33a053e5
         await self.fetch(
             "cancel_offer",
             {
@@ -984,14 +918,9 @@
         did_id: Optional[str] = None,
         extra_conditions: Tuple[Condition, ...] = tuple(),
         timelock_info: ConditionValidTimes = ConditionValidTimes(),
-<<<<<<< HEAD
-    ) -> Dict[str, Any]:
-        request = {
-=======
         push: bool = True,
-    ):
-        request: Dict[str, Any] = {
->>>>>>> 33a053e5
+    ) -> Dict[str, Any]:
+        request = {
             "wallet_id": wallet_id,
             "royalty_address": royalty_address,
             "target_address": target_address,
@@ -1024,14 +953,9 @@
         tx_config: TXConfig,
         extra_conditions: Tuple[Condition, ...] = tuple(),
         timelock_info: ConditionValidTimes = ConditionValidTimes(),
-<<<<<<< HEAD
-    ) -> Dict[str, Any]:
-        request = {
-=======
         push: bool = True,
-    ):
-        request: Dict[str, Any] = {
->>>>>>> 33a053e5
+    ) -> Dict[str, Any]:
+        request = {
             "wallet_id": wallet_id,
             "nft_coin_id": nft_coin_id,
             "uri": uri,
@@ -1075,14 +999,9 @@
         tx_config: TXConfig,
         extra_conditions: Tuple[Condition, ...] = tuple(),
         timelock_info: ConditionValidTimes = ConditionValidTimes(),
-<<<<<<< HEAD
-    ) -> Dict[str, Any]:
-        request = {
-=======
         push: bool = True,
-    ):
-        request: Dict[str, Any] = {
->>>>>>> 33a053e5
+    ) -> Dict[str, Any]:
+        request = {
             "wallet_id": wallet_id,
             "nft_coin_id": nft_coin_id,
             "target_address": target_address,
@@ -1114,14 +1033,9 @@
         tx_config: TXConfig,
         extra_conditions: Tuple[Condition, ...] = tuple(),
         timelock_info: ConditionValidTimes = ConditionValidTimes(),
-<<<<<<< HEAD
-    ) -> Dict[str, Any]:
-        request = {
-=======
         push: bool = True,
-    ):
-        request: Dict[str, Any] = {
->>>>>>> 33a053e5
+    ) -> Dict[str, Any]:
+        request = {
             "wallet_id": wallet_id,
             "did_id": did_id,
             "nft_coin_id": nft_coin_id,
@@ -1158,12 +1072,8 @@
         fee: Optional[int] = 0,
         extra_conditions: Tuple[Condition, ...] = tuple(),
         timelock_info: ConditionValidTimes = ConditionValidTimes(),
-<<<<<<< HEAD
-    ) -> Dict[str, Any]:
-=======
         push: bool = False,
-    ) -> Dict:
->>>>>>> 33a053e5
+    ) -> Dict[str, Any]:
         request = {
             "wallet_id": wallet_id,
             "metadata_list": metadata_list,
