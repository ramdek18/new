import asyncio
import logging
import ssl
import time
import traceback
from collections import Counter
from ipaddress import IPv4Network, IPv6Address, IPv6Network, ip_address, ip_network
from pathlib import Path
from secrets import token_bytes
from typing import Any, Callable
from typing import Counter as typing_Counter
from typing import Dict, List, Optional, Set, Tuple, Union

from aiohttp import ClientSession, ClientTimeout, ServerDisconnectedError, WSCloseCode, client_exceptions, web
from aiohttp.web_app import Application
from aiohttp.web_runner import TCPSite
from cryptography import x509
from cryptography.hazmat.backends import default_backend
from cryptography.hazmat.primitives import hashes, serialization

from chia.protocols.protocol_message_types import ProtocolMessageTypes
from chia.protocols.protocol_state_machine import message_requires_reply
from chia.protocols.protocol_timing import API_EXCEPTION_BAN_SECONDS, INVALID_PROTOCOL_BAN_SECONDS
from chia.protocols.shared_protocol import capabilities, protocol_version
from chia.server.introducer_peers import IntroducerPeers
from chia.server.outbound_message import Message, NodeType
from chia.server.ssl_context import private_ssl_paths, public_ssl_paths
from chia.server.ws_connection import WSChiaConnection
from chia.types.blockchain_format.sized_bytes import bytes32
from chia.types.peer_info import PeerInfo
from chia.util.errors import Err, ProtocolError
from chia.util.ints import uint16
from chia.util.network import is_in_network, is_localhost
from chia.util.ssl_check import verify_ssl_certs_and_keys

max_message_size = 50 * 1024 * 1024  # 50MB


def ssl_context_for_server(
    ca_cert: Path,
    ca_key: Path,
    private_cert_path: Path,
    private_key_path: Path,
    *,
    check_permissions: bool = True,
    log: Optional[logging.Logger] = None,
) -> ssl.SSLContext:
    if check_permissions:
        verify_ssl_certs_and_keys([ca_cert, private_cert_path], [ca_key, private_key_path], log)

    ssl_context = ssl._create_unverified_context(purpose=ssl.Purpose.CLIENT_AUTH, cafile=str(ca_cert))
    ssl_context.check_hostname = False
    ssl_context.minimum_version = ssl.TLSVersion.TLSv1_2
    ssl_context.set_ciphers(
        (
            "ECDHE-ECDSA-AES256-GCM-SHA384:"
            "ECDHE-RSA-AES256-GCM-SHA384:"
            "ECDHE-ECDSA-CHACHA20-POLY1305:"
            "ECDHE-RSA-CHACHA20-POLY1305:"
            "ECDHE-ECDSA-AES128-GCM-SHA256:"
            "ECDHE-RSA-AES128-GCM-SHA256:"
            "ECDHE-ECDSA-AES256-SHA384:"
            "ECDHE-RSA-AES256-SHA384:"
            "ECDHE-ECDSA-AES128-SHA256:"
            "ECDHE-RSA-AES128-SHA256"
        )
    )
    ssl_context.load_cert_chain(certfile=str(private_cert_path), keyfile=str(private_key_path))
    ssl_context.verify_mode = ssl.CERT_REQUIRED
    return ssl_context


def ssl_context_for_root(
    ca_cert_file: str, *, check_permissions: bool = True, log: Optional[logging.Logger] = None
) -> ssl.SSLContext:
    if check_permissions:
        verify_ssl_certs_and_keys([Path(ca_cert_file)], [], log)

    ssl_context = ssl.create_default_context(purpose=ssl.Purpose.SERVER_AUTH, cafile=ca_cert_file)
    return ssl_context


def ssl_context_for_client(
    ca_cert: Path,
    ca_key: Path,
    private_cert_path: Path,
    private_key_path: Path,
    *,
    check_permissions: bool = True,
    log: Optional[logging.Logger] = None,
) -> ssl.SSLContext:
    if check_permissions:
        verify_ssl_certs_and_keys([ca_cert, private_cert_path], [ca_key, private_key_path], log)

    ssl_context = ssl._create_unverified_context(purpose=ssl.Purpose.SERVER_AUTH, cafile=str(ca_cert))
    ssl_context.check_hostname = False
    ssl_context.load_cert_chain(certfile=str(private_cert_path), keyfile=str(private_key_path))
    ssl_context.verify_mode = ssl.CERT_REQUIRED
    return ssl_context


class ChiaServer:
    def __init__(
        self,
        port: int,
        node: Any,
        api: Any,
        local_type: NodeType,
        ping_interval: int,
        network_id: str,
        inbound_rate_limit_percent: int,
        outbound_rate_limit_percent: int,
        root_path: Path,
        config: Dict,
        private_ca_crt_key: Tuple[Path, Path],
        chia_ca_crt_key: Tuple[Path, Path],
        name: str = None,
        introducer_peers: Optional[IntroducerPeers] = None,
    ):
        # Keeps track of all connections to and from this node.
        logging.basicConfig(level=logging.DEBUG)
        self.all_connections: Dict[bytes32, WSChiaConnection] = {}
        self.tasks: Set[asyncio.Task] = set()

        self.connection_by_type: Dict[NodeType, Dict[bytes32, WSChiaConnection]] = {
            NodeType.FULL_NODE: {},
            NodeType.WALLET: {},
            NodeType.HARVESTER: {},
            NodeType.FARMER: {},
            NodeType.TIMELORD: {},
            NodeType.INTRODUCER: {},
        }

        self._port = port  # TCP port to identify our node
        self._local_type: NodeType = local_type
        self._local_capabilities = capabilities
        if local_type == NodeType.FULL_NODE.value:
            self._local_capabilities = node.capabilities
        self._ping_interval = ping_interval
        self._network_id = network_id
        self._inbound_rate_limit_percent = inbound_rate_limit_percent
        self._outbound_rate_limit_percent = outbound_rate_limit_percent

        # Task list to keep references to tasks, so they don't get GCd
        self._tasks: List[asyncio.Task] = []

        self.log = logging.getLogger(name if name else __name__)

        # Our unique random node id that we will send to other peers, regenerated on launch
        self.api = api
        self.node = node
        self.root_path = root_path
        self.config = config
        self.on_connect: Optional[Callable] = None
        self.incoming_messages: asyncio.Queue = asyncio.Queue()
        self.shut_down_event = asyncio.Event()

        if self._local_type is NodeType.INTRODUCER:
            self.introducer_peers = IntroducerPeers()

        if self._local_type is not NodeType.INTRODUCER:
            self._private_cert_path, self._private_key_path = private_ssl_paths(root_path, config)
        if self._local_type is not NodeType.HARVESTER:
            self.p2p_crt_path, self.p2p_key_path = public_ssl_paths(root_path, config)
        else:
            self.p2p_crt_path, self.p2p_key_path = None, None
        self.ca_private_crt_path, self.ca_private_key_path = private_ca_crt_key
        self.chia_ca_crt_path, self.chia_ca_key_path = chia_ca_crt_key
        self.node_id = self.my_id()

        self.incoming_task: Optional[asyncio.Task] = None
        self.gc_task: Optional[asyncio.Task] = None
        self.app: Optional[Application] = None
        self.runner: Optional[web.AppRunner] = None
        self.site: Optional[TCPSite] = None

        self.connection_close_task: Optional[asyncio.Task] = None
        self.site_shutdown_task: Optional[asyncio.Task] = None
        self.app_shut_down_task: Optional[asyncio.Task] = None
        self.received_message_callback: Optional[Callable] = None
        self.api_tasks: Dict[bytes32, asyncio.Task] = {}
        self.execute_tasks: Set[bytes32] = set()

        self.tasks_from_peer: Dict[bytes32, Set[bytes32]] = {}
        self.banned_peers: Dict[str, float] = {}
        self.invalid_protocol_ban_seconds = INVALID_PROTOCOL_BAN_SECONDS
        self.api_exception_ban_seconds = API_EXCEPTION_BAN_SECONDS
        self.exempt_peer_networks: List[Union[IPv4Network, IPv6Network]] = [
            ip_network(net, strict=False) for net in config.get("exempt_peer_networks", [])
        ]

    def my_id(self) -> bytes32:
        """If node has public cert use that one for id, if not use private."""
        if self.p2p_crt_path is not None:
            pem_cert = x509.load_pem_x509_certificate(self.p2p_crt_path.read_bytes(), default_backend())
        else:
            pem_cert = x509.load_pem_x509_certificate(self._private_cert_path.read_bytes(), default_backend())
        der_cert_bytes = pem_cert.public_bytes(encoding=serialization.Encoding.DER)
        der_cert = x509.load_der_x509_certificate(der_cert_bytes, default_backend())
        return bytes32(der_cert.fingerprint(hashes.SHA256()))

    def set_received_message_callback(self, callback: Callable):
        self.received_message_callback = callback

    async def garbage_collect_connections_task(self) -> None:
        """
        Periodically checks for connections with no activity (have not sent us any data), and removes them,
        to allow room for other peers.
        """
        is_crawler = getattr(self.node, "crawl", None)
        while True:
            await asyncio.sleep(600 if is_crawler is None else 2)
            to_remove: List[WSChiaConnection] = []
            for connection in self.all_connections.values():
                if (
                    self._local_type == NodeType.FULL_NODE or self._local_type == NodeType.WALLET
                ) and connection.connection_type == NodeType.FULL_NODE:
                    if is_crawler is not None:
                        if time.time() - connection.creation_time > 5:
                            to_remove.append(connection)
                    else:
                        if time.time() - connection.last_message_time > 1800:
                            to_remove.append(connection)
            for connection in to_remove:
                self.log.debug(f"Garbage collecting connection {connection.peer_host} due to inactivity")
                await connection.close()

            # Also garbage collect banned_peers dict
            to_remove_ban = []
            for peer_ip, ban_until_time in self.banned_peers.items():
                if time.time() > ban_until_time:
                    to_remove_ban.append(peer_ip)
            for peer_ip in to_remove_ban:
                del self.banned_peers[peer_ip]

    async def start_server(self, on_connect: Callable = None):
        if self.incoming_task is None:
            self.incoming_task = asyncio.create_task(self.incoming_api_task())
        if self.gc_task is None:
            self.gc_task = asyncio.create_task(self.garbage_collect_connections_task())

        if self._local_type in [NodeType.WALLET, NodeType.HARVESTER, NodeType.TIMELORD]:
            return None

        self.app = web.Application()
        self.on_connect = on_connect
        routes = [
            web.get("/ws", self.incoming_connection),
        ]
        self.app.add_routes(routes)
        self.runner = web.AppRunner(self.app, access_log=None, logger=self.log)
        await self.runner.setup()
        authenticate = self._local_type not in (NodeType.FULL_NODE, NodeType.INTRODUCER)
        if authenticate:
            ssl_context = ssl_context_for_server(
                self.ca_private_crt_path,
                self.ca_private_key_path,
                self._private_cert_path,
                self._private_key_path,
                log=self.log,
            )
        else:
            self.p2p_crt_path, self.p2p_key_path = public_ssl_paths(self.root_path, self.config)
            ssl_context = ssl_context_for_server(
                self.chia_ca_crt_path, self.chia_ca_key_path, self.p2p_crt_path, self.p2p_key_path, log=self.log
            )

        # If self._port is set to zero, the socket will bind to a new available port. Therefore, we have to obtain
        # this port from the socket itself and update self._port.
        self.site = web.TCPSite(
            self.runner,
            host="0.0.0.0",
            port=int(self._port),
            shutdown_timeout=3,
            ssl_context=ssl_context,
        )
        await self.site.start()
        self._port = self.runner.addresses[0][1]
        self.log.info(f"Started listening on port: {self._port}")

    async def incoming_connection(self, request):
        if getattr(self.node, "crawl", None) is not None:
            return

        if request.remote in self.banned_peers and time.time() < self.banned_peers[request.remote]:
            self.log.warning(f"Peer {request.remote} is banned, refusing connection")
            return None
        ws = web.WebSocketResponse(max_msg_size=max_message_size)
        await ws.prepare(request)
        close_event = asyncio.Event()
        cert_bytes = request.transport._ssl_protocol._extra["ssl_object"].getpeercert(True)
        der_cert = x509.load_der_x509_certificate(cert_bytes)
        peer_id = bytes32(der_cert.fingerprint(hashes.SHA256()))
        if peer_id == self.node_id:
            return ws
        connection: Optional[WSChiaConnection] = None
        try:
            connection = WSChiaConnection(
                self._local_type,
                ws,
                self._port,
                self.log,
                False,
                False,
                request.remote,
                self.incoming_messages,
                self.connection_closed,
                peer_id,
                self._inbound_rate_limit_percent,
                self._outbound_rate_limit_percent,
                close_event,
            )
<<<<<<< HEAD
            handshake = await connection.perform_handshake(
                self._network_id, protocol_version, self._port, self._local_type, self._local_capabilities
=======
            await connection.perform_handshake(
                self._network_id,
                protocol_version,
                self._port,
                self._local_type,
>>>>>>> ab1ac66b
            )

            # Limit inbound connections to config's specifications.
            if not self.accept_inbound_connections(connection.connection_type) and not is_in_network(
                connection.peer_host, self.exempt_peer_networks
            ):
                self.log.info(
                    f"Not accepting inbound connection: {connection.get_peer_logging()}.Inbound limit reached."
                )
                await connection.close()
                close_event.set()
            else:
                await self.connection_added(connection, self.on_connect)
                if self._local_type is NodeType.INTRODUCER and connection.connection_type is NodeType.FULL_NODE:
                    self.introducer_peers.add(connection.get_peer_info())
        except ProtocolError as e:
            if connection is not None:
                await connection.close(self.invalid_protocol_ban_seconds, WSCloseCode.PROTOCOL_ERROR, e.code)
            if e.code == Err.INVALID_HANDSHAKE:
                self.log.warning("Invalid handshake with peer. Maybe the peer is running old software.")
                close_event.set()
            elif e.code == Err.INCOMPATIBLE_NETWORK_ID:
                self.log.warning("Incompatible network ID. Maybe the peer is on another network")
                close_event.set()
            elif e.code == Err.SELF_CONNECTION:
                close_event.set()
            else:
                error_stack = traceback.format_exc()
                self.log.error(f"Exception {e}, exception Stack: {error_stack}")
                close_event.set()
        except ValueError as e:
            if connection is not None:
                await connection.close(self.invalid_protocol_ban_seconds, WSCloseCode.PROTOCOL_ERROR, Err.UNKNOWN)
            self.log.warning(f"{e} - closing connection")
            close_event.set()
        except Exception as e:
            if connection is not None:
                await connection.close(ws_close_code=WSCloseCode.PROTOCOL_ERROR, error=Err.UNKNOWN)
            error_stack = traceback.format_exc()
            self.log.error(f"Exception {e}, exception Stack: {error_stack}")
            close_event.set()

        await close_event.wait()
        return ws

    async def connection_added(self, connection: WSChiaConnection, on_connect=None):
        # If we already had a connection to this peer_id, close the old one. This is secure because peer_ids are based
        # on TLS public keys
        if connection.peer_node_id in self.all_connections:
            con = self.all_connections[connection.peer_node_id]
            await con.close()
        self.all_connections[connection.peer_node_id] = connection
        if connection.connection_type is not None:
            self.connection_by_type[connection.connection_type][connection.peer_node_id] = connection
            if on_connect is not None:
                await on_connect(connection)
        else:
            self.log.error(f"Invalid connection type for connection {connection}")

    def is_duplicate_or_self_connection(self, target_node: PeerInfo) -> bool:
        if is_localhost(target_node.host) and target_node.port == self._port:
            # Don't connect to self
            self.log.debug(f"Not connecting to {target_node}")
            return True
        for connection in self.all_connections.values():
            if connection.host == target_node.host and connection.peer_server_port == target_node.port:
                self.log.debug(f"Not connecting to {target_node}, duplicate connection")
                return True
        return False

    async def start_client(
        self,
        target_node: PeerInfo,
        on_connect: Callable = None,
        auth: bool = False,
        is_feeler: bool = False,
    ) -> bool:
        """
        Tries to connect to the target node, adding one connection into the pipeline, if successful.
        An on connect method can also be specified, and this will be saved into the instance variables.
        """
        if self.is_duplicate_or_self_connection(target_node):
            return False

        if target_node.host in self.banned_peers and time.time() < self.banned_peers[target_node.host]:
            self.log.warning(f"Peer {target_node.host} is still banned, not connecting to it")
            return False

        if auth:
            ssl_context = ssl_context_for_client(
                self.ca_private_crt_path, self.ca_private_key_path, self._private_cert_path, self._private_key_path
            )
        else:
            ssl_context = ssl_context_for_client(
                self.chia_ca_crt_path, self.chia_ca_key_path, self.p2p_crt_path, self.p2p_key_path
            )
        session = None
        connection: Optional[WSChiaConnection] = None
        try:
            # Crawler/DNS introducer usually uses a lower timeout than the default
            timeout_value = float(self.config.get("peer_connect_timeout", 30))
            timeout = ClientTimeout(total=timeout_value)
            session = ClientSession(timeout=timeout)

            try:
                if type(ip_address(target_node.host)) is IPv6Address:
                    target_node = PeerInfo(f"[{target_node.host}]", target_node.port)
            except ValueError:
                pass

            url = f"wss://{target_node.host}:{target_node.port}/ws"
            self.log.debug(f"Connecting: {url}, Peer info: {target_node}")
            try:
                ws = await session.ws_connect(
                    url, autoclose=True, autoping=True, heartbeat=60, ssl=ssl_context, max_msg_size=max_message_size
                )
            except ServerDisconnectedError:
                self.log.debug(f"Server disconnected error connecting to {url}. Perhaps we are banned by the peer.")
                return False
            except asyncio.TimeoutError:
                self.log.debug(f"Timeout error connecting to {url}")
                return False
            if ws is None:
                return False

            assert ws._response.connection is not None and ws._response.connection.transport is not None
            transport = ws._response.connection.transport
            cert_bytes = transport._ssl_protocol._extra["ssl_object"].getpeercert(True)  # type: ignore
            der_cert = x509.load_der_x509_certificate(cert_bytes, default_backend())
            peer_id = bytes32(der_cert.fingerprint(hashes.SHA256()))
            if peer_id == self.node_id:
                raise RuntimeError(f"Trying to connect to a peer ({target_node}) with the same peer_id: {peer_id}")

            connection = WSChiaConnection(
                self._local_type,
                ws,
                self._port,
                self.log,
                True,
                False,
                target_node.host,
                self.incoming_messages,
                self.connection_closed,
                peer_id,
                self._inbound_rate_limit_percent,
                self._outbound_rate_limit_percent,
                session=session,
            )
<<<<<<< HEAD
            handshake = await connection.perform_handshake(
                self._network_id, protocol_version, self._port, self._local_type, self._local_capabilities
=======
            await connection.perform_handshake(
                self._network_id,
                protocol_version,
                self._port,
                self._local_type,
>>>>>>> ab1ac66b
            )
            await self.connection_added(connection, on_connect)
            # the session has been adopted by the connection, don't close it at
            # the end of the function
            session = None
            connection_type_str = ""
            if connection.connection_type is not None:
                connection_type_str = connection.connection_type.name.lower()
            self.log.info(f"Connected with {connection_type_str} {target_node}")
            if is_feeler:
                asyncio.create_task(connection.close())
            return True
        except client_exceptions.ClientConnectorError as e:
            self.log.info(f"{e}")
        except ProtocolError as e:
            if connection is not None:
                await connection.close(self.invalid_protocol_ban_seconds, WSCloseCode.PROTOCOL_ERROR, e.code)
            if e.code == Err.INVALID_HANDSHAKE:
                self.log.warning(f"Invalid handshake with peer {target_node}. Maybe the peer is running old software.")
            elif e.code == Err.INCOMPATIBLE_NETWORK_ID:
                self.log.warning("Incompatible network ID. Maybe the peer is on another network")
            elif e.code == Err.SELF_CONNECTION:
                pass
            else:
                error_stack = traceback.format_exc()
                self.log.error(f"Exception {e}, exception Stack: {error_stack}")
        except Exception as e:
            if connection is not None:
                await connection.close(self.invalid_protocol_ban_seconds, WSCloseCode.PROTOCOL_ERROR, Err.UNKNOWN)
            error_stack = traceback.format_exc()
            self.log.error(f"Exception {e}, exception Stack: {error_stack}")
        finally:
            if session is not None:
                await session.close()

        return False

    def connection_closed(self, connection: WSChiaConnection, ban_time: int):
        if is_localhost(connection.peer_host) and ban_time != 0:
            self.log.warning(f"Trying to ban localhost for {ban_time}, but will not ban")
            ban_time = 0
        self.log.info(f"Connection closed: {connection.peer_host}, node id: {connection.peer_node_id}")
        if ban_time > 0:
            ban_until: float = time.time() + ban_time
            self.log.warning(f"Banning {connection.peer_host} for {ban_time} seconds")
            if connection.peer_host in self.banned_peers:
                if ban_until > self.banned_peers[connection.peer_host]:
                    self.banned_peers[connection.peer_host] = ban_until
            else:
                self.banned_peers[connection.peer_host] = ban_until

        if connection.peer_node_id in self.all_connections:
            self.all_connections.pop(connection.peer_node_id)
        if connection.connection_type is not None:
            if connection.peer_node_id in self.connection_by_type[connection.connection_type]:
                self.connection_by_type[connection.connection_type].pop(connection.peer_node_id)
        else:
            # This means the handshake was enver finished with this peer
            self.log.debug(
                f"Invalid connection type for connection {connection.peer_host},"
                f" while closing. Handshake never finished."
            )
        self.cancel_tasks_from_peer(connection.peer_node_id)
        on_disconnect = getattr(self.node, "on_disconnect", None)
        if on_disconnect is not None:
            on_disconnect(connection)

    def cancel_tasks_from_peer(self, peer_id: bytes32):
        if peer_id not in self.tasks_from_peer:
            return None

        task_ids = self.tasks_from_peer[peer_id]
        for task_id in task_ids:
            if task_id in self.execute_tasks:
                continue
            task = self.api_tasks[task_id]
            task.cancel()

    async def incoming_api_task(self) -> None:
        self.tasks = set()
        message_types: typing_Counter[str] = Counter()  # Used for debugging information.
        while True:
            payload_inc, connection_inc = await self.incoming_messages.get()
            if payload_inc is None or connection_inc is None:
                continue

            async def api_call(full_message: Message, connection: WSChiaConnection, task_id):
                nonlocal message_types
                start_time = time.time()
                message_type = ""
                try:
                    if self.received_message_callback is not None:
                        await self.received_message_callback(connection)
                    connection.log.debug(
                        f"<- {ProtocolMessageTypes(full_message.type).name} from peer "
                        f"{connection.peer_node_id} {connection.peer_host}"
                    )
                    message_type = ProtocolMessageTypes(full_message.type).name
                    message_types[message_type] += 1

                    f = getattr(self.api, message_type, None)
                    if len(message_types) % 100 == 0:
                        self.log.debug(f"Message types: {[(m, n) for m, n in sorted(message_types.items()) if n != 0]}")

                    if f is None:
                        self.log.error(f"Non existing function: {message_type}")
                        raise ProtocolError(Err.INVALID_PROTOCOL_MESSAGE, [message_type])

                    if not hasattr(f, "api_function"):
                        self.log.error(f"Peer trying to call non api function {message_type}")
                        raise ProtocolError(Err.INVALID_PROTOCOL_MESSAGE, [message_type])

                    # If api is not ready ignore the request
                    if hasattr(self.api, "api_ready"):
                        if self.api.api_ready is False:
                            return None

                    timeout: Optional[int] = 600
                    if hasattr(f, "execute_task"):
                        # Don't timeout on methods with execute_task decorator, these need to run fully
                        self.execute_tasks.add(task_id)
                        timeout = None

                    if hasattr(f, "peer_required"):
                        coroutine = f(full_message.data, connection)
                    else:
                        coroutine = f(full_message.data)

                    async def wrapped_coroutine() -> Optional[Message]:
                        try:
                            result = await coroutine
                            return result
                        except asyncio.CancelledError:
                            pass
                        except Exception as e:
                            tb = traceback.format_exc()
                            connection.log.error(f"Exception: {e}, {connection.get_peer_logging()}. {tb}")
                            raise e
                        return None

                    response: Optional[Message] = await asyncio.wait_for(wrapped_coroutine(), timeout=timeout)
                    connection.log.debug(
                        f"Time taken to process {message_type} from {connection.peer_node_id} is "
                        f"{time.time() - start_time} seconds"
                    )

                    if response is not None:
                        response_message = Message(response.type, full_message.id, response.data)
                        await connection.send_message(response_message)
                except TimeoutError:
                    connection.log.error(f"Timeout error for: {message_type}")
                except Exception as e:
                    if self.connection_close_task is None:
                        tb = traceback.format_exc()
                        connection.log.error(
                            f"Exception: {e} {type(e)}, closing connection {connection.get_peer_logging()}. {tb}"
                        )
                    else:
                        connection.log.debug(f"Exception: {e} while closing connection")
                    # TODO: actually throw one of the errors from errors.py and pass this to close
                    await connection.close(self.api_exception_ban_seconds, WSCloseCode.PROTOCOL_ERROR, Err.UNKNOWN)
                finally:
                    message_types[message_type] -= 1
                    if task_id in self.api_tasks:
                        self.api_tasks.pop(task_id)
                    if task_id in self.tasks_from_peer[connection.peer_node_id]:
                        self.tasks_from_peer[connection.peer_node_id].remove(task_id)
                    if task_id in self.execute_tasks:
                        self.execute_tasks.remove(task_id)

            task_id: bytes32 = bytes32(token_bytes(32))
            api_task = asyncio.create_task(api_call(payload_inc, connection_inc, task_id))
            self.api_tasks[task_id] = api_task
            if connection_inc.peer_node_id not in self.tasks_from_peer:
                self.tasks_from_peer[connection_inc.peer_node_id] = set()
            self.tasks_from_peer[connection_inc.peer_node_id].add(task_id)

    async def send_to_others(
        self,
        messages: List[Message],
        node_type: NodeType,
        origin_peer: WSChiaConnection,
    ):
        for node_id, connection in self.all_connections.items():
            if node_id == origin_peer.peer_node_id:
                continue
            if connection.connection_type is node_type:
                for message in messages:
                    await connection.send_message(message)

    async def validate_broadcast_message_type(self, messages: List[Message], node_type: NodeType):
        for message in messages:
            if message_requires_reply(ProtocolMessageTypes(message.type)):
                # Internal protocol logic error - we will raise, blocking messages to all peers
                self.log.error(f"Attempt to broadcast message requiring protocol response: {message.type}")
                for _, connection in self.all_connections.items():
                    if connection.connection_type is node_type:
                        await connection.close(
                            self.invalid_protocol_ban_seconds,
                            WSCloseCode.INTERNAL_ERROR,
                            Err.INTERNAL_PROTOCOL_ERROR,
                        )
                raise ProtocolError(Err.INTERNAL_PROTOCOL_ERROR, [message.type])

    async def send_to_all(self, messages: List[Message], node_type: NodeType):
        await self.validate_broadcast_message_type(messages, node_type)
        for _, connection in self.all_connections.items():
            if connection.connection_type is node_type:
                for message in messages:
                    await connection.send_message(message)

    async def send_to_all_except(self, messages: List[Message], node_type: NodeType, exclude: bytes32):
        await self.validate_broadcast_message_type(messages, node_type)
        for _, connection in self.all_connections.items():
            if connection.connection_type is node_type and connection.peer_node_id != exclude:
                for message in messages:
                    await connection.send_message(message)

    async def send_to_specific(self, messages: List[Message], node_id: bytes32):
        if node_id in self.all_connections:
            connection = self.all_connections[node_id]
            for message in messages:
                await connection.send_message(message)

    def get_outgoing_connections(self) -> List[WSChiaConnection]:
        result = []
        for _, connection in self.all_connections.items():
            if connection.is_outbound:
                result.append(connection)

        return result

    def get_full_node_outgoing_connections(self) -> List[WSChiaConnection]:
        result = []
        connections = self.get_full_node_connections()
        for connection in connections:
            if connection.is_outbound:
                result.append(connection)
        return result

    def get_full_node_connections(self) -> List[WSChiaConnection]:
        return list(self.connection_by_type[NodeType.FULL_NODE].values())

    def get_connections(self, node_type: Optional[NodeType] = None) -> List[WSChiaConnection]:
        result = []
        for _, connection in self.all_connections.items():
            if node_type is None or connection.connection_type == node_type:
                result.append(connection)
        return result

    async def close_all_connections(self) -> None:
        keys = [a for a, b in self.all_connections.items()]
        for node_id in keys:
            try:
                if node_id in self.all_connections:
                    connection = self.all_connections[node_id]
                    await connection.close()
            except Exception as e:
                self.log.error(f"Exception while closing connection {e}")

    def close_all(self) -> None:
        self.connection_close_task = asyncio.create_task(self.close_all_connections())
        if self.runner is not None:
            self.site_shutdown_task = asyncio.create_task(self.runner.cleanup())
        if self.app is not None:
            self.app_shut_down_task = asyncio.create_task(self.app.shutdown())
        for task_id, task in self.api_tasks.items():
            task.cancel()

        self.shut_down_event.set()
        if self.incoming_task is not None:
            self.incoming_task.cancel()
            self.incoming_task = None
        if self.gc_task is not None:
            self.gc_task.cancel()
            self.gc_task = None

    async def await_closed(self) -> None:
        self.log.debug("Await Closed")
        await self.shut_down_event.wait()
        if self.connection_close_task is not None:
            await self.connection_close_task
        if self.app_shut_down_task is not None:
            await self.app_shut_down_task
        if self.site_shutdown_task is not None:
            await self.site_shutdown_task

    async def get_peer_info(self) -> Optional[PeerInfo]:
        ip = None
        port = self._port

        # Use chia's service first.
        try:
            timeout = ClientTimeout(total=15)
            async with ClientSession(timeout=timeout) as session:
                async with session.get("https://ip.chia.net/") as resp:
                    if resp.status == 200:
                        ip = str(await resp.text())
                        ip = ip.rstrip()
        except Exception:
            ip = None

        # Fallback to `checkip` from amazon.
        if ip is None:
            try:
                timeout = ClientTimeout(total=15)
                async with ClientSession(timeout=timeout) as session:
                    async with session.get("https://checkip.amazonaws.com/") as resp:
                        if resp.status == 200:
                            ip = str(await resp.text())
                            ip = ip.rstrip()
            except Exception:
                ip = None
        if ip is None:
            return None
        peer = PeerInfo(ip, uint16(port))
        if not peer.is_valid():
            return None
        return peer

    def get_port(self) -> uint16:
        return uint16(self._port)

    def accept_inbound_connections(self, node_type: NodeType) -> bool:
        if not self._local_type == NodeType.FULL_NODE:
            return True
        inbound_count = len([conn for _, conn in self.connection_by_type[node_type].items() if not conn.is_outbound])
        if node_type == NodeType.FULL_NODE:
            return inbound_count < self.config["target_peer_count"] - self.config["target_outbound_peer_count"]
        if node_type == NodeType.WALLET:
            return inbound_count < self.config["max_inbound_wallet"]
        if node_type == NodeType.FARMER:
            return inbound_count < self.config["max_inbound_farmer"]
        if node_type == NodeType.TIMELORD:
            return inbound_count < self.config["max_inbound_timelord"]
        return True

    def is_trusted_peer(self, peer: WSChiaConnection, trusted_peers: Dict) -> bool:
        if trusted_peers is None:
            return False
        if not self.config["testing"] and peer.peer_host == "127.0.0.1":
            return True
        if peer.peer_node_id.hex() not in trusted_peers:
            return False

        return True<|MERGE_RESOLUTION|>--- conflicted
+++ resolved
@@ -310,16 +310,8 @@
                 self._outbound_rate_limit_percent,
                 close_event,
             )
-<<<<<<< HEAD
-            handshake = await connection.perform_handshake(
+            await connection.perform_handshake(
                 self._network_id, protocol_version, self._port, self._local_type, self._local_capabilities
-=======
-            await connection.perform_handshake(
-                self._network_id,
-                protocol_version,
-                self._port,
-                self._local_type,
->>>>>>> ab1ac66b
             )
 
             # Limit inbound connections to config's specifications.
@@ -468,16 +460,8 @@
                 self._outbound_rate_limit_percent,
                 session=session,
             )
-<<<<<<< HEAD
-            handshake = await connection.perform_handshake(
+            await connection.perform_handshake(
                 self._network_id, protocol_version, self._port, self._local_type, self._local_capabilities
-=======
-            await connection.perform_handshake(
-                self._network_id,
-                protocol_version,
-                self._port,
-                self._local_type,
->>>>>>> ab1ac66b
             )
             await self.connection_added(connection, on_connect)
             # the session has been adopted by the connection, don't close it at
