--- conflicted
+++ resolved
@@ -335,13 +335,9 @@
                 self._local_capabilities_for_handshake,
                 close_event,
             )
-<<<<<<< HEAD
             await connection.perform_handshake(
                 self._network_id, protocol_version, self._port, self._local_type, self.capabilities
             )
-=======
-            await connection.perform_handshake(self._network_id, protocol_version, self._port, self._local_type)
->>>>>>> f3482987
 
             # Limit inbound connections to config's specifications.
             if not self.accept_inbound_connections(connection.connection_type) and not is_in_network(
@@ -490,13 +486,9 @@
                 self._local_capabilities_for_handshake,
                 session=session,
             )
-<<<<<<< HEAD
             await connection.perform_handshake(
                 self._network_id, protocol_version, self._port, self._local_type, self.capabilities
             )
-=======
-            await connection.perform_handshake(self._network_id, protocol_version, self._port, self._local_type)
->>>>>>> f3482987
             await self.connection_added(connection, on_connect)
             # the session has been adopted by the connection, don't close it at
             # the end of the function
