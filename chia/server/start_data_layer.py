import logging
import pathlib

# from multiprocessing import freeze_support
from typing import Any, Dict, Optional

from chia.consensus.constants import ConsensusConstants
from chia.consensus.default_constants import DEFAULT_CONSTANTS
from chia.data_layer.data_layer import DataLayer
from chia.data_layer.data_layer_api import DataLayerAPI

from chia.rpc.data_layer_rpc_api import DataLayerRpcApi
from chia.server.outbound_message import NodeType
from chia.server.start_service import run_service
from chia.server.start_wallet import service_kwargs_for_wallet

from chia.util.config import load_config_cli, load_config
from chia.util.default_root import DEFAULT_ROOT_PATH

# See: https://bugs.python.org/issue29288
from chia.util.keychain import Keychain
from chia.wallet.wallet_node import WalletNode

"".encode("idna")

SERVICE_NAME = "data_layer"
log = logging.getLogger(__name__)


def service_kwargs_for_data_layer(
    root_path: pathlib.Path,
    config: Dict,
    wallet_config: Dict,
    constants: ConsensusConstants,
) -> Dict[str, Any]:
<<<<<<< HEAD
    wallet_kwargs = service_kwargs_for_wallet(DEFAULT_ROOT_PATH, wallet_config, constants)
    node = wallet_kwargs["node"]
    run_service(**wallet_kwargs)
    # assert node.wallet_state_manager
    data_layer = DataLayer(root_path=root_path, wallet_state_manager=node.wallet_state_manager)
    api = DataLayerAPI(data_layer)
    network_id = wallet_kwargs["selected_network"]
    kwargs: Dict[str, Any] = dict(
=======
    config = load_config_cli(DEFAULT_ROOT_PATH, "config.yaml", "wallet")
    # This is simulator
    local_test = config["testing"]
    if local_test is True:
        from tests.block_tools import test_constants

        constants = test_constants
        current = config["database_path"]
        config["database_path"] = f"{current}_simulation"
        config["selected_network"] = "testnet0"
    else:
        constants = DEFAULT_CONSTANTS
    kwargs: Dict[str, Any] = service_kwargs_for_wallet(DEFAULT_ROOT_PATH, config, constants)
    node = kwargs["node"]
    run_service(**kwargs)
    # assert node.wallet_state_manager
    data_layer = DataLayer(root_path=root_path, wallet_state_manager=node.wallet_state_manager)
    api = DataLayerAPI(data_layer)
    network_id = config["selected_network"]
    kwargs = dict(
>>>>>>> b06a5afa
        root_path=root_path,
        node=data_layer,
        # TODO: not for peers...
        peer_api=api,
        node_type=NodeType.DATA_LAYER,
        # TODO: no publicly advertised port, at least not yet
        advertised_port=8562,
        service_name=SERVICE_NAME,
        network_id=network_id,
    )
    rpc_port = config.get("rpc_port")
    if rpc_port is not None:
        kwargs.update(advertised_port=rpc_port, server_listen_ports=[rpc_port])
        kwargs["rpc_info"] = (DataLayerRpcApi, config["rpc_port"])
    return kwargs


def main() -> None:
    wallet_config = load_config_cli(DEFAULT_ROOT_PATH, "config.yaml", "wallet")
    # This is simulator
    local_test = wallet_config.get("testing")
    if local_test is True:
        from tests.block_tools import test_constants

        constants = test_constants
        current = wallet_config["database_path"]
        wallet_config["database_path"] = f"{current}_simulation"
        wallet_config["selected_network"] = "testnet0"
    else:
        constants = DEFAULT_CONSTANTS
    config = load_config_cli(DEFAULT_ROOT_PATH, "config.yaml", "data_layer")
    kwargs = service_kwargs_for_data_layer(
        DEFAULT_ROOT_PATH,
        config,
        wallet_config,
        constants,
    )
    return run_service(**kwargs)


if __name__ == "__main__":
    main()<|MERGE_RESOLUTION|>--- conflicted
+++ resolved
@@ -28,21 +28,8 @@
 
 
 def service_kwargs_for_data_layer(
-    root_path: pathlib.Path,
-    config: Dict,
-    wallet_config: Dict,
-    constants: ConsensusConstants,
+    root_path: pathlib.Path, constants: ConsensusConstants, keychain: Optional[Keychain] = None
 ) -> Dict[str, Any]:
-<<<<<<< HEAD
-    wallet_kwargs = service_kwargs_for_wallet(DEFAULT_ROOT_PATH, wallet_config, constants)
-    node = wallet_kwargs["node"]
-    run_service(**wallet_kwargs)
-    # assert node.wallet_state_manager
-    data_layer = DataLayer(root_path=root_path, wallet_state_manager=node.wallet_state_manager)
-    api = DataLayerAPI(data_layer)
-    network_id = wallet_kwargs["selected_network"]
-    kwargs: Dict[str, Any] = dict(
-=======
     config = load_config_cli(DEFAULT_ROOT_PATH, "config.yaml", "wallet")
     # This is simulator
     local_test = config["testing"]
@@ -63,44 +50,27 @@
     api = DataLayerAPI(data_layer)
     network_id = config["selected_network"]
     kwargs = dict(
->>>>>>> b06a5afa
         root_path=root_path,
         node=data_layer,
         # TODO: not for peers...
         peer_api=api,
         node_type=NodeType.DATA_LAYER,
         # TODO: no publicly advertised port, at least not yet
-        advertised_port=8562,
+        advertised_port=config["port"],
         service_name=SERVICE_NAME,
         network_id=network_id,
     )
+    port = config.get("port")
+    if port is not None:
+        kwargs.update(advertised_port=config["port"], server_listen_ports=[config["port"]])
     rpc_port = config.get("rpc_port")
     if rpc_port is not None:
-        kwargs.update(advertised_port=rpc_port, server_listen_ports=[rpc_port])
         kwargs["rpc_info"] = (DataLayerRpcApi, config["rpc_port"])
     return kwargs
 
 
 def main() -> None:
-    wallet_config = load_config_cli(DEFAULT_ROOT_PATH, "config.yaml", "wallet")
-    # This is simulator
-    local_test = wallet_config.get("testing")
-    if local_test is True:
-        from tests.block_tools import test_constants
-
-        constants = test_constants
-        current = wallet_config["database_path"]
-        wallet_config["database_path"] = f"{current}_simulation"
-        wallet_config["selected_network"] = "testnet0"
-    else:
-        constants = DEFAULT_CONSTANTS
-    config = load_config_cli(DEFAULT_ROOT_PATH, "config.yaml", "data_layer")
-    kwargs = service_kwargs_for_data_layer(
-        DEFAULT_ROOT_PATH,
-        config,
-        wallet_config,
-        constants,
-    )
+    kwargs = service_kwargs_for_data_layer(DEFAULT_ROOT_PATH, DEFAULT_CONSTANTS)
     return run_service(**kwargs)
 
 
