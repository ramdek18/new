--- conflicted
+++ resolved
@@ -33,16 +33,9 @@
 ) -> Service[Farmer, FarmerAPI]:
     service_config = config[SERVICE_NAME]
 
-<<<<<<< HEAD
-    overrides = service_config["network_overrides"]["constants"][service_config["selected_network"]]
-=======
-    fnp = service_config.get("full_node_peer")
-    connect_peers = set() if fnp is None else {UnresolvedPeerInfo(fnp["host"], fnp["port"])}
-
     network_id = service_config["selected_network"]
     overrides = service_config["network_overrides"]["constants"][network_id]
     update_testnet_overrides(network_id, overrides)
->>>>>>> 2a342493
     updated_constants = consensus_constants.replace_str_to_bytes(**overrides)
 
     farmer = Farmer(
