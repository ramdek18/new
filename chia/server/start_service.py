--- conflicted
+++ resolved
@@ -233,6 +233,11 @@
 
                     if self._rpc_info:
                         rpc_api, rpc_port = self._rpc_info
+                        # Don't use traceback for data layer in order to keep cmd output cleaner.
+                        use_traceback: bool = True
+                        if self._service_name == "data_layer":
+                            use_traceback = False
+
                         self.rpc_server = await start_rpc_server(
                             rpc_api(self._node),
                             self.self_hostname,
@@ -243,6 +248,7 @@
                             self.config,
                             self._connect_to_daemon,
                             max_request_body_size=self.max_request_body_size,
+                            use_traceback=use_traceback,
                         )
                 yield
             finally:
@@ -263,30 +269,7 @@
                     self._log.info("Closing RPC server")
                     self.rpc_server.close()
 
-<<<<<<< HEAD
-        # Don't use traceback for data layer in order to keep cmd output cleaner.
-        use_traceback: bool = True
-        if self._service_name == "data_layer":
-            use_traceback = False
-
-        if self._rpc_info:
-            rpc_api, rpc_port = self._rpc_info
-            self.rpc_server = await start_rpc_server(
-                rpc_api(self._node),
-                self.self_hostname,
-                self.daemon_port,
-                uint16(rpc_port),
-                self.stop,
-                self.root_path,
-                self.config,
-                self._connect_to_daemon,
-                max_request_body_size=self.max_request_body_size,
-                use_traceback=use_traceback,
-            )
-=======
                 self._log.info("Waiting for socket to be closed (if opened)")
->>>>>>> 02bda86e
-
                 self._log.info("Waiting for ChiaServer to be closed")
                 await self._server.await_closed()
 
