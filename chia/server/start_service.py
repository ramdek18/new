import asyncio
import functools
import os
import logging
import logging.config
import signal
<<<<<<< HEAD
import sys
from typing import Any, Callable, Dict, List, Optional, Tuple
=======
from sys import platform
from typing import Any, Callable, Coroutine, Dict, List, Optional, Tuple, TypeVar
>>>>>>> a7ea13c3

from chia.daemon.server import singleton, service_launch_lock_path
from chia.server.ssl_context import chia_ssl_ca_paths, private_ssl_ca_paths
from ..protocols.shared_protocol import capabilities

try:
    import uvloop
except ImportError:
    uvloop = None

from chia.rpc.rpc_server import start_rpc_server
from chia.server.outbound_message import NodeType
from chia.server.server import ChiaServer
from chia.server.upnp import UPnP
from chia.types.peer_info import PeerInfo
from chia.util.setproctitle import setproctitle
from chia.util.ints import uint16

from .reconnect_task import start_reconnect_task


# this is used to detect whether we are running in the main process or not, in
# signal handlers. We need to ignore signals in the sub processes.
main_pid: Optional[int] = None

T = TypeVar("T")

RpcInfo = Tuple[type, int]


class Service:
    def __init__(
        self,
        root_path,
        node: Any,
        peer_api: Any,
        node_type: NodeType,
        advertised_port: int,
        service_name: str,
        network_id: str,
        *,
        config: Dict[str, Any],
        upnp_ports: List[int] = [],
        server_listen_ports: List[int] = [],
        connect_peers: List[PeerInfo] = [],
        auth_connect_peers: bool = True,
        on_connect_callback: Optional[Callable] = None,
        rpc_info: Optional[RpcInfo] = None,
        connect_to_daemon=True,
        max_request_body_size: Optional[int] = None,
        override_capabilities: Optional[List[Tuple[uint16, str]]] = None,
    ) -> None:
        self.root_path = root_path
        self.config = config
        ping_interval = self.config.get("ping_interval")
        self.self_hostname = self.config.get("self_hostname")
        self.daemon_port = self.config.get("daemon_port")
        assert ping_interval is not None
        self._connect_to_daemon = connect_to_daemon
        self._node_type = node_type
        self._service_name = service_name
        self._rpc_task: Optional[asyncio.Task] = None
        self._rpc_close_task: Optional[asyncio.Task] = None
        self._network_id: str = network_id
        self.max_request_body_size = max_request_body_size

        self._log = logging.getLogger(service_name)

        self.service_config = self.config[service_name]

        self._rpc_info = rpc_info
        private_ca_crt, private_ca_key = private_ssl_ca_paths(root_path, self.config)
        chia_ca_crt, chia_ca_key = chia_ssl_ca_paths(root_path, self.config)
        inbound_rlp = self.config.get("inbound_rate_limit_percent")
        outbound_rlp = self.config.get("outbound_rate_limit_percent")
        if node_type == NodeType.WALLET:
            inbound_rlp = self.service_config.get("inbound_rate_limit_percent", inbound_rlp)
            outbound_rlp = 60
        capabilities_to_use: List[Tuple[uint16, str]] = capabilities
        if override_capabilities is not None:
            capabilities_to_use = override_capabilities

        assert inbound_rlp and outbound_rlp
        self._server = ChiaServer(
            advertised_port,
            node,
            peer_api,
            node_type,
            ping_interval,
            network_id,
            inbound_rlp,
            outbound_rlp,
            capabilities_to_use,
            root_path,
            self.service_config,
            (private_ca_crt, private_ca_key),
            (chia_ca_crt, chia_ca_key),
            name=f"{service_name}_server",
        )
        f = getattr(node, "set_server", None)
        if f:
            f(self._server)
        else:
            self._log.warning(f"No set_server method for {service_name}")

        self._connect_peers = connect_peers
        self._auth_connect_peers = auth_connect_peers
        self._upnp_ports = upnp_ports
        self._server_listen_ports = server_listen_ports

        self._api = peer_api
        self._node = node
        self._did_start = False
        self._is_stopping = asyncio.Event()
        self._stopped_by_rpc = False

        self._on_connect_callback = on_connect_callback
        self._advertised_port = advertised_port
        self._reconnect_tasks: List[asyncio.Task] = []
        self.upnp: Optional[UPnP] = None

    async def start(self, **kwargs) -> None:
        # we include `kwargs` as a hack for the wallet, which for some
        # reason allows parameters to `_start`. This is serious BRAIN DAMAGE,
        # and should be fixed at some point.
        # TODO: move those parameters to `__init__`
        if self._did_start:
            return None

        assert self.self_hostname is not None
        assert self.daemon_port is not None

        self._did_start = True

        await self._node._start(**kwargs)
        self._node._shut_down = False

        for port in self._upnp_ports:
            if self.upnp is None:
                self.upnp = UPnP()

            self.upnp.remap(port)

        await self._server.start_server(self._on_connect_callback)
        self._advertised_port = self._server.get_port()

        self._reconnect_tasks = [
            start_reconnect_task(self._server, _, self._log, self._auth_connect_peers, self.config.get("prefer_ipv6"))
            for _ in self._connect_peers
        ]
        self._log.info(f"Started {self._service_name} service on network_id: {self._network_id}")

        self._rpc_close_task = None
        if self._rpc_info:
            rpc_api, rpc_port = self._rpc_info
            self._rpc_task = asyncio.create_task(
                start_rpc_server(
                    rpc_api(self._node),
                    self.self_hostname,
                    self.daemon_port,
                    uint16(rpc_port),
                    self.stop,
                    self.root_path,
                    self.config,
                    self._connect_to_daemon,
                    max_request_body_size=self.max_request_body_size,
                    name=self._service_name + "_rpc",
                )
            )

    async def run(self) -> None:
        lockfile = singleton(service_launch_lock_path(self.root_path, self._service_name))
        if lockfile is None:
            self._log.error(f"{self._service_name}: already running")
            raise ValueError(f"{self._service_name}: already running")
        await self.start()
        await self.wait_closed()

    async def setup_process_global_state(self) -> None:
        # Being async forces this to be run from within an active event loop as is
        # needed for the signal handler setup.
        proctitle_name = f"chia_{self._service_name}"
        setproctitle(proctitle_name)

        global main_pid
        main_pid = os.getpid()
        if sys.platform == "win32" or sys.platform == "cygwin":
            # pylint: disable=E1101
            signal.signal(signal.SIGBREAK, self._accept_signal)
            signal.signal(signal.SIGINT, self._accept_signal)
            signal.signal(signal.SIGTERM, self._accept_signal)
        else:
            loop = asyncio.get_running_loop()
            loop.add_signal_handler(
                signal.SIGINT,
                functools.partial(self._accept_signal, signal_number=signal.SIGINT),
            )
            loop.add_signal_handler(
                signal.SIGTERM,
                functools.partial(self._accept_signal, signal_number=signal.SIGTERM),
            )

    def _accept_signal(self, signal_number: int, stack_frame=None):
        self._log.info(f"got signal {signal_number}")

        # we only handle signals in the main process. In the ProcessPoolExecutor
        # processes, we have to ignore them. We'll shut them down gracefully
        # from the main process
        global main_pid
        if os.getpid() != main_pid:
            return
        self.stop()

    def stop(self) -> None:
        if not self._is_stopping.is_set():
            self._is_stopping.set()

            # start with UPnP, since this can take a while, we want it to happen
            # in the background while shutting down everything else
            for port in self._upnp_ports:
                if self.upnp is not None:
                    self.upnp.release(port)

            self._log.info("Cancelling reconnect task")
            for _ in self._reconnect_tasks:
                _.cancel()
            self._log.info("Closing connections")
            self._server.close_all()
            self._node._close()
            self._node._shut_down = True

            self._log.info("Calling service stop callback")

            if self._rpc_task is not None:
                self._log.info("Closing RPC server")

                async def close_rpc_server() -> None:
                    if self._rpc_task:
                        await (await self._rpc_task)[0]()

                self._rpc_close_task = asyncio.create_task(close_rpc_server())

    async def wait_closed(self) -> None:
        await self._is_stopping.wait()

        self._log.info("Waiting for socket to be closed (if opened)")

        self._log.info("Waiting for ChiaServer to be closed")
        await self._server.await_closed()

        if self._rpc_close_task:
            self._log.info("Waiting for RPC server")
            await self._rpc_close_task
            self._log.info("Closed RPC server")

        self._log.info("Waiting for service _await_closed callback")
        await self._node._await_closed()

        if self.upnp is not None:
            # this is a blocking call, waiting for the UPnP thread to exit
            self.upnp.shutdown()

        self._did_start = False
        self._is_stopping.clear()
        self._log.info(f"Service {self._service_name} at port {self._advertised_port} fully closed")


def async_run(coro: Coroutine[object, object, T]) -> T:
    if uvloop is not None:
        uvloop.install()
    return asyncio.run(coro)<|MERGE_RESOLUTION|>--- conflicted
+++ resolved
@@ -4,13 +4,8 @@
 import logging
 import logging.config
 import signal
-<<<<<<< HEAD
 import sys
-from typing import Any, Callable, Dict, List, Optional, Tuple
-=======
-from sys import platform
 from typing import Any, Callable, Coroutine, Dict, List, Optional, Tuple, TypeVar
->>>>>>> a7ea13c3
 
 from chia.daemon.server import singleton, service_launch_lock_path
 from chia.server.ssl_context import chia_ssl_ca_paths, private_ssl_ca_paths
