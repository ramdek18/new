import asyncio
import functools
import os
import logging
import logging.config
import signal
from sys import platform
from typing import Any, Callable, Coroutine, List, Optional, Tuple, TypeVar

from chia.daemon.server import singleton, service_launch_lock_path
from chia.server.ssl_context import chia_ssl_ca_paths, private_ssl_ca_paths
from ..protocols.shared_protocol import capabilities

try:
    import uvloop
except ImportError:
    uvloop = None

from chia.rpc.rpc_server import start_rpc_server
from chia.server.outbound_message import NodeType
from chia.server.server import ChiaServer
from chia.server.upnp import UPnP
from chia.types.peer_info import PeerInfo
from chia.util.chia_logging import initialize_logging
from chia.util.config import load_config, load_config_cli
from chia.util.setproctitle import setproctitle
from chia.util.ints import uint16

from .reconnect_task import start_reconnect_task


# this is used to detect whether we are running in the main process or not, in
# signal handlers. We need to ignore signals in the sub processes.
main_pid: Optional[int] = None

T = TypeVar("T")

RpcInfo = Optional[Tuple[type, int]]


class Service:
    def __init__(
        self,
        root_path,
        node: Any,
        peer_api: Any,
        node_type: NodeType,
        advertised_port: int,
        service_name: str,
        network_id: str,
        *,
        upnp_ports: List[int] = [],
        server_listen_ports: List[int] = [],
        connect_peers: List[PeerInfo] = [],
        auth_connect_peers: bool = True,
        on_connect_callback: Optional[Callable] = None,
        rpc_info: RpcInfo = None,
        parse_cli_args=True,
        connect_to_daemon=True,
        max_request_body_size: Optional[int] = None,
        override_capabilities: Optional[List[Tuple[uint16, str]]] = None,
    ) -> None:
        self.root_path = root_path
        self.config = load_config(root_path, "config.yaml")
        ping_interval = self.config.get("ping_interval")
        self.self_hostname = self.config.get("self_hostname")
        self.daemon_port = self.config.get("daemon_port")
        assert ping_interval is not None
        self._connect_to_daemon = connect_to_daemon
        self._node_type = node_type
        self._service_name = service_name
        self._rpc_task: Optional[asyncio.Task] = None
        self._rpc_close_task: Optional[asyncio.Task] = None
        self._network_id: str = network_id
        self.max_request_body_size = max_request_body_size

        self._log = logging.getLogger(service_name)

        if parse_cli_args:
            self.service_config = load_config_cli(root_path, "config.yaml", service_name)
        else:
            self.service_config = load_config(root_path, "config.yaml", service_name)

        self._rpc_info = rpc_info
        private_ca_crt, private_ca_key = private_ssl_ca_paths(root_path, self.config)
        chia_ca_crt, chia_ca_key = chia_ssl_ca_paths(root_path, self.config)
        inbound_rlp = self.config.get("inbound_rate_limit_percent")
        outbound_rlp = self.config.get("outbound_rate_limit_percent")
        if node_type == NodeType.WALLET:
            inbound_rlp = self.service_config.get("inbound_rate_limit_percent", inbound_rlp)
            outbound_rlp = 60
        capabilities_to_use: List[Tuple[uint16, str]] = capabilities
        if override_capabilities is not None:
            capabilities_to_use = override_capabilities

        assert inbound_rlp and outbound_rlp
        self._server = ChiaServer(
            advertised_port,
            node,
            peer_api,
            node_type,
            ping_interval,
            network_id,
            inbound_rlp,
            outbound_rlp,
            capabilities_to_use,
            root_path,
            self.service_config,
            (private_ca_crt, private_ca_key),
            (chia_ca_crt, chia_ca_key),
            name=f"{service_name}_server",
        )
        f = getattr(node, "set_server", None)
        if f:
            f(self._server)
        else:
            self._log.warning(f"No set_server method for {service_name}")

        self._connect_peers = connect_peers
        self._auth_connect_peers = auth_connect_peers
        self._upnp_ports = upnp_ports
        self._server_listen_ports = server_listen_ports

        self._api = peer_api
        self._node = node
        self._did_start = False
        self._is_stopping = asyncio.Event()
        self._stopped_by_rpc = False

        self._on_connect_callback = on_connect_callback
        self._advertised_port = advertised_port
        self._reconnect_tasks: List[asyncio.Task] = []
        self.upnp: Optional[UPnP] = None

    async def start(self, **kwargs) -> None:
        # we include `kwargs` as a hack for the wallet, which for some
        # reason allows parameters to `_start`. This is serious BRAIN DAMAGE,
        # and should be fixed at some point.
        # TODO: move those parameters to `__init__`
        if self._did_start:
            return None

        assert self.self_hostname is not None
        assert self.daemon_port is not None

        self._did_start = True

        await self._node._start(**kwargs)
        self._node._shut_down = False

        for port in self._upnp_ports:
            if self.upnp is None:
                self.upnp = UPnP()

            self.upnp.remap(port)

        await self._server.start_server(self._on_connect_callback)
        self._advertised_port = self._server.get_port()

        self._reconnect_tasks = [
            start_reconnect_task(self._server, _, self._log, self._auth_connect_peers, self.config.get("prefer_ipv6"))
            for _ in self._connect_peers
        ]
        self._log.info(f"Started {self._service_name} service on network_id: {self._network_id}")

        self._rpc_close_task = None
        if self._rpc_info:
            rpc_api, rpc_port = self._rpc_info
            self._rpc_task = asyncio.create_task(
                start_rpc_server(
                    rpc_api(self._node),
                    self.self_hostname,
                    self.daemon_port,
                    uint16(rpc_port),
                    self.stop,
                    self.root_path,
                    self.config,
                    self._connect_to_daemon,
                    max_request_body_size=self.max_request_body_size,
                    name=self._service_name + "_rpc",
                )
            )

    async def run(self) -> None:
        lockfile = singleton(service_launch_lock_path(self.root_path, self._service_name))
        if lockfile is None:
            self._log.error(f"{self._service_name}: already running")
            raise ValueError(f"{self._service_name}: already running")
        await self.start()
        await self.wait_closed()

    async def setup_process_global_state(self) -> None:
        # Being async forces this to be run from within an active event loop as is
        # needed for the signal handler setup.
        proctitle_name = f"chia_{self._service_name}"
        setproctitle(proctitle_name)
        initialize_logging(self._service_name, self.service_config["logging"], self.root_path)

        global main_pid
        main_pid = os.getpid()
        if platform == "win32" or platform == "cygwin":
            # pylint: disable=E1101
            signal.signal(signal.SIGBREAK, self._accept_signal)  # type: ignore
            signal.signal(signal.SIGINT, self._accept_signal)
            signal.signal(signal.SIGTERM, self._accept_signal)
        else:
            loop = asyncio.get_running_loop()
            loop.add_signal_handler(
                signal.SIGINT,
                functools.partial(self._accept_signal, signal_number=signal.SIGINT),
            )
            loop.add_signal_handler(
                signal.SIGTERM,
                functools.partial(self._accept_signal, signal_number=signal.SIGTERM),
            )

    def _accept_signal(self, signal_number: int, stack_frame=None):
        self._log.info(f"got signal {signal_number}")

        # we only handle signals in the main process. In the ProcessPoolExecutor
        # processes, we have to ignore them. We'll shut them down gracefully
        # from the main process
        global main_pid
        if os.getpid() != main_pid:
            return
        self.stop()

    def stop(self) -> None:
        if not self._is_stopping.is_set():
            self._is_stopping.set()

            # start with UPnP, since this can take a while, we want it to happen
            # in the background while shutting down everything else
            for port in self._upnp_ports:
                if self.upnp is not None:
                    self.upnp.release(port)

            self._log.info("Cancelling reconnect task")
            for _ in self._reconnect_tasks:
                _.cancel()
            self._log.info("Closing connections")
            self._server.close_all()
            self._node._close()
            self._node._shut_down = True

            self._log.info("Calling service stop callback")

            if self._rpc_task is not None:
                self._log.info("Closing RPC server")

                async def close_rpc_server() -> None:
                    if self._rpc_task:
                        await (await self._rpc_task)[0]()

                self._rpc_close_task = asyncio.create_task(close_rpc_server())

    async def wait_closed(self) -> None:
        await self._is_stopping.wait()

        self._log.info("Waiting for socket to be closed (if opened)")

        self._log.info("Waiting for ChiaServer to be closed")
        await self._server.await_closed()

        if self._rpc_close_task:
            self._log.info("Waiting for RPC server")
            await self._rpc_close_task
            self._log.info("Closed RPC server")

        self._log.info("Waiting for service _await_closed callback")
        await self._node._await_closed()

        if self.upnp is not None:
            # this is a blocking call, waiting for the UPnP thread to exit
            self.upnp.shutdown()

        self._did_start = False
        self._is_stopping.clear()
        self._log.info(f"Service {self._service_name} at port {self._advertised_port} fully closed")


<<<<<<< HEAD
def async_run(coro: Coroutine[object, object, T]) -> T:
=======
async def async_run_service(*args, **kwargs) -> None:
    service = Service(*args, **kwargs)
    await service.setup_process_global_state()
    return await service.run()


def run_service(*args, **kwargs) -> None:
>>>>>>> 95803f09
    if uvloop is not None:
        uvloop.install()
    return asyncio.run(coro)<|MERGE_RESOLUTION|>--- conflicted
+++ resolved
@@ -279,17 +279,7 @@
         self._log.info(f"Service {self._service_name} at port {self._advertised_port} fully closed")
 
 
-<<<<<<< HEAD
 def async_run(coro: Coroutine[object, object, T]) -> T:
-=======
-async def async_run_service(*args, **kwargs) -> None:
-    service = Service(*args, **kwargs)
-    await service.setup_process_global_state()
-    return await service.run()
-
-
-def run_service(*args, **kwargs) -> None:
->>>>>>> 95803f09
     if uvloop is not None:
         uvloop.install()
     return asyncio.run(coro)