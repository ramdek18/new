import pathlib
from multiprocessing import freeze_support
from typing import Dict, Optional

from chia.consensus.constants import ConsensusConstants
from chia.consensus.default_constants import DEFAULT_CONSTANTS
from chia.rpc.wallet_rpc_api import WalletRpcApi
from chia.server.outbound_message import NodeType
from chia.server.start_service import RpcInfo, Service, async_run
from chia.types.peer_info import PeerInfo
from chia.util.chia_logging import initialize_logging
from chia.util.config import load_config_cli, load_config
from chia.util.default_root import DEFAULT_ROOT_PATH
from chia.util.keychain import Keychain
from chia.wallet.wallet_node import WalletNode

# See: https://bugs.python.org/issue29288
from chia.wallet.wallet_node_api import WalletNodeAPI

"".encode("idna")

SERVICE_NAME = "wallet"


def create_wallet_service(
    root_path: pathlib.Path,
    config: Dict,
    consensus_constants: ConsensusConstants,
    keychain: Optional[Keychain] = None,
<<<<<<< HEAD
    parse_cli_args: bool = True,
    connect_to_daemon: bool = True,
    service_name_prefix: str = "",
    running_new_process: bool = True,
) -> Service:
    overrides = config["network_overrides"]["constants"][config["selected_network"]]
=======
) -> Dict:
    service_config = config[SERVICE_NAME]

    overrides = service_config["network_overrides"]["constants"][service_config["selected_network"]]
>>>>>>> 9a4316f9
    updated_constants = consensus_constants.replace_str_to_bytes(**overrides)
    # add local node to trusted peers if old config
    if "trusted_peers" not in service_config:
        full_node_config = config["full_node"]
        trusted_peer = full_node_config["ssl"]["public_crt"]
        service_config["trusted_peers"] = {}
        service_config["trusted_peers"]["local_node"] = trusted_peer
    if "short_sync_blocks_behind_threshold" not in service_config:
        service_config["short_sync_blocks_behind_threshold"] = 20
    node = WalletNode(
        service_config,
        root_path,
        constants=updated_constants,
        local_keychain=keychain,
    )
    peer_api = WalletNodeAPI(node)
    fnp = service_config.get("full_node_peer")

    if fnp:
        connect_peers = [PeerInfo(fnp["host"], fnp["port"])]
        node.full_node_peer = PeerInfo(fnp["host"], fnp["port"])
    else:
        connect_peers = []
        node.full_node_peer = None
<<<<<<< HEAD
    network_id = config["selected_network"]
    rpc_port = config.get("rpc_port")
    rpc_info: RpcInfo = None
    if rpc_port is not None:
        rpc_info = (WalletRpcApi, config["rpc_port"])

    return Service(
        advertised_port=config["port"],
        server_listen_ports=[config["port"]],
=======
    network_id = service_config["selected_network"]
    kwargs = dict(
>>>>>>> 9a4316f9
        root_path=root_path,
        config=config,
        node=node,
        peer_api=peer_api,
        node_type=NodeType.WALLET,
        service_name=SERVICE_NAME,
        on_connect_callback=node.on_connect,
        connect_peers=connect_peers,
        auth_connect_peers=False,
        network_id=network_id,
        rpc_info=rpc_info,
        parse_cli_args=parse_cli_args,
        connect_to_daemon=connect_to_daemon,
    )
<<<<<<< HEAD


async def main() -> None:
    config = load_config_cli(DEFAULT_ROOT_PATH, "config.yaml", SERVICE_NAME)
=======
    port = service_config.get("port")
    if port is not None:
        kwargs.update(
            advertised_port=service_config["port"],
            server_listen_ports=[service_config["port"]],
        )
    rpc_port = service_config.get("rpc_port")
    if rpc_port is not None:
        kwargs["rpc_info"] = (WalletRpcApi, service_config["rpc_port"])

    return kwargs


def main() -> None:
    # TODO: refactor to avoid the double load
    config = load_config(DEFAULT_ROOT_PATH, "config.yaml")
    service_config = load_config_cli(DEFAULT_ROOT_PATH, "config.yaml", SERVICE_NAME)
    config[SERVICE_NAME] = service_config

>>>>>>> 9a4316f9
    # This is simulator
    local_test = service_config["testing"]
    if local_test is True:
        from tests.block_tools import test_constants

        constants = test_constants
        current = service_config["database_path"]
        service_config["database_path"] = f"{current}_simulation"
        service_config["selected_network"] = "testnet0"
    else:
        constants = DEFAULT_CONSTANTS
    initialize_logging(
        service_name=SERVICE_NAME,
        logging_config=config["service_name"]["logging"],
        root_path=DEFAULT_ROOT_PATH,
    )
    service = create_wallet_service(DEFAULT_ROOT_PATH, config, constants)
    await service.setup_process_global_state()
    await service.run()


if __name__ == "__main__":
    freeze_support()
    async_run(main())<|MERGE_RESOLUTION|>--- conflicted
+++ resolved
@@ -27,19 +27,11 @@
     config: Dict,
     consensus_constants: ConsensusConstants,
     keychain: Optional[Keychain] = None,
-<<<<<<< HEAD
-    parse_cli_args: bool = True,
     connect_to_daemon: bool = True,
-    service_name_prefix: str = "",
-    running_new_process: bool = True,
 ) -> Service:
-    overrides = config["network_overrides"]["constants"][config["selected_network"]]
-=======
-) -> Dict:
     service_config = config[SERVICE_NAME]
 
     overrides = service_config["network_overrides"]["constants"][service_config["selected_network"]]
->>>>>>> 9a4316f9
     updated_constants = consensus_constants.replace_str_to_bytes(**overrides)
     # add local node to trusted peers if old config
     if "trusted_peers" not in service_config:
@@ -64,8 +56,7 @@
     else:
         connect_peers = []
         node.full_node_peer = None
-<<<<<<< HEAD
-    network_id = config["selected_network"]
+    network_id = service_config["selected_network"]
     rpc_port = config.get("rpc_port")
     rpc_info: RpcInfo = None
     if rpc_port is not None:
@@ -74,10 +65,6 @@
     return Service(
         advertised_port=config["port"],
         server_listen_ports=[config["port"]],
-=======
-    network_id = service_config["selected_network"]
-    kwargs = dict(
->>>>>>> 9a4316f9
         root_path=root_path,
         config=config,
         node=node,
@@ -89,35 +76,15 @@
         auth_connect_peers=False,
         network_id=network_id,
         rpc_info=rpc_info,
-        parse_cli_args=parse_cli_args,
         connect_to_daemon=connect_to_daemon,
     )
-<<<<<<< HEAD
 
 
 async def main() -> None:
-    config = load_config_cli(DEFAULT_ROOT_PATH, "config.yaml", SERVICE_NAME)
-=======
-    port = service_config.get("port")
-    if port is not None:
-        kwargs.update(
-            advertised_port=service_config["port"],
-            server_listen_ports=[service_config["port"]],
-        )
-    rpc_port = service_config.get("rpc_port")
-    if rpc_port is not None:
-        kwargs["rpc_info"] = (WalletRpcApi, service_config["rpc_port"])
-
-    return kwargs
-
-
-def main() -> None:
     # TODO: refactor to avoid the double load
     config = load_config(DEFAULT_ROOT_PATH, "config.yaml")
     service_config = load_config_cli(DEFAULT_ROOT_PATH, "config.yaml", SERVICE_NAME)
     config[SERVICE_NAME] = service_config
-
->>>>>>> 9a4316f9
     # This is simulator
     local_test = service_config["testing"]
     if local_test is True:
