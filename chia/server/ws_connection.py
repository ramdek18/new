from __future__ import annotations

import asyncio
import contextlib
import logging
import time
import traceback
from typing import Any, Callable, Dict, List, Optional, Tuple, Union

from aiohttp import ClientSession, WSCloseCode, WSMessage, WSMsgType
from aiohttp.client import ClientWebSocketResponse
from aiohttp.web import WebSocketResponse

from chia.cmds.init_funcs import chia_full_version_str
from chia.protocols.protocol_message_types import ProtocolMessageTypes
from chia.protocols.protocol_state_machine import message_response_ok
from chia.protocols.protocol_timing import INTERNAL_PROTOCOL_ERROR_BAN_SECONDS
from chia.protocols.shared_protocol import Capability, Handshake
from chia.server.outbound_message import Message, NodeType, make_msg
from chia.server.rate_limits import RateLimiter
from chia.types.blockchain_format.sized_bytes import bytes32
from chia.types.peer_info import PeerInfo
from chia.util.api_decorators import get_metadata
from chia.util.errors import Err, ProtocolError
from chia.util.ints import uint8, uint16
from chia.util.log_exceptions import log_exceptions

# Each message is prepended with LENGTH_BYTES bytes specifying the length
from chia.util.network import class_for_type, is_localhost
from chia.util.streamable import Streamable

# Max size 2^(8*4) which is around 4GiB
LENGTH_BYTES: int = 4

WebSocket = Union[WebSocketResponse, ClientWebSocketResponse]


class WSChiaConnection:
    """
    Represents a connection to another node. Local host and port are ours, while peer host and
    port are the host and port of the peer that we are connected to. Node_id and connection_type are
    set after the handshake is performed in this connection.
    """

    def __init__(
        self,
        local_type: NodeType,
        ws: WebSocket,
        server_port: int,
        log: logging.Logger,
        is_outbound: bool,
        is_feeler: bool,  # Special type of connection, that disconnects after the handshake.
        peer_host: str,
        incoming_queue: asyncio.Queue[Tuple[Message, WSChiaConnection]],
        close_callback: Optional[Callable[[WSChiaConnection, int], None]],
        peer_id: bytes32,
        inbound_rate_limit_percent: int,
        outbound_rate_limit_percent: int,
        local_capabilities_for_handshake: List[Tuple[uint16, str]],
        close_event: Optional[asyncio.Event] = None,
        session: Optional[ClientSession] = None,
    ) -> None:
        # Local properties
        self.ws = ws
        self.local_type = local_type
        self.local_port = server_port
        self.local_capabilities_for_handshake = local_capabilities_for_handshake
        self.local_capabilities: List[Capability] = [
            Capability(x[0]) for x in local_capabilities_for_handshake if x[1] == "1"
        ]

        # Remote properties
        self.peer_host = peer_host

        peername = self._get_extra_info("peername")

        if peername is None:
            raise ValueError(f"Was not able to get peername from {self.peer_host}")

        connection_port = peername[1]
        self.peer_port = connection_port
        self.peer_server_port: Optional[uint16] = None
        self.peer_node_id = peer_id
        self.log = log

        # connection properties
        self.is_outbound = is_outbound
        self.is_feeler = is_feeler

        # ChiaConnection metrics
        self.creation_time = time.time()
        self.bytes_read = 0
        self.bytes_written = 0
        self.last_message_time: float = 0

        # Messaging
        self.incoming_queue = incoming_queue
        self.outgoing_queue: asyncio.Queue[Message] = asyncio.Queue()

        self.inbound_task: Optional[asyncio.Task[None]] = None
        self.outbound_task: Optional[asyncio.Task[None]] = None
        self.active: bool = False  # once handshake is successful this will be changed to True
        self.close_event = close_event
        self.session = session
        self.close_callback = close_callback

        self.pending_requests: Dict[uint16, asyncio.Event] = {}
        self.request_results: Dict[uint16, Message] = {}
        self.closed = False
        self.connection_type: Optional[NodeType] = None
        if is_outbound:
            self.request_nonce: uint16 = uint16(0)
        else:
            # Different nonce to reduce chances of overlap. Each peer will increment the nonce by one for each
            # request. The receiving peer (not is_outbound), will use 2^15 to 2^16 - 1
            self.request_nonce = uint16(2**15)

        # This means that even if the other peer's boundaries for each minute are not aligned, we will not
        # disconnect. Also it allows a little flexibility.
        self.outbound_rate_limiter = RateLimiter(incoming=False, percentage_of_limit=outbound_rate_limit_percent)
        self.inbound_rate_limiter = RateLimiter(incoming=True, percentage_of_limit=inbound_rate_limit_percent)
        self.peer_capabilities: List[Capability] = []
        # Used by the Chia Seeder.
        self.version = ""
        self.protocol_version = ""

    def _get_extra_info(self, name: str) -> Optional[Any]:
        assert self.ws._writer is not None, "websocket's ._writer is None, was .prepare() called?"
        return self.ws._writer.transport.get_extra_info(name)

    async def perform_handshake(
        self,
        network_id: str,
        protocol_version: str,
        server_port: int,
        local_type: NodeType,
    ) -> None:
        if self.is_outbound:
            outbound_handshake = make_msg(
                ProtocolMessageTypes.handshake,
                Handshake(
                    network_id,
                    protocol_version,
                    chia_full_version_str(),
                    uint16(server_port),
                    uint8(local_type.value),
                    self.local_capabilities_for_handshake,
                ),
            )
            assert outbound_handshake is not None
            await self._send_message(outbound_handshake)
            inbound_handshake_msg = await self._read_one_message()
            if inbound_handshake_msg is None:
                raise ProtocolError(Err.INVALID_HANDSHAKE)
            inbound_handshake = Handshake.from_bytes(inbound_handshake_msg.data)

            # Handle case of invalid ProtocolMessageType
            try:
                message_type: ProtocolMessageTypes = ProtocolMessageTypes(inbound_handshake_msg.type)
            except Exception:
                raise ProtocolError(Err.INVALID_HANDSHAKE)

            if message_type != ProtocolMessageTypes.handshake:
                raise ProtocolError(Err.INVALID_HANDSHAKE)

            if inbound_handshake.network_id != network_id:
                raise ProtocolError(Err.INCOMPATIBLE_NETWORK_ID)

            self.version = inbound_handshake.software_version
            self.protocol_version = inbound_handshake.protocol_version
            self.peer_server_port = inbound_handshake.server_port
            self.connection_type = NodeType(inbound_handshake.node_type)
            # "1" means capability is enabled
            self.peer_capabilities = [Capability(x[0]) for x in inbound_handshake.capabilities if x[1] == "1"]
        else:
            try:
                message = await self._read_one_message()
            except Exception:
                raise ProtocolError(Err.INVALID_HANDSHAKE)

            if message is None:
                raise ProtocolError(Err.INVALID_HANDSHAKE)

            # Handle case of invalid ProtocolMessageType
            try:
                message_type = ProtocolMessageTypes(message.type)
            except Exception:
                raise ProtocolError(Err.INVALID_HANDSHAKE)

            if message_type != ProtocolMessageTypes.handshake:
                raise ProtocolError(Err.INVALID_HANDSHAKE)

            inbound_handshake = Handshake.from_bytes(message.data)
            if inbound_handshake.network_id != network_id:
                raise ProtocolError(Err.INCOMPATIBLE_NETWORK_ID)
            outbound_handshake = make_msg(
                ProtocolMessageTypes.handshake,
                Handshake(
                    network_id,
                    protocol_version,
                    chia_full_version_str(),
                    uint16(server_port),
                    uint8(local_type.value),
                    self.local_capabilities_for_handshake,
                ),
            )
            await self._send_message(outbound_handshake)
            self.peer_server_port = inbound_handshake.server_port
            self.connection_type = NodeType(inbound_handshake.node_type)
            # "1" means capability is enabled
            self.peer_capabilities = [Capability(x[0]) for x in inbound_handshake.capabilities if x[1] == "1"]

        self.outbound_task = asyncio.create_task(self.outbound_handler())
        self.inbound_task = asyncio.create_task(self.inbound_handler())

    async def close(
        self,
        ban_time: int = 0,
        ws_close_code: WSCloseCode = WSCloseCode.OK,
        error: Optional[Err] = None,
    ) -> None:
        """
        Closes the connection, and finally calls the close_callback on the server, so the connection gets removed
        from the global list.
        """
        if self.closed:
            # always try to call the callback even for closed connections
            with log_exceptions(self.log, consume=True):
                self.log.debug(f"Closing already closed connection for {self.peer_host}")
                self.close_callback(self, ban_time, closed_connection=True)
            return None
        self.closed = True

        if error is None:
            message = b""
        else:
            message = str(int(error.value)).encode("utf-8")

        try:
            if self.inbound_task is not None:
                self.inbound_task.cancel()
            if self.outbound_task is not None:
                self.outbound_task.cancel()
            if self.ws is not None and self.ws._closed is False:
                await self.ws.close(code=ws_close_code, message=message)
            if self.session is not None:
                await self.session.close()
            if self.close_event is not None:
                self.close_event.set()
            self.cancel_pending_requests()
        except Exception:
            error_stack = traceback.format_exc()
            self.log.warning(f"Exception closing socket: {error_stack}")
<<<<<<< HEAD
            raise
        finally:
            with log_exceptions(self.log, consume=True):
                self.close_callback(self, ban_time, closed_connection=False)
=======
            try:
                if self.close_callback is not None:
                    self.close_callback(self, ban_time)
            except Exception:
                error_stack = traceback.format_exc()
                self.log.error(f"Error closing1: {error_stack}")
            raise
        try:
            if self.close_callback is not None:
                self.close_callback(self, ban_time)
        except Exception:
            error_stack = traceback.format_exc()
            self.log.error(f"Error closing2: {error_stack}")
>>>>>>> 7e6a9060

    async def ban_peer_bad_protocol(self, log_err_msg: str) -> None:
        """Ban peer for protocol violation"""
        ban_seconds = INTERNAL_PROTOCOL_ERROR_BAN_SECONDS
        self.log.error(f"Banning peer for {ban_seconds} seconds: {self.peer_host} {log_err_msg}")
        await self.close(ban_seconds, WSCloseCode.PROTOCOL_ERROR, Err.INVALID_PROTOCOL_MESSAGE)

    def cancel_pending_requests(self) -> None:
        for message_id, event in self.pending_requests.items():
            try:
                event.set()
            except Exception as e:
                self.log.error(f"Failed setting event for {message_id}: {e} {traceback.format_exc()}")

    async def outbound_handler(self) -> None:
        try:
            while not self.closed:
                msg = await self.outgoing_queue.get()
                if msg is not None:
                    await self._send_message(msg)
        except asyncio.CancelledError:
            pass
        except Exception as e:
            expected = False
            if isinstance(e, (BrokenPipeError, ConnectionResetError, TimeoutError)):
                expected = True
            elif isinstance(e, OSError):
                if e.errno in {113}:
                    expected = True

            if expected:
                self.log.warning(f"{e} {self.peer_host}")
            else:
                error_stack = traceback.format_exc()
                self.log.error(f"Exception: {e} with {self.peer_host}")
                self.log.error(f"Exception Stack: {error_stack}")

    async def inbound_handler(self) -> None:
        try:
            while not self.closed:
                message = await self._read_one_message()
                if message is not None:
                    if message.id in self.pending_requests:
                        self.request_results[message.id] = message
                        event = self.pending_requests[message.id]
                        event.set()
                    else:
                        await self.incoming_queue.put((message, self))
                else:
                    continue
        except asyncio.CancelledError:
            self.log.debug("Inbound_handler task cancelled")
        except Exception as e:
            error_stack = traceback.format_exc()
            self.log.error(f"Exception: {e}")
            self.log.error(f"Exception Stack: {error_stack}")

    async def send_message(self, message: Message) -> bool:
        """Send message sends a message with no tracking / callback."""
        if self.closed:
            return False
        await self.outgoing_queue.put(message)
        return True

    def __getattr__(self, attr_name: str) -> Any:
        # TODO KWARGS
        async def invoke(*args: Any, **kwargs: Any) -> Optional[Streamable]:
            timeout = 60
            if "timeout" in kwargs:
                timeout = kwargs["timeout"]
            if self.connection_type is None:
                raise ValueError("handshake not done yet")
            attribute = getattr(class_for_type(self.connection_type), attr_name, None)
            if attribute is None:
                raise AttributeError(f"Node type {self.connection_type} does not have method {attr_name}")

            request = Message(uint8(getattr(ProtocolMessageTypes, attr_name).value), None, bytes(args[0]))
            request_start_t = time.time()
            response = await self.send_request(request, timeout)
            self.log.debug(
                f"Time for request {attr_name}: {self.get_peer_logging()} = {time.time() - request_start_t}, "
                f"None? {response is None}"
            )
            if response is None:
                return None
            sent_message_type = ProtocolMessageTypes(request.type)
            recv_message_type = ProtocolMessageTypes(response.type)
            if not message_response_ok(sent_message_type, recv_message_type):
                # peer protocol violation
                error_message = f"WSConnection.invoke sent message {sent_message_type.name} "
                f"but received {recv_message_type.name}"
                await self.ban_peer_bad_protocol(self.error_message)
                raise ProtocolError(Err.INVALID_PROTOCOL_MESSAGE, [error_message])

            recv_method = getattr(class_for_type(self.local_type), recv_message_type.name)
            api_metadata = get_metadata(recv_method)
            assert api_metadata is not None, f"ApiMetadata unavailable for {recv_method}"
            return api_metadata.message_class.from_bytes(response.data)

        return invoke

    async def send_request(self, message_no_id: Message, timeout: int) -> Optional[Message]:
        """Sends a message and waits for a response."""
        if self.closed:
            return None

        # We will wait for this event, it will be set either by the response, or the timeout
        event = asyncio.Event()

        # The request nonce is an integer between 0 and 2**16 - 1, which is used to match requests to responses
        # If is_outbound, 0 <= nonce < 2^15, else  2^15 <= nonce < 2^16
        request_id = self.request_nonce
        if self.is_outbound:
            self.request_nonce = uint16(self.request_nonce + 1) if self.request_nonce != (2**15 - 1) else uint16(0)
        else:
            self.request_nonce = (
                uint16(self.request_nonce + 1) if self.request_nonce != (2**16 - 1) else uint16(2**15)
            )

        message = Message(message_no_id.type, request_id, message_no_id.data)
        assert message.id is not None
        self.pending_requests[message.id] = event
        await self.outgoing_queue.put(message)

        # Either the result is available below or not, no need to detect the timeout error
        with contextlib.suppress(asyncio.TimeoutError):
            await asyncio.wait_for(event.wait(), timeout=timeout)

        self.pending_requests.pop(message.id)
        result: Optional[Message] = None
        if message.id in self.request_results:
            result = self.request_results[message.id]
            assert result is not None
            self.log.debug(f"<- {ProtocolMessageTypes(result.type).name} from: {self.peer_host}:{self.peer_port}")
            self.request_results.pop(message.id)

        return result

    async def send_messages(self, messages: List[Message]) -> None:
        if self.closed:
            return None
        for message in messages:
            await self.outgoing_queue.put(message)

    async def _wait_and_retry(self, msg: Message) -> None:
        try:
            await asyncio.sleep(1)
            await self.outgoing_queue.put(msg)
        except Exception as e:
            self.log.debug(f"Exception {e} while waiting to retry sending rate limited message")
            return None

    async def _send_message(self, message: Message) -> None:
        encoded: bytes = bytes(message)
        size = len(encoded)
        assert len(encoded) < (2 ** (LENGTH_BYTES * 8))
        if not self.outbound_rate_limiter.process_msg_and_check(
            message, self.local_capabilities, self.peer_capabilities
        ):
            if not is_localhost(self.peer_host):
                self.log.debug(
                    f"Rate limiting ourselves. message type: {ProtocolMessageTypes(message.type).name}, "
                    f"peer: {self.peer_host}"
                )

                # TODO: fix this special case. This function has rate limits which are too low.
                if ProtocolMessageTypes(message.type) != ProtocolMessageTypes.respond_peers:
                    asyncio.create_task(self._wait_and_retry(message))

                return None
            else:
                self.log.debug(
                    f"Not rate limiting ourselves. message type: {ProtocolMessageTypes(message.type).name}, "
                    f"peer: {self.peer_host}"
                )

        await self.ws.send_bytes(encoded)
        self.log.debug(f"-> {ProtocolMessageTypes(message.type).name} to peer {self.peer_host} {self.peer_node_id}")
        self.bytes_written += size

    async def _read_one_message(self) -> Optional[Message]:
        try:
            message: WSMessage = await self.ws.receive(30)
        except asyncio.TimeoutError:
            # self.ws._closed if we didn't receive a ping / pong
            if self.ws._closed:
                asyncio.create_task(self.close())
                await asyncio.sleep(3)
                return None
            return None

        if self.connection_type is not None:
            connection_type_str = NodeType(self.connection_type).name.lower()
        else:
            connection_type_str = ""
        if message.type == WSMsgType.CLOSING:
            self.log.debug(
                f"Closing connection to {connection_type_str} {self.peer_host}:"
                f"{self.peer_server_port}/"
                f"{self.peer_port}"
            )
            asyncio.create_task(self.close())
            await asyncio.sleep(3)
        elif message.type == WSMsgType.CLOSE:
            self.log.debug(
                f"Peer closed connection {connection_type_str} {self.peer_host}:"
                f"{self.peer_server_port}/"
                f"{self.peer_port}"
            )
            asyncio.create_task(self.close())
            await asyncio.sleep(3)
        elif message.type == WSMsgType.CLOSED:
            if not self.closed:
                asyncio.create_task(self.close())
                await asyncio.sleep(3)
                return None
        elif message.type == WSMsgType.BINARY:
            data = message.data
            full_message_loaded: Message = Message.from_bytes(data)
            self.bytes_read += len(data)
            self.last_message_time = time.time()
            try:
                message_type = ProtocolMessageTypes(full_message_loaded.type).name
            except Exception:
                message_type = "Unknown"
            if not self.inbound_rate_limiter.process_msg_and_check(
                full_message_loaded, self.local_capabilities, self.peer_capabilities
            ):
                if self.local_type == NodeType.FULL_NODE and not is_localhost(self.peer_host):
                    self.log.error(
                        f"Peer has been rate limited and will be disconnected: {self.peer_host}, "
                        f"message: {message_type}"
                    )
                    # Only full node disconnects peers, to prevent abuse and crashing timelords, farmers, etc
                    asyncio.create_task(self.close(300))
                    await asyncio.sleep(3)
                    return None
                else:
                    self.log.debug(
                        f"Peer surpassed rate limit {self.peer_host}, message: {message_type}, "
                        f"port {self.peer_port} but not disconnecting"
                    )
                    return full_message_loaded
            return full_message_loaded
        elif message.type == WSMsgType.ERROR:
            self.log.error(f"WebSocket Error: {message}")
            if message.data.code == WSCloseCode.MESSAGE_TOO_BIG:
                asyncio.create_task(self.close(300))
            else:
                asyncio.create_task(self.close())
            await asyncio.sleep(3)

        else:
            self.log.error(f"Unexpected WebSocket message type: {message}")
            asyncio.create_task(self.close())
            await asyncio.sleep(3)
        return None

    # Used by the Chia Seeder.
    def get_version(self) -> str:
        return self.version

    def get_tls_version(self) -> str:
        ssl_obj = self._get_extra_info("ssl_object")
        if ssl_obj is not None:
            return str(ssl_obj.version())
        else:
            return "unknown"

    def get_peer_info(self) -> Optional[PeerInfo]:
        result = self._get_extra_info("peername")
        if result is None:
            return None
        connection_host = result[0]
        port = self.peer_server_port if self.peer_server_port is not None else self.peer_port
        return PeerInfo(connection_host, port)

    def get_peer_logging(self) -> PeerInfo:
        info: Optional[PeerInfo] = self.get_peer_info()
        if info is None:
            # in this case, we will use self.peer_host which is friendlier for logging
            port = self.peer_server_port if self.peer_server_port is not None else self.peer_port
            return PeerInfo(self.peer_host, port)
        else:
            return info<|MERGE_RESOLUTION|>--- conflicted
+++ resolved
@@ -251,26 +251,10 @@
         except Exception:
             error_stack = traceback.format_exc()
             self.log.warning(f"Exception closing socket: {error_stack}")
-<<<<<<< HEAD
             raise
         finally:
             with log_exceptions(self.log, consume=True):
                 self.close_callback(self, ban_time, closed_connection=False)
-=======
-            try:
-                if self.close_callback is not None:
-                    self.close_callback(self, ban_time)
-            except Exception:
-                error_stack = traceback.format_exc()
-                self.log.error(f"Error closing1: {error_stack}")
-            raise
-        try:
-            if self.close_callback is not None:
-                self.close_callback(self, ban_time)
-        except Exception:
-            error_stack = traceback.format_exc()
-            self.log.error(f"Error closing2: {error_stack}")
->>>>>>> 7e6a9060
 
     async def ban_peer_bad_protocol(self, log_err_msg: str) -> None:
         """Ban peer for protocol violation"""
