--- conflicted
+++ resolved
@@ -124,13 +124,8 @@
         cls,
         local_type: NodeType,
         ws: WebSocket,
-<<<<<<< HEAD
-        api: Any,
+        api: ApiProtocol,
         server_port: Optional[int],
-=======
-        api: ApiProtocol,
-        server_port: int,
->>>>>>> 17dcb71b
         log: logging.Logger,
         is_outbound: bool,
         received_message_callback: Optional[ConnectionCallback],
