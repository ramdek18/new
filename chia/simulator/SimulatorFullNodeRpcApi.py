--- conflicted
+++ resolved
@@ -9,15 +9,11 @@
 class SimulatorFullNodeRpcApi(FullNodeRpcApi):
     def get_routes(self) -> Dict[str, Endpoint]:
         routes = super().get_routes()
-        routes["/farm_block"] = self.farm_block
+        routes["/farm_block"] = self.farm_tx_block
         routes["/auto_farm"] = self.auto_farm
         return routes
 
-<<<<<<< HEAD
-    async def farm_block(self, _request: Dict[str, object]) -> Dict[str, object]:
-=======
     async def farm_tx_block(self, _request: Dict[str, object]) -> EndpointResult:
->>>>>>> c699a2a2
         request_address = str(_request["address"])
         guarantee_tx_block = bool(_request.get("guarantee_tx_block", False))
         blocks = int(str(_request.get("blocks", 1)))  # mypy made me do this
@@ -31,7 +27,7 @@
                 await self.service.server.api.farm_new_block(req)
         return {}
 
-    async def auto_farm(self, _request: Dict[str, object]) -> Dict[str, object]:
+    async def auto_farm(self, _request: Dict[str, object]) -> EndpointResult:
         enable_auto_farm = _request["auto_farm"]
         if enable_auto_farm is None:
             return {"auto_farm_enabled": self.service.server.api.auto_farm}
