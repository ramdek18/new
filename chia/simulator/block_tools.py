from __future__ import annotations

import asyncio
import copy
import dataclasses
import logging
import os
import random
import shutil
import ssl
import sys
import tempfile
import time
from dataclasses import dataclass, replace
from pathlib import Path
from random import Random
from typing import Any, Callable, Dict, List, Optional, Sequence, Tuple, Union

import anyio
<<<<<<< HEAD
from chia_rs import (
    ALLOW_BACKREFS,
    MEMPOOL_MODE,
    AugSchemeMPL,
    G1Element,
    G2Element,
    PrivateKey,
    compute_merkle_set_root,
    solution_generator,
)
from chiabip158 import PyBIP158
=======
from chia_rs import ALLOW_BACKREFS, MEMPOOL_MODE, AugSchemeMPL, G1Element, G2Element, PrivateKey, solution_generator
from clvm.casts import int_from_bytes
>>>>>>> 788db8bd

from chia.consensus.block_creation import create_unfinished_block, unfinished_block_to_full_block
from chia.consensus.block_record import BlockRecord
from chia.consensus.blockchain_interface import BlockchainInterface
from chia.consensus.coinbase import create_puzzlehash_for_pk
from chia.consensus.condition_costs import ConditionCost
from chia.consensus.constants import ConsensusConstants
from chia.consensus.default_constants import DEFAULT_CONSTANTS
from chia.consensus.deficit import calculate_deficit
from chia.consensus.full_block_to_block_record import block_to_block_record
from chia.consensus.make_sub_epoch_summary import next_sub_epoch_summary
from chia.consensus.pot_iterations import (
    calculate_ip_iters,
    calculate_iterations_quality,
    calculate_sp_interval_iters,
    calculate_sp_iters,
    is_overflow_block,
)
from chia.consensus.vdf_info_computation import get_signage_point_vdf_info
from chia.daemon.keychain_proxy import KeychainProxy, connect_to_keychain_and_validate, wrap_local_keychain
from chia.full_node.bundle_tools import (
    best_solution_generator_from_template,
    detect_potential_template_generator,
    simple_solution_generator,
    simple_solution_generator_backrefs,
)
from chia.full_node.signage_point import SignagePoint
from chia.plotting.create_plots import PlotKeys, create_plots
from chia.plotting.manager import PlotManager
from chia.plotting.util import (
    Params,
    PlotRefreshEvents,
    PlotRefreshResult,
    PlotsRefreshParameter,
    add_plot_directory,
    parse_plot_info,
)
from chia.server.server import ssl_context_for_client
from chia.simulator.socket import find_available_listen_port
from chia.simulator.ssl_certs import (
    SSLTestCACertAndPrivateKey,
    SSLTestCollateralWrapper,
    SSLTestNodeCertsAndKeys,
    get_next_nodes_certs_and_keys,
    get_next_private_ca_cert_and_key,
)
from chia.simulator.wallet_tools import WalletTool
from chia.ssl.create_ssl import create_all_ssl
from chia.types.blockchain_format.classgroup import ClassgroupElement
from chia.types.blockchain_format.coin import Coin
from chia.types.blockchain_format.pool_target import PoolTarget
from chia.types.blockchain_format.program import INFINITE_COST, Program
from chia.types.blockchain_format.proof_of_space import (
    ProofOfSpace,
    calculate_pos_challenge,
    calculate_prefix_bits,
    generate_plot_public_key,
    generate_taproot_sk,
    passes_plot_filter,
    verify_and_get_quality_string,
)
from chia.types.blockchain_format.serialized_program import SerializedProgram
from chia.types.blockchain_format.sized_bytes import bytes32
from chia.types.blockchain_format.slots import (
    ChallengeChainSubSlot,
    InfusedChallengeChainSubSlot,
    RewardChainSubSlot,
    SubSlotProofs,
)
from chia.types.blockchain_format.sub_epoch_summary import SubEpochSummary
from chia.types.blockchain_format.vdf import VDFInfo, VDFProof
from chia.types.condition_opcodes import ConditionOpcode
from chia.types.end_of_slot_bundle import EndOfSubSlotBundle
from chia.types.full_block import FullBlock
from chia.types.generator_types import BlockGenerator, CompressorArg
from chia.types.spend_bundle import SpendBundle
from chia.types.unfinished_block import UnfinishedBlock
from chia.util.bech32m import encode_puzzle_hash
from chia.util.block_cache import BlockCache
from chia.util.config import (
    config_path_for_filename,
    create_default_chia_config,
    load_config,
    lock_config,
    override_config,
    save_config,
)
from chia.util.default_root import DEFAULT_ROOT_PATH
from chia.util.hash import std_hash
from chia.util.ints import uint8, uint32, uint64, uint128
from chia.util.keychain import Keychain, bytes_to_mnemonic
from chia.util.ssl_check import fix_ssl
from chia.util.timing import adjusted_timeout, backoff_times
from chia.util.vdf_prover import get_vdf_info_and_proof
from chia.wallet.derive_keys import (
    master_sk_to_farmer_sk,
    master_sk_to_local_sk,
    master_sk_to_pool_sk,
    master_sk_to_wallet_sk,
)
from chia.wallet.puzzles.load_clvm import load_serialized_clvm_maybe_recompile

GENERATOR_MOD: SerializedProgram = load_serialized_clvm_maybe_recompile(
    "rom_bootstrap_generator.clsp", package_or_requirement="chia.consensus.puzzles"
)

DESERIALIZE_MOD = load_serialized_clvm_maybe_recompile(
    "chialisp_deserialisation.clsp", package_or_requirement="chia.consensus.puzzles"
)

test_constants = dataclasses.replace(
    DEFAULT_CONSTANTS,
    MIN_PLOT_SIZE=18,
    MIN_BLOCKS_PER_CHALLENGE_BLOCK=uint8(12),
    DIFFICULTY_STARTING=uint64(2**10),
    DISCRIMINANT_SIZE_BITS=16,
    SUB_EPOCH_BLOCKS=uint32(170),
    WEIGHT_PROOF_THRESHOLD=uint8(2),
    WEIGHT_PROOF_RECENT_BLOCKS=uint32(380),
    DIFFICULTY_CONSTANT_FACTOR=uint128(33554432),
    NUM_SPS_SUB_SLOT=uint32(16),  # Must be a power of 2
    MAX_SUB_SLOT_BLOCKS=uint32(50),
    EPOCH_BLOCKS=uint32(340),
    # the block cache must contain at least 3 epochs in order for
    # create_prev_sub_epoch_segments() to have access to all the blocks it needs
    # from the cache
    BLOCKS_CACHE_SIZE=uint32(340 * 3),  # Coordinate with the above values
    SUB_SLOT_TIME_TARGET=600,  # The target number of seconds per slot, mainnet 600
    SUB_SLOT_ITERS_STARTING=uint64(2**10),  # Must be a multiple of 64
    NUMBER_ZERO_BITS_PLOT_FILTER=1,  # H(plot signature of the challenge) must start with these many zeroes
    # Allows creating blockchains with timestamps up to 10 days in the future, for testing
    MAX_FUTURE_TIME2=3600 * 24 * 10,
    MEMPOOL_BLOCK_BUFFER=6,
    # we deliberately make this different from HARD_FORK_HEIGHT in the
    # tests, to ensure they operate independently (which they need to do for
    # testnet10)
    HARD_FORK_FIX_HEIGHT=uint32(5496100),
)


def compute_additions_unchecked(sb: SpendBundle) -> List[Coin]:
    ret: List[Coin] = []
    for cs in sb.coin_spends:
        parent_id = cs.coin.name()
        _, r = cs.puzzle_reveal.run_with_cost(INFINITE_COST, cs.solution)
        for cond in Program.to(r).as_iter():
            atoms = cond.as_iter()
            op = next(atoms).atom
            if op != ConditionOpcode.CREATE_COIN.value:
                continue
            puzzle_hash = next(atoms).as_atom()
            amount = next(atoms).as_int()
            ret.append(Coin(parent_id, puzzle_hash, amount))
    return ret


def make_spend_bundle(coins: List[Coin], wallet: WalletTool, rng: Random) -> Tuple[SpendBundle, List[Coin]]:
    """
    makes a new spend bundle (block generator) spending some of the coins in the
    list of coins. The list will be updated to have spent coins removed and new
    coins appended.
    """
    new_coins: List[Coin] = []
    spend_bundles: List[SpendBundle] = []
    to_spend = rng.sample(coins, min(5, len(coins)))
    receiver = wallet.get_new_puzzlehash()
    for c in to_spend:
        bundle = wallet.generate_signed_transaction(uint64(c.amount // 2), receiver, c)
        new_coins.extend(bundle.additions())
        spend_bundles.append(bundle)
        coins.remove(c)

    coins.extend(new_coins)

    return SpendBundle.aggregate(spend_bundles), new_coins


class BlockTools:
    """
    Tools to generate blocks for testing.
    """

    _block_cache_header: bytes32
    _block_cache_height_to_hash: Dict[uint32, bytes32]
    _block_cache_difficulty: uint64
    _block_cache: Dict[bytes32, BlockRecord]

    def __init__(
        self,
        constants: ConsensusConstants = test_constants,
        root_path: Optional[Path] = None,
        keychain: Optional[Keychain] = None,
        config_overrides: Optional[Dict[str, Any]] = None,
        automated_testing: bool = True,
        plot_dir: str = "test-plots",
        log: logging.Logger = logging.getLogger(__name__),
    ) -> None:
        self._block_cache_header = bytes32([0] * 32)

        self._tempdir = None
        if root_path is None:
            self._tempdir = tempfile.TemporaryDirectory()
            root_path = Path(self._tempdir.name)

        self.root_path = root_path
        self.log = log
        self.local_keychain = keychain
        self.local_sk_cache: Dict[bytes32, Tuple[PrivateKey, Any]] = {}
        self.automated_testing = automated_testing
        self.plot_dir_name = plot_dir

        if automated_testing:
            # Hold onto the wrappers so that they can keep track of whether the certs/keys
            # are in use by another BlockTools instance.
            self.ssl_ca_cert_and_key_wrapper: SSLTestCollateralWrapper[
                SSLTestCACertAndPrivateKey
            ] = get_next_private_ca_cert_and_key()
            self.ssl_nodes_certs_and_keys_wrapper: SSLTestCollateralWrapper[
                SSLTestNodeCertsAndKeys
            ] = get_next_nodes_certs_and_keys()
            create_default_chia_config(root_path)
            create_all_ssl(
                root_path,
                private_ca_crt_and_key=self.ssl_ca_cert_and_key_wrapper.collateral.cert_and_key,
                node_certs_and_keys=self.ssl_nodes_certs_and_keys_wrapper.collateral.certs_and_keys,
            )
            fix_ssl(root_path)
            with lock_config(root_path=root_path, filename="config.yaml"):
                path = config_path_for_filename(root_path=root_path, filename="config.yaml")
                path.write_text(path.read_text().replace("localhost", "127.0.0.1"))
        self._config = load_config(self.root_path, "config.yaml")
        if automated_testing:
            if config_overrides is None:
                config_overrides = {}
            config_overrides["logging.log_stdout"] = True
            config_overrides["selected_network"] = "testnet0"
            for service in [
                "harvester",
                "farmer",
                "full_node",
                "wallet",
                "introducer",
                "timelord",
                "pool",
                "simulator",
            ]:
                config_overrides[service + ".selected_network"] = "testnet0"

            # some tests start the daemon, make sure it's on a free port
            config_overrides["daemon_port"] = find_available_listen_port("BlockTools daemon")

        self._config = override_config(self._config, config_overrides)

        with lock_config(self.root_path, "config.yaml"):
            save_config(self.root_path, "config.yaml", self._config)
        overrides = self._config["network_overrides"]["constants"][self._config["selected_network"]]
        updated_constants = constants.replace_str_to_bytes(**overrides)
        self.constants = updated_constants

        self.plot_dir: Path = get_plot_dir(self.plot_dir_name, self.automated_testing)
        self.temp_dir: Path = get_plot_tmp_dir(self.plot_dir_name, self.automated_testing)
        self.plot_dir.mkdir(parents=True, exist_ok=True)
        self.temp_dir.mkdir(parents=True, exist_ok=True)
        self.expected_plots: Dict[bytes32, Path] = {}
        self.created_plots: int = 0
        self.total_result = PlotRefreshResult()

        def test_callback(event: PlotRefreshEvents, update_result: PlotRefreshResult) -> None:
            assert update_result.duration < 120
            if event == PlotRefreshEvents.started:
                self.total_result = PlotRefreshResult()

            if event == PlotRefreshEvents.batch_processed:
                self.total_result.loaded += update_result.loaded
                self.total_result.processed += update_result.processed
                self.total_result.duration += update_result.duration
                assert update_result.remaining >= len(self.expected_plots) - self.total_result.processed
                assert len(update_result.loaded) <= self.plot_manager.refresh_parameter.batch_size

            if event == PlotRefreshEvents.done:
                assert self.total_result.loaded == update_result.loaded
                assert self.total_result.processed == update_result.processed
                assert self.total_result.duration == update_result.duration
                assert update_result.remaining == 0
                assert len(self.plot_manager.plots) == len(self.expected_plots)

        self.plot_manager: PlotManager = PlotManager(
            self.root_path,
            refresh_parameter=PlotsRefreshParameter(batch_size=uint32(2)),
            refresh_callback=test_callback,
            match_str=str(self.plot_dir.relative_to(DEFAULT_ROOT_PATH.parent)) if not automated_testing else None,
        )

    async def setup_keys(self, fingerprint: Optional[int] = None, reward_ph: Optional[bytes32] = None) -> None:
        keychain_proxy: Optional[KeychainProxy]
        try:
            if self.local_keychain:
                keychain_proxy = wrap_local_keychain(self.local_keychain, log=self.log)
            elif not self.automated_testing and fingerprint is not None:
                keychain_proxy = await connect_to_keychain_and_validate(self.root_path, self.log)
            else:  # if we are automated testing or if we don't have a fingerprint.
                keychain_proxy = await connect_to_keychain_and_validate(
                    self.root_path, self.log, user="testing-1.8.0", service="chia-testing-1.8.0"
                )
            assert keychain_proxy is not None
            if fingerprint is None:  # if we are not specifying an existing key
                await keychain_proxy.delete_all_keys()
                self.farmer_master_sk_entropy = std_hash(b"block_tools farmer key")  # both entropies are only used here
                self.pool_master_sk_entropy = std_hash(b"block_tools pool key")
                self.farmer_master_sk = await keychain_proxy.add_private_key(
                    bytes_to_mnemonic(self.farmer_master_sk_entropy)
                )
                self.pool_master_sk = await keychain_proxy.add_private_key(
                    bytes_to_mnemonic(self.pool_master_sk_entropy),
                )
            else:
                sk = await keychain_proxy.get_key_for_fingerprint(fingerprint)
                assert sk is not None
                self.farmer_master_sk = sk
                sk = await keychain_proxy.get_key_for_fingerprint(fingerprint)
                assert sk is not None
                self.pool_master_sk = sk

            self.farmer_pk = master_sk_to_farmer_sk(self.farmer_master_sk).get_g1()
            self.pool_pk = master_sk_to_pool_sk(self.pool_master_sk).get_g1()

            if reward_ph is None:
                self.farmer_ph: bytes32 = create_puzzlehash_for_pk(
                    master_sk_to_wallet_sk(self.farmer_master_sk, uint32(0)).get_g1()
                )
                self.pool_ph: bytes32 = create_puzzlehash_for_pk(
                    master_sk_to_wallet_sk(self.pool_master_sk, uint32(0)).get_g1()
                )
            else:
                self.farmer_ph = reward_ph
                self.pool_ph = reward_ph
            if self.automated_testing:
                self.all_sks: List[PrivateKey] = [sk for sk, _ in await keychain_proxy.get_all_private_keys()]
            else:
                self.all_sks = [self.farmer_master_sk]  # we only want to include plots under the same fingerprint
            self.pool_pubkeys: List[G1Element] = [master_sk_to_pool_sk(sk).get_g1() for sk in self.all_sks]

            self.farmer_pubkeys: List[G1Element] = [master_sk_to_farmer_sk(sk).get_g1() for sk in self.all_sks]
            if len(self.pool_pubkeys) == 0 or len(self.farmer_pubkeys) == 0:
                raise RuntimeError("Keys not generated. Run `chia keys generate`")

            self.plot_manager.set_public_keys(self.farmer_pubkeys, self.pool_pubkeys)
        finally:
            if keychain_proxy is not None:
                await keychain_proxy.close()  # close the keychain proxy

    def change_config(self, new_config: Dict[str, Any]) -> None:
        self._config = new_config
        overrides = self._config["network_overrides"]["constants"][self._config["selected_network"]]
        updated_constants = self.constants.replace_str_to_bytes(**overrides)
        self.constants = updated_constants
        with lock_config(self.root_path, "config.yaml"):
            save_config(self.root_path, "config.yaml", self._config)

    def add_plot_directory(self, path: Path) -> None:
        # don't add to config if block_tools is user run and the directory is already in the config.
        if str(path.resolve()) not in self._config["harvester"]["plot_directories"] or self.automated_testing:
            self._config = add_plot_directory(self.root_path, str(path))

    async def setup_plots(
        self,
        num_og_plots: int = 15,
        num_pool_plots: int = 5,
        num_non_keychain_plots: int = 3,
        plot_size: int = 20,
        bitfield: bool = True,
    ) -> bool:
        self.add_plot_directory(self.plot_dir)
        assert self.created_plots == 0
        existing_plots: bool = True
        # OG Plots
        for i in range(num_og_plots):
            plot = await self.new_plot(plot_size=plot_size, bitfield=bitfield)
            if plot.new_plot:
                existing_plots = False
        # Pool Plots
        for i in range(num_pool_plots):
            plot = await self.new_plot(self.pool_ph, plot_size=plot_size, bitfield=bitfield)
            if plot.new_plot:
                existing_plots = False
        # Some plots with keys that are not in the keychain
        for i in range(num_non_keychain_plots):
            plot = await self.new_plot(
                path=self.plot_dir / "not_in_keychain",
                plot_keys=PlotKeys(G1Element(), G1Element(), None),
                exclude_plots=True,
                plot_size=plot_size,
                bitfield=bitfield,
            )
            if plot.new_plot:
                existing_plots = False
        await self.refresh_plots()
        assert len(self.plot_manager.plots) == len(self.expected_plots)
        return existing_plots

    async def new_plot(
        self,
        pool_contract_puzzle_hash: Optional[bytes32] = None,
        path: Optional[Path] = None,
        tmp_dir: Optional[Path] = None,
        plot_keys: Optional[PlotKeys] = None,
        exclude_plots: bool = False,
        plot_size: int = 20,
        bitfield: bool = True,
    ) -> BlockToolsNewPlotResult:
        final_dir = self.plot_dir
        if path is not None:
            final_dir = path
            final_dir.mkdir(parents=True, exist_ok=True)
        if tmp_dir is None:
            tmp_dir = self.temp_dir
        params = Params(
            # Can't go much lower than 20, since plots start having no solutions and more buggy
            size=plot_size,
            # Uses many plots for testing, in order to guarantee proofs of space at every height
            num=1,
            buffer=100,
            tmp_dir=Path(tmp_dir),
            tmp2_dir=Path(tmp_dir),
            final_dir=Path(final_dir),
            plotid=None,
            memo=None,
            buckets=0,
            stripe_size=2000,
            num_threads=0,
            nobitfield=not bitfield,
        )
        try:
            if plot_keys is None:
                pool_pk: Optional[G1Element] = None
                pool_address: Optional[str] = None
                if pool_contract_puzzle_hash is None:
                    pool_pk = self.pool_pk
                else:
                    pool_address = encode_puzzle_hash(pool_contract_puzzle_hash, "xch")

                plot_keys = PlotKeys(self.farmer_pk, pool_pk, pool_address)
            # No datetime in the filename, to get deterministic filenames and not re-plot
            created, existed = await create_plots(
                params,
                plot_keys,
                use_datetime=False,
                test_private_keys=[AugSchemeMPL.key_gen(std_hash(self.created_plots.to_bytes(2, "big")))],
            )
            self.created_plots += 1

            plot_id_new: Optional[bytes32] = None
            path_new: Optional[Path] = None
            new_plot: bool = True

            if len(created):
                assert len(existed) == 0
                plot_id_new, path_new = list(created.items())[0]

            if len(existed):
                assert len(created) == 0
                plot_id_new, path_new = list(existed.items())[0]
                new_plot = False
            assert plot_id_new is not None
            assert path_new is not None

            if not exclude_plots:
                self.expected_plots[plot_id_new] = path_new

            return BlockToolsNewPlotResult(plot_id_new, new_plot)

        except KeyboardInterrupt:
            shutil.rmtree(self.temp_dir, ignore_errors=True)
            sys.exit(1)

    async def refresh_plots(self) -> None:
        self.plot_manager.refresh_parameter = replace(
            self.plot_manager.refresh_parameter, batch_size=uint32(4 if len(self.expected_plots) % 3 == 0 else 3)
        )  # Make sure we have at least some batches + a remainder
        self.plot_manager.trigger_refresh()
        assert self.plot_manager.needs_refresh()
        self.plot_manager.start_refreshing(sleep_interval_ms=1)

        with anyio.fail_after(delay=adjusted_timeout(120)):
            for backoff in backoff_times():
                if not self.plot_manager.needs_refresh():
                    break

                await asyncio.sleep(backoff)

        self.plot_manager.stop_refreshing()
        assert not self.plot_manager.needs_refresh()

    async def delete_plot(self, plot_id: bytes32) -> None:
        assert plot_id in self.expected_plots
        self.expected_plots[plot_id].unlink()
        del self.expected_plots[plot_id]
        await self.refresh_plots()

    @property
    def config(self) -> Dict[str, Any]:
        return copy.deepcopy(self._config)

    def get_daemon_ssl_context(self) -> ssl.SSLContext:
        crt_path = self.root_path / self.config["daemon_ssl"]["private_crt"]
        key_path = self.root_path / self.config["daemon_ssl"]["private_key"]
        ca_cert_path = self.root_path / self.config["private_ssl_ca"]["crt"]
        ca_key_path = self.root_path / self.config["private_ssl_ca"]["key"]
        return ssl_context_for_client(ca_cert_path, ca_key_path, crt_path, key_path)

    def get_plot_signature(self, m: bytes32, plot_pk: G1Element) -> G2Element:
        """
        Returns the plot signature of the header data.
        """
        farmer_sk = master_sk_to_farmer_sk(self.all_sks[0])
        for plot_info in self.plot_manager.plots.values():
            if plot_pk == plot_info.plot_public_key:
                # Look up local_sk from plot to save locked memory
                if plot_info.prover.get_id() in self.local_sk_cache:
                    local_master_sk, pool_pk_or_ph = self.local_sk_cache[plot_info.prover.get_id()]
                else:
                    pool_pk_or_ph, _, local_master_sk = parse_plot_info(plot_info.prover.get_memo())
                    self.local_sk_cache[plot_info.prover.get_id()] = (local_master_sk, pool_pk_or_ph)
                if isinstance(pool_pk_or_ph, G1Element):
                    include_taproot = False
                else:
                    assert isinstance(pool_pk_or_ph, bytes32)
                    include_taproot = True
                local_sk = master_sk_to_local_sk(local_master_sk)
                agg_pk = generate_plot_public_key(local_sk.get_g1(), farmer_sk.get_g1(), include_taproot)
                assert agg_pk == plot_pk
                harv_share = AugSchemeMPL.sign(local_sk, m, agg_pk)
                farm_share = AugSchemeMPL.sign(farmer_sk, m, agg_pk)
                if include_taproot:
                    taproot_sk: PrivateKey = generate_taproot_sk(local_sk.get_g1(), farmer_sk.get_g1())
                    taproot_share: G2Element = AugSchemeMPL.sign(taproot_sk, m, agg_pk)
                else:
                    taproot_share = G2Element()
                return AugSchemeMPL.aggregate([harv_share, farm_share, taproot_share])

        raise ValueError(f"Do not have key {plot_pk}")

    def get_pool_key_signature(self, pool_target: PoolTarget, pool_pk: Optional[G1Element]) -> Optional[G2Element]:
        # Returns the pool signature for the corresponding pk. If no pk is provided, returns None.
        if pool_pk is None:
            return None

        for sk in self.all_sks:
            sk_child = master_sk_to_pool_sk(sk)
            if sk_child.get_g1() == pool_pk:
                return AugSchemeMPL.sign(sk_child, bytes(pool_target))
        raise ValueError(f"Do not have key {pool_pk}")

    def get_farmer_wallet_tool(self) -> WalletTool:
        return WalletTool(self.constants, self.farmer_master_sk)

    def get_pool_wallet_tool(self) -> WalletTool:
        return WalletTool(self.constants, self.pool_master_sk)

    def get_consecutive_blocks(
        self,
        num_blocks: int,
        block_list_input: Optional[List[FullBlock]] = None,
        *,
        farmer_reward_puzzle_hash: Optional[bytes32] = None,
        pool_reward_puzzle_hash: Optional[bytes32] = None,
        transaction_data: Optional[SpendBundle] = None,
        seed: bytes = b"",
        time_per_block: Optional[float] = None,
        force_overflow: bool = False,
        skip_slots: int = 0,  # Force at least this number of empty slots before the first SB
        guarantee_transaction_block: bool = False,  # Force that this block must be a tx block
        keep_going_until_tx_block: bool = False,  # keep making new blocks until we find a tx block
        normalized_to_identity_cc_eos: bool = False,
        normalized_to_identity_icc_eos: bool = False,
        normalized_to_identity_cc_sp: bool = False,
        normalized_to_identity_cc_ip: bool = False,
        current_time: bool = False,
        previous_generator: Optional[Union[CompressorArg, List[uint32]]] = None,
        genesis_timestamp: Optional[uint64] = None,
        force_plot_id: Optional[bytes32] = None,
        dummy_block_references: bool = False,
        include_transactions: bool = False,
    ) -> List[FullBlock]:
        assert num_blocks > 0
        if block_list_input is not None:
            block_list = block_list_input.copy()
        else:
            block_list = []

        tx_block_heights: List[uint32] = []
        if dummy_block_references:
            # block references can only point to transaction blocks, so we need
            # to record which ones are
            for b in block_list:
                if b.transactions_generator is not None:
                    tx_block_heights.append(b.height)

        constants = self.constants
        transaction_data_included = False
        if time_per_block is None:
            time_per_block = float(constants.SUB_SLOT_TIME_TARGET) / float(constants.SLOT_BLOCKS_TARGET)

        available_coins: List[Coin] = []
        pending_rewards: List[Coin] = []
        wallet: Optional[WalletTool] = None
        rng: Optional[Random] = None
        if include_transactions:
            # when we generate transactions in the chain, the caller cannot also
            # have ownership of the rewards and control the transactions
            assert farmer_reward_puzzle_hash is None
            assert pool_reward_puzzle_hash is None
            assert transaction_data is None

            for b in block_list:
                for coin in b.get_included_reward_coins():
                    if coin.puzzle_hash == self.farmer_ph:
                        available_coins.append(coin)
            print(
                f"found {len(available_coins)} reward coins in existing chain."
                "for simplicity, we assume the rewards are all unspent in the original chain"
            )
            wallet = self.get_farmer_wallet_tool()
            rng = Random()
            rng.seed(seed)

        if farmer_reward_puzzle_hash is None:
            farmer_reward_puzzle_hash = self.farmer_ph

        if len(block_list) == 0:
            if force_plot_id is not None:
                raise ValueError("Cannot specify plot_id for genesis block")
            initial_block_list_len = 0
            genesis = self.create_genesis_block(
                constants,
                seed,
                force_overflow=force_overflow,
                skip_slots=skip_slots,
                timestamp=(uint64(int(time.time())) if genesis_timestamp is None else genesis_timestamp),
            )
            self.log.info(f"Created block 0 iters: {genesis.total_iters}")
            num_empty_slots_added = skip_slots
            block_list = [genesis]
            num_blocks -= 1
        else:
            initial_block_list_len = len(block_list)
            num_empty_slots_added = uint32(0)  # Allows forcing empty slots in the beginning, for testing purposes

        if num_blocks == 0:
            return block_list

        blocks: Dict[bytes32, BlockRecord]
        if block_list[-1].header_hash == self._block_cache_header:
            height_to_hash = self._block_cache_height_to_hash
            difficulty = self._block_cache_difficulty
            blocks = self._block_cache
        else:
            height_to_hash, difficulty, blocks = load_block_list(block_list, constants)

        latest_block: BlockRecord = blocks[block_list[-1].header_hash]
        curr = latest_block
        while not curr.is_transaction_block:
            curr = blocks[curr.prev_hash]
        assert curr.timestamp is not None
        last_timestamp = float(curr.timestamp)
        start_height = curr.height

        curr = latest_block
        blocks_added_this_sub_slot = 1

        while not curr.first_in_sub_slot:
            curr = blocks[curr.prev_hash]
            blocks_added_this_sub_slot += 1

        finished_sub_slots_at_sp: List[EndOfSubSlotBundle] = []  # Sub-slots since last block, up to signage point
        finished_sub_slots_at_ip: List[EndOfSubSlotBundle] = []  # Sub-slots since last block, up to infusion point
        sub_slot_iters: uint64 = latest_block.sub_slot_iters  # The number of iterations in one sub-slot
        same_slot_as_last = True  # Only applies to first slot, to prevent old blocks from being added
        sub_slot_start_total_iters: uint128 = latest_block.ip_sub_slot_total_iters(constants)
        sub_slots_finished = 0
        # this variable is true whenever there is a pending sub-epoch or epoch that needs to be added in the next block.
        pending_ses: bool = False

        # Start at the last block in block list
        # Get the challenge for that slot
        while True:
            slot_cc_challenge, slot_rc_challenge = get_challenges(
                constants,
                blocks,
                finished_sub_slots_at_sp,
                latest_block.header_hash,
            )
            prev_num_of_blocks = num_blocks
            if num_empty_slots_added < skip_slots:
                # If did not reach the target slots to skip, don't make any proofs for this sub-slot
                num_empty_slots_added += 1
            else:
                # Loop over every signage point (Except for the last ones, which are used for overflows)
                for signage_point_index in range(0, constants.NUM_SPS_SUB_SLOT - constants.NUM_SP_INTERVALS_EXTRA):
                    curr = latest_block
                    while curr.total_iters > sub_slot_start_total_iters + calculate_sp_iters(
                        constants, sub_slot_iters, uint8(signage_point_index)
                    ):
                        if curr.height == 0:
                            break
                        curr = blocks[curr.prev_hash]
                    if curr.total_iters > sub_slot_start_total_iters:
                        finished_sub_slots_at_sp = []

                    if same_slot_as_last:
                        if signage_point_index < latest_block.signage_point_index:
                            # Ignore this signage_point because it's in the past
                            continue

                    signage_point: SignagePoint = get_signage_point(
                        constants,
                        BlockCache(blocks),
                        latest_block,
                        sub_slot_start_total_iters,
                        uint8(signage_point_index),
                        finished_sub_slots_at_sp,
                        sub_slot_iters,
                        normalized_to_identity_cc_sp,
                    )
                    if signage_point_index == 0:
                        cc_sp_output_hash: bytes32 = slot_cc_challenge
                    else:
                        assert signage_point.cc_vdf is not None
                        cc_sp_output_hash = signage_point.cc_vdf.output.get_hash()

                    qualified_proofs: List[Tuple[uint64, ProofOfSpace]] = self.get_pospaces_for_challenge(
                        constants,
                        slot_cc_challenge,
                        cc_sp_output_hash,
                        seed,
                        difficulty,
                        sub_slot_iters,
                        curr.height,
                        force_plot_id=force_plot_id,
                    )

                    for required_iters, proof_of_space in sorted(qualified_proofs, key=lambda t: t[0]):
                        if blocks_added_this_sub_slot == constants.MAX_SUB_SLOT_BLOCKS or force_overflow:
                            break
                        if same_slot_as_last:
                            if signage_point_index == latest_block.signage_point_index:
                                # Ignore this block because it's in the past
                                if required_iters <= latest_block.required_iters:
                                    continue
                        assert latest_block.header_hash in blocks
                        additions = None
                        removals = None
                        if transaction_data_included:
                            transaction_data = None
                            previous_generator = None
                        if transaction_data is not None:
                            additions = compute_additions_unchecked(transaction_data)
                            removals = transaction_data.removals()
                        elif include_transactions:
                            assert wallet is not None
                            assert rng is not None
                            transaction_data, additions = make_spend_bundle(available_coins, wallet, rng)
                            removals = transaction_data.removals()
                            transaction_data_included = False

                        assert last_timestamp is not None
                        if proof_of_space.pool_contract_puzzle_hash is not None:
                            if pool_reward_puzzle_hash is not None:
                                # The caller wants to be paid to a specific address, but this PoSpace is tied to an
                                # address, so continue until a proof of space tied to a pk is found
                                continue
                            pool_target = PoolTarget(proof_of_space.pool_contract_puzzle_hash, uint32(0))
                        else:
                            if pool_reward_puzzle_hash is not None:
                                pool_target = PoolTarget(pool_reward_puzzle_hash, uint32(0))
                            else:
                                pool_target = PoolTarget(self.pool_ph, uint32(0))

                        block_generator: Optional[BlockGenerator]
                        if transaction_data is not None:
                            if start_height >= constants.HARD_FORK_HEIGHT:
                                block_generator = simple_solution_generator_backrefs(transaction_data)
                                previous_generator = None
                            else:
                                if type(previous_generator) is CompressorArg:
                                    block_generator = best_solution_generator_from_template(
                                        previous_generator, transaction_data
                                    )
                                else:
                                    block_generator = simple_solution_generator(transaction_data)
                                    if type(previous_generator) is list:
                                        block_generator = BlockGenerator(
                                            block_generator.program, [], previous_generator
                                        )

                            aggregate_signature = transaction_data.aggregated_signature
                        else:
                            block_generator = None
                            aggregate_signature = G2Element()

                        if dummy_block_references:
                            if block_generator is None:
                                program = SerializedProgram.from_bytes(solution_generator([]))
                                block_generator = BlockGenerator(program, [], [])

                            if len(tx_block_heights) > 4:
                                block_refs = [
                                    tx_block_heights[1],
                                    tx_block_heights[len(tx_block_heights) // 2],
                                    tx_block_heights[-2],
                                ]
                            else:
                                block_refs = []
                            block_generator = dataclasses.replace(
                                block_generator, block_height_list=block_generator.block_height_list + block_refs
                            )

                        (
                            full_block,
                            block_record,
                            new_timestamp,
                        ) = get_full_block_and_block_record(
                            constants,
                            blocks,
                            sub_slot_start_total_iters,
                            uint8(signage_point_index),
                            proof_of_space,
                            slot_cc_challenge,
                            slot_rc_challenge,
                            farmer_reward_puzzle_hash,
                            pool_target,
                            last_timestamp,
                            start_height,
                            time_per_block,
                            block_generator,
                            aggregate_signature,
                            additions,
                            removals,
                            height_to_hash,
                            difficulty,
                            required_iters,
                            sub_slot_iters,
                            self.get_plot_signature,
                            self.get_pool_key_signature,
                            finished_sub_slots_at_ip,
                            signage_point,
                            latest_block,
                            seed,
                            normalized_to_identity_cc_ip=normalized_to_identity_cc_ip,
                            current_time=current_time,
                        )
                        if block_record.is_transaction_block:
                            transaction_data_included = True
                            previous_generator = None
                            keep_going_until_tx_block = False
                            assert full_block.foliage_transaction_block is not None
                        elif guarantee_transaction_block:
                            continue
                        # print(f"{full_block.height:4}: difficulty {difficulty} "
                        #     f"time: {new_timestamp - last_timestamp:0.2f} "
                        #     f"additions: {len(additions) if block_record.is_transaction_block else 0:2} "
                        #     f"removals: {len(removals) if block_record.is_transaction_block else 0:2} "
                        #     f"refs: {len(full_block.transactions_generator_ref_list):3} "
                        #     f"tx: {block_record.is_transaction_block}")
                        last_timestamp = new_timestamp
                        block_list.append(full_block)

                        if include_transactions:
                            for coin in full_block.get_included_reward_coins():
                                if coin.puzzle_hash == self.farmer_ph:
                                    pending_rewards.append(coin)
                            if full_block.is_transaction_block():
                                available_coins.extend(pending_rewards)
                                pending_rewards = []

                        if full_block.transactions_generator is not None:
                            tx_block_heights.append(full_block.height)
                            compressor_arg = detect_potential_template_generator(
                                full_block.height, full_block.transactions_generator
                            )
                            if compressor_arg is not None:
                                previous_generator = compressor_arg

                        blocks_added_this_sub_slot += 1

                        blocks[full_block.header_hash] = block_record
                        self.log.info(
                            f"Created block {block_record.height} ove=False, iters {block_record.total_iters}"
                        )
                        height_to_hash[uint32(full_block.height)] = full_block.header_hash
                        latest_block = blocks[full_block.header_hash]
                        finished_sub_slots_at_ip = []
                        num_blocks -= 1
                        if num_blocks <= 0 and not keep_going_until_tx_block:
                            self._block_cache_header = block_list[-1].header_hash
                            self._block_cache_height_to_hash = height_to_hash
                            self._block_cache_difficulty = difficulty
                            self._block_cache = blocks
                            return block_list

            # Finish the end of sub-slot and try again next sub-slot
            # End of sub-slot logic
            if len(finished_sub_slots_at_ip) == 0:
                # Block has been created within this sub-slot
                eos_iters: uint64 = uint64(sub_slot_iters - (latest_block.total_iters - sub_slot_start_total_iters))
                cc_input: ClassgroupElement = latest_block.challenge_vdf_output
                rc_challenge: bytes32 = latest_block.reward_infusion_new_challenge
            else:
                # No blocks were successfully created within this sub-slot
                eos_iters = sub_slot_iters
                cc_input = ClassgroupElement.get_default_element()
                rc_challenge = slot_rc_challenge
            cc_vdf, cc_proof = get_vdf_info_and_proof(
                constants,
                cc_input,
                slot_cc_challenge,
                eos_iters,
            )
            rc_vdf, rc_proof = get_vdf_info_and_proof(
                constants,
                ClassgroupElement.get_default_element(),
                rc_challenge,
                eos_iters,
            )

            eos_deficit: uint8 = (
                latest_block.deficit if latest_block.deficit > 0 else constants.MIN_BLOCKS_PER_CHALLENGE_BLOCK
            )
            icc_eos_vdf, icc_ip_proof = get_icc(
                constants,
                uint128(sub_slot_start_total_iters + sub_slot_iters),
                finished_sub_slots_at_ip,
                latest_block,
                blocks,
                sub_slot_start_total_iters,
                eos_deficit,
            )
            # End of slot vdf info for icc and cc have to be from challenge block or start of slot, respectively,
            # in order for light clients to validate.
            cc_vdf = VDFInfo(cc_vdf.challenge, sub_slot_iters, cc_vdf.output)
            if normalized_to_identity_cc_eos:
                _, cc_proof = get_vdf_info_and_proof(
                    constants,
                    ClassgroupElement.get_default_element(),
                    cc_vdf.challenge,
                    sub_slot_iters,
                    True,
                )
            # generate sub_epoch_summary, and if the last block was the last block of the sub-epoch or epoch
            # include the hash in the next sub-slot
            sub_epoch_summary: Optional[SubEpochSummary] = None
            if not pending_ses:  # if we just created a sub-epoch summary, we can at least skip another sub-slot
                sub_epoch_summary = next_sub_epoch_summary(
                    constants,
                    BlockCache(blocks, height_to_hash=height_to_hash),
                    latest_block.required_iters,
                    block_list[-1],
                    False,
                )
            if sub_epoch_summary is not None:  # the previous block is the last block of the sub-epoch or epoch
                pending_ses = True
                ses_hash: Optional[bytes32] = sub_epoch_summary.get_hash()
                # if the last block is the last block of the epoch, we set the new sub-slot iters and difficulty
                new_sub_slot_iters: Optional[uint64] = sub_epoch_summary.new_sub_slot_iters
                new_difficulty: Optional[uint64] = sub_epoch_summary.new_difficulty

                self.log.info(f"Sub epoch summary: {sub_epoch_summary} for block {latest_block.height+1}")
            else:  # the previous block is not the last block of the sub-epoch or epoch
                pending_ses = False
                ses_hash = None
                new_sub_slot_iters = None
                new_difficulty = None

            if icc_eos_vdf is not None:
                # Icc vdf (Deficit of latest block is <= 4)
                if len(finished_sub_slots_at_ip) == 0:
                    # This means there are blocks in this sub-slot
                    curr = latest_block
                    while not curr.is_challenge_block(constants) and not curr.first_in_sub_slot:
                        curr = blocks[curr.prev_hash]
                    if curr.is_challenge_block(constants):
                        icc_eos_iters = uint64(sub_slot_start_total_iters + sub_slot_iters - curr.total_iters)
                    else:
                        icc_eos_iters = sub_slot_iters
                else:
                    # This means there are no blocks in this sub-slot
                    icc_eos_iters = sub_slot_iters
                icc_eos_vdf = VDFInfo(
                    icc_eos_vdf.challenge,
                    icc_eos_iters,
                    icc_eos_vdf.output,
                )
                if normalized_to_identity_icc_eos:
                    _, icc_ip_proof = get_vdf_info_and_proof(
                        constants,
                        ClassgroupElement.get_default_element(),
                        icc_eos_vdf.challenge,
                        icc_eos_iters,
                        True,
                    )
                icc_sub_slot: Optional[InfusedChallengeChainSubSlot] = InfusedChallengeChainSubSlot(icc_eos_vdf)
                assert icc_sub_slot is not None
                icc_sub_slot_hash = icc_sub_slot.get_hash() if latest_block.deficit == 0 else None
                cc_sub_slot = ChallengeChainSubSlot(
                    cc_vdf,
                    icc_sub_slot_hash,
                    ses_hash,
                    new_sub_slot_iters,
                    new_difficulty,
                )
            else:
                # No icc
                icc_sub_slot = None
                cc_sub_slot = ChallengeChainSubSlot(cc_vdf, None, ses_hash, new_sub_slot_iters, new_difficulty)

            finished_sub_slots_at_ip.append(
                EndOfSubSlotBundle(
                    cc_sub_slot,
                    icc_sub_slot,
                    RewardChainSubSlot(
                        rc_vdf,
                        cc_sub_slot.get_hash(),
                        icc_sub_slot.get_hash() if icc_sub_slot is not None else None,
                        eos_deficit,
                    ),
                    SubSlotProofs(cc_proof, icc_ip_proof, rc_proof),
                )
            )

            finished_sub_slots_eos = finished_sub_slots_at_ip.copy()
            latest_block_eos = latest_block
            overflow_cc_challenge = finished_sub_slots_at_ip[-1].challenge_chain.get_hash()
            overflow_rc_challenge = finished_sub_slots_at_ip[-1].reward_chain.get_hash()
            additions = None
            removals = None
            if transaction_data_included:
                transaction_data = None
            if transaction_data is not None:
                additions = compute_additions_unchecked(transaction_data)
                removals = transaction_data.removals()
            elif include_transactions:
                assert wallet is not None
                assert rng is not None
                transaction_data, additions = make_spend_bundle(available_coins, wallet, rng)
                removals = transaction_data.removals()
                transaction_data_included = False
            sub_slots_finished += 1
            self.log.info(
                f"Sub slot finished. blocks included: {blocks_added_this_sub_slot} blocks_per_slot: "
                f"{(len(block_list) - initial_block_list_len)/sub_slots_finished}"
                f"Sub Epoch Summary Included: {sub_epoch_summary is not None} "
            )
            blocks_added_this_sub_slot = 0  # Sub slot ended, overflows are in next sub slot

            # Handle overflows: No overflows on new epoch or sub-epoch
            if new_sub_slot_iters is None and num_empty_slots_added >= skip_slots and not pending_ses:
                for signage_point_index in range(
                    constants.NUM_SPS_SUB_SLOT - constants.NUM_SP_INTERVALS_EXTRA,
                    constants.NUM_SPS_SUB_SLOT,
                ):
                    # note that we are passing in the finished slots which include the last slot
                    signage_point = get_signage_point(
                        constants,
                        BlockCache(blocks),
                        latest_block_eos,
                        sub_slot_start_total_iters,
                        uint8(signage_point_index),
                        finished_sub_slots_eos,
                        sub_slot_iters,
                        normalized_to_identity_cc_sp,
                    )
                    if signage_point_index == 0:
                        cc_sp_output_hash = slot_cc_challenge
                    else:
                        assert signage_point is not None
                        assert signage_point.cc_vdf is not None
                        cc_sp_output_hash = signage_point.cc_vdf.output.get_hash()

                    # If did not reach the target slots to skip, don't make any proofs for this sub-slot
                    qualified_proofs = self.get_pospaces_for_challenge(
                        constants,
                        slot_cc_challenge,
                        cc_sp_output_hash,
                        seed,
                        difficulty,
                        sub_slot_iters,
                        curr.height,
                        force_plot_id=force_plot_id,
                    )
                    for required_iters, proof_of_space in sorted(qualified_proofs, key=lambda t: t[0]):
                        if blocks_added_this_sub_slot == constants.MAX_SUB_SLOT_BLOCKS:
                            break
                        assert last_timestamp is not None
                        if proof_of_space.pool_contract_puzzle_hash is not None:
                            if pool_reward_puzzle_hash is not None:
                                # The caller wants to be paid to a specific address, but this PoSpace is tied to an
                                # address, so continue until a proof of space tied to a pk is found
                                continue
                            pool_target = PoolTarget(proof_of_space.pool_contract_puzzle_hash, uint32(0))
                        else:
                            if pool_reward_puzzle_hash is not None:
                                pool_target = PoolTarget(pool_reward_puzzle_hash, uint32(0))
                            else:
                                pool_target = PoolTarget(self.pool_ph, uint32(0))
                        if transaction_data is not None:
                            if start_height >= constants.HARD_FORK_HEIGHT:
                                block_generator = simple_solution_generator_backrefs(transaction_data)
                                previous_generator = None
                            else:
                                if previous_generator is not None and type(previous_generator) is CompressorArg:
                                    block_generator = best_solution_generator_from_template(
                                        previous_generator, transaction_data
                                    )
                                else:
                                    block_generator = simple_solution_generator(transaction_data)
                                    if type(previous_generator) is list:
                                        block_generator = BlockGenerator(
                                            block_generator.program, [], previous_generator
                                        )
                            aggregate_signature = transaction_data.aggregated_signature
                        else:
                            block_generator = None
                            aggregate_signature = G2Element()

                        if dummy_block_references:
                            if block_generator is None:
                                program = SerializedProgram.from_bytes(solution_generator([]))
                                block_generator = BlockGenerator(program, [], [])

                            if len(tx_block_heights) > 4:
                                block_refs = [
                                    tx_block_heights[1],
                                    tx_block_heights[len(tx_block_heights) // 2],
                                    tx_block_heights[-2],
                                ]
                            else:
                                block_refs = []
                            block_generator = dataclasses.replace(
                                block_generator, block_height_list=block_generator.block_height_list + block_refs
                            )

                        (
                            full_block,
                            block_record,
                            new_timestamp,
                        ) = get_full_block_and_block_record(
                            constants,
                            blocks,
                            sub_slot_start_total_iters,
                            uint8(signage_point_index),
                            proof_of_space,
                            slot_cc_challenge,
                            slot_rc_challenge,
                            farmer_reward_puzzle_hash,
                            pool_target,
                            last_timestamp,
                            start_height,
                            time_per_block,
                            block_generator,
                            aggregate_signature,
                            additions,
                            removals,
                            height_to_hash,
                            difficulty,
                            required_iters,
                            sub_slot_iters,
                            self.get_plot_signature,
                            self.get_pool_key_signature,
                            finished_sub_slots_at_ip,
                            signage_point,
                            latest_block,
                            seed,
                            overflow_cc_challenge=overflow_cc_challenge,
                            overflow_rc_challenge=overflow_rc_challenge,
                            normalized_to_identity_cc_ip=normalized_to_identity_cc_ip,
                            current_time=current_time,
                        )

                        if block_record.is_transaction_block:
                            transaction_data_included = True
                            previous_generator = None
                            keep_going_until_tx_block = False
                            assert full_block.foliage_transaction_block is not None
                        elif guarantee_transaction_block:
                            continue
                        # print(f"{full_block.height:4}: difficulty {difficulty} "
                        #     f"time: {new_timestamp - last_timestamp:0.2f} "
                        #     f"additions: {len(additions) if block_record.is_transaction_block else 0:2} "
                        #     f"removals: {len(removals) if block_record.is_transaction_block else 0:2} "
                        #     f"refs: {len(full_block.transactions_generator_ref_list):3} "
                        #     f"tx: {block_record.is_transaction_block}")
                        last_timestamp = new_timestamp

                        block_list.append(full_block)

                        if include_transactions:
                            for coin in full_block.get_included_reward_coins():
                                if coin.puzzle_hash == self.farmer_ph:
                                    pending_rewards.append(coin)
                            if full_block.is_transaction_block():
                                available_coins.extend(pending_rewards)
                                pending_rewards = []

                        if full_block.transactions_generator is not None:
                            tx_block_heights.append(full_block.height)
                            compressor_arg = detect_potential_template_generator(
                                full_block.height, full_block.transactions_generator
                            )
                            if compressor_arg is not None:
                                previous_generator = compressor_arg

                        blocks_added_this_sub_slot += 1
                        self.log.info(f"Created block {block_record.height } ov=True, iters {block_record.total_iters}")
                        num_blocks -= 1

                        blocks[full_block.header_hash] = block_record
                        height_to_hash[uint32(full_block.height)] = full_block.header_hash
                        latest_block = blocks[full_block.header_hash]
                        finished_sub_slots_at_ip = []

                        if num_blocks <= 0 and not keep_going_until_tx_block:
                            self._block_cache_header = block_list[-1].header_hash
                            self._block_cache_height_to_hash = height_to_hash
                            self._block_cache_difficulty = difficulty
                            self._block_cache = blocks
                            return block_list

            finished_sub_slots_at_sp = finished_sub_slots_eos.copy()
            same_slot_as_last = False
            sub_slot_start_total_iters = uint128(sub_slot_start_total_iters + sub_slot_iters)
            if num_blocks < prev_num_of_blocks:
                num_empty_slots_added += 1

            if new_sub_slot_iters is not None and new_difficulty is not None:  # new epoch
                sub_slot_iters = new_sub_slot_iters
                difficulty = new_difficulty

    def create_genesis_block(
        self,
        constants: ConsensusConstants,
        seed: bytes = b"",
        timestamp: Optional[uint64] = None,
        force_overflow: bool = False,
        skip_slots: int = 0,
    ) -> FullBlock:
        if timestamp is None:
            timestamp = uint64(int(time.time()))

        finished_sub_slots: List[EndOfSubSlotBundle] = []
        unfinished_block: Optional[UnfinishedBlock] = None
        ip_iters: uint64 = uint64(0)
        sub_slot_total_iters: uint128 = uint128(0)

        # Keep trying until we get a good proof of space that also passes sp filter
        while True:
            cc_challenge, rc_challenge = get_challenges(constants, {}, finished_sub_slots, None)
            for signage_point_index in range(0, constants.NUM_SPS_SUB_SLOT):
                signage_point: SignagePoint = get_signage_point(
                    constants,
                    BlockCache({}, {}),
                    None,
                    sub_slot_total_iters,
                    uint8(signage_point_index),
                    finished_sub_slots,
                    constants.SUB_SLOT_ITERS_STARTING,
                )
                if signage_point_index == 0:
                    cc_sp_output_hash: bytes32 = cc_challenge
                else:
                    assert signage_point is not None
                    assert signage_point.cc_vdf is not None
                    cc_sp_output_hash = signage_point.cc_vdf.output.get_hash()
                    # If did not reach the target slots to skip, don't make any proofs for this sub-slot
                # we're creating the genesis block, its height is always 0
                qualified_proofs: List[Tuple[uint64, ProofOfSpace]] = self.get_pospaces_for_challenge(
                    constants,
                    cc_challenge,
                    cc_sp_output_hash,
                    seed,
                    constants.DIFFICULTY_STARTING,
                    constants.SUB_SLOT_ITERS_STARTING,
                    uint32(0),
                )

                # Try each of the proofs of space
                for required_iters, proof_of_space in qualified_proofs:
                    sp_iters: uint64 = calculate_sp_iters(
                        constants,
                        uint64(constants.SUB_SLOT_ITERS_STARTING),
                        uint8(signage_point_index),
                    )
                    ip_iters = calculate_ip_iters(
                        constants,
                        uint64(constants.SUB_SLOT_ITERS_STARTING),
                        uint8(signage_point_index),
                        required_iters,
                    )
                    is_overflow = is_overflow_block(constants, uint8(signage_point_index))
                    if force_overflow and not is_overflow:
                        continue
                    if len(finished_sub_slots) < skip_slots:
                        continue

                    unfinished_block = create_unfinished_block(
                        constants,
                        sub_slot_total_iters,
                        constants.SUB_SLOT_ITERS_STARTING,
                        uint8(signage_point_index),
                        sp_iters,
                        ip_iters,
                        proof_of_space,
                        cc_challenge,
                        constants.GENESIS_PRE_FARM_FARMER_PUZZLE_HASH,
                        PoolTarget(constants.GENESIS_PRE_FARM_POOL_PUZZLE_HASH, uint32(0)),
                        self.get_plot_signature,
                        self.get_pool_key_signature,
                        signage_point,
                        timestamp,
                        BlockCache({}),
                        seed=seed,
                        finished_sub_slots_input=finished_sub_slots,
                        compute_cost=compute_cost_test,
                        compute_fees=compute_fee_test,
                    )
                    assert unfinished_block is not None
                    if not is_overflow:
                        cc_ip_vdf, cc_ip_proof = get_vdf_info_and_proof(
                            constants,
                            ClassgroupElement.get_default_element(),
                            cc_challenge,
                            ip_iters,
                        )
                        cc_ip_vdf = replace(cc_ip_vdf, number_of_iterations=ip_iters)
                        rc_ip_vdf, rc_ip_proof = get_vdf_info_and_proof(
                            constants,
                            ClassgroupElement.get_default_element(),
                            rc_challenge,
                            ip_iters,
                        )
                        assert unfinished_block is not None
                        total_iters_sp = uint128(sub_slot_total_iters + sp_iters)
                        return unfinished_block_to_full_block(
                            unfinished_block,
                            cc_ip_vdf,
                            cc_ip_proof,
                            rc_ip_vdf,
                            rc_ip_proof,
                            None,
                            None,
                            finished_sub_slots,
                            None,
                            BlockCache({}),
                            total_iters_sp,
                            constants.DIFFICULTY_STARTING,
                        )

                if signage_point_index == constants.NUM_SPS_SUB_SLOT - constants.NUM_SP_INTERVALS_EXTRA - 1:
                    # Finish the end of sub-slot and try again next sub-slot
                    cc_vdf, cc_proof = get_vdf_info_and_proof(
                        constants,
                        ClassgroupElement.get_default_element(),
                        cc_challenge,
                        constants.SUB_SLOT_ITERS_STARTING,
                    )
                    rc_vdf, rc_proof = get_vdf_info_and_proof(
                        constants,
                        ClassgroupElement.get_default_element(),
                        rc_challenge,
                        constants.SUB_SLOT_ITERS_STARTING,
                    )
                    cc_slot = ChallengeChainSubSlot(cc_vdf, None, None, None, None)
                    finished_sub_slots.append(
                        EndOfSubSlotBundle(
                            cc_slot,
                            None,
                            RewardChainSubSlot(
                                rc_vdf,
                                cc_slot.get_hash(),
                                None,
                                uint8(constants.MIN_BLOCKS_PER_CHALLENGE_BLOCK),
                            ),
                            SubSlotProofs(cc_proof, None, rc_proof),
                        )
                    )

                if unfinished_block is not None:
                    cc_ip_vdf, cc_ip_proof = get_vdf_info_and_proof(
                        constants,
                        ClassgroupElement.get_default_element(),
                        finished_sub_slots[-1].challenge_chain.get_hash(),
                        ip_iters,
                    )
                    rc_ip_vdf, rc_ip_proof = get_vdf_info_and_proof(
                        constants,
                        ClassgroupElement.get_default_element(),
                        finished_sub_slots[-1].reward_chain.get_hash(),
                        ip_iters,
                    )
                    total_iters_sp = uint128(
                        sub_slot_total_iters
                        + calculate_sp_iters(
                            self.constants,
                            self.constants.SUB_SLOT_ITERS_STARTING,
                            unfinished_block.reward_chain_block.signage_point_index,
                        )
                    )
                    return unfinished_block_to_full_block(
                        unfinished_block,
                        cc_ip_vdf,
                        cc_ip_proof,
                        rc_ip_vdf,
                        rc_ip_proof,
                        None,
                        None,
                        finished_sub_slots,
                        None,
                        BlockCache({}),
                        total_iters_sp,
                        constants.DIFFICULTY_STARTING,
                    )
            sub_slot_total_iters = uint128(sub_slot_total_iters + constants.SUB_SLOT_ITERS_STARTING)

    def get_pospaces_for_challenge(
        self,
        constants: ConsensusConstants,
        challenge_hash: bytes32,
        signage_point: bytes32,
        seed: bytes,
        difficulty: uint64,
        sub_slot_iters: uint64,
        height: uint32,
        force_plot_id: Optional[bytes32] = None,
    ) -> List[Tuple[uint64, ProofOfSpace]]:
        found_proofs: List[Tuple[uint64, ProofOfSpace]] = []
        rng = random.Random()
        rng.seed(seed)
        for plot_info in self.plot_manager.plots.values():
            plot_id: bytes32 = plot_info.prover.get_id()
            if force_plot_id is not None and plot_id != force_plot_id:
                continue
            prefix_bits = calculate_prefix_bits(constants, height)
            if passes_plot_filter(prefix_bits, plot_id, challenge_hash, signage_point):
                new_challenge: bytes32 = calculate_pos_challenge(plot_id, challenge_hash, signage_point)
                qualities = plot_info.prover.get_qualities_for_challenge(new_challenge)

                for proof_index, quality_str in enumerate(qualities):
                    required_iters = calculate_iterations_quality(
                        constants.DIFFICULTY_CONSTANT_FACTOR,
                        quality_str,
                        plot_info.prover.get_size(),
                        difficulty,
                        signage_point,
                    )
                    if required_iters < calculate_sp_interval_iters(constants, sub_slot_iters):
                        proof_xs: bytes = plot_info.prover.get_full_proof(new_challenge, proof_index)

                        # Look up local_sk from plot to save locked memory
                        (
                            pool_public_key_or_puzzle_hash,
                            farmer_public_key,
                            local_master_sk,
                        ) = parse_plot_info(plot_info.prover.get_memo())
                        local_sk = master_sk_to_local_sk(local_master_sk)

                        if isinstance(pool_public_key_or_puzzle_hash, G1Element):
                            include_taproot = False
                        else:
                            assert isinstance(pool_public_key_or_puzzle_hash, bytes32)
                            include_taproot = True
                        plot_pk = generate_plot_public_key(local_sk.get_g1(), farmer_public_key, include_taproot)
                        proof_of_space: ProofOfSpace = ProofOfSpace(
                            new_challenge,
                            plot_info.pool_public_key,
                            plot_info.pool_contract_puzzle_hash,
                            plot_pk,
                            plot_info.prover.get_size(),
                            proof_xs,
                        )
                        found_proofs.append((required_iters, proof_of_space))
        random_sample = found_proofs
        if len(found_proofs) >= 1:
            if rng.random() < 0.1:
                # Removes some proofs of space to create "random" chains, based on the seed
                random_sample = rng.sample(found_proofs, len(found_proofs) - 1)
        return random_sample


def get_signage_point(
    constants: ConsensusConstants,
    blocks: BlockchainInterface,
    latest_block: Optional[BlockRecord],
    sub_slot_start_total_iters: uint128,
    signage_point_index: uint8,
    finished_sub_slots: List[EndOfSubSlotBundle],
    sub_slot_iters: uint64,
    normalized_to_identity_cc_sp: bool = False,
) -> SignagePoint:
    if signage_point_index == 0:
        return SignagePoint(None, None, None, None)
    sp_iters = calculate_sp_iters(constants, sub_slot_iters, signage_point_index)
    overflow = is_overflow_block(constants, signage_point_index)
    sp_total_iters = uint128(
        sub_slot_start_total_iters + calculate_sp_iters(constants, sub_slot_iters, signage_point_index)
    )

    (
        cc_vdf_challenge,
        rc_vdf_challenge,
        cc_vdf_input,
        rc_vdf_input,
        cc_vdf_iters,
        rc_vdf_iters,
    ) = get_signage_point_vdf_info(
        constants,
        finished_sub_slots,
        overflow,
        latest_block,
        blocks,
        sp_total_iters,
        sp_iters,
    )

    cc_sp_vdf, cc_sp_proof = get_vdf_info_and_proof(
        constants,
        cc_vdf_input,
        cc_vdf_challenge,
        cc_vdf_iters,
    )
    rc_sp_vdf, rc_sp_proof = get_vdf_info_and_proof(
        constants,
        rc_vdf_input,
        rc_vdf_challenge,
        rc_vdf_iters,
    )
    cc_sp_vdf = replace(cc_sp_vdf, number_of_iterations=sp_iters)
    if normalized_to_identity_cc_sp:
        _, cc_sp_proof = get_vdf_info_and_proof(
            constants,
            ClassgroupElement.get_default_element(),
            cc_sp_vdf.challenge,
            sp_iters,
            True,
        )
    return SignagePoint(cc_sp_vdf, cc_sp_proof, rc_sp_vdf, rc_sp_proof)


def finish_block(
    constants: ConsensusConstants,
    blocks: Dict[bytes32, BlockRecord],
    height_to_hash: Dict[uint32, bytes32],
    finished_sub_slots: List[EndOfSubSlotBundle],
    sub_slot_start_total_iters: uint128,
    signage_point_index: uint8,
    unfinished_block: UnfinishedBlock,
    required_iters: uint64,
    ip_iters: uint64,
    slot_cc_challenge: bytes32,
    slot_rc_challenge: bytes32,
    latest_block: BlockRecord,
    sub_slot_iters: uint64,
    difficulty: uint64,
    normalized_to_identity_cc_ip: bool = False,
) -> Tuple[FullBlock, BlockRecord]:
    is_overflow = is_overflow_block(constants, signage_point_index)
    cc_vdf_challenge = slot_cc_challenge
    if len(finished_sub_slots) == 0:
        new_ip_iters = uint64(unfinished_block.total_iters - latest_block.total_iters)
        cc_vdf_input = latest_block.challenge_vdf_output
        rc_vdf_challenge = latest_block.reward_infusion_new_challenge
    else:
        new_ip_iters = ip_iters
        cc_vdf_input = ClassgroupElement.get_default_element()
        rc_vdf_challenge = slot_rc_challenge
    cc_ip_vdf, cc_ip_proof = get_vdf_info_and_proof(
        constants,
        cc_vdf_input,
        cc_vdf_challenge,
        new_ip_iters,
    )
    cc_ip_vdf = replace(cc_ip_vdf, number_of_iterations=ip_iters)
    if normalized_to_identity_cc_ip:
        _, cc_ip_proof = get_vdf_info_and_proof(
            constants,
            ClassgroupElement.get_default_element(),
            cc_ip_vdf.challenge,
            ip_iters,
            True,
        )
    deficit = calculate_deficit(
        constants,
        uint32(latest_block.height + 1),
        latest_block,
        is_overflow,
        len(finished_sub_slots),
    )

    icc_ip_vdf, icc_ip_proof = get_icc(
        constants,
        unfinished_block.total_iters,
        finished_sub_slots,
        latest_block,
        blocks,
        uint128(sub_slot_start_total_iters + sub_slot_iters) if is_overflow else sub_slot_start_total_iters,
        deficit,
    )

    rc_ip_vdf, rc_ip_proof = get_vdf_info_and_proof(
        constants,
        ClassgroupElement.get_default_element(),
        rc_vdf_challenge,
        new_ip_iters,
    )
    assert unfinished_block is not None
    sp_total_iters = uint128(
        sub_slot_start_total_iters + calculate_sp_iters(constants, sub_slot_iters, signage_point_index)
    )
    full_block: FullBlock = unfinished_block_to_full_block(
        unfinished_block,
        cc_ip_vdf,
        cc_ip_proof,
        rc_ip_vdf,
        rc_ip_proof,
        icc_ip_vdf,
        icc_ip_proof,
        finished_sub_slots,
        latest_block,
        BlockCache(blocks),
        sp_total_iters,
        difficulty,
    )

    block_record = block_to_block_record(constants, BlockCache(blocks), required_iters, full_block, None)
    return full_block, block_record


def get_challenges(
    constants: ConsensusConstants,
    blocks: Dict[bytes32, BlockRecord],
    finished_sub_slots: List[EndOfSubSlotBundle],
    prev_header_hash: Optional[bytes32],
) -> Tuple[bytes32, bytes32]:
    if len(finished_sub_slots) == 0:
        if prev_header_hash is None:
            return constants.GENESIS_CHALLENGE, constants.GENESIS_CHALLENGE
        curr: BlockRecord = blocks[prev_header_hash]
        while not curr.first_in_sub_slot:
            curr = blocks[curr.prev_hash]
        assert curr.finished_challenge_slot_hashes is not None
        assert curr.finished_reward_slot_hashes is not None
        cc_challenge = curr.finished_challenge_slot_hashes[-1]
        rc_challenge = curr.finished_reward_slot_hashes[-1]
    else:
        cc_challenge = finished_sub_slots[-1].challenge_chain.get_hash()
        rc_challenge = finished_sub_slots[-1].reward_chain.get_hash()
    return cc_challenge, rc_challenge


def get_plot_dir(plot_dir_name: str = "test-plots", automated_testing: bool = True) -> Path:
    root_dir = DEFAULT_ROOT_PATH.parent
    if not automated_testing:  # make sure we don't accidentally stack directories.
        root_dir = (
            root_dir.parent
            if root_dir.parts[-1] == plot_dir_name.split("/")[0] or root_dir.parts[-1] == plot_dir_name.split("\\")[0]
            else root_dir
        )
    cache_path = root_dir.joinpath(plot_dir_name)

    ci = os.environ.get("CI")
    if ci is not None and not cache_path.exists() and automated_testing:
        raise Exception(f"Running in CI and expected path not found: {cache_path!r}")

    cache_path.mkdir(parents=True, exist_ok=True)
    return cache_path


def get_plot_tmp_dir(plot_dir_name: str = "test-plots", automated_testing: bool = True) -> Path:
    return get_plot_dir(plot_dir_name, automated_testing) / "tmp"


def load_block_list(
    block_list: List[FullBlock], constants: ConsensusConstants
) -> Tuple[Dict[uint32, bytes32], uint64, Dict[bytes32, BlockRecord]]:
    difficulty = 0
    height_to_hash: Dict[uint32, bytes32] = {}
    blocks: Dict[bytes32, BlockRecord] = {}
    for full_block in block_list:
        if full_block.height == 0:
            difficulty = uint64(constants.DIFFICULTY_STARTING)
        else:
            difficulty = full_block.weight - block_list[full_block.height - 1].weight
        if full_block.reward_chain_block.signage_point_index == 0:
            challenge = full_block.reward_chain_block.pos_ss_cc_challenge_hash
            sp_hash = challenge
        else:
            assert full_block.reward_chain_block.challenge_chain_sp_vdf is not None
            challenge = full_block.reward_chain_block.challenge_chain_sp_vdf.challenge
            sp_hash = full_block.reward_chain_block.challenge_chain_sp_vdf.output.get_hash()
        quality_str = verify_and_get_quality_string(
            full_block.reward_chain_block.proof_of_space, constants, challenge, sp_hash, height=full_block.height
        )
        assert quality_str is not None
        required_iters: uint64 = calculate_iterations_quality(
            constants.DIFFICULTY_CONSTANT_FACTOR,
            quality_str,
            full_block.reward_chain_block.proof_of_space.size,
            uint64(difficulty),
            sp_hash,
        )

        blocks[full_block.header_hash] = block_to_block_record(
            constants,
            BlockCache(blocks),
            required_iters,
            full_block,
            None,
        )
        height_to_hash[uint32(full_block.height)] = full_block.header_hash
    return height_to_hash, uint64(difficulty), blocks


def get_icc(
    constants: ConsensusConstants,
    vdf_end_total_iters: uint128,
    finished_sub_slots: List[EndOfSubSlotBundle],
    latest_block: BlockRecord,
    blocks: Dict[bytes32, BlockRecord],
    sub_slot_start_total_iters: uint128,
    deficit: uint8,
) -> Tuple[Optional[VDFInfo], Optional[VDFProof]]:
    if len(finished_sub_slots) == 0:
        prev_deficit = latest_block.deficit
    else:
        prev_deficit = finished_sub_slots[-1].reward_chain.deficit

    if deficit == prev_deficit == constants.MIN_BLOCKS_PER_CHALLENGE_BLOCK:
        # new slot / overflow sb to new slot / overflow sb
        return None, None

    if deficit == (prev_deficit - 1) == (constants.MIN_BLOCKS_PER_CHALLENGE_BLOCK - 1):
        # new slot / overflow sb to challenge sb
        return None, None

    if len(finished_sub_slots) != 0:
        last_ss = finished_sub_slots[-1]
        assert last_ss.infused_challenge_chain is not None
        assert finished_sub_slots[-1].reward_chain.deficit <= (constants.MIN_BLOCKS_PER_CHALLENGE_BLOCK - 1)
        return get_vdf_info_and_proof(
            constants,
            ClassgroupElement.get_default_element(),
            last_ss.infused_challenge_chain.get_hash(),
            uint64(vdf_end_total_iters - sub_slot_start_total_iters),
        )

    curr = latest_block  # curr deficit is 0, 1, 2, 3, or 4
    while not curr.is_challenge_block(constants) and not curr.first_in_sub_slot:
        curr = blocks[curr.prev_hash]
    icc_iters = uint64(vdf_end_total_iters - latest_block.total_iters)
    if latest_block.is_challenge_block(constants):
        icc_input: Optional[ClassgroupElement] = ClassgroupElement.get_default_element()
    else:
        icc_input = latest_block.infused_challenge_vdf_output
    assert icc_input is not None

    if curr.is_challenge_block(constants):  # Deficit 4
        icc_challenge_hash = curr.challenge_block_info_hash
    else:
        assert curr.finished_infused_challenge_slot_hashes is not None
        # First block in sub slot has deficit 0,1,2 or 3
        icc_challenge_hash = curr.finished_infused_challenge_slot_hashes[-1]
    return get_vdf_info_and_proof(
        constants,
        icc_input,
        icc_challenge_hash,
        icc_iters,
    )


def get_full_block_and_block_record(
    constants: ConsensusConstants,
    blocks: Dict[bytes32, BlockRecord],
    sub_slot_start_total_iters: uint128,
    signage_point_index: uint8,
    proof_of_space: ProofOfSpace,
    slot_cc_challenge: bytes32,
    slot_rc_challenge: bytes32,
    farmer_reward_puzzle_hash: bytes32,
    pool_target: PoolTarget,
    last_timestamp: float,
    start_height: uint32,
    time_per_block: float,
    block_generator: Optional[BlockGenerator],
    aggregate_signature: G2Element,
    additions: Optional[List[Coin]],
    removals: Optional[List[Coin]],
    height_to_hash: Dict[uint32, bytes32],
    difficulty: uint64,
    required_iters: uint64,
    sub_slot_iters: uint64,
    get_plot_signature: Callable[[bytes32, G1Element], G2Element],
    get_pool_signature: Callable[[PoolTarget, Optional[G1Element]], Optional[G2Element]],
    finished_sub_slots: List[EndOfSubSlotBundle],
    signage_point: SignagePoint,
    prev_block: BlockRecord,
    seed: bytes = b"",
    *,
    overflow_cc_challenge: Optional[bytes32] = None,
    overflow_rc_challenge: Optional[bytes32] = None,
    normalized_to_identity_cc_ip: bool = False,
    current_time: bool = False,
) -> Tuple[FullBlock, BlockRecord, float]:
    # we're simulating time between blocks here. The more VDF iterations the
    # blocks advances, the longer it should have taken (and vice versa). This
    # formula is meant to converge at 1024 iters per the specified
    # time_per_block (which defaults to 18.75 seconds)
    time_per_block *= (((sub_slot_iters / 1024) - 1) * 0.2) + 1
    if current_time is True:
        timestamp = max(int(time.time()), last_timestamp + time_per_block)
    else:
        timestamp = last_timestamp + time_per_block
    sp_iters = calculate_sp_iters(constants, sub_slot_iters, signage_point_index)
    ip_iters = calculate_ip_iters(constants, sub_slot_iters, signage_point_index, required_iters)

    unfinished_block = create_unfinished_block(
        constants,
        sub_slot_start_total_iters,
        sub_slot_iters,
        signage_point_index,
        sp_iters,
        ip_iters,
        proof_of_space,
        slot_cc_challenge,
        farmer_reward_puzzle_hash,
        pool_target,
        get_plot_signature,
        get_pool_signature,
        signage_point,
        uint64(timestamp),
        BlockCache(blocks),
        seed,
        block_generator,
        aggregate_signature,
        additions,
        removals,
        prev_block,
        finished_sub_slots,
        compute_cost=compute_cost_test,
        compute_fees=compute_fee_test,
    )

    if (overflow_cc_challenge is not None) and (overflow_rc_challenge is not None):
        slot_cc_challenge = overflow_cc_challenge
        slot_rc_challenge = overflow_rc_challenge

    full_block, block_record = finish_block(
        constants,
        blocks,
        height_to_hash,
        finished_sub_slots,
        sub_slot_start_total_iters,
        signage_point_index,
        unfinished_block,
        required_iters,
        ip_iters,
        slot_cc_challenge,
        slot_rc_challenge,
        prev_block,
        sub_slot_iters,
        difficulty,
        normalized_to_identity_cc_ip,
    )

    return full_block, block_record, timestamp


# these are the costs of unknown conditions, as defined chia_rs here:
# https://github.com/Chia-Network/chia_rs/pull/181
def compute_cost_table() -> List[int]:
    A = 17
    B = 16
    s = []
    NUM = 100
    DEN = 1
    MAX = 1 << 59
    for i in range(256):
        v = str(NUM // DEN)
        v1 = v[:3] + ("0" * (len(v) - 3))
        s.append(int(v1))
        NUM *= A
        DEN *= B
        assert NUM < 1 << 64
        assert DEN < 1 << 64
        if NUM > MAX:
            NUM >>= 5
            DEN >>= 5
    return s


CONDITION_COSTS = compute_cost_table()


def conditions_cost(conds: Program, hard_fork: bool) -> uint64:
    condition_cost = 0
    for cond in conds.as_iter():
        condition = cond.first().as_atom()
        if condition in [ConditionOpcode.AGG_SIG_UNSAFE, ConditionOpcode.AGG_SIG_ME]:
            condition_cost += ConditionCost.AGG_SIG.value
        elif condition == ConditionOpcode.CREATE_COIN:
            condition_cost += ConditionCost.CREATE_COIN.value
        # after the 2.0 hard fork, two byte conditions (with no leading 0)
        # have costs. Account for that.
        elif hard_fork and len(condition) == 2 and condition[0] != 0:
            condition_cost += CONDITION_COSTS[condition[1]]
        elif hard_fork and condition == ConditionOpcode.SOFTFORK.value:
            arg = cond.rest().first().as_int()
            condition_cost += arg * 10000
        elif hard_fork and condition in [
            ConditionOpcode.AGG_SIG_PARENT,
            ConditionOpcode.AGG_SIG_PUZZLE,
            ConditionOpcode.AGG_SIG_AMOUNT,
            ConditionOpcode.AGG_SIG_PUZZLE_AMOUNT,
            ConditionOpcode.AGG_SIG_PARENT_AMOUNT,
            ConditionOpcode.AGG_SIG_PARENT_PUZZLE,
        ]:
            condition_cost += ConditionCost.AGG_SIG.value
    return uint64(condition_cost)


def compute_fee_test(additions: Sequence[Coin], removals: Sequence[Coin]) -> uint64:
    removal_amount = 0
    addition_amount = 0
    for coin in removals:
        removal_amount += coin.amount
    for coin in additions:
        addition_amount += coin.amount

    ret = removal_amount - addition_amount
    # in order to allow creating blocks that mint coins, clamp the fee
    # to 0, if it ends up being negative
    if ret < 0:
        ret = 0
    return uint64(ret)


def compute_cost_test(generator: BlockGenerator, constants: ConsensusConstants, height: uint32) -> uint64:
    # this function cannot *validate* the block or any of the transactions. We
    # deliberately create invalid blocks as parts of the tests, and we still
    # need to be able to compute the cost of it

    condition_cost = 0
    clvm_cost = 0

    if height >= constants.HARD_FORK_FIX_HEIGHT:
        blocks = [bytes(g) for g in generator.generator_refs]
        cost, result = generator.program._run(INFINITE_COST, MEMPOOL_MODE | ALLOW_BACKREFS, [DESERIALIZE_MOD, blocks])
        clvm_cost += cost

        for spend in result.first().as_iter():
            # each spend is a list of:
            # (parent-coin-id puzzle amount solution)
            puzzle = spend.at("rf")
            solution = spend.at("rrrf")

            cost, result = puzzle._run(INFINITE_COST, MEMPOOL_MODE, solution)
            clvm_cost += cost
            condition_cost += conditions_cost(result, height >= constants.HARD_FORK_HEIGHT)

    else:
        block_program_args = SerializedProgram.to([[bytes(g) for g in generator.generator_refs]])
        clvm_cost, result = GENERATOR_MOD._run(INFINITE_COST, MEMPOOL_MODE, [generator.program, block_program_args])

        for res in result.first().as_iter():
            # each condition item is:
            # (parent-coin-id puzzle-hash amount conditions)
            conditions = res.at("rrrf")
            condition_cost += conditions_cost(conditions, height >= constants.HARD_FORK_HEIGHT)

    size_cost = len(bytes(generator.program)) * constants.COST_PER_BYTE

    return uint64(clvm_cost + size_cost + condition_cost)


@dataclass
class BlockToolsNewPlotResult:
    plot_id: bytes32
    new_plot: bool


# Remove these counters when `create_block_tools` and `create_block_tools_async` are removed
create_block_tools_async_count = 0
create_block_tools_count = 0

# Note: tests that still use `create_block_tools` and `create_block_tools_async` should probably be
# moved to the bt fixture in conftest.py. Take special care to find out if the users of these functions
# need different BlockTools instances

# All tests need different root directories containing different config.yaml files.
# The daemon's listen port is configured in the config.yaml, and the only way a test can control which
# listen port it uses is to write it to the config file.


async def create_block_tools_async(
    constants: ConsensusConstants = test_constants,
    root_path: Optional[Path] = None,
    keychain: Optional[Keychain] = None,
    config_overrides: Optional[Dict[str, Any]] = None,
) -> BlockTools:
    global create_block_tools_async_count
    create_block_tools_async_count += 1
    print(f"  create_block_tools_async called {create_block_tools_async_count} times")
    bt = BlockTools(constants, root_path, keychain, config_overrides=config_overrides)
    await bt.setup_keys()
    await bt.setup_plots()

    return bt


def create_block_tools(
    constants: ConsensusConstants = test_constants,
    root_path: Optional[Path] = None,
    keychain: Optional[Keychain] = None,
    config_overrides: Optional[Dict[str, Any]] = None,
) -> BlockTools:
    global create_block_tools_count
    create_block_tools_count += 1
    print(f"  create_block_tools called {create_block_tools_count} times")
    bt = BlockTools(constants, root_path, keychain, config_overrides=config_overrides)

    asyncio.get_event_loop().run_until_complete(bt.setup_keys())
    asyncio.get_event_loop().run_until_complete(bt.setup_plots())
    return bt


def make_unfinished_block(block: FullBlock, constants: ConsensusConstants) -> UnfinishedBlock:
    if is_overflow_block(constants, block.reward_chain_block.signage_point_index):
        finished_ss = block.finished_sub_slots[:-1]
    else:
        finished_ss = block.finished_sub_slots

    return UnfinishedBlock(
        finished_ss,
        block.reward_chain_block.get_unfinished(),
        block.challenge_chain_sp_proof,
        block.reward_chain_sp_proof,
        block.foliage,
        block.foliage_transaction_block,
        block.transactions_info,
        block.transactions_generator,
        block.transactions_generator_ref_list,
    )<|MERGE_RESOLUTION|>--- conflicted
+++ resolved
@@ -17,22 +17,7 @@
 from typing import Any, Callable, Dict, List, Optional, Sequence, Tuple, Union
 
 import anyio
-<<<<<<< HEAD
-from chia_rs import (
-    ALLOW_BACKREFS,
-    MEMPOOL_MODE,
-    AugSchemeMPL,
-    G1Element,
-    G2Element,
-    PrivateKey,
-    compute_merkle_set_root,
-    solution_generator,
-)
-from chiabip158 import PyBIP158
-=======
 from chia_rs import ALLOW_BACKREFS, MEMPOOL_MODE, AugSchemeMPL, G1Element, G2Element, PrivateKey, solution_generator
-from clvm.casts import int_from_bytes
->>>>>>> 788db8bd
 
 from chia.consensus.block_creation import create_unfinished_block, unfinished_block_to_full_block
 from chia.consensus.block_record import BlockRecord
