--- conflicted
+++ resolved
@@ -3,11 +3,7 @@
 import asyncio
 import logging
 from pathlib import Path
-<<<<<<< HEAD
-from typing import Any, AsyncGenerator, AsyncIterator, Dict, List, Optional, Tuple, Union
-=======
-from typing import AsyncGenerator, AsyncIterator, Dict, List, Optional, Tuple
->>>>>>> 5f706cea
+from typing import Any, AsyncGenerator, AsyncIterator, Dict, List, Optional, Tuple
 
 from chia.consensus.constants import ConsensusConstants
 from chia.daemon.server import WebSocketServer
@@ -165,15 +161,9 @@
             key_seed=key_seed,
         )
 
-<<<<<<< HEAD
         full_node_service = await full_node_iter.__anext__()
         full_node_api = full_node_service._api
         wallet_node_service = await wallet_node_iter.__anext__()
-=======
-        full_node_service = await node_iters[0].__anext__()
-        full_node_api = full_node_service._api
-        wallet_node_service = await node_iters[1].__anext__()
->>>>>>> 5f706cea
         wallet = wallet_node_service._node
         s2 = wallet_node_service._node.server
 
@@ -195,21 +185,11 @@
     db_version: int = 1,
     config_overrides: Optional[Dict[str, int]] = None,
     disable_capabilities: Optional[List[Capability]] = None,
-<<<<<<< HEAD
 ) -> AsyncGenerator[Tuple[List[FullNodeAPI], List[Tuple[WalletNode, ChiaServer]], BlockTools], None, ]:
     with TempKeyring(populate=True) as keychain1, TempKeyring(populate=True) as keychain2:
         res = await setup_simulators_and_wallets_inner(
             db_version,
             dic,
-=======
-):
-    with TempKeyring(populate=True) as keychain1, TempKeyring(populate=True) as keychain2:
-        res = await setup_simulators_and_wallets_inner(
-            config_overrides,
-            db_version,
-            dic,
-            disable_capabilities,
->>>>>>> 5f706cea
             initial_num_public_keys,
             key_seed,
             keychain1,
@@ -218,30 +198,18 @@
             spam_filter_after_n_txs,
             wallet_count,
             xch_spam_amount,
-<<<<<<< HEAD
             config_overrides,
             disable_capabilities,
-=======
->>>>>>> 5f706cea
         )
 
         bt_tools, node_iters, simulators, wallets_services = res
         wallets = []
-<<<<<<< HEAD
         for wallets_servic in wallets_services:
             wallets.append((wallets_servic._node, wallets_servic._node.server))
 
         nodes = []
         for nodes_service in simulators:
             nodes.append(nodes_service._api)
-=======
-        for service in wallets_services:
-            wallets.append((service._node, service._node.server))
-
-        nodes = []
-        for service in simulators:
-            nodes.append(service._api)
->>>>>>> 5f706cea
 
         yield nodes, wallets, bt_tools[0]
 
@@ -251,7 +219,6 @@
 async def setup_simulators_and_wallets_service(
     simulator_count: int,
     wallet_count: int,
-<<<<<<< HEAD
     dic: Dict[str, int],
     spam_filter_after_n_txs: int = 200,
     xch_spam_amount: int = 1000000,
@@ -266,24 +233,6 @@
         res = await setup_simulators_and_wallets_inner(
             db_version,
             dic,
-=======
-    dic: Dict,
-    spam_filter_after_n_txs=200,
-    xch_spam_amount=1000000,
-    *,
-    key_seed=None,
-    initial_num_public_keys=5,
-    db_version=1,
-    config_overrides: Optional[Dict] = None,
-    disable_capabilities: Optional[List[Capability]] = None,
-):
-    with TempKeyring(populate=True) as keychain1, TempKeyring(populate=True) as keychain2:
-        res = await setup_simulators_and_wallets_inner(
-            config_overrides,
-            db_version,
-            dic,
-            disable_capabilities,
->>>>>>> 5f706cea
             initial_num_public_keys,
             key_seed,
             keychain1,
@@ -292,11 +241,8 @@
             spam_filter_after_n_txs,
             wallet_count,
             xch_spam_amount,
-<<<<<<< HEAD
             config_overrides,
             disable_capabilities,
-=======
->>>>>>> 5f706cea
         )
 
         bt_tools, node_iters, simulators, wallets_services = res
@@ -306,7 +252,6 @@
 
 
 async def setup_simulators_and_wallets_inner(
-<<<<<<< HEAD
     db_version: int,
     dic: Dict[str, int],
     initial_num_public_keys: int,
@@ -328,24 +273,6 @@
     simulators: List[Service[FullNode]] = []
     wallets: List[Service[WalletNode]] = []
     node_iters: List[AsyncGenerator[Union[Service[FullNode], Service[WalletNode]], None]] = []
-=======
-    config_overrides,
-    db_version,
-    dic,
-    disable_capabilities,
-    initial_num_public_keys,
-    key_seed,
-    keychain1,
-    keychain2,
-    simulator_count,
-    spam_filter_after_n_txs,
-    wallet_count,
-    xch_spam_amount,
-):
-    simulators: List[FullNodeAPI] = []
-    wallets = []
-    node_iters = []
->>>>>>> 5f706cea
     bt_tools: List[BlockTools] = []
     consensus_constants: ConsensusConstants = constants_for_dic(dic)
     for index in range(0, simulator_count):
@@ -388,12 +315,8 @@
             key_seed=seed,
             initial_num_public_keys=initial_num_public_keys,
         )
-<<<<<<< HEAD
         wallet_service = await wlt.__anext__()
         wallets.append(wallet_service)
-=======
-        wallets.append(await wlt.__anext__())
->>>>>>> 5f706cea
         node_iters.append(wlt)
     return bt_tools, node_iters, simulators, wallets
 
@@ -465,37 +388,9 @@
             b_tools, b_tools_1, False, consensus_constants, db_version, keychain1, keychain2, shared_b_tools
         )
 
-<<<<<<< HEAD
         yield ret
 
         await _teardown_nodes(node_iters)
-=======
-        # Start the introducer first so we can find out the port, and use that for the nodes
-        introducer_iter = setup_introducer(shared_b_tools, uint16(0))
-        introducer_service = await introducer_iter.__anext__()
-        introducer = introducer_service._api
-        introducer_server = introducer_service._node.server
-        # Then start the full node so we can use the port for the farmer and timelord
-        full_node_iters = [
-            setup_full_node(
-                consensus_constants,
-                f"blockchain_test_{i}.db",
-                shared_b_tools.config["self_hostname"],
-                b_tools if i == 0 else b_tools_1,
-                introducer_server._port,
-                False,
-                10,
-                True,
-                connect_to_daemon=connect_to_daemon,
-                db_version=db_version,
-            )
-            for i in range(2)
-        ]
-
-        nodes = [await fni.__anext__() for fni in full_node_iters]
-        node_apis = [fni._api for fni in nodes]
-        full_node_0_port = node_apis[0].full_node.server.get_port()
->>>>>>> 5f706cea
 
 
 async def setup_full_system_connect_to_deamon(
@@ -520,7 +415,6 @@
         await _teardown_nodes([node_iters[-1]])
 
 
-<<<<<<< HEAD
 async def setup_full_system_inner(
     b_tools: Optional[BlockTools],
     b_tools_1: Optional[BlockTools],
@@ -561,46 +455,11 @@
             True,
             connect_to_daemon=connect_to_daemon,
             db_version=db_version,
-=======
-        await time_out_assert_custom_interval(10, 3, num_connections, 1)
-
-        node_iters = [
-            introducer_iter,
-            harvester_iter,
-            farmer_iter,
-            setup_vdf_clients(shared_b_tools, shared_b_tools.config["self_hostname"], vdf1_port),
-            timelord_iter,
-            full_node_iters[0],
-            full_node_iters[1],
-            setup_vdf_client(shared_b_tools, shared_b_tools.config["self_hostname"], vdf2_port),
-            timelord_bluebox_iter,
-        ]
-        if connect_to_daemon:
-            node_iters.append(daemon_iter)
-
-        timelord = await timelord_iter.__anext__()
-        vdf_clients = await node_iters[3].__anext__()
-        timelord_bluebox_service = await timelord_bluebox_iter.__anext__()
-        timelord_bluebox = timelord_bluebox_service._api
-        timelord_bluebox_server = timelord_bluebox_service._node.server
-        vdf_bluebox_clients = await node_iters[7].__anext__()
-
-        ret = (
-            node_apis[0],
-            node_apis[1],
-            harvester,
-            farmer_service._node,
-            introducer,
-            timelord,
-            vdf_clients,
-            vdf_bluebox_clients,
-            timelord_bluebox,
-            timelord_bluebox_server,
->>>>>>> 5f706cea
         )
         for i in range(2)
     ]
     nodes = [await fni.__anext__() for fni in full_node_iters]
+        node_apis = [fni._api for fni in nodes]
     node_apis = [fni._api for fni in nodes]
     full_node_0_port = node_apis[0].full_node.server.get_port()
     farmer_iter = setup_farmer(
@@ -645,6 +504,8 @@
     timelord = await timelord_iter.__anext__()
     vdf_clients = await node_iters[3].__anext__()
     timelord_bluebox_service = await timelord_bluebox_iter.__anext__()
+        timelord_bluebox = timelord_bluebox_service._api
+        timelord_bluebox_server = timelord_bluebox_service._node.server
     timelord_bluebox = timelord_bluebox_service._api
     timelord_bluebox_server = timelord_bluebox_service._node.server
     vdf_bluebox_clients = await node_iters[7].__anext__()
