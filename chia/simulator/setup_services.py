--- conflicted
+++ resolved
@@ -444,7 +444,6 @@
 async def setup_vdf_client(bt: BlockTools, self_hostname: str, port: int) -> AsyncIterator[None]:
     process_mgr = VDFClientProcessMgr(asyncio.Lock(), False, [])
 
-<<<<<<< HEAD
     try:
         async with anyio.create_task_group() as tg:
             await tg.start(
@@ -456,28 +455,12 @@
             yield
     finally:
         await process_mgr.kill_processes()
-=======
-    async def stop(
-        signal_: signal.Signals,
-        stack_frame: Optional[FrameType],
-        loop: asyncio.AbstractEventLoop,
-    ) -> None:
-        await kill_processes(lock)
-
-    async with SignalHandlers.manage() as signal_handlers:
-        signal_handlers.setup_async_signal_handler(handler=stop)
-        try:
-            yield vdf_task_1
-        finally:
-            await kill_processes(lock)
->>>>>>> 1dcade39
 
 
 @asynccontextmanager
 async def setup_vdf_clients(bt: BlockTools, self_hostname: str, port: int) -> AsyncIterator[None]:
     process_mgr = VDFClientProcessMgr(asyncio.Lock(), False, [])
 
-<<<<<<< HEAD
     try:
         async with anyio.create_task_group() as tg:
             await tg.start(
@@ -502,12 +485,6 @@
             yield
     finally:
         await process_mgr.kill_processes()
-=======
-        try:
-            yield vdf_task_1, vdf_task_2, vdf_task_3
-        finally:
-            await kill_processes(lock)
->>>>>>> 1dcade39
 
 
 @asynccontextmanager
