from __future__ import annotations

import asyncio
import gc
import logging
import signal
import sqlite3
import time
from contextlib import asynccontextmanager, contextmanager
from pathlib import Path
from types import FrameType
from typing import Any, AsyncGenerator, AsyncIterator, Dict, Iterator, List, Optional, Tuple, Union

from chia.cmds.init_funcs import init
from chia.consensus.constants import ConsensusConstants
from chia.daemon.server import WebSocketServer, daemon_launch_lock_path
from chia.farmer.farmer import Farmer
from chia.farmer.farmer_api import FarmerAPI
from chia.full_node.full_node import FullNode
from chia.full_node.full_node_api import FullNodeAPI
from chia.harvester.harvester import Harvester
from chia.harvester.harvester_api import HarvesterAPI
from chia.introducer.introducer import Introducer
from chia.introducer.introducer_api import IntroducerAPI
from chia.protocols.shared_protocol import Capability, capabilities
from chia.seeder.crawler import Crawler
from chia.seeder.crawler_api import CrawlerAPI
from chia.seeder.dns_server import DNSServer, create_dns_server_service
from chia.seeder.start_crawler import create_full_node_crawler_service
from chia.server.outbound_message import NodeType
from chia.server.start_farmer import create_farmer_service
from chia.server.start_full_node import create_full_node_service
from chia.server.start_harvester import create_harvester_service
from chia.server.start_introducer import create_introducer_service
from chia.server.start_service import Service
from chia.server.start_timelord import create_timelord_service
from chia.server.start_wallet import create_wallet_service
from chia.simulator.block_tools import BlockTools, test_constants
from chia.simulator.full_node_simulator import FullNodeSimulator
from chia.simulator.keyring import TempKeyring
from chia.simulator.ssl_certs import get_next_nodes_certs_and_keys, get_next_private_ca_cert_and_key
from chia.simulator.start_simulator import create_full_node_simulator_service
from chia.ssl.create_ssl import create_all_ssl
from chia.timelord.timelord import Timelord
from chia.timelord.timelord_api import TimelordAPI
from chia.timelord.timelord_launcher import VDFClientProcessMgr, find_vdf_client, spawn_process
from chia.types.blockchain_format.sized_bytes import bytes32
from chia.types.peer_info import UnresolvedPeerInfo
from chia.util.bech32m import encode_puzzle_hash
from chia.util.config import config_path_for_filename, load_config, lock_and_load_config, save_config, set_peer_info
from chia.util.ints import uint16
from chia.util.keychain import bytes_to_mnemonic
from chia.util.lock import Lockfile
from chia.util.misc import SignalHandlers
from chia.wallet.wallet_node import WalletNode
from chia.wallet.wallet_node_api import WalletNodeAPI
from tests.util.db_connection import generate_in_memory_db_uri

log = logging.getLogger(__name__)


@contextmanager
def create_lock_and_load_config(certs_path: Path, root_path: Path) -> Iterator[Dict[str, Any]]:
    init(None, root_path)
    init(certs_path, root_path)
    path = config_path_for_filename(root_path=root_path, filename="config.yaml")
    # Using localhost leads to flakiness on CI
    path.write_text(path.read_text().replace("localhost", "127.0.0.1"))
    with lock_and_load_config(root_path, "config.yaml") as config:
        yield config


def get_capabilities(disable_capabilities_values: Optional[List[Capability]]) -> List[Tuple[uint16, str]]:
    if disable_capabilities_values is not None:
        try:
            if Capability.BASE in disable_capabilities_values:
                # BASE capability cannot be removed
                disable_capabilities_values.remove(Capability.BASE)

            updated_capabilities = []
            for capability in capabilities:
                if Capability(int(capability[0])) in disable_capabilities_values:
                    # "0" means capability is disabled
                    updated_capabilities.append((capability[0], "0"))
                else:
                    updated_capabilities.append(capability)
            return updated_capabilities
        except Exception:
            logging.getLogger(__name__).exception("Error disabling capabilities, defaulting to all capabilities")
    return capabilities.copy()


@asynccontextmanager
async def setup_daemon(btools: BlockTools) -> AsyncGenerator[WebSocketServer, None]:
    root_path = btools.root_path
    config = btools.config
    assert "daemon_port" in config
    crt_path = root_path / config["daemon_ssl"]["private_crt"]
    key_path = root_path / config["daemon_ssl"]["private_key"]
    ca_crt_path = root_path / config["private_ssl_ca"]["crt"]
    ca_key_path = root_path / config["private_ssl_ca"]["key"]
    with Lockfile.create(daemon_launch_lock_path(root_path)):
        ws_server = WebSocketServer(root_path, ca_crt_path, ca_key_path, crt_path, key_path)
        async with ws_server.run():
            yield ws_server


@asynccontextmanager
async def setup_full_node(
    consensus_constants: ConsensusConstants,
    db_name: str,
    self_hostname: str,
    local_bt: BlockTools,
    introducer_port: Optional[int] = None,
    simulator: bool = False,
    send_uncompact_interval: int = 0,
    sanitize_weight_proof_only: bool = False,
    connect_to_daemon: bool = False,
    db_version: int = 1,
    disable_capabilities: Optional[List[Capability]] = None,
    *,
    reuse_db: bool = False,
) -> AsyncGenerator[Union[Service[FullNode, FullNodeAPI], Service[FullNode, FullNodeSimulator]], None]:
    if reuse_db:
        db_path: Union[str, Path] = local_bt.root_path / f"{db_name}"
        uri = False
    else:
        db_path = generate_in_memory_db_uri()
        uri = True

    if not reuse_db and db_version > 1:
        with sqlite3.connect(db_path, uri=uri) as connection:
            connection.execute("CREATE TABLE database_version(version int)")
            connection.execute("INSERT INTO database_version VALUES (?)", (db_version,))
            connection.commit()

    if connect_to_daemon:
        assert local_bt.config["daemon_port"] is not None
    config = local_bt.config
    service_config = config["full_node"]
    service_config["database_path"] = db_name
    service_config["testing"] = True
    service_config["send_uncompact_interval"] = send_uncompact_interval
    service_config["target_uncompact_proofs"] = 30
    service_config["peer_connect_interval"] = 50
    service_config["sanitize_weight_proof_only"] = sanitize_weight_proof_only
    if introducer_port is not None:
        service_config["introducer_peer"]["host"] = self_hostname
        service_config["introducer_peer"]["port"] = introducer_port
    else:
        service_config["introducer_peer"] = None
    service_config["dns_servers"] = []
    service_config["port"] = 0
    service_config["rpc_port"] = 0
    config["simulator"]["auto_farm"] = False  # Disable Auto Farm for tests
    config["simulator"]["use_current_time"] = False  # Disable Real timestamps when running tests
    overrides = service_config["network_overrides"]["constants"][service_config["selected_network"]]
    updated_constants = consensus_constants.replace_str_to_bytes(**overrides)
    local_bt.change_config(config)
    override_capabilities = None if disable_capabilities is None else get_capabilities(disable_capabilities)
    service: Union[Service[FullNode, FullNodeAPI], Service[FullNode, FullNodeSimulator]]
    if simulator:
        service = await create_full_node_simulator_service(
            local_bt.root_path,
            config,
            local_bt,
            connect_to_daemon=connect_to_daemon,
            override_capabilities=override_capabilities,
        )
    else:
        service = await create_full_node_service(
            local_bt.root_path,
            config,
            updated_constants,
            connect_to_daemon=connect_to_daemon,
            override_capabilities=override_capabilities,
        )

    try:
        async with service.manage():
            yield service
    finally:
<<<<<<< HEAD
        if not reuse_db and db_path.exists():
            # TODO: remove (maybe) when fixed https://github.com/python/cpython/issues/97641

            # 3.11 switched to using functools.lru_cache for the statement cache.
            # See #87028. This introduces a reference cycle involving the connection
            # object, so the connection object no longer gets immediately
            # deallocated, not until, for example, gc.collect() is called to break
            # the cycle.
            gc.collect()
            for _ in range(10):
                try:
                    db_path.unlink()
                    break
                except PermissionError as e:
                    print(f"db_path.unlink(): {e}")
                    time.sleep(0.1)
                    # filesystem operations are async on windows
                    # [WinError 32] The process cannot access the file because it is
                    # being used by another process
                    pass
=======
        service.stop()
        await service.wait_closed()
>>>>>>> 97fb7697


@asynccontextmanager
async def setup_crawler(
    root_path_populated_with_config: Path, database_uri: str
) -> AsyncGenerator[Service[Crawler, CrawlerAPI], None]:
    create_all_ssl(
        root_path=root_path_populated_with_config,
        private_ca_crt_and_key=get_next_private_ca_cert_and_key().collateral.cert_and_key,
        node_certs_and_keys=get_next_nodes_certs_and_keys().collateral.certs_and_keys,
    )
    config = load_config(root_path_populated_with_config, "config.yaml")
    service_config = config["seeder"]

    service_config["selected_network"] = "testnet0"
    service_config["port"] = 0
    service_config["crawler"]["start_rpc_server"] = False
    service_config["other_peers_port"] = 58444
    service_config["crawler_db_path"] = database_uri

    overrides = service_config["network_overrides"]["constants"][service_config["selected_network"]]
    updated_constants = test_constants.replace_str_to_bytes(**overrides)

    service = create_full_node_crawler_service(
        root_path_populated_with_config,
        config,
        updated_constants,
        connect_to_daemon=False,
    )
    async with service.manage():
        if not service_config["crawler"]["start_rpc_server"]:  # otherwise the loops don't work.
            service._node.state_changed_callback = lambda x, y: None

        yield service


@asynccontextmanager
async def setup_seeder(root_path_populated_with_config: Path, database_uri: str) -> AsyncGenerator[DNSServer, None]:
    config = load_config(root_path_populated_with_config, "config.yaml")
    service_config = config["seeder"]

    service_config["selected_network"] = "testnet0"
    if service_config["domain_name"].endswith("."):  # remove the trailing . so that we can test that logic.
        service_config["domain_name"] = service_config["domain_name"][:-1]
    service_config["dns_port"] = 0
    service_config["crawler_db_path"] = database_uri

    service = create_dns_server_service(
        config,
        root_path_populated_with_config,
    )
    async with service.run():
        yield service


# Note: convert these setup functions to fixtures, or push it one layer up,
# keeping these usable independently?
@asynccontextmanager
async def setup_wallet_node(
    self_hostname: str,
    consensus_constants: ConsensusConstants,
    local_bt: BlockTools,
    spam_filter_after_n_txs: Optional[int] = 200,
    xch_spam_amount: int = 1000000,
    full_node_port: Optional[uint16] = None,
    introducer_port: Optional[uint16] = None,
    key_seed: Optional[bytes] = None,
    initial_num_public_keys: int = 5,
) -> AsyncGenerator[Service[WalletNode, WalletNodeAPI], None]:
    with TempKeyring(populate=True) as keychain:
        config = local_bt.config
        service_config = config["wallet"]
        service_config["testing"] = True
        service_config["port"] = 0
        service_config["rpc_port"] = 0
        service_config["initial_num_public_keys"] = initial_num_public_keys
        service_config["spam_filter_after_n_txs"] = spam_filter_after_n_txs
        service_config["xch_spam_amount"] = xch_spam_amount

        entropy = bytes32.secret()
        if key_seed is None:
            key_seed = entropy
        keychain.add_private_key(bytes_to_mnemonic(key_seed))
        first_pk = keychain.get_first_public_key()
        assert first_pk is not None
        db_path_key_suffix = str(first_pk.get_fingerprint())
        db_name = f"test-wallet-db-{full_node_port}-KEY.sqlite"
        db_path_replaced: str = db_name.replace("KEY", db_path_key_suffix)
        db_path = local_bt.root_path / db_path_replaced

        if db_path.exists():
            # TODO: remove (maybe) when fixed https://github.com/python/cpython/issues/97641
            gc.collect()
            db_path.unlink()
        service_config["database_path"] = str(db_name)
        service_config["testing"] = True

        service_config["introducer_peer"]["host"] = self_hostname
        if introducer_port is not None:
            service_config["introducer_peer"]["port"] = introducer_port
            service_config["peer_connect_interval"] = 10
        else:
            service_config["introducer_peer"] = None

        if full_node_port is not None:
            service_config.pop("full_node_peer", None)
            service_config["full_node_peers"] = [
                {
                    "host": self_hostname,
                    "port": full_node_port,
                },
            ]
        else:
            service_config.pop("full_node_peer", None)
            service_config.pop("full_node_peers", None)

        service = create_wallet_service(
            local_bt.root_path,
            config,
            consensus_constants,
            keychain,
            connect_to_daemon=False,
        )

        try:
            async with service.manage():
                yield service
        finally:
            if db_path.exists():
                # TODO: remove (maybe) when fixed https://github.com/python/cpython/issues/97641

                # 3.11 switched to using functools.lru_cache for the statement cache.
                # See #87028. This introduces a reference cycle involving the connection
                # object, so the connection object no longer gets immediately
                # deallocated, not until, for example, gc.collect() is called to break
                # the cycle.
                gc.collect()
                for _ in range(10):
                    try:
                        db_path.unlink()
                        break
                    except PermissionError as e:
                        print(f"db_path.unlink(): {e}")
                        time.sleep(0.1)
                        # filesystem operations are async on windows
                        # [WinError 32] The process cannot access the file because it is
                        # being used by another process
                        pass
            keychain.delete_all_keys()


@asynccontextmanager
async def setup_harvester(
    b_tools: BlockTools,
    root_path: Path,
    farmer_peer: Optional[UnresolvedPeerInfo],
    consensus_constants: ConsensusConstants,
    start_service: bool = True,
) -> AsyncGenerator[Service[Harvester, HarvesterAPI], None]:
    with create_lock_and_load_config(b_tools.root_path / "config" / "ssl" / "ca", root_path) as config:
        config["logging"]["log_stdout"] = True
        config["selected_network"] = "testnet0"
        config["harvester"]["selected_network"] = "testnet0"
        config["harvester"]["port"] = 0
        config["harvester"]["rpc_port"] = 0
        config["harvester"]["plot_directories"] = [str(b_tools.plot_dir.resolve())]
        # CI doesn't like GPU compressed farming
        config["harvester"]["parallel_decompressor_count"] = 0
        save_config(root_path, "config.yaml", config)
    service = create_harvester_service(
        root_path,
        config,
        consensus_constants,
        farmer_peers={farmer_peer} if farmer_peer is not None else set(),
        connect_to_daemon=False,
    )

    async with service.manage(start=start_service):
        yield service


@asynccontextmanager
async def setup_farmer(
    b_tools: BlockTools,
    root_path: Path,
    self_hostname: str,
    consensus_constants: ConsensusConstants,
    full_node_port: Optional[uint16] = None,
    start_service: bool = True,
    port: uint16 = uint16(0),
) -> AsyncGenerator[Service[Farmer, FarmerAPI], None]:
    with create_lock_and_load_config(b_tools.root_path / "config" / "ssl" / "ca", root_path) as root_config:
        root_config["logging"]["log_stdout"] = True
        root_config["selected_network"] = "testnet0"
        root_config["farmer"]["selected_network"] = "testnet0"
        save_config(root_path, "config.yaml", root_config)
    service_config = root_config["farmer"]
    config_pool = root_config["pool"]

    service_config["xch_target_address"] = encode_puzzle_hash(b_tools.farmer_ph, "xch")
    service_config["pool_public_keys"] = [bytes(pk).hex() for pk in b_tools.pool_pubkeys]
    service_config["port"] = port
    service_config["rpc_port"] = uint16(0)
    config_pool["xch_target_address"] = encode_puzzle_hash(b_tools.pool_ph, "xch")

    if full_node_port:
        service_config.pop("full_node_peer", None)
        service_config["full_node_peers"] = [
            {
                "host": self_hostname,
                "port": full_node_port,
            },
        ]
    else:
        service_config.pop("full_node_peer", None)
        service_config.pop("full_node_peers", None)

    service = create_farmer_service(
        root_path,
        root_config,
        config_pool,
        consensus_constants,
        b_tools.local_keychain,
        connect_to_daemon=False,
    )

    async with service.manage(start=start_service):
        yield service


@asynccontextmanager
async def setup_introducer(bt: BlockTools, port: int) -> AsyncGenerator[Service[Introducer, IntroducerAPI], None]:
    service = create_introducer_service(
        bt.root_path,
        bt.config,
        advertised_port=port,
        connect_to_daemon=False,
    )

    async with service.manage():
        yield service


@asynccontextmanager
async def setup_vdf_client(bt: BlockTools, self_hostname: str, port: int) -> AsyncIterator[None]:
    find_vdf_client()  # raises FileNotFoundError if not found
    process_mgr = VDFClientProcessMgr()
    vdf_task_1 = asyncio.create_task(
        spawn_process(self_hostname, port, 1, process_mgr, prefer_ipv6=bt.config.get("prefer_ipv6", False)),
        name="vdf_client_1",
    )

    async def stop(
        signal_: signal.Signals,
        stack_frame: Optional[FrameType],
        loop: asyncio.AbstractEventLoop,
    ) -> None:
        await process_mgr.kill_processes()

    async with SignalHandlers.manage() as signal_handlers:
        signal_handlers.setup_async_signal_handler(handler=stop)
        try:
            yield
        finally:
            await process_mgr.kill_processes()
            vdf_task_1.cancel()
            try:
                await vdf_task_1
            except (Exception, asyncio.CancelledError):
                pass


@asynccontextmanager
async def setup_vdf_clients(bt: BlockTools, self_hostname: str, port: int) -> AsyncIterator[None]:
    find_vdf_client()  # raises FileNotFoundError if not found

    process_mgr = VDFClientProcessMgr()
    tasks = []
    prefer_ipv6 = bt.config.get("prefer_ipv6", False)
    for i in range(1, 4):
        tasks.append(
            asyncio.create_task(
                spawn_process(
                    host=self_hostname, port=port, counter=i, process_mgr=process_mgr, prefer_ipv6=prefer_ipv6
                ),
                name=f"vdf_client_{i}",
            )
        )

    async def stop(
        signal_: signal.Signals,
        stack_frame: Optional[FrameType],
        loop: asyncio.AbstractEventLoop,
    ) -> None:
        await process_mgr.kill_processes()

    signal_handlers = SignalHandlers()
    async with signal_handlers.manage():
        signal_handlers.setup_async_signal_handler(handler=stop)
        try:
            yield
        finally:
            await process_mgr.kill_processes()
            for task in tasks:
                task.cancel()
                try:
                    await task
                except (Exception, asyncio.CancelledError):
                    pass


@asynccontextmanager
async def setup_timelord(
    full_node_port: int,
    sanitizer: bool,
    consensus_constants: ConsensusConstants,
    config: Dict[str, Any],
    root_path: Path,
    vdf_port: uint16 = uint16(0),
) -> AsyncGenerator[Service[Timelord, TimelordAPI], None]:
    service_config = config["timelord"]
    set_peer_info(service_config, peer_type=NodeType.FULL_NODE, peer_port=full_node_port)
    service_config["bluebox_mode"] = sanitizer
    service_config["fast_algorithm"] = False
    service_config["vdf_server"]["port"] = vdf_port
    service_config["start_rpc_server"] = True
    service_config["rpc_port"] = uint16(0)

    service = create_timelord_service(
        root_path,
        config,
        consensus_constants,
        connect_to_daemon=False,
    )

    async with service.manage():
        yield service<|MERGE_RESOLUTION|>--- conflicted
+++ resolved
@@ -176,35 +176,8 @@
             override_capabilities=override_capabilities,
         )
 
-    try:
-        async with service.manage():
-            yield service
-    finally:
-<<<<<<< HEAD
-        if not reuse_db and db_path.exists():
-            # TODO: remove (maybe) when fixed https://github.com/python/cpython/issues/97641
-
-            # 3.11 switched to using functools.lru_cache for the statement cache.
-            # See #87028. This introduces a reference cycle involving the connection
-            # object, so the connection object no longer gets immediately
-            # deallocated, not until, for example, gc.collect() is called to break
-            # the cycle.
-            gc.collect()
-            for _ in range(10):
-                try:
-                    db_path.unlink()
-                    break
-                except PermissionError as e:
-                    print(f"db_path.unlink(): {e}")
-                    time.sleep(0.1)
-                    # filesystem operations are async on windows
-                    # [WinError 32] The process cannot access the file because it is
-                    # being used by another process
-                    pass
-=======
-        service.stop()
-        await service.wait_closed()
->>>>>>> 97fb7697
+    async with service.manage():
+        yield service
 
 
 @asynccontextmanager
