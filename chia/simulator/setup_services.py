--- conflicted
+++ resolved
@@ -240,12 +240,8 @@
     introducer_port: Optional[uint16] = None,
     key_seed: Optional[bytes] = None,
     initial_num_public_keys: int = 5,
-<<<<<<< HEAD
     start_service: bool = True,
-) -> AsyncGenerator[Service[WalletNode, WalletNodeAPI], None]:
-=======
 ) -> AsyncGenerator[WalletService, None]:
->>>>>>> 5376e22b
     with TempKeyring(populate=True) as keychain:
         config = local_bt.config
         service_config = config["wallet"]
