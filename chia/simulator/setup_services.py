from __future__ import annotations

import asyncio
import gc
import logging
import signal
import sqlite3
import time
from contextlib import contextmanager
from pathlib import Path
from secrets import token_bytes
from types import FrameType
from typing import Any, AsyncGenerator, Dict, Iterator, List, Optional, Tuple

from chia.cmds.init_funcs import init
from chia.consensus.constants import ConsensusConstants
from chia.daemon.server import WebSocketServer, daemon_launch_lock_path
from chia.farmer.farmer import Farmer
from chia.farmer.farmer_api import FarmerAPI
from chia.full_node.full_node import FullNode
from chia.full_node.full_node_api import FullNodeAPI
from chia.harvester.harvester import Harvester
from chia.harvester.harvester_api import HarvesterAPI
from chia.introducer.introducer import Introducer
from chia.introducer.introducer_api import IntroducerAPI
from chia.protocols.shared_protocol import Capability, capabilities
from chia.seeder.crawler import Crawler
from chia.seeder.crawler_api import CrawlerAPI
from chia.seeder.dns_server import DNSServer, create_dns_server_service
from chia.seeder.start_crawler import create_full_node_crawler_service
from chia.server.start_farmer import create_farmer_service
from chia.server.start_full_node import create_full_node_service
from chia.server.start_harvester import create_harvester_service
from chia.server.start_introducer import create_introducer_service
from chia.server.start_service import Service
from chia.server.start_timelord import create_timelord_service
from chia.server.start_wallet import create_wallet_service
from chia.simulator.block_tools import BlockTools, test_constants
from chia.simulator.keyring import TempKeyring
from chia.simulator.ssl_certs import get_next_nodes_certs_and_keys, get_next_private_ca_cert_and_key
from chia.simulator.start_simulator import create_full_node_simulator_service
from chia.ssl.create_ssl import create_all_ssl
from chia.timelord.timelord import Timelord
from chia.timelord.timelord_api import TimelordAPI
from chia.timelord.timelord_launcher import VDFClientProcessMgr, kill_processes, spawn_process
from chia.types.peer_info import UnresolvedPeerInfo
from chia.util.bech32m import encode_puzzle_hash
from chia.util.config import config_path_for_filename, load_config, lock_and_load_config, save_config
from chia.util.ints import uint16
from chia.util.keychain import bytes_to_mnemonic
from chia.util.lock import Lockfile
from chia.util.misc import SignalHandlers
from chia.wallet.wallet_node import WalletNode
from chia.wallet.wallet_node_api import WalletNodeAPI

log = logging.getLogger(__name__)


@contextmanager
def create_lock_and_load_config(certs_path: Path, root_path: Path) -> Iterator[Dict[str, Any]]:
    init(None, root_path)
    init(certs_path, root_path)
    path = config_path_for_filename(root_path=root_path, filename="config.yaml")
    # Using localhost leads to flakiness on CI
    path.write_text(path.read_text().replace("localhost", "127.0.0.1"))
    with lock_and_load_config(root_path, "config.yaml") as config:
        yield config


def get_capabilities(disable_capabilities_values: Optional[List[Capability]]) -> List[Tuple[uint16, str]]:
    if disable_capabilities_values is not None:
        try:
            if Capability.BASE in disable_capabilities_values:
                # BASE capability cannot be removed
                disable_capabilities_values.remove(Capability.BASE)

            updated_capabilities = []
            for capability in capabilities:
                if Capability(int(capability[0])) in disable_capabilities_values:
                    # "0" means capability is disabled
                    updated_capabilities.append((capability[0], "0"))
                else:
                    updated_capabilities.append(capability)
            return updated_capabilities
        except Exception:
            logging.getLogger(__name__).exception("Error disabling capabilities, defaulting to all capabilities")
    return capabilities.copy()


async def setup_daemon(btools: BlockTools) -> AsyncGenerator[WebSocketServer, None]:
    root_path = btools.root_path
    config = btools.config
    assert "daemon_port" in config
    crt_path = root_path / config["daemon_ssl"]["private_crt"]
    key_path = root_path / config["daemon_ssl"]["private_key"]
    ca_crt_path = root_path / config["private_ssl_ca"]["crt"]
    ca_key_path = root_path / config["private_ssl_ca"]["key"]
    with Lockfile.create(daemon_launch_lock_path(root_path)):
        ws_server = WebSocketServer(root_path, ca_crt_path, ca_key_path, crt_path, key_path)
        async with ws_server.run():
            yield ws_server


async def setup_full_node(
    consensus_constants: ConsensusConstants,
    db_name: str,
    self_hostname: str,
    local_bt: BlockTools,
    introducer_port: Optional[int] = None,
    simulator: bool = False,
    send_uncompact_interval: int = 0,
    sanitize_weight_proof_only: bool = False,
    connect_to_daemon: bool = False,
    db_version: int = 1,
    disable_capabilities: Optional[List[Capability]] = None,
    *,
    reuse_db: bool = False,
) -> AsyncGenerator[Service[FullNode, FullNodeAPI], None]:
    db_path = local_bt.root_path / f"{db_name}"
    if not reuse_db and db_path.exists():
        # TODO: remove (maybe) when fixed https://github.com/python/cpython/issues/97641
        gc.collect()
        db_path.unlink()

        if db_version > 1:
            with sqlite3.connect(db_path) as connection:
                connection.execute("CREATE TABLE database_version(version int)")
                connection.execute("INSERT INTO database_version VALUES (?)", (db_version,))
                connection.commit()

    if connect_to_daemon:
        assert local_bt.config["daemon_port"] is not None
    config = local_bt.config
    service_config = config["full_node"]
    service_config["database_path"] = db_name
    service_config["testing"] = True
    service_config["send_uncompact_interval"] = send_uncompact_interval
    service_config["target_uncompact_proofs"] = 30
    service_config["peer_connect_interval"] = 50
    service_config["sanitize_weight_proof_only"] = sanitize_weight_proof_only
    if introducer_port is not None:
        service_config["introducer_peer"]["host"] = self_hostname
        service_config["introducer_peer"]["port"] = introducer_port
    else:
        service_config["introducer_peer"] = None
    service_config["dns_servers"] = []
    service_config["port"] = 0
    service_config["rpc_port"] = 0
    config["simulator"]["auto_farm"] = False  # Disable Auto Farm for tests
    config["simulator"]["use_current_time"] = False  # Disable Real timestamps when running tests
    overrides = service_config["network_overrides"]["constants"][service_config["selected_network"]]
    updated_constants = consensus_constants.replace_str_to_bytes(**overrides)
    local_bt.change_config(config)
    override_capabilities = None if disable_capabilities is None else get_capabilities(disable_capabilities)
    if simulator:
        service = create_full_node_simulator_service(
            local_bt.root_path,
            config,
            local_bt,
            connect_to_daemon=connect_to_daemon,
            override_capabilities=override_capabilities,
        )
    else:
        service = create_full_node_service(
            local_bt.root_path,
            config,
            updated_constants,
            connect_to_daemon=connect_to_daemon,
            override_capabilities=override_capabilities,
        )
    await service.start()

    yield service

    service.stop()
    await service.wait_closed()
    if not reuse_db and db_path.exists():
        # TODO: remove (maybe) when fixed https://github.com/python/cpython/issues/97641

        # 3.11 switched to using functools.lru_cache for the statement cache.
        # See #87028. This introduces a reference cycle involving the connection
        # object, so the connection object no longer gets immediately
        # deallocated, not until, for example, gc.collect() is called to break
        # the cycle.
        gc.collect()
        for _ in range(10):
            try:
                db_path.unlink()
                break
            except PermissionError as e:
                print(f"db_path.unlink(): {e}")
                time.sleep(0.1)
                # filesystem operations are async on windows
                # [WinError 32] The process cannot access the file because it is
                # being used by another process
                pass


async def setup_crawler(
    root_path_populated_with_config: Path, database_uri: str
) -> AsyncGenerator[Service[Crawler, CrawlerAPI], None]:
    create_all_ssl(
        root_path=root_path_populated_with_config,
        private_ca_crt_and_key=get_next_private_ca_cert_and_key().collateral.cert_and_key,
        node_certs_and_keys=get_next_nodes_certs_and_keys().collateral.certs_and_keys,
    )
    config = load_config(root_path_populated_with_config, "config.yaml")
    service_config = config["seeder"]

    service_config["selected_network"] = "testnet0"
    service_config["port"] = 0
    service_config["crawler"]["start_rpc_server"] = False
    service_config["other_peers_port"] = 58444
    service_config["crawler_db_path"] = database_uri

    overrides = service_config["network_overrides"]["constants"][service_config["selected_network"]]
    updated_constants = test_constants.replace_str_to_bytes(**overrides)

    service = create_full_node_crawler_service(
        root_path_populated_with_config,
        config,
        updated_constants,
        connect_to_daemon=False,
    )
    await service.start()

    if not service_config["crawler"]["start_rpc_server"]:  # otherwise the loops don't work.
        service._node.state_changed_callback = lambda x, y: None

    try:
        yield service
    finally:
        service.stop()
        await service.wait_closed()


async def setup_seeder(root_path_populated_with_config: Path, database_uri: str) -> AsyncGenerator[DNSServer, None]:
    config = load_config(root_path_populated_with_config, "config.yaml")
    service_config = config["seeder"]

    service_config["selected_network"] = "testnet0"
    if service_config["domain_name"].endswith("."):  # remove the trailing . so that we can test that logic.
        service_config["domain_name"] = service_config["domain_name"][:-1]
    service_config["dns_port"] = 0
    service_config["crawler_db_path"] = database_uri

    service = create_dns_server_service(
        config,
        root_path_populated_with_config,
    )
    async with service.run():
        yield service


# Note: convert these setup functions to fixtures, or push it one layer up,
# keeping these usable independently?
async def setup_wallet_node(
    self_hostname: str,
    consensus_constants: ConsensusConstants,
    local_bt: BlockTools,
    spam_filter_after_n_txs: Optional[int] = 200,
    xch_spam_amount: int = 1000000,
    full_node_port: Optional[uint16] = None,
    introducer_port: Optional[uint16] = None,
    key_seed: Optional[bytes] = None,
    initial_num_public_keys: int = 5,
) -> AsyncGenerator[Service[WalletNode, WalletNodeAPI], None]:
    with TempKeyring(populate=True) as keychain:
        config = local_bt.config
        service_config = config["wallet"]
        service_config["testing"] = True
        service_config["port"] = 0
        service_config["rpc_port"] = 0
        service_config["initial_num_public_keys"] = initial_num_public_keys
        service_config["spam_filter_after_n_txs"] = spam_filter_after_n_txs
        service_config["xch_spam_amount"] = xch_spam_amount

        entropy = token_bytes(32)
        if key_seed is None:
            key_seed = entropy
        keychain.add_private_key(bytes_to_mnemonic(key_seed))
        first_pk = keychain.get_first_public_key()
        assert first_pk is not None
        db_path_key_suffix = str(first_pk.get_fingerprint())
        db_name = f"test-wallet-db-{full_node_port}-KEY.sqlite"
        db_path_replaced: str = db_name.replace("KEY", db_path_key_suffix)
        db_path = local_bt.root_path / db_path_replaced

        if db_path.exists():
            # TODO: remove (maybe) when fixed https://github.com/python/cpython/issues/97641
            gc.collect()
            db_path.unlink()
        service_config["database_path"] = str(db_name)
        service_config["testing"] = True

        service_config["introducer_peer"]["host"] = self_hostname
        if introducer_port is not None:
            service_config["introducer_peer"]["port"] = introducer_port
            service_config["peer_connect_interval"] = 10
        else:
            service_config["introducer_peer"] = None

        if full_node_port is not None:
            service_config["full_node_peer"] = {}
            service_config["full_node_peer"]["host"] = self_hostname
            service_config["full_node_peer"]["port"] = full_node_port
        else:
            del service_config["full_node_peer"]

        service = create_wallet_service(
            local_bt.root_path,
            config,
            consensus_constants,
            keychain,
            connect_to_daemon=False,
        )

        await service.start()

        yield service

        service.stop()
        await service.wait_closed()
        if db_path.exists():
            # TODO: remove (maybe) when fixed https://github.com/python/cpython/issues/97641
            gc.collect()
            db_path.unlink()
        keychain.delete_all_keys()


async def setup_harvester(
    b_tools: BlockTools,
    root_path: Path,
    farmer_peer: Optional[UnresolvedPeerInfo],
    consensus_constants: ConsensusConstants,
    start_service: bool = True,
) -> AsyncGenerator[Service[Harvester, HarvesterAPI], None]:
    with create_lock_and_load_config(b_tools.root_path / "config" / "ssl" / "ca", root_path) as config:
        config["logging"]["log_stdout"] = True
        config["selected_network"] = "testnet0"
        config["harvester"]["selected_network"] = "testnet0"
        config["harvester"]["port"] = 0
        config["harvester"]["rpc_port"] = 0
        config["harvester"]["plot_directories"] = [str(b_tools.plot_dir.resolve())]
        # CI doesn't like GPU compressed farming
        config["harvester"]["parallel_decompressor_count"] = 0
        save_config(root_path, "config.yaml", config)
    service = create_harvester_service(
        root_path,
        config,
        consensus_constants,
        farmer_peer=farmer_peer,
        connect_to_daemon=False,
    )

    if start_service:
        await service.start()

    yield service

    service.stop()
    await service.wait_closed()


async def setup_farmer(
    b_tools: BlockTools,
    root_path: Path,
    self_hostname: str,
    consensus_constants: ConsensusConstants,
    full_node_port: Optional[uint16] = None,
    start_service: bool = True,
    port: uint16 = uint16(0),
) -> AsyncGenerator[Service[Farmer, FarmerAPI], None]:
    with create_lock_and_load_config(b_tools.root_path / "config" / "ssl" / "ca", root_path) as root_config:
        root_config["logging"]["log_stdout"] = True
        root_config["selected_network"] = "testnet0"
        root_config["farmer"]["selected_network"] = "testnet0"
        save_config(root_path, "config.yaml", root_config)
    service_config = root_config["farmer"]
    config_pool = root_config["pool"]

    service_config["xch_target_address"] = encode_puzzle_hash(b_tools.farmer_ph, "xch")
    service_config["pool_public_keys"] = [bytes(pk).hex() for pk in b_tools.pool_pubkeys]
    service_config["port"] = port
    service_config["rpc_port"] = uint16(0)
    config_pool["xch_target_address"] = encode_puzzle_hash(b_tools.pool_ph, "xch")

    if full_node_port:
        service_config["full_node_peer"]["host"] = self_hostname
        service_config["full_node_peer"]["port"] = full_node_port
    else:
        del service_config["full_node_peer"]

    service = create_farmer_service(
        root_path,
        root_config,
        config_pool,
        consensus_constants,
        b_tools.local_keychain,
        connect_to_daemon=False,
    )

    if start_service:
        await service.start()

    yield service

    service.stop()
    await service.wait_closed()


async def setup_introducer(bt: BlockTools, port: int) -> AsyncGenerator[Service[Introducer, IntroducerAPI], None]:
    service = create_introducer_service(
        bt.root_path,
        bt.config,
        advertised_port=port,
        connect_to_daemon=False,
    )

    await service.start()

    yield service

    service.stop()
    await service.wait_closed()


async def setup_vdf_client(bt: BlockTools, self_hostname: str, port: int) -> AsyncGenerator[asyncio.Task[Any], None]:
    process_mgr = VDFClientProcessMgr(asyncio.Lock(), False, [])

    vdf_task_1 = asyncio.create_task(
        spawn_process(
            self_hostname,
            port,
            1,
            process_mgr,
            prefer_ipv6=bt.config.get("prefer_ipv6", False),
        )
    )

<<<<<<< HEAD
    def stop() -> None:
        asyncio.create_task(kill_processes(process_mgr))

    asyncio.get_running_loop().add_signal_handler(signal.SIGTERM, stop)
    asyncio.get_running_loop().add_signal_handler(signal.SIGINT, stop)

    yield vdf_task_1
    vdf_task_1.cancel()
    await kill_processes(process_mgr)
=======
    async def stop(
        signal_: signal.Signals,
        stack_frame: Optional[FrameType],
        loop: asyncio.AbstractEventLoop,
    ) -> None:
        await kill_processes(lock)

    async with SignalHandlers.manage() as signal_handlers:
        signal_handlers.setup_async_signal_handler(handler=stop)
        yield vdf_task_1
        await kill_processes(lock)
>>>>>>> e7778c77


async def setup_vdf_clients(
    bt: BlockTools, self_hostname: str, port: int
) -> AsyncGenerator[Tuple[asyncio.Task[Any], asyncio.Task[Any], asyncio.Task[Any]], None]:
    process_mgr = VDFClientProcessMgr(asyncio.Lock(), False, [])

    vdf_task_1 = asyncio.create_task(
        spawn_process(
            self_hostname,
            port,
            1,
            process_mgr,
            prefer_ipv6=bt.config.get("prefer_ipv6", False),
        )
    )
    vdf_task_2 = asyncio.create_task(
        spawn_process(
            self_hostname,
            port,
            2,
            process_mgr,
            prefer_ipv6=bt.config.get("prefer_ipv6", False),
        )
    )
    vdf_task_3 = asyncio.create_task(
        spawn_process(
            self_hostname,
            port,
            3,
            process_mgr,
            prefer_ipv6=bt.config.get("prefer_ipv6", False),
        )
    )

<<<<<<< HEAD
    def stop() -> None:
        asyncio.create_task(kill_processes(process_mgr))
=======
    async def stop(
        signal_: signal.Signals,
        stack_frame: Optional[FrameType],
        loop: asyncio.AbstractEventLoop,
    ) -> None:
        await kill_processes(lock)
>>>>>>> e7778c77

    signal_handlers = SignalHandlers()
    async with signal_handlers.manage():
        signal_handlers.setup_async_signal_handler(handler=stop)

        yield vdf_task_1, vdf_task_2, vdf_task_3

<<<<<<< HEAD
    vdf_task_1.cancel()
    vdf_task_2.cancel()
    vdf_task_3.cancel()
    await kill_processes(process_mgr)
=======
        await kill_processes(lock)
>>>>>>> e7778c77


async def setup_timelord(
    full_node_port: int,
    sanitizer: bool,
    consensus_constants: ConsensusConstants,
    config: Dict[str, Any],
    root_path: Path,
    vdf_port: uint16 = uint16(0),
) -> AsyncGenerator[Service[Timelord, TimelordAPI], None]:
    service_config = config["timelord"]
    service_config["full_node_peer"]["port"] = full_node_port
    service_config["bluebox_mode"] = sanitizer
    service_config["fast_algorithm"] = False
    service_config["vdf_server"]["port"] = vdf_port
    service_config["start_rpc_server"] = True
    service_config["rpc_port"] = uint16(0)

    service = create_timelord_service(
        root_path,
        config,
        consensus_constants,
        connect_to_daemon=False,
    )

    await service.start()

    yield service

    service.stop()
    await service.wait_closed()<|MERGE_RESOLUTION|>--- conflicted
+++ resolved
@@ -438,29 +438,18 @@
         )
     )
 
-<<<<<<< HEAD
-    def stop() -> None:
-        asyncio.create_task(kill_processes(process_mgr))
-
-    asyncio.get_running_loop().add_signal_handler(signal.SIGTERM, stop)
-    asyncio.get_running_loop().add_signal_handler(signal.SIGINT, stop)
-
-    yield vdf_task_1
-    vdf_task_1.cancel()
-    await kill_processes(process_mgr)
-=======
     async def stop(
         signal_: signal.Signals,
         stack_frame: Optional[FrameType],
         loop: asyncio.AbstractEventLoop,
     ) -> None:
-        await kill_processes(lock)
+        await kill_processes(process_mgr)
 
     async with SignalHandlers.manage() as signal_handlers:
         signal_handlers.setup_async_signal_handler(handler=stop)
         yield vdf_task_1
-        await kill_processes(lock)
->>>>>>> e7778c77
+        vdf_task_1.cancel()
+        await kill_processes(process_mgr)
 
 
 async def setup_vdf_clients(
@@ -496,17 +485,12 @@
         )
     )
 
-<<<<<<< HEAD
-    def stop() -> None:
-        asyncio.create_task(kill_processes(process_mgr))
-=======
     async def stop(
         signal_: signal.Signals,
         stack_frame: Optional[FrameType],
         loop: asyncio.AbstractEventLoop,
     ) -> None:
         await kill_processes(lock)
->>>>>>> e7778c77
 
     signal_handlers = SignalHandlers()
     async with signal_handlers.manage():
@@ -514,14 +498,10 @@
 
         yield vdf_task_1, vdf_task_2, vdf_task_3
 
-<<<<<<< HEAD
     vdf_task_1.cancel()
     vdf_task_2.cancel()
     vdf_task_3.cancel()
     await kill_processes(process_mgr)
-=======
-        await kill_processes(lock)
->>>>>>> e7778c77
 
 
 async def setup_timelord(
