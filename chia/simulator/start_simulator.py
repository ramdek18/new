--- conflicted
+++ resolved
@@ -115,21 +115,11 @@
         logging_config=service_config["logging"],
         root_path=root_path,
     )
-<<<<<<< HEAD
     service = await create_full_node_simulator_service(root_path, override_config(config, overrides), bt)
-    if test_mode:
-        return service
-
-    async with SignalHandlers.manage() as signal_handlers:
-        await service.setup_process_global_state(signal_handlers=signal_handlers)
-        await service.run()
-=======
-    service = create_full_node_simulator_service(root_path, override_config(config, overrides), bt)
     if not test_mode:
         async with SignalHandlers.manage() as signal_handlers:
             await service.setup_process_global_state(signal_handlers=signal_handlers)
             await service.run()
->>>>>>> 1dcade39
 
     return StartedSimulator(service=service, exit_code=0)
 
