from __future__ import annotations

import asyncio
import logging
import os
import pathlib
import signal
import time
<<<<<<< HEAD
from dataclasses import dataclass, field
from typing import Dict, List
=======
from types import FrameType
from typing import Any, Dict, List, Optional
>>>>>>> e7778c77

import pkg_resources

from chia.util.chia_logging import initialize_logging
from chia.util.config import load_config
from chia.util.default_root import DEFAULT_ROOT_PATH
from chia.util.misc import SignalHandlers
from chia.util.network import resolve
from chia.util.setproctitle import setproctitle

log = logging.getLogger(__name__)


@dataclass
class VDFClientProcessMgr:
    lock: asyncio.Lock
    stopped: bool
    active_processes: List[asyncio.subprocess.Process] = field(default_factory=list)


async def kill_processes(process_mgr: VDFClientProcessMgr):
    async with process_mgr.lock:
        process_mgr.stopped = True
        for process in process_mgr.active_processes:
            try:
                process.kill()
            except ProcessLookupError:
                pass
        process_mgr.active_processes.clear()


def find_vdf_client() -> pathlib.Path:
    p = pathlib.Path(pkg_resources.get_distribution("chiavdf").location) / "vdf_client"
    if p.is_file():
        return p
    raise FileNotFoundError("can't find vdf_client binary")


async def spawn_process(
    host: str,
    port: int,
    counter: int,
    process_mgr: VDFClientProcessMgr,
    *,
    prefer_ipv6: bool,
):
    path_to_vdf_client = find_vdf_client()
    first_10_seconds = True
    start_time = time.time()
    while not process_mgr.stopped:
        try:
            dirname = path_to_vdf_client.parent
            basename = path_to_vdf_client.name
            resolved = await resolve(host, prefer_ipv6=prefer_ipv6)
            proc = await asyncio.create_subprocess_shell(
                f"{basename} {resolved} {port} {counter}",
                stdout=asyncio.subprocess.PIPE,
                stderr=asyncio.subprocess.PIPE,
                env={"PATH": os.fspath(dirname)},
            )
        except Exception as e:
            log.warning(f"Exception while spawning process {counter}: {(e)}")
            continue
        async with process_mgr.lock:
            process_mgr.active_processes.append(proc)

        stdout, stderr = await proc.communicate()
        if stdout:
            log.info(f"VDF client {counter}: {stdout.decode().rstrip()}")
        if stderr:
            if first_10_seconds:
                if time.time() - start_time > 10:
                    first_10_seconds = False
            else:
                log.error(f"VDF client {counter}: {stderr.decode().rstrip()}")

        async with process_mgr.lock:
            if proc in process_mgr.active_processes:
                process_mgr.active_processes.remove(proc)

        await asyncio.sleep(0.1)


async def spawn_all_processes(config: Dict, net_config: Dict, process_mgr: VDFClientProcessMgr):
    await asyncio.sleep(5)
    hostname = net_config["self_hostname"] if "host" not in config else config["host"]
    port = config["port"]
    process_count = config["process_count"]
    if process_count == 0:
        log.info("Process_count set to 0, stopping TLauncher.")
        return
    awaitables = [
        spawn_process(
            hostname,
            port,
            i,
            process_mgr,
            prefer_ipv6=net_config.get("prefer_ipv6", False),
        )
        for i in range(process_count)
    ]
    await asyncio.gather(*awaitables)


<<<<<<< HEAD
def signal_received(process_mgr: VDFClientProcessMgr):
    asyncio.create_task(kill_processes(process_mgr))


async def async_main(config, net_config):
    process_mgr = VDFClientProcessMgr(asyncio.Lock(), False, [])

    loop = asyncio.get_running_loop()

    try:
        loop.add_signal_handler(signal.SIGINT, signal_received, process_mgr)
        loop.add_signal_handler(signal.SIGTERM, signal_received, process_mgr)
    except NotImplementedError:
        log.info("signal handlers unsupported")

    try:
        await spawn_all_processes(config, net_config, process_mgr)
    finally:
        log.info("Launcher fully closed.")
=======
async def async_main(config: Dict[str, Any], net_config: Dict[str, Any]) -> None:
    lock = asyncio.Lock()

    async def stop(
        signal_: signal.Signals,
        stack_frame: Optional[FrameType],
        loop: asyncio.AbstractEventLoop,
    ) -> None:
        await kill_processes(lock)

    async with SignalHandlers.manage() as signal_handlers:
        signal_handlers.setup_async_signal_handler(handler=stop)

        try:
            await spawn_all_processes(config, net_config, lock)
        finally:
            log.info("Launcher fully closed.")
>>>>>>> e7778c77


def main():
    if os.name == "nt":
        log.info("Timelord launcher not supported on Windows.")
        return
    root_path = DEFAULT_ROOT_PATH
    setproctitle("chia_timelord_launcher")
    net_config = load_config(root_path, "config.yaml")
    config = net_config["timelord_launcher"]
    initialize_logging("TLauncher", config["logging"], root_path)

    asyncio.run(async_main(config=config, net_config=net_config))


if __name__ == "__main__":
    main()<|MERGE_RESOLUTION|>--- conflicted
+++ resolved
@@ -6,13 +6,9 @@
 import pathlib
 import signal
 import time
-<<<<<<< HEAD
+from types import FrameType
 from dataclasses import dataclass, field
-from typing import Dict, List
-=======
-from types import FrameType
 from typing import Any, Dict, List, Optional
->>>>>>> e7778c77
 
 import pkg_resources
 
@@ -117,27 +113,6 @@
     await asyncio.gather(*awaitables)
 
 
-<<<<<<< HEAD
-def signal_received(process_mgr: VDFClientProcessMgr):
-    asyncio.create_task(kill_processes(process_mgr))
-
-
-async def async_main(config, net_config):
-    process_mgr = VDFClientProcessMgr(asyncio.Lock(), False, [])
-
-    loop = asyncio.get_running_loop()
-
-    try:
-        loop.add_signal_handler(signal.SIGINT, signal_received, process_mgr)
-        loop.add_signal_handler(signal.SIGTERM, signal_received, process_mgr)
-    except NotImplementedError:
-        log.info("signal handlers unsupported")
-
-    try:
-        await spawn_all_processes(config, net_config, process_mgr)
-    finally:
-        log.info("Launcher fully closed.")
-=======
 async def async_main(config: Dict[str, Any], net_config: Dict[str, Any]) -> None:
     lock = asyncio.Lock()
 
@@ -155,7 +130,6 @@
             await spawn_all_processes(config, net_config, lock)
         finally:
             log.info("Launcher fully closed.")
->>>>>>> e7778c77
 
 
 def main():
