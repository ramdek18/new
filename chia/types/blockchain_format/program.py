--- conflicted
+++ resolved
@@ -1,11 +1,7 @@
 from __future__ import annotations
 
 import io
-<<<<<<< HEAD
 from typing import TYPE_CHECKING, Any, Callable, Dict, Optional, Set, Tuple, Type, TypeVar
-=======
-from typing import Any, Callable, Dict, Optional, Set, Tuple, Type
->>>>>>> e7c233d8
 
 from chia_rs import ALLOW_BACKREFS, run_chia_program, tree_hash
 from clvm.casts import int_from_bytes
