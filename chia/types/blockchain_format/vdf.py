import logging
import traceback
from dataclasses import dataclass
from enum import IntEnum
from typing import Optional
from functools import lru_cache

from chiavdf import create_discriminant, verify_n_wesolowski

from chia.consensus.constants import ConsensusConstants
from chia.types.blockchain_format.classgroup import ClassgroupElement
from chia.types.blockchain_format.sized_bytes import bytes32, bytes100
from chia.util.ints import uint8, uint64
from chia.util.streamable import Streamable, streamable

log = logging.getLogger(__name__)


@lru_cache(maxsize=200)
def get_discriminant(challenge, size_bites) -> int:
    return int(
        create_discriminant(challenge, size_bites),
        16,
    )

<<<<<<< HEAD
def add_to_cache(challenge_size, dsc: int) -> None:
    if len(discriminant_cache.keys()) > 10:
        keys = list(discriminant_cache.keys())
        for i in range(0, 5):
            discriminant_cache.pop(keys[i])
    discriminant_cache[challenge_size] = dsc
=======
>>>>>>> 5af2f3d2

@lru_cache(maxsize=1000)
def verify_vdf(
    disc: int,
    input_el: bytes100,
    output: bytes,
    number_of_iterations: uint64,
    discriminant_size: int,
    witness_type: uint8,
):

<<<<<<< HEAD
def get_discriminant(challenge, size_bites) -> int:
    if (challenge, size_bites) in discriminant_cache:
        return discriminant_cache[(challenge, size_bites)]
    else:
        dsc = int(
            create_discriminant(challenge, size_bites),
            16,
        )
        add_to_cache((challenge, size_bites), dsc)
        return dsc
=======
    return verify_n_wesolowski(
        str(disc),
        input_el,
        output,
        number_of_iterations,
        discriminant_size,
        witness_type,
    )
>>>>>>> 5af2f3d2


@dataclass(frozen=True)
@streamable
class VDFInfo(Streamable):
    challenge: bytes32  # Used to generate the discriminant (VDF group)
    number_of_iterations: uint64
    output: ClassgroupElement


@dataclass(frozen=True)
@streamable
class VDFProof(Streamable):
    witness_type: uint8
    witness: bytes
    normalized_to_identity: bool

    def is_valid(
        self,
        constants: ConsensusConstants,
        input_el: ClassgroupElement,
        info: VDFInfo,
        target_vdf_info: Optional[VDFInfo] = None,
    ) -> bool:
        """
        If target_vdf_info is passed in, it is compared with info.
        """
        if target_vdf_info is not None and info != target_vdf_info:
            tb = traceback.format_stack()
            log.error(f"{tb} INVALID VDF INFO. Have: {info} Expected: {target_vdf_info}")
            return False
        if self.witness_type + 1 > constants.MAX_VDF_WITNESS_SIZE:
            return False
        try:
            disc: int = get_discriminant(info.challenge, constants.DISCRIMINANT_SIZE_BITS)
            # TODO: parallelize somehow, this might included multiple mini proofs (n weso)
            return verify_vdf(
                disc,
                input_el.data,
                info.output.data + bytes(self.witness),
                info.number_of_iterations,
                constants.DISCRIMINANT_SIZE_BITS,
                self.witness_type,
            )
        except Exception:
            return False


# Stores, for a given VDF, the field that uses it.
class CompressibleVDFField(IntEnum):
    CC_EOS_VDF = 1
    ICC_EOS_VDF = 2
    CC_SP_VDF = 3
    CC_IP_VDF = 4<|MERGE_RESOLUTION|>--- conflicted
+++ resolved
@@ -23,15 +23,6 @@
         16,
     )
 
-<<<<<<< HEAD
-def add_to_cache(challenge_size, dsc: int) -> None:
-    if len(discriminant_cache.keys()) > 10:
-        keys = list(discriminant_cache.keys())
-        for i in range(0, 5):
-            discriminant_cache.pop(keys[i])
-    discriminant_cache[challenge_size] = dsc
-=======
->>>>>>> 5af2f3d2
 
 @lru_cache(maxsize=1000)
 def verify_vdf(
@@ -43,18 +34,6 @@
     witness_type: uint8,
 ):
 
-<<<<<<< HEAD
-def get_discriminant(challenge, size_bites) -> int:
-    if (challenge, size_bites) in discriminant_cache:
-        return discriminant_cache[(challenge, size_bites)]
-    else:
-        dsc = int(
-            create_discriminant(challenge, size_bites),
-            16,
-        )
-        add_to_cache((challenge, size_bites), dsc)
-        return dsc
-=======
     return verify_n_wesolowski(
         str(disc),
         input_el,
@@ -63,7 +42,6 @@
         discriminant_size,
         witness_type,
     )
->>>>>>> 5af2f3d2
 
 
 @dataclass(frozen=True)
