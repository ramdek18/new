--- conflicted
+++ resolved
@@ -35,15 +35,11 @@
         return self._block_records[header_hash]
 
     def height_to_block_record(self, height: uint32, check_db: bool = False) -> BlockRecord:
-<<<<<<< HEAD
-        header_hash = self.height_to_hash(height)
-=======
         # Precondition: height is < peak height
 
         header_hash: Optional[bytes32] = self.height_to_hash(height)
         assert header_hash is not None
 
->>>>>>> 890c7d37
         return self.block_record(header_hash)
 
     def get_ses_heights(self) -> List[uint32]:
@@ -87,17 +83,6 @@
         return self._headers
 
     async def persist_sub_epoch_challenge_segments(
-<<<<<<< HEAD
-        self, ses_block_hash: bytes32, segments: List[SubEpochChallengeSegment]
-    ):
-        self._sub_epoch_segments[ses_block_hash] = SubEpochSegments(segments)
-
-    async def get_sub_epoch_challenge_segments(
-        self,
-        ses_block_hash: bytes32,
-    ) -> Optional[List[SubEpochChallengeSegment]]:
-        segments = self._sub_epoch_segments.get(ses_block_hash)
-=======
         self, sub_epoch_summary_hash: bytes32, segments: List[SubEpochChallengeSegment]
     ):
         self._sub_epoch_segments[sub_epoch_summary_hash] = SubEpochSegments(segments)
@@ -107,7 +92,6 @@
         sub_epoch_summary_hash: bytes32,
     ) -> Optional[List[SubEpochChallengeSegment]]:
         segments = self._sub_epoch_segments.get(sub_epoch_summary_hash)
->>>>>>> 890c7d37
         if segments is None:
             return None
         return segments.challenge_segments