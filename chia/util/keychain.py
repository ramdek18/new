--- conflicted
+++ resolved
@@ -223,19 +223,16 @@
 
 class KeyTypes(str, Enum):
     G1_ELEMENT = "G1 Element"
-<<<<<<< HEAD
     VAULT_LAUNCHER = "Vault Launcher"
-=======
->>>>>>> 785d6a45
 
     @classmethod
     def parse_observation_root(cls: Type[KeyTypes], pk_bytes: bytes, key_type: KeyTypes) -> ObservationRoot:
         if key_type == cls.G1_ELEMENT:
             return G1Element.from_bytes(pk_bytes)
-<<<<<<< HEAD
         if key_type == cls.VAULT_LAUNCHER:
             return VaultRoot(pk_bytes)
-        else:
+        else:  # pragma: no cover
+            # mypy should prevent this from ever running
             raise RuntimeError("Not all key types have been handled in KeyTypes.parse_observation_root")
 
 
@@ -243,14 +240,6 @@
     G1Element: KeyTypes.G1_ELEMENT,
     VaultRoot: KeyTypes.VAULT_LAUNCHER,
 }
-=======
-        else:  # pragma: no cover
-            # mypy should prevent this from ever running
-            raise RuntimeError("Not all key types have been handled in KeyTypes.parse_observation_root")
-
-
-TYPES_TO_KEY_TYPES: Dict[Type[ObservationRoot], KeyTypes] = {G1Element: KeyTypes.G1_ELEMENT}
->>>>>>> 785d6a45
 KEY_TYPES_TO_TYPES: Dict[KeyTypes, Type[ObservationRoot]] = {v: k for k, v in TYPES_TO_KEY_TYPES.items()}
 
 
@@ -266,15 +255,7 @@
 
     @cached_property
     def observation_root(self) -> ObservationRoot:
-<<<<<<< HEAD
-        if self.key_type == KeyTypes.G1_ELEMENT:
-            return G1Element.from_bytes(self.public_key)
-        if self.key_type == KeyTypes.VAULT_LAUNCHER:
-            return VaultRoot(self.public_key)
-        raise TypeError(f"Invalid key_type {self.key_type}")
-=======
         return KeyTypes.parse_observation_root(self.public_key, KeyTypes(self.key_type))
->>>>>>> 785d6a45
 
     def __post_init__(self) -> None:
         # This is redundant if `from_*` methods are used but its to make sure there can't be an `KeyData` instance with
@@ -361,7 +342,6 @@
         str_bytes = bytes.fromhex(read_str)
 
         pk_bytes: bytes = str_bytes[: G1Element.SIZE]
-<<<<<<< HEAD
         if len(pk_bytes) == 32:
             observation_root: ObservationRoot = VaultRoot.from_bytes(pk_bytes)
             fingerprint = observation_root.get_fingerprint()
@@ -377,25 +357,13 @@
             key_type = KeyTypes.G1_ELEMENT.value
         else:
             raise ValueError(f"Public key must be either 32 or 48 bytes, got {len(pk_bytes)} bytes")
-=======
-        observation_root: ObservationRoot = G1Element.from_bytes(pk_bytes)
-        fingerprint = observation_root.get_fingerprint()
-        if len(str_bytes) == G1Element.SIZE + 32:
-            entropy = str_bytes[G1Element.SIZE : G1Element.SIZE + 32]
-        else:
-            entropy = None
->>>>>>> 785d6a45
 
         return KeyData(
             fingerprint=uint32(fingerprint),
             public_key=pk_bytes,
             label=self.keyring_wrapper.get_label(fingerprint),
             secrets=KeyDataSecrets.from_entropy(entropy) if include_secrets and entropy is not None else None,
-<<<<<<< HEAD
             key_type=key_type,
-=======
-            key_type=KeyTypes.G1_ELEMENT.value,
->>>>>>> 785d6a45
         )
 
     def _get_free_private_key_index(self) -> int:
@@ -452,16 +420,11 @@
         if len(pk_bytes) == 48:
             key: ObservationRoot = G1Element.from_bytes(pk_bytes)
             key_type: KeyTypes = KeyTypes.G1_ELEMENT
-<<<<<<< HEAD
         elif len(pk_bytes) == 32:
             key = VaultRoot.from_bytes(pk_bytes)
             key_type = KeyTypes.VAULT_LAUNCHER
         else:
-            raise ValueError(f"Cannot identify type of pubkey {pubkey}")
-=======
-        else:
             raise ValueError(f"Cannot identify type of pubkey {pubkey}")  # pragma: no cover
->>>>>>> 785d6a45
         index = self._get_free_private_key_index()
         fingerprint = key.get_fingerprint()
 
