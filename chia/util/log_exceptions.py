--- conflicted
+++ resolved
@@ -5,11 +5,7 @@
 
 
 @contextmanager
-<<<<<<< HEAD
-def log_exceptions(log: logging.Logger) -> Iterator[None]:
-=======
-def log_exceptions(log: logging.Logger, *, consume: bool = False):
->>>>>>> fd5e3947
+def log_exceptions(log: logging.Logger, *, consume: bool = False) -> Iterator[None]:
     try:
         yield
     except Exception as e:
