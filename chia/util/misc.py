--- conflicted
+++ resolved
@@ -1,7 +1,7 @@
-<<<<<<< HEAD
 from typing import Union
 from typing_extensions import Literal
-=======
+
+
 def format_bytes(bytes: int) -> str:
 
     if not isinstance(bytes, int) or bytes < 0:
@@ -16,10 +16,6 @@
             return f"{value:.3f} {label}"
 
     return f"{value:.3f} {LABELS[-1]}"
-
-
-def format_minutes(minutes: int) -> str:
->>>>>>> 5af2f3d2
 
 
 def format_minutes(minutes: int) -> str:
@@ -45,17 +41,10 @@
     days = int(minutes / day_minutes)
     hours = int(minutes / hour_minutes)
 
-<<<<<<< HEAD
     def format_unit_string(str_unit: UnitType, count: int) -> str:
         return f"{count} {str_unit}{('s' if count > 1 else '')}"
 
     def format_unit(unit: UnitType, count: int, unit_minutes: int, next_unit: UnitType, next_unit_minutes: int) -> str:
-=======
-    def format_unit_string(str_unit: str, count: int) -> str:
-        return f"{count} {str_unit}{('s' if count > 1 else '')}"
-
-    def format_unit(unit: str, count: int, unit_minutes: int, next_unit: str, next_unit_minutes: int) -> str:
->>>>>>> 5af2f3d2
         formatted = format_unit_string(unit, count)
         minutes_left = minutes % unit_minutes
         if minutes_left >= next_unit_minutes:
