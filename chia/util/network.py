--- conflicted
+++ resolved
@@ -1,6 +1,5 @@
-<<<<<<< HEAD
 from ipaddress import ip_address, IPv4Network, IPv6Network
-from typing import Iterable, Union
+from typing import Iterable, Union, Any
 from chia.server.outbound_message import NodeType
 
 
@@ -12,12 +11,6 @@
         return False
 
 
-=======
-from typing import Any
-from chia.server.outbound_message import NodeType
-
-
->>>>>>> 56890df9
 def is_localhost(peer_host: str) -> bool:
     return peer_host == "127.0.0.1" or peer_host == "localhost" or peer_host == "::1" or peer_host == "0:0:0:0:0:0:0:1"
 
