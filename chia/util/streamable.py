from __future__ import annotations

import dataclasses
import io
import os
import pprint
from enum import Enum
from typing import (
    Any,
    BinaryIO,
    Callable,
    ClassVar,
    Collection,
    Dict,
    List,
    Optional,
    Tuple,
    Type,
    TypeVar,
    Union,
    get_type_hints,
)

from blspy import G1Element, G2Element, PrivateKey
from typing_extensions import Literal, get_args, get_origin

from chia.types.blockchain_format.sized_bytes import bytes32
from chia.util.byte_types import hexstr_to_bytes
from chia.util.hash import std_hash
from chia.util.ints import uint32

pp = pprint.PrettyPrinter(indent=1, width=120, compact=True)


class StreamableError(Exception):
    pass


class DefinitionError(StreamableError):
    pass


# TODO: Remove hack, this allows streaming these objects from binary
size_hints = {
    "PrivateKey": PrivateKey.PRIVATE_KEY_SIZE,
    "G1Element": G1Element.SIZE,
    "G2Element": G2Element.SIZE,
    "ConditionOpcode": 1,
}
unhashable_types = [
    "PrivateKey",
    "G1Element",
    "G2Element",
    "Program",
    "SerializedProgram",
]

_T_Streamable = TypeVar("_T_Streamable", bound="Streamable")

ParseFunctionType = Callable[[BinaryIO], object]
StreamFunctionType = Callable[[object, BinaryIO], None]
ConvertFunctionType = Callable[[object], object]


@dataclasses.dataclass(frozen=True)
class Field:
    name: str
    type: Type[object]
    has_default: bool
    stream_function: StreamFunctionType
    parse_function: ParseFunctionType
    convert_function: ConvertFunctionType
    post_init_function: ConvertFunctionType


StreamableFields = Tuple[Field, ...]


<<<<<<< HEAD
def get_type_hints_maybe_generic_bound(obj: Any) -> Any:
    hints = get_type_hints(obj)
    resolved = {}
    for name, hint in hints.items():
        if not isinstance(hint, TypeVar):
            resolved[name] = hint
            continue

        bound = hint.__bound__

        if bound is None:
            raise DefinitionError(f"TypeVar must be bound: {obj.__name__}.{name}")

        resolved[name] = bound

    return resolved


def create_fields_cache(cls: Type[object]) -> Tuple[Field, ...]:
    hints = get_type_hints_maybe_generic_bound(cls)
    fields = tuple(
        Field(
            name=field.name,
            type=hints.get(field.name, None),
            has_default=field.default is not dataclasses.MISSING or field.default_factory is not dataclasses.MISSING,
=======
def create_fields(cls: Type[object]) -> StreamableFields:
    hints = get_type_hints(cls)
    fields = []
    for field in dataclasses.fields(cls):
        hint = hints[field.name]
        fields.append(
            Field(
                name=field.name,
                type=hint,
                has_default=field.default is not dataclasses.MISSING
                or field.default_factory is not dataclasses.MISSING,
                stream_function=function_to_stream_one_item(hint),
                parse_function=function_to_parse_one_item(hint),
                convert_function=function_to_convert_one_item(hint),
                post_init_function=function_to_post_init_process_one_item(hint),
            )
>>>>>>> f2eafaae
        )

    return tuple(fields)


def is_type_List(f_type: object) -> bool:
    return get_origin(f_type) == list or f_type == list


def is_type_SpecificOptional(f_type: object) -> bool:
    """
    Returns true for types such as Optional[T], but not Optional, or T.
    """
    return get_origin(f_type) == Union and get_args(f_type)[1]() is None


def is_type_Tuple(f_type: object) -> bool:
    return get_origin(f_type) == tuple or f_type == tuple


def convert_optional(convert_func: ConvertFunctionType, item: Any) -> Any:
    if item is None:
        return None
    return convert_func(item)


def convert_tuple(convert_funcs: List[ConvertFunctionType], items: Collection[Any]) -> Tuple[Any, ...]:
    if len(items) != len(convert_funcs):
        raise ValueError(f"Invalid size. Expected: {len(convert_funcs)}, got: {len(items)}")
    if not isinstance(items, (list, tuple)):
        raise TypeError(f"expected: tuple or list, actual: {type(items).__name__}")
    return tuple(convert_func(item) for convert_func, item in zip(convert_funcs, items))


def convert_list(convert_func: ConvertFunctionType, items: List[Any]) -> List[Any]:
    if not isinstance(items, list):
        raise TypeError(f"expected: list, actual: {type(items).__name__}")
    return [convert_func(item) for item in items]


def convert_hex_string(item: str) -> bytes:
    if not isinstance(item, str):
        raise TypeError(f"expected: hex-string, actual: {type(item).__name__}")
    try:
        return hexstr_to_bytes(item)
    except Exception as e:
        raise TypeError(f"Can't convert the string {item!r} to bytes: {e}") from e


def convert_byte_type(f_type: Type[Any], item: Any) -> Any:
    if isinstance(item, f_type):
        return item
    if not isinstance(item, bytes):
        item = convert_hex_string(item)
    try:
        return f_type(item)
    except Exception as e:
        raise TypeError(f"Can't convert {type(item).__name__} to {f_type.__name__}: {e}") from e


def convert_unhashable_type(f_type: Type[Any], item: Any) -> Any:
    if isinstance(item, f_type):
        return item
    if not isinstance(item, bytes):
        item = convert_hex_string(item)
    try:
        if hasattr(f_type, "from_bytes_unchecked"):
            return f_type.from_bytes_unchecked(item)
        else:
            return f_type.from_bytes(item)
    except Exception as e:
        raise TypeError(f"Can't convert {type(item).__name__} to {f_type.__name__}: {e}") from e


def convert_primitive(f_type: Type[Any], item: Any) -> Any:
    if isinstance(item, f_type):
        return item
    try:
        return f_type(item)
    except Exception as e:
        raise TypeError(f"Can't convert type {type(item).__name__} to {f_type.__name__}: {e}") from e


def streamable_from_dict(klass: Type[_T_Streamable], item: Any) -> _T_Streamable:
    """
    Converts a dictionary based on a dataclass, into an instance of that dataclass.
    Recursively goes through lists, optionals, and dictionaries.
    """
    if isinstance(item, klass):
        return item
    if not isinstance(item, dict):
        raise TypeError(f"expected: dict, actual: {type(item).__name__}")

    fields = klass.streamable_fields()
    try:
        return klass(**{field.name: field.convert_function(item[field.name]) for field in fields if field.name in item})
    except TypeError as e:
        missing_fields = [field.name for field in fields if field.name not in item and not field.has_default]
        if len(missing_fields) > 0:
            raise KeyError(
                f"{len(missing_fields)} field{'s' if len(missing_fields) > 1 else ''} missing for {klass.__name__}: "
                + ", ".join(missing_fields)
            ) from e
        raise


def function_to_convert_one_item(f_type: Type[Any]) -> ConvertFunctionType:
    if is_type_SpecificOptional(f_type):
        convert_inner_func = function_to_convert_one_item(get_args(f_type)[0])
        return lambda item: convert_optional(convert_inner_func, item)
    elif is_type_Tuple(f_type):
        args = get_args(f_type)
        convert_inner_tuple_funcs = []
        for arg in args:
            convert_inner_tuple_funcs.append(function_to_convert_one_item(arg))
        # Ignoring for now as the proper solution isn't obvious
        return lambda items: convert_tuple(convert_inner_tuple_funcs, items)  # type: ignore[arg-type]
    elif is_type_List(f_type):
        inner_type = get_args(f_type)[0]
        convert_inner_func = function_to_convert_one_item(inner_type)
        # Ignoring for now as the proper solution isn't obvious
        return lambda items: convert_list(convert_inner_func, items)  # type: ignore[arg-type]
    elif hasattr(f_type, "from_json_dict"):
        return lambda item: f_type.from_json_dict(item)
    elif issubclass(f_type, bytes):
        # Type is bytes, data is a hex string or bytes
        return lambda item: convert_byte_type(f_type, item)
    elif f_type.__name__ in unhashable_types:
        # Type is unhashable (bls type), so cast from hex string
        return lambda item: convert_unhashable_type(f_type, item)
    else:
        # Type is a primitive, cast with correct class
        return lambda item: convert_primitive(f_type, item)


def post_init_process_item(f_type: Type[Any], item: Any) -> object:
    if not isinstance(item, f_type):
        try:
            item = f_type(item)
        except (TypeError, AttributeError, ValueError):
            if hasattr(f_type, "from_bytes_unchecked"):
                from_bytes_method: Callable[[bytes], Any] = f_type.from_bytes_unchecked
            else:
                from_bytes_method = f_type.from_bytes
            try:
                item = from_bytes_method(item)
            except Exception:
                item = from_bytes_method(bytes(item))
    if not isinstance(item, f_type):
        raise ValueError(f"Wrong type for {f_type}")
    return item


def function_to_post_init_process_one_item(f_type: Type[object]) -> ConvertFunctionType:
    if is_type_SpecificOptional(f_type):
        process_inner_func = function_to_post_init_process_one_item(get_args(f_type)[0])
        return lambda item: convert_optional(process_inner_func, item)
    if is_type_Tuple(f_type):
        args = get_args(f_type)
        process_inner_tuple_funcs = []
        for arg in args:
            process_inner_tuple_funcs.append(function_to_post_init_process_one_item(arg))
        return lambda items: convert_tuple(process_inner_tuple_funcs, items)  # type: ignore[arg-type]
    if is_type_List(f_type):
        inner_type = get_args(f_type)[0]
        process_inner_func = function_to_post_init_process_one_item(inner_type)
        return lambda items: convert_list(process_inner_func, items)  # type: ignore[arg-type]
    return lambda item: post_init_process_item(f_type, item)


def recurse_jsonify(d: Any) -> Any:
    """
    Makes bytes objects and unhashable types into strings with 0x, and makes large ints into
    strings.
    """
    if dataclasses.is_dataclass(d):
        new_dict = {}
        for field in dataclasses.fields(d):
            new_dict[field.name] = recurse_jsonify(getattr(d, field.name))
        return new_dict

    elif isinstance(d, list) or isinstance(d, tuple):
        new_list = []
        for item in d:
            new_list.append(recurse_jsonify(item))
        return new_list

    elif isinstance(d, dict):
        new_dict = {}
        for name, val in d.items():
            new_dict[name] = recurse_jsonify(val)
        return new_dict

    elif type(d).__name__ in unhashable_types or issubclass(type(d), bytes):
        return f"0x{bytes(d).hex()}"
    elif isinstance(d, Enum):
        return d.name
    elif isinstance(d, bool):
        return d
    elif isinstance(d, int):
        return int(d)
    elif d is None or type(d) == str:
        return d
    elif hasattr(d, "to_json_dict"):
        ret: Union[List[Any], Dict[str, Any], str, None, int] = d.to_json_dict()
        return ret
    raise ValueError(f"failed to jsonify {d} (type: {type(d)})")


def parse_bool(f: BinaryIO) -> bool:
    bool_byte = f.read(1)
    assert bool_byte is not None and len(bool_byte) == 1  # Checks for EOF
    if bool_byte == bytes([0]):
        return False
    elif bool_byte == bytes([1]):
        return True
    else:
        raise ValueError("Bool byte must be 0 or 1")


def parse_uint32(f: BinaryIO, byteorder: Literal["little", "big"] = "big") -> uint32:
    size_bytes = f.read(4)
    assert size_bytes is not None and len(size_bytes) == 4  # Checks for EOF
    return uint32(int.from_bytes(size_bytes, byteorder))


def write_uint32(f: BinaryIO, value: uint32, byteorder: Literal["little", "big"] = "big") -> None:
    f.write(value.to_bytes(4, byteorder))


def parse_optional(f: BinaryIO, parse_inner_type_f: ParseFunctionType) -> Optional[object]:
    is_present_bytes = f.read(1)
    assert is_present_bytes is not None and len(is_present_bytes) == 1  # Checks for EOF
    if is_present_bytes == bytes([0]):
        return None
    elif is_present_bytes == bytes([1]):
        return parse_inner_type_f(f)
    else:
        raise ValueError("Optional must be 0 or 1")


def parse_rust(f: BinaryIO, f_type: Type[Any]) -> Any:
    assert isinstance(f, io.BytesIO)
    buf = f.getbuffer()
    ret, advance = f_type.parse_rust(bytes(buf[f.tell() :]))
    f.seek(advance, os.SEEK_CUR)
    return ret


def parse_bytes(f: BinaryIO) -> bytes:
    list_size = parse_uint32(f)
    bytes_read = f.read(list_size)
    assert bytes_read is not None and len(bytes_read) == list_size
    return bytes_read


def parse_list(f: BinaryIO, parse_inner_type_f: ParseFunctionType) -> List[object]:
    full_list: List[object] = []
    # wjb assert inner_type != get_args(List)[0]
    list_size = parse_uint32(f)
    for list_index in range(list_size):
        full_list.append(parse_inner_type_f(f))
    return full_list


def parse_tuple(f: BinaryIO, list_parse_inner_type_f: List[ParseFunctionType]) -> Tuple[object, ...]:
    full_list: List[object] = []
    for parse_f in list_parse_inner_type_f:
        full_list.append(parse_f(f))
    return tuple(full_list)


def parse_size_hints(f: BinaryIO, f_type: Type[Any], bytes_to_read: int, unchecked: bool) -> Any:
    bytes_read = f.read(bytes_to_read)
    assert bytes_read is not None and len(bytes_read) == bytes_to_read
    if unchecked:
        return f_type.from_bytes_unchecked(bytes_read)
    else:
        return f_type.from_bytes(bytes_read)


def parse_str(f: BinaryIO) -> str:
    str_size = parse_uint32(f)
    str_read_bytes = f.read(str_size)
    assert str_read_bytes is not None and len(str_read_bytes) == str_size  # Checks for EOF
    return bytes.decode(str_read_bytes, "utf-8")


def function_to_parse_one_item(f_type: Type[Any]) -> ParseFunctionType:
    """
    This function returns a function taking one argument `f: BinaryIO` that parses
    and returns a value of the given type.
    """
    inner_type: Type[Any]
    if f_type is bool:
        return parse_bool
    if is_type_SpecificOptional(f_type):
        inner_type = get_args(f_type)[0]
        parse_inner_type_f = function_to_parse_one_item(inner_type)
        return lambda f: parse_optional(f, parse_inner_type_f)
    if hasattr(f_type, "parse_rust"):
        return lambda f: parse_rust(f, f_type)
    if hasattr(f_type, "parse"):
        # Ignoring for now as the proper solution isn't obvious
        return f_type.parse  # type: ignore[no-any-return]
    if f_type == bytes:
        return parse_bytes
    if is_type_List(f_type):
        inner_type = get_args(f_type)[0]
        parse_inner_type_f = function_to_parse_one_item(inner_type)
        return lambda f: parse_list(f, parse_inner_type_f)
    if is_type_Tuple(f_type):
        inner_types = get_args(f_type)
        list_parse_inner_type_f = [function_to_parse_one_item(_) for _ in inner_types]
        return lambda f: parse_tuple(f, list_parse_inner_type_f)
    if hasattr(f_type, "from_bytes_unchecked") and f_type.__name__ in size_hints:
        bytes_to_read = size_hints[f_type.__name__]
        return lambda f: parse_size_hints(f, f_type, bytes_to_read, unchecked=True)
    if hasattr(f_type, "from_bytes") and f_type.__name__ in size_hints:
        bytes_to_read = size_hints[f_type.__name__]
        return lambda f: parse_size_hints(f, f_type, bytes_to_read, unchecked=False)
    if f_type is str:
        return parse_str
    raise NotImplementedError(f"Type {f_type} does not have parse")


def stream_optional(stream_inner_type_func: StreamFunctionType, item: Any, f: BinaryIO) -> None:
    if item is None:
        f.write(bytes([0]))
    else:
        f.write(bytes([1]))
        stream_inner_type_func(item, f)


def stream_bytes(item: Any, f: BinaryIO) -> None:
    write_uint32(f, uint32(len(item)))
    f.write(item)


def stream_list(stream_inner_type_func: StreamFunctionType, item: Any, f: BinaryIO) -> None:
    write_uint32(f, uint32(len(item)))
    for element in item:
        stream_inner_type_func(element, f)


def stream_tuple(stream_inner_type_funcs: List[StreamFunctionType], item: Any, f: BinaryIO) -> None:
    assert len(stream_inner_type_funcs) == len(item)
    for i in range(len(item)):
        stream_inner_type_funcs[i](item[i], f)


def stream_str(item: Any, f: BinaryIO) -> None:
    str_bytes = item.encode("utf-8")
    write_uint32(f, uint32(len(str_bytes)))
    f.write(str_bytes)


def stream_bool(item: Any, f: BinaryIO) -> None:
    f.write(int(item).to_bytes(1, "big"))


def stream_streamable(item: object, f: BinaryIO) -> None:
    getattr(item, "stream")(f)


def stream_byte_convertible(item: object, f: BinaryIO) -> None:
    f.write(getattr(item, "__bytes__")())


def function_to_stream_one_item(f_type: Type[Any]) -> StreamFunctionType:
    inner_type: Type[Any]
    if is_type_SpecificOptional(f_type):
        inner_type = get_args(f_type)[0]
        stream_inner_type_func = function_to_stream_one_item(inner_type)
        return lambda item, f: stream_optional(stream_inner_type_func, item, f)
    elif f_type == bytes:
        return stream_bytes
    elif hasattr(f_type, "stream"):
        return stream_streamable
    elif hasattr(f_type, "__bytes__"):
        return stream_byte_convertible
    elif is_type_List(f_type):
        inner_type = get_args(f_type)[0]
        stream_inner_type_func = function_to_stream_one_item(inner_type)
        return lambda item, f: stream_list(stream_inner_type_func, item, f)
    elif is_type_Tuple(f_type):
        inner_types = get_args(f_type)
        stream_inner_type_funcs = []
        for i in range(len(inner_types)):
            stream_inner_type_funcs.append(function_to_stream_one_item(inner_types[i]))
        return lambda item, f: stream_tuple(stream_inner_type_funcs, item, f)
    elif f_type is str:
        return stream_str
    elif f_type is bool:
        return stream_bool
    else:
        raise NotImplementedError(f"can't stream {f_type}")


def streamable(cls: Type[_T_Streamable]) -> Type[_T_Streamable]:
    """
    This decorator forces correct streamable protocol syntax/usage and populates the caches for types hints and
    (de)serialization methods for all members of the class. The correct usage is:

    @streamable
    @dataclass(frozen=True)
    class Example(Streamable):
        ...

    The order how the decorator are applied and the inheritance from Streamable are forced. The explicit inheritance is
    required because mypy doesn't analyse the type returned by decorators, so we can't just inherit from inside the
    decorator. The dataclass decorator is required to fetch type hints, let mypy validate constructor calls and restrict
    direct modification of objects by `frozen=True`.
    """

    correct_usage_string: str = (
        "Correct usage is:\n\n@streamable\n@dataclass(frozen=True)\nclass Example(Streamable):\n    ..."
    )

    if not dataclasses.is_dataclass(cls):
        raise DefinitionError(f"@dataclass(frozen=True) required first. {correct_usage_string}")

    try:
        # Ignore mypy here because we especially want to access a not available member to test if
        # the dataclass is frozen.
        object.__new__(cls)._streamable_test_if_dataclass_frozen_ = None  # type: ignore[attr-defined]
    except dataclasses.FrozenInstanceError:
        pass
    else:
        raise DefinitionError(f"dataclass needs to be frozen. {correct_usage_string}")

    if not issubclass(cls, Streamable):
        raise DefinitionError(f"Streamable inheritance required. {correct_usage_string}")

    cls._streamable_fields = create_fields(cls)

    return cls


class Streamable:
    """
    This class defines a simple serialization format, and adds methods to parse from/to bytes and json. It also
    validates and parses all fields at construction in ´__post_init__` to make sure all fields have the correct type
    and can be streamed/parsed properly.

    The available primitives are:
    * Sized ints serialized in big endian format, e.g. uint64
    * Sized bytes serialized in big endian format, e.g. bytes32
    * BLS public keys serialized in bls format (48 bytes)
    * BLS signatures serialized in bls format (96 bytes)
    * bool serialized into 1 byte (0x01 or 0x00)
    * bytes serialized as a 4 byte size prefix and then the bytes.
    * ConditionOpcode is serialized as a 1 byte value.
    * str serialized as a 4 byte size prefix and then the utf-8 representation in bytes.

    An item is one of:
    * primitive
    * Tuple[item1, .. itemx]
    * List[item1, .. itemx]
    * Optional[item]
    * Custom item

    A streamable must be a Tuple at the root level (although a dataclass is used here instead).
    Iters are serialized in the following way:

    1. A tuple of x items is serialized by appending the serialization of each item.
    2. A List is serialized into a 4 byte size prefix (number of items) and the serialization of each item.
    3. An Optional is serialized into a 1 byte prefix of 0x00 or 0x01, and if it's one, it's followed by the
       serialization of the item.
    4. A Custom item is serialized by calling the .parse method, passing in the stream of bytes into it. An example is
       a CLVM program.

    All of the constituents must have parse/from_bytes, and stream/__bytes__ and therefore
    be of fixed size. For example, int cannot be a constituent since it is not a fixed size,
    whereas uint32 can be.

    Furthermore, a get_hash() member is added, which performs a serialization and a sha256.

    This class is used for deterministic serialization and hashing, for consensus critical
    objects such as the block header.

    Make sure to use the streamable decorator when inheriting from the Streamable class to prepare the streaming caches.
    """

    _streamable_fields: ClassVar[StreamableFields]

    @classmethod
    def streamable_fields(cls) -> StreamableFields:
        return cls._streamable_fields

    def __post_init__(self) -> None:
        data = self.__dict__
        for field in self._streamable_fields:
            if field.name not in data:
                raise ValueError(f"Field {field.name} not present")
            object.__setattr__(self, field.name, field.post_init_function(data[field.name]))

    @classmethod
    def parse(cls: Type[_T_Streamable], f: BinaryIO) -> _T_Streamable:
        # Create the object without calling __init__() to avoid unnecessary post-init checks in strictdataclass
        obj: _T_Streamable = object.__new__(cls)
        for field in cls._streamable_fields:
            object.__setattr__(obj, field.name, field.parse_function(f))
        return obj

    def stream(self, f: BinaryIO) -> None:
        for field in self._streamable_fields:
            field.stream_function(getattr(self, field.name), f)

    def get_hash(self) -> bytes32:
        return std_hash(bytes(self), skip_bytes_conversion=True)

    @classmethod
    def from_bytes(cls: Any, blob: bytes) -> Any:
        f = io.BytesIO(blob)
        parsed = cls.parse(f)
        assert f.read() == b""
        return parsed

    def __bytes__(self: Any) -> bytes:
        f = io.BytesIO()
        self.stream(f)
        return bytes(f.getvalue())

    def __str__(self: Any) -> str:
        return pp.pformat(recurse_jsonify(self))

    def __repr__(self: Any) -> str:
        return pp.pformat(recurse_jsonify(self))

    def to_json_dict(self) -> Dict[str, Any]:
        ret: Dict[str, Any] = recurse_jsonify(self)
        return ret

    @classmethod
    def from_json_dict(cls: Type[_T_Streamable], json_dict: Dict[str, Any]) -> _T_Streamable:
        return streamable_from_dict(cls, json_dict)<|MERGE_RESOLUTION|>--- conflicted
+++ resolved
@@ -76,7 +76,6 @@
 StreamableFields = Tuple[Field, ...]
 
 
-<<<<<<< HEAD
 def get_type_hints_maybe_generic_bound(obj: Any) -> Any:
     hints = get_type_hints(obj)
     resolved = {}
@@ -95,16 +94,8 @@
     return resolved
 
 
-def create_fields_cache(cls: Type[object]) -> Tuple[Field, ...]:
+def create_fields(cls: Type[object]) -> StreamableFields:
     hints = get_type_hints_maybe_generic_bound(cls)
-    fields = tuple(
-        Field(
-            name=field.name,
-            type=hints.get(field.name, None),
-            has_default=field.default is not dataclasses.MISSING or field.default_factory is not dataclasses.MISSING,
-=======
-def create_fields(cls: Type[object]) -> StreamableFields:
-    hints = get_type_hints(cls)
     fields = []
     for field in dataclasses.fields(cls):
         hint = hints[field.name]
@@ -119,7 +110,6 @@
                 convert_function=function_to_convert_one_item(hint),
                 post_init_function=function_to_post_init_process_one_item(hint),
             )
->>>>>>> f2eafaae
         )
 
     return tuple(fields)
