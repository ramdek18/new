--- conflicted
+++ resolved
@@ -201,11 +201,7 @@
         )
         chia_tx = dataclasses.replace(chia_tx, spend_bundle=spend_bundle, name=spend_bundle.name())
         await self.wallet_state_manager.add_pending_transactions([chia_tx, cat_record])
-<<<<<<< HEAD
         return self, [chia_tx, cat_record]
-=======
-        return self
->>>>>>> 07fcecd0
 
     @staticmethod
     async def get_or_create_wallet_for_cat(
