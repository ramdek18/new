from __future__ import annotations

import dataclasses
import logging
import time
import traceback
from typing import TYPE_CHECKING, Any, ClassVar, Dict, List, Optional, Set, Tuple, cast

from chia_rs import G1Element, G2Element
from typing_extensions import Unpack

from chia.consensus.default_constants import DEFAULT_CONSTANTS
from chia.server.ws_connection import WSChiaConnection
from chia.types.blockchain_format.coin import Coin
from chia.types.blockchain_format.program import Program
from chia.types.blockchain_format.sized_bytes import bytes32
from chia.types.coin_spend import compute_additions_with_cost
from chia.types.condition_opcodes import ConditionOpcode
from chia.types.spend_bundle import SpendBundle
from chia.util.byte_types import hexstr_to_bytes
from chia.util.errors import Err, ValidationError
from chia.util.hash import std_hash
from chia.util.ints import uint32, uint64, uint128
from chia.wallet.cat_wallet.cat_constants import DEFAULT_CATS
from chia.wallet.cat_wallet.cat_info import CATCoinData, CATInfo, LegacyCATInfo
from chia.wallet.cat_wallet.cat_utils import (
    CAT_MOD,
    SpendableCAT,
    construct_cat_puzzle,
    match_cat_puzzle,
    unsigned_spend_bundle_for_spendable_cats,
)
from chia.wallet.cat_wallet.lineage_store import CATLineageStore
from chia.wallet.coin_selection import select_coins
from chia.wallet.conditions import (
    AssertCoinAnnouncement,
    Condition,
    ConditionValidTimes,
    CreateCoinAnnouncement,
    UnknownCondition,
    parse_timelock_info,
)
from chia.wallet.derivation_record import DerivationRecord
from chia.wallet.lineage_proof import LineageProof
from chia.wallet.outer_puzzles import AssetType
from chia.wallet.payment import Payment
from chia.wallet.puzzle_drivers import PuzzleInfo
from chia.wallet.puzzles.tails import ALL_LIMITATIONS_PROGRAMS
from chia.wallet.transaction_record import TransactionRecord
from chia.wallet.uncurried_puzzle import uncurry_puzzle
from chia.wallet.util.compute_memos import compute_memos
from chia.wallet.util.curry_and_treehash import calculate_hash_of_quoted_mod_hash, curry_and_treehash
from chia.wallet.util.transaction_type import TransactionType
from chia.wallet.util.tx_config import CoinSelectionConfig, TXConfig
from chia.wallet.util.wallet_sync_utils import fetch_coin_spend_for_coin_state
from chia.wallet.util.wallet_types import WalletType
from chia.wallet.wallet import Wallet
from chia.wallet.wallet_coin_record import WalletCoinRecord
from chia.wallet.wallet_info import WalletInfo
from chia.wallet.wallet_protocol import GSTOptionalArgs, WalletProtocol

if TYPE_CHECKING:
    from chia.wallet.wallet_state_manager import WalletStateManager

# This should probably not live in this file but it's for experimental right now

CAT_MOD_HASH = CAT_MOD.get_tree_hash()
CAT_MOD_HASH_HASH = Program.to(CAT_MOD_HASH).get_tree_hash()
QUOTED_MOD_HASH = calculate_hash_of_quoted_mod_hash(CAT_MOD_HASH)


def not_ephemeral_additions(sp: SpendBundle) -> List[Coin]:
    removals: Set[Coin] = set()
    for cs in sp.coin_spends:
        removals.add(cs.coin)

    additions: List[Coin] = []
    max_cost = DEFAULT_CONSTANTS.MAX_BLOCK_COST_CLVM
    for cs in sp.coin_spends:
        coins, cost = compute_additions_with_cost(cs, max_cost=max_cost)
        max_cost -= cost
        if max_cost < 0:
            raise ValidationError(Err.BLOCK_COST_EXCEEDS_MAX, "non_ephemeral_additions() for SpendBundle")
        for c in coins:
            if c not in removals:
                additions.append(c)
    return additions


class CATWallet:
    if TYPE_CHECKING:
        _protocol_check: ClassVar[WalletProtocol[CATCoinData]] = cast("CATWallet", None)

    wallet_state_manager: WalletStateManager
    log: logging.Logger
    wallet_info: WalletInfo
    cat_info: CATInfo
    standard_wallet: Wallet
    lineage_store: CATLineageStore

    @staticmethod
    def default_wallet_name_for_unknown_cat(limitations_program_hash_hex: str) -> str:
        return f"CAT {limitations_program_hash_hex[:16]}..."

    @staticmethod
    async def create_new_cat_wallet(
        wallet_state_manager: WalletStateManager,
        wallet: Wallet,
        cat_tail_info: Dict[str, Any],
        amount: uint64,
        tx_config: TXConfig,
        fee: uint64 = uint64(0),
        name: Optional[str] = None,
    ) -> Tuple[CATWallet, List[TransactionRecord]]:
        self = CATWallet()
        self.standard_wallet = wallet
        self.log = logging.getLogger(__name__)
        std_wallet_id = self.standard_wallet.wallet_id
        bal = await wallet_state_manager.get_confirmed_balance_for_wallet(std_wallet_id)
        if amount > bal:
            raise ValueError("Not enough balance")
        self.wallet_state_manager = wallet_state_manager

        # We use 00 bytes because it's not optional. We must check this is overridden during issuance.
        empty_bytes = bytes32(32 * b"\0")
        self.cat_info = CATInfo(empty_bytes, None)
        info_as_string = bytes(self.cat_info).hex()
        # If the name is not provided, it will be autogenerated based on the resulting tail hash.
        # For now, give the wallet a temporary name "CAT WALLET" until we get the tail hash
        original_name = name
        if name is None:
            name = "CAT WALLET"

        self.wallet_info = await wallet_state_manager.user_store.create_wallet(name, WalletType.CAT, info_as_string)

        try:
            chia_tx, spend_bundle = await ALL_LIMITATIONS_PROGRAMS[
                cat_tail_info["identifier"]
            ].generate_issuance_bundle(
                self,
                cat_tail_info,
                amount,
                tx_config,
                fee,
            )
            assert self.cat_info.limitations_program_hash != empty_bytes
        except Exception:
            await wallet_state_manager.user_store.delete_wallet(self.id())
            raise
        if spend_bundle is None:
            await wallet_state_manager.user_store.delete_wallet(self.id())
            raise ValueError("Failed to create spend.")

        await self.wallet_state_manager.add_new_wallet(self)

        # If the new CAT name wasn't originally provided, we used a temporary name before issuance
        # since we didn't yet know the TAIL. Now we know the TAIL, we can update the name
        # according to the template name for unknown/new CATs.
        if original_name is None:
            name = self.default_wallet_name_for_unknown_cat(self.cat_info.limitations_program_hash.hex())
            await self.set_name(name)

        # Change and actual CAT coin
        non_ephemeral_coins: List[Coin] = not_ephemeral_additions(spend_bundle)
        cat_coin = None
        puzzle_store = self.wallet_state_manager.puzzle_store
        for c in non_ephemeral_coins:
            wallet_identifier = await puzzle_store.get_wallet_identifier_for_puzzle_hash(c.puzzle_hash)
            if wallet_identifier is None:
                raise ValueError("Internal Error")
            if wallet_identifier.id == self.id():
                cat_coin = c

        if cat_coin is None:
            raise ValueError("Internal Error, unable to generate new CAT coin")
        cat_pid: bytes32 = cat_coin.parent_coin_info

        cat_record = TransactionRecord(
            confirmed_at_height=uint32(0),
            created_at_time=uint64(int(time.time())),
            to_puzzle_hash=(await self.convert_puzzle_hash(cat_coin.puzzle_hash)),
            amount=uint64(cat_coin.amount),
            fee_amount=fee,
            confirmed=False,
            sent=uint32(10),
            spend_bundle=None,
            additions=[cat_coin],
            removals=list(filter(lambda rem: rem.name() == cat_pid, spend_bundle.removals())),
            wallet_id=self.id(),
            sent_to=[],
            trade_id=None,
            type=uint32(TransactionType.INCOMING_TX.value),
            name=bytes32.secret(),
            memos=[],
            valid_times=ConditionValidTimes(),
        )
        chia_tx = dataclasses.replace(chia_tx, spend_bundle=spend_bundle, name=spend_bundle.name())
<<<<<<< HEAD
        tx_list = await self.wallet_state_manager.add_pending_transactions([chia_tx, cat_record])
        return self, tx_list
=======
        await self.wallet_state_manager.add_pending_transactions([chia_tx, cat_record])
        return self, [chia_tx, cat_record]
>>>>>>> b827f579

    @staticmethod
    async def get_or_create_wallet_for_cat(
        wallet_state_manager: WalletStateManager,
        wallet: Wallet,
        limitations_program_hash_hex: str,
        name: Optional[str] = None,
    ) -> CATWallet:
        self = CATWallet()
        self.standard_wallet = wallet
        self.log = logging.getLogger(__name__)

        limitations_program_hash_hex = bytes32.from_hexstr(limitations_program_hash_hex).hex()  # Normalize the format

        for id, w in wallet_state_manager.wallets.items():
            if w.type() == CATWallet.type():
                assert isinstance(w, CATWallet)
                if w.get_asset_id() == limitations_program_hash_hex:
                    self.log.warning("Not creating wallet for already existing CAT wallet")
                    return w

        self.wallet_state_manager = wallet_state_manager
        if limitations_program_hash_hex in DEFAULT_CATS:
            cat_info = DEFAULT_CATS[limitations_program_hash_hex]
            name = cat_info["name"]
        elif name is None:
            name = self.default_wallet_name_for_unknown_cat(limitations_program_hash_hex)

        limitations_program_hash = bytes32(hexstr_to_bytes(limitations_program_hash_hex))
        self.cat_info = CATInfo(limitations_program_hash, None)
        info_as_string = bytes(self.cat_info).hex()
        self.wallet_info = await wallet_state_manager.user_store.create_wallet(name, WalletType.CAT, info_as_string)

        self.lineage_store = await CATLineageStore.create(self.wallet_state_manager.db_wrapper, self.get_asset_id())
        await self.wallet_state_manager.add_new_wallet(self)

        delete: bool = False
        for state in await self.wallet_state_manager.interested_store.get_unacknowledged_states_for_asset_id(
            limitations_program_hash
        ):
            new_peer = self.wallet_state_manager.wallet_node.get_full_node_peer()
            if new_peer is not None:
                delete = True
                peer_id: bytes32 = new_peer.peer_node_id
                await self.wallet_state_manager.retry_store.add_state(state[0], peer_id, state[1])

        if delete:
            await self.wallet_state_manager.interested_store.delete_unacknowledged_states_for_asset_id(
                limitations_program_hash
            )

        return self

    @classmethod
    async def create_from_puzzle_info(
        cls,
        wallet_state_manager: WalletStateManager,
        wallet: Wallet,
        puzzle_driver: PuzzleInfo,
        name: Optional[str] = None,
        # We're hinting this as Any for mypy by should explore adding this to the wallet protocol and hinting properly
        potential_subclasses: Dict[AssetType, Any] = {},
    ) -> Any:
        next_layer: Optional[PuzzleInfo] = puzzle_driver.also()
        if next_layer is not None:
            if AssetType(next_layer.type()) in potential_subclasses:
                return await potential_subclasses[AssetType(next_layer.type())].create_from_puzzle_info(
                    wallet_state_manager,
                    wallet,
                    puzzle_driver,
                    name,
                    potential_subclasses,
                )
        return await cls.get_or_create_wallet_for_cat(
            wallet_state_manager,
            wallet,
            puzzle_driver["tail"].hex(),
            name,
        )

    @staticmethod
    async def create(
        wallet_state_manager: WalletStateManager,
        wallet: Wallet,
        wallet_info: WalletInfo,
    ) -> CATWallet:
        self = CATWallet()

        self.log = logging.getLogger(__name__)

        self.wallet_state_manager = wallet_state_manager
        self.wallet_info = wallet_info
        self.standard_wallet = wallet
        try:
            self.cat_info = CATInfo.from_bytes(hexstr_to_bytes(self.wallet_info.data))
            self.lineage_store = await CATLineageStore.create(self.wallet_state_manager.db_wrapper, self.get_asset_id())
        except AssertionError:
            # Do a migration of the lineage proofs
            cat_info = LegacyCATInfo.from_bytes(hexstr_to_bytes(self.wallet_info.data))
            self.cat_info = CATInfo(cat_info.limitations_program_hash, cat_info.my_tail)
            self.lineage_store = await CATLineageStore.create(self.wallet_state_manager.db_wrapper, self.get_asset_id())
            for coin_id, lineage in cat_info.lineage_proofs:
                await self.add_lineage(coin_id, lineage)
            await self.save_info(self.cat_info)

        return self

    @classmethod
    def type(cls) -> WalletType:
        return WalletType.CAT

    def id(self) -> uint32:
        return self.wallet_info.id

    async def get_confirmed_balance(self, record_list: Optional[Set[WalletCoinRecord]] = None) -> uint128:
        if record_list is None:
            record_list = await self.wallet_state_manager.coin_store.get_unspent_coins_for_wallet(self.id())

        amount: uint128 = uint128(0)
        for record in record_list:
            lineage = await self.get_lineage_proof_for_coin(record.coin)
            if lineage is not None:
                amount = uint128(amount + record.coin.amount)

        self.log.info(f"Confirmed balance for cat wallet {self.id()} is {amount}")
        return uint128(amount)

    async def get_unconfirmed_balance(self, unspent_records: Optional[Set[WalletCoinRecord]] = None) -> uint128:
        return await self.wallet_state_manager.get_unconfirmed_balance(self.id(), unspent_records)

    @property
    def cost_of_single_tx(self) -> int:
        return 30000000  # Estimate

    @property
    def max_send_quantity(self) -> int:
        # avoid full block TXs
        return int(self.wallet_state_manager.constants.MAX_BLOCK_COST_CLVM / 2 / self.cost_of_single_tx)

    async def get_max_spendable_coins(self, records: Optional[Set[WalletCoinRecord]] = None) -> Set[WalletCoinRecord]:
        spendable: List[WalletCoinRecord] = list(
            await self.wallet_state_manager.get_spendable_coins_for_wallet(self.id(), records)
        )
        spendable.sort(reverse=True, key=lambda record: record.coin.amount)
        return set(spendable[0 : min(len(spendable), self.max_send_quantity)])

    async def get_max_send_amount(self, records: Optional[Set[WalletCoinRecord]] = None) -> uint128:
        return uint128(sum(cr.coin.amount for cr in await self.get_max_spendable_coins()))

    def get_name(self) -> str:
        return self.wallet_info.name

    async def set_name(self, new_name: str) -> None:
        new_info = dataclasses.replace(self.wallet_info, name=new_name)
        self.wallet_info = new_info
        await self.wallet_state_manager.user_store.update_wallet(self.wallet_info)

    def get_asset_id(self) -> str:
        return bytes(self.cat_info.limitations_program_hash).hex()

    async def set_tail_program(self, tail_program: str) -> None:
        assert Program.fromhex(tail_program).get_tree_hash() == self.cat_info.limitations_program_hash
        await self.save_info(
            CATInfo(
                self.cat_info.limitations_program_hash,
                Program.fromhex(tail_program),
            )
        )

    async def coin_added(
        self, coin: Coin, height: uint32, peer: WSChiaConnection, parent_coin_data: Optional[CATCoinData]
    ) -> None:
        """Notification from wallet state manager that wallet has been received."""
        self.log.info(f"CAT wallet has been notified that {coin.name().hex()} was added")

        inner_puzzle = await self.inner_puzzle_for_cat_puzhash(coin.puzzle_hash)
        lineage_proof = LineageProof(coin.parent_coin_info, inner_puzzle.get_tree_hash(), uint64(coin.amount))
        await self.add_lineage(coin.name(), lineage_proof)

        lineage = await self.get_lineage_proof_for_coin(coin)

        if lineage is None:
            try:
                if parent_coin_data is None:
                    # The method is not triggered after the determine_coin_type, no pre-fetched data
                    coin_state = await self.wallet_state_manager.wallet_node.get_coin_state(
                        [coin.parent_coin_info], peer=peer
                    )
                    assert coin_state[0].coin.name() == coin.parent_coin_info
                    coin_spend = await fetch_coin_spend_for_coin_state(coin_state[0], peer)
                    cat_curried_args = match_cat_puzzle(uncurry_puzzle(coin_spend.puzzle_reveal.to_program()))
                    if cat_curried_args is not None:
                        cat_mod_hash, tail_program_hash, cat_inner_puzzle = cat_curried_args
                        parent_coin_data = CATCoinData(
                            cat_mod_hash.atom,
                            tail_program_hash.atom,
                            cat_inner_puzzle,
                            coin_state[0].coin.parent_coin_info,
                            uint64(coin_state[0].coin.amount),
                        )
                await self.puzzle_solution_received(coin, parent_coin_data)
            except Exception as e:
                self.log.debug(f"Exception: {e}, traceback: {traceback.format_exc()}")

    async def puzzle_solution_received(self, coin: Coin, parent_coin_data: Optional[CATCoinData]) -> None:
        coin_name = coin.parent_coin_info
        if parent_coin_data is not None:
            assert isinstance(parent_coin_data, CATCoinData)
            data: CATCoinData = parent_coin_data
            self.log.info(f"parent: {coin_name.hex()} inner_puzzle for parent is {data.inner_puzzle}")

            await self.add_lineage(
                coin_name,
                LineageProof(data.parent_coin_id, data.inner_puzzle.get_tree_hash(), data.amount),
            )
        else:
            # The parent is not a CAT which means we need to scrub all of its children from our DB
            child_coin_records = await self.wallet_state_manager.coin_store.get_coin_records_by_parent_id(coin_name)
            if len(child_coin_records) > 0:
                for record in child_coin_records:
                    if record.wallet_id == self.id():
                        await self.wallet_state_manager.coin_store.delete_coin_record(record.coin.name())
                        await self.remove_lineage(record.coin.name())
                        # We also need to make sure there's no record of the transaction
                        await self.wallet_state_manager.tx_store.delete_transaction_record(record.coin.name())

    async def get_new_inner_hash(self) -> bytes32:
        puzzle = await self.get_new_inner_puzzle()
        return puzzle.get_tree_hash()

    async def get_new_inner_puzzle(self) -> Program:
        return await self.standard_wallet.get_new_puzzle()

    async def get_new_puzzlehash(self) -> bytes32:
        return await self.standard_wallet.get_new_puzzlehash()

    async def get_puzzle_hash(self, new: bool) -> bytes32:
        if new:
            return await self.get_new_puzzlehash()
        else:
            record: Optional[
                DerivationRecord
            ] = await self.wallet_state_manager.get_current_derivation_record_for_wallet(self.standard_wallet.id())
            if record is None:
                return await self.get_new_puzzlehash()
            return record.puzzle_hash

    def require_derivation_paths(self) -> bool:
        return True

    def puzzle_for_pk(self, pubkey: G1Element) -> Program:
        inner_puzzle = self.standard_wallet.puzzle_for_pk(pubkey)
        cat_puzzle: Program = construct_cat_puzzle(CAT_MOD, self.cat_info.limitations_program_hash, inner_puzzle)
        return cat_puzzle

    def puzzle_hash_for_pk(self, pubkey: G1Element) -> bytes32:
        inner_puzzle_hash = self.standard_wallet.puzzle_hash_for_pk(pubkey)
        limitations_program_hash_hash = Program.to(self.cat_info.limitations_program_hash).get_tree_hash()
        return curry_and_treehash(QUOTED_MOD_HASH, CAT_MOD_HASH_HASH, limitations_program_hash_hash, inner_puzzle_hash)

    async def get_new_cat_puzzle_hash(self) -> bytes32:
        return (await self.wallet_state_manager.get_unused_derivation_record(self.id())).puzzle_hash

    async def get_spendable_balance(self, records: Optional[Set[WalletCoinRecord]] = None) -> uint128:
        coins = await self.get_cat_spendable_coins(records)
        amount = 0
        for record in coins:
            amount += record.coin.amount

        return uint128(amount)

    async def get_pending_change_balance(self) -> uint64:
        unconfirmed_tx = await self.wallet_state_manager.tx_store.get_unconfirmed_for_wallet(self.id())
        addition_amount = 0
        for record in unconfirmed_tx:
            if not record.is_in_mempool():
                continue
            our_spend = False
            for coin in record.removals:
                if await self.wallet_state_manager.does_coin_belong_to_wallet(coin, self.id()):
                    our_spend = True
                    break

            if our_spend is not True:
                continue

            for coin in record.additions:
                if await self.wallet_state_manager.does_coin_belong_to_wallet(coin, self.id()):
                    addition_amount += coin.amount

        return uint64(addition_amount)

    async def get_cat_spendable_coins(self, records: Optional[Set[WalletCoinRecord]] = None) -> List[WalletCoinRecord]:
        result: List[WalletCoinRecord] = []

        record_list: Set[WalletCoinRecord] = await self.wallet_state_manager.get_spendable_coins_for_wallet(
            self.id(), records
        )

        for record in record_list:
            lineage = await self.get_lineage_proof_for_coin(record.coin)
            if lineage is not None and not lineage.is_none():
                result.append(record)

        return list(await self.get_max_spendable_coins(set(result)))

    async def select_coins(
        self,
        amount: uint64,
        coin_selection_config: CoinSelectionConfig,
    ) -> Set[Coin]:
        """
        Returns a set of coins that can be used for generating a new transaction.
        Note: Must be called under wallet state manager lock
        """
        spendable_amount: uint128 = await self.get_spendable_balance()
        spendable_coins: List[WalletCoinRecord] = await self.get_cat_spendable_coins()

        # Try to use coins from the store, if there isn't enough of "unused"
        # coins use change coins that are not confirmed yet
        unconfirmed_removals: Dict[bytes32, Coin] = await self.wallet_state_manager.unconfirmed_removals_for_wallet(
            self.id()
        )
        coins = await select_coins(
            spendable_amount,
            coin_selection_config,
            spendable_coins,
            unconfirmed_removals,
            self.log,
            uint128(amount),
        )
        assert sum(c.amount for c in coins) >= amount
        return coins

    async def inner_puzzle_for_cat_puzhash(self, cat_hash: bytes32) -> Program:
        record: Optional[
            DerivationRecord
        ] = await self.wallet_state_manager.puzzle_store.get_derivation_record_for_puzzle_hash(cat_hash)
        if record is None:
            raise RuntimeError(f"Missing Derivation Record for CAT puzzle_hash {cat_hash}")
        inner_puzzle: Program = self.standard_wallet.puzzle_for_pk(record.pubkey)
        return inner_puzzle

    async def convert_puzzle_hash(self, puzzle_hash: bytes32) -> bytes32:
        record: Optional[
            DerivationRecord
        ] = await self.wallet_state_manager.puzzle_store.get_derivation_record_for_puzzle_hash(puzzle_hash)
        if record is None:
            return puzzle_hash  # TODO: check if we have a test for this case!
        else:
            return (await self.inner_puzzle_for_cat_puzhash(puzzle_hash)).get_tree_hash()

    async def get_lineage_proof_for_coin(self, coin: Coin) -> Optional[LineageProof]:
        return await self.lineage_store.get_lineage_proof(coin.parent_coin_info)

    async def create_tandem_xch_tx(
        self,
        fee: uint64,
        amount_to_claim: uint64,
        tx_config: TXConfig,
        extra_conditions: Tuple[Condition, ...] = tuple(),
    ) -> Tuple[TransactionRecord, Optional[AssertCoinAnnouncement]]:
        """
        This function creates a non-CAT transaction to pay fees, contribute funds for issuance, and absorb melt value.
        It is meant to be called in `generate_unsigned_spendbundle` and as such should be called under the
        wallet_state_manager lock
        """
        announcement: Optional[AssertCoinAnnouncement] = None
        if fee > amount_to_claim:
            chia_coins = await self.standard_wallet.select_coins(
                fee,
                tx_config.coin_selection_config,
            )
            origin_id = list(chia_coins)[0].name()
            [chia_tx] = await self.standard_wallet.generate_signed_transaction(
                uint64(0),
                (await self.standard_wallet.get_puzzle_hash(not tx_config.reuse_puzhash)),
                tx_config,
                fee=uint64(fee - amount_to_claim),
                coins=chia_coins,
                origin_id=origin_id,  # We specify this so that we know the coin that is making the announcement
                negative_change_allowed=False,
                extra_conditions=extra_conditions,
            )
            assert chia_tx.spend_bundle is not None
        else:
            chia_coins = await self.standard_wallet.select_coins(
                fee,
                tx_config.coin_selection_config,
            )
            origin_id = list(chia_coins)[0].name()
            selected_amount = sum([c.amount for c in chia_coins])
            [chia_tx] = await self.standard_wallet.generate_signed_transaction(
                uint64(selected_amount + amount_to_claim - fee),
                (await self.standard_wallet.get_puzzle_hash(not tx_config.reuse_puzhash)),
                tx_config,
                coins=chia_coins,
                negative_change_allowed=True,
                extra_conditions=extra_conditions,
            )
            assert chia_tx.spend_bundle is not None

            message = None
            for spend in chia_tx.spend_bundle.coin_spends:
                if spend.coin.name() == origin_id:
                    conditions = spend.puzzle_reveal.to_program().run(spend.solution.to_program()).as_python()
                    for condition in conditions:
                        if condition[0] == ConditionOpcode.CREATE_COIN_ANNOUNCEMENT:
                            message = condition[1]

            assert message is not None
            announcement = AssertCoinAnnouncement(asserted_id=origin_id, asserted_msg=message)

        return chia_tx, announcement

    async def generate_unsigned_spendbundle(
        self,
        payments: List[Payment],
        tx_config: TXConfig,
        fee: uint64 = uint64(0),
        cat_discrepancy: Optional[Tuple[int, Program, Program]] = None,  # (extra_delta, tail_reveal, tail_solution)
        coins: Optional[Set[Coin]] = None,
        extra_conditions: Tuple[Condition, ...] = tuple(),
    ) -> Tuple[SpendBundle, Optional[TransactionRecord]]:
        if cat_discrepancy is not None:
            extra_delta, tail_reveal, tail_solution = cat_discrepancy
        else:
            extra_delta, tail_reveal, tail_solution = 0, Program.to([]), Program.to([])
        payment_amount: int = sum([p.amount for p in payments])
        starting_amount: int = payment_amount - extra_delta
        if coins is None:
            cat_coins = await self.select_coins(
                uint64(starting_amount),
                tx_config.coin_selection_config,
            )
        else:
            cat_coins = coins

        selected_cat_amount = sum([c.amount for c in cat_coins])
        assert selected_cat_amount >= starting_amount

        # Figure out if we need to absorb/melt some XCH as part of this
        regular_chia_to_claim: int = 0
        if payment_amount > starting_amount:
            fee = uint64(fee + payment_amount - starting_amount)
        elif payment_amount < starting_amount:
            regular_chia_to_claim = payment_amount

        need_chia_transaction = (fee > 0 or regular_chia_to_claim > 0) and (fee - regular_chia_to_claim != 0)

        # Calculate standard puzzle solutions
        change = selected_cat_amount - starting_amount
        primaries = payments.copy()

        if change > 0:
            derivation_record = await self.wallet_state_manager.puzzle_store.get_derivation_record_for_puzzle_hash(
                list(cat_coins)[0].puzzle_hash
            )
            if derivation_record is not None and tx_config.reuse_puzhash:
                change_puzhash = self.standard_wallet.puzzle_hash_for_pk(derivation_record.pubkey)
                for payment in payments:
                    if change_puzhash == payment.puzzle_hash and change == payment.amount:
                        # We cannot create two coins has same id, create a new puzhash for the change
                        change_puzhash = await self.get_new_inner_hash()
                        break
            else:
                change_puzhash = await self.get_new_inner_hash()
            primaries.append(Payment(change_puzhash, uint64(change), [change_puzhash]))

        # Loop through the coins we've selected and gather the information we need to spend them
        spendable_cat_list = []
        chia_tx = None
        first = True
        announcement: CreateCoinAnnouncement

        for coin in cat_coins:
            if cat_discrepancy is not None:
                cat_condition = UnknownCondition(
                    opcode=Program.to(51),
                    args=[
                        Program.to(None),
                        Program.to(-113),
                        tail_reveal,
                        tail_solution,
                    ],
                )
                if first:
                    extra_conditions = (*extra_conditions, cat_condition)
            if first:
                first = False
                announcement = CreateCoinAnnouncement(std_hash(b"".join([c.name() for c in cat_coins])), coin.name())
                if need_chia_transaction:
                    if fee > regular_chia_to_claim:
                        chia_tx, _ = await self.create_tandem_xch_tx(
                            fee,
                            uint64(regular_chia_to_claim),
                            tx_config,
                            extra_conditions=(announcement.corresponding_assertion(),),
                        )
                        innersol = self.standard_wallet.make_solution(
                            primaries=primaries,
                            conditions=(*extra_conditions, announcement),
                        )
                    elif regular_chia_to_claim > fee:
                        chia_tx, xch_announcement = await self.create_tandem_xch_tx(
                            fee,
                            uint64(regular_chia_to_claim),
                            tx_config,
                        )
                        assert xch_announcement is not None
                        innersol = self.standard_wallet.make_solution(
                            primaries=primaries,
                            conditions=(*extra_conditions, xch_announcement, announcement),
                        )
                else:
                    innersol = self.standard_wallet.make_solution(
                        primaries=primaries,
                        conditions=(*extra_conditions, announcement),
                    )
            else:
                innersol = self.standard_wallet.make_solution(
                    primaries=[], conditions=(announcement.corresponding_assertion(),)
                )
            inner_puzzle = await self.inner_puzzle_for_cat_puzhash(coin.puzzle_hash)
            lineage_proof = await self.get_lineage_proof_for_coin(coin)
            assert lineage_proof is not None
            new_spendable_cat = SpendableCAT(
                coin,
                self.cat_info.limitations_program_hash,
                inner_puzzle,
                innersol,
                limitations_solution=tail_solution,
                extra_delta=extra_delta,
                lineage_proof=lineage_proof,
                limitations_program_reveal=tail_reveal,
            )
            spendable_cat_list.append(new_spendable_cat)

        cat_spend_bundle = unsigned_spend_bundle_for_spendable_cats(CAT_MOD, spendable_cat_list)
        chia_spend_bundle = SpendBundle([], G2Element())
        if chia_tx is not None and chia_tx.spend_bundle is not None:
            chia_spend_bundle = chia_tx.spend_bundle

        return (
            SpendBundle.aggregate(
                [
                    cat_spend_bundle,
                    chia_spend_bundle,
                ]
            ),
            chia_tx,
        )

    async def generate_signed_transaction(
        self,
        amounts: List[uint64],
        puzzle_hashes: List[bytes32],
        tx_config: TXConfig,
        fee: uint64 = uint64(0),
        coins: Optional[Set[Coin]] = None,
        memos: Optional[List[List[bytes]]] = None,
        extra_conditions: Tuple[Condition, ...] = tuple(),
        **kwargs: Unpack[GSTOptionalArgs],
    ) -> List[TransactionRecord]:
        # (extra_delta, tail_reveal, tail_solution)
        cat_discrepancy: Optional[Tuple[int, Program, Program]] = kwargs.get("cat_discrepancy", None)
        if memos is None:
            memos = [[] for _ in range(len(puzzle_hashes))]

        if not (len(memos) == len(puzzle_hashes) == len(amounts)):
            raise ValueError("Memos, puzzle_hashes, and amounts must have the same length")

        payments = []
        for amount, puzhash, memo_list in zip(amounts, puzzle_hashes, memos):
            memos_with_hint: List[bytes] = [puzhash]
            memos_with_hint.extend(memo_list)
            payments.append(Payment(puzhash, amount, memos_with_hint))

        payment_sum = sum([p.amount for p in payments])
        spend_bundle, chia_tx = await self.generate_unsigned_spendbundle(
            payments,
            tx_config,
            fee,
            cat_discrepancy=cat_discrepancy,  # (extra_delta, tail_reveal, tail_solution)
            coins=coins,
            extra_conditions=extra_conditions,
        )
        # TODO add support for array in stored records
        tx_list = [
            TransactionRecord(
                confirmed_at_height=uint32(0),
                created_at_time=uint64(int(time.time())),
                to_puzzle_hash=puzzle_hashes[0],
                amount=uint64(payment_sum),
                fee_amount=fee,
                confirmed=False,
                sent=uint32(0),
                spend_bundle=spend_bundle,
                additions=spend_bundle.additions(),
                removals=spend_bundle.removals(),
                wallet_id=self.id(),
                sent_to=[],
                trade_id=None,
                type=uint32(TransactionType.OUTGOING_TX.value),
                name=spend_bundle.name(),
                memos=list(compute_memos(spend_bundle).items()),
                valid_times=parse_timelock_info(extra_conditions),
            )
        ]

        if chia_tx is not None:
            tx_list.append(
                TransactionRecord(
                    confirmed_at_height=chia_tx.confirmed_at_height,
                    created_at_time=chia_tx.created_at_time,
                    to_puzzle_hash=chia_tx.to_puzzle_hash,
                    amount=chia_tx.amount,
                    fee_amount=chia_tx.fee_amount,
                    confirmed=chia_tx.confirmed,
                    sent=chia_tx.sent,
                    spend_bundle=None,
                    additions=chia_tx.additions,
                    removals=chia_tx.removals,
                    wallet_id=chia_tx.wallet_id,
                    sent_to=chia_tx.sent_to,
                    trade_id=chia_tx.trade_id,
                    type=chia_tx.type,
                    name=chia_tx.name,
                    memos=[],
                    valid_times=parse_timelock_info(extra_conditions),
                )
            )
        return tx_list

    async def add_lineage(self, name: bytes32, lineage: Optional[LineageProof]) -> None:
        """
        Lineage proofs are stored as a list of parent coins and the lineage proof you will need if they are the
        parent of the coin you are trying to spend. 'If I'm your parent, here's the info you need to spend yourself'
        """
        self.log.info(f"Adding parent {name.hex()}: {lineage}")
        if lineage is not None:
            await self.lineage_store.add_lineage_proof(name, lineage)

    async def remove_lineage(self, name: bytes32) -> None:
        self.log.info(f"Removing parent {name} (probably had a non-CAT parent)")
        await self.lineage_store.remove_lineage_proof(name)

    async def save_info(self, cat_info: CATInfo) -> None:
        self.cat_info = cat_info
        current_info = self.wallet_info
        data_str = bytes(cat_info).hex()
        wallet_info = WalletInfo(current_info.id, current_info.name, current_info.type, data_str)
        self.wallet_info = wallet_info
        await self.wallet_state_manager.user_store.update_wallet(wallet_info)

    async def match_puzzle_info(self, puzzle_driver: PuzzleInfo) -> bool:
        return (
            AssetType(puzzle_driver.type()) == AssetType.CAT
            and puzzle_driver["tail"] == bytes.fromhex(self.get_asset_id())
            and puzzle_driver.also() is None
        )

    async def get_puzzle_info(self, asset_id: bytes32) -> PuzzleInfo:
        return PuzzleInfo({"type": AssetType.CAT.value, "tail": "0x" + self.get_asset_id()})

    async def get_coins_to_offer(
        self,
        asset_id: Optional[bytes32],
        amount: uint64,
        coin_selection_config: CoinSelectionConfig,
    ) -> Set[Coin]:
        balance = await self.get_confirmed_balance()
        if balance < amount:
            raise Exception(f"insufficient funds in wallet {self.id()}")
        return await self.select_coins(amount, coin_selection_config)

    async def match_hinted_coin(self, coin: Coin, hint: bytes32) -> bool:
        return (
            construct_cat_puzzle(CAT_MOD, self.cat_info.limitations_program_hash, hint).get_tree_hash_precalc(hint)
            == coin.puzzle_hash
        )<|MERGE_RESOLUTION|>--- conflicted
+++ resolved
@@ -195,13 +195,8 @@
             valid_times=ConditionValidTimes(),
         )
         chia_tx = dataclasses.replace(chia_tx, spend_bundle=spend_bundle, name=spend_bundle.name())
-<<<<<<< HEAD
-        tx_list = await self.wallet_state_manager.add_pending_transactions([chia_tx, cat_record])
-        return self, tx_list
-=======
         await self.wallet_state_manager.add_pending_transactions([chia_tx, cat_record])
         return self, [chia_tx, cat_record]
->>>>>>> b827f579
 
     @staticmethod
     async def get_or_create_wallet_for_cat(
