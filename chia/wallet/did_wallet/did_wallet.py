from __future__ import annotations

import dataclasses
import json
import logging
import re
import time
from typing import TYPE_CHECKING, Any, ClassVar, Dict, List, Optional, Set, Tuple, cast

from chia_rs import AugSchemeMPL, G1Element, G2Element

from chia.protocols.wallet_protocol import CoinState
from chia.server.ws_connection import WSChiaConnection
from chia.types.blockchain_format.coin import Coin
from chia.types.blockchain_format.program import Program
from chia.types.blockchain_format.sized_bytes import bytes32
from chia.types.coin_spend import CoinSpend, make_spend
from chia.types.signing_mode import CHIP_0002_SIGN_MESSAGE_PREFIX, SigningMode
from chia.types.spend_bundle import SpendBundle
from chia.util.condition_tools import conditions_dict_for_solution, pkm_pairs_for_conditions_dict
from chia.util.ints import uint16, uint32, uint64, uint128
from chia.wallet.conditions import (
    AssertCoinAnnouncement,
    Condition,
    ConditionValidTimes,
    CreateCoinAnnouncement,
    parse_timelock_info,
)
from chia.wallet.derivation_record import DerivationRecord
from chia.wallet.derive_keys import master_sk_to_wallet_sk_unhardened
from chia.wallet.did_wallet import did_wallet_puzzles
from chia.wallet.did_wallet.did_info import DIDCoinData, DIDInfo
from chia.wallet.did_wallet.did_wallet_puzzles import match_did_puzzle, uncurry_innerpuz
from chia.wallet.lineage_proof import LineageProof
from chia.wallet.payment import Payment
from chia.wallet.puzzles.p2_delegated_puzzle_or_hidden_puzzle import (
    DEFAULT_HIDDEN_PUZZLE_HASH,
    calculate_synthetic_secret_key,
    puzzle_for_pk,
    puzzle_hash_for_pk,
)
from chia.wallet.singleton import (
    SINGLETON_LAUNCHER_PUZZLE,
    create_singleton_puzzle,
    create_singleton_puzzle_hash,
    get_inner_puzzle_from_singleton,
)
from chia.wallet.transaction_record import TransactionRecord
from chia.wallet.uncurried_puzzle import uncurry_puzzle
from chia.wallet.util.compute_memos import compute_memos
from chia.wallet.util.transaction_type import TransactionType
from chia.wallet.util.tx_config import DEFAULT_TX_CONFIG, CoinSelectionConfig, TXConfig
from chia.wallet.util.wallet_sync_utils import fetch_coin_spend, fetch_coin_spend_for_coin_state
from chia.wallet.util.wallet_types import WalletType
from chia.wallet.wallet import Wallet
from chia.wallet.wallet_coin_record import WalletCoinRecord
from chia.wallet.wallet_info import WalletInfo
from chia.wallet.wallet_protocol import WalletProtocol


class DIDWallet:
    if TYPE_CHECKING:
        if TYPE_CHECKING:
            _protocol_check: ClassVar[WalletProtocol[DIDCoinData]] = cast("DIDWallet", None)

    wallet_state_manager: Any
    log: logging.Logger
    wallet_info: WalletInfo
    did_info: DIDInfo
    standard_wallet: Wallet
    base_puzzle_program: Optional[bytes]
    base_inner_puzzle_hash: Optional[bytes32]
    wallet_id: int

    @staticmethod
    async def create_new_did_wallet(
        wallet_state_manager: Any,
        wallet: Wallet,
        amount: uint64,
        backups_ids: List = [],
        num_of_backup_ids_needed: uint64 = None,
        metadata: Dict[str, str] = {},
        name: Optional[str] = None,
        fee: uint64 = uint64(0),
    ):
        """
        Create a brand new DID wallet
        This must be called under the wallet state manager lock
        :param wallet_state_manager: Wallet state manager
        :param wallet: Standard wallet
        :param amount: Amount of the DID coin
        :param backups_ids: A list of DIDs used for recovery this DID
        :param num_of_backup_ids_needed: Needs how many recovery DIDs at least
        :param metadata: Metadata saved in the DID
        :param name: Wallet name
        :param fee: transaction fee
        :return: DID wallet
        """

        self = DIDWallet()
        self.wallet_state_manager = wallet_state_manager
        if name is None:
            name = self.generate_wallet_name()
        self.base_puzzle_program = None
        self.base_inner_puzzle_hash = None
        self.standard_wallet = wallet
        self.log = logging.getLogger(name if name else __name__)
        std_wallet_id = self.standard_wallet.wallet_id
        bal = await wallet_state_manager.get_confirmed_balance_for_wallet(std_wallet_id)
        if amount > bal:
            raise ValueError("Not enough balance")
        if amount & 1 == 0:
            raise ValueError("DID amount must be odd number")

        if num_of_backup_ids_needed is None:
            num_of_backup_ids_needed = uint64(len(backups_ids))
        if num_of_backup_ids_needed > len(backups_ids):
            raise ValueError("Cannot require more IDs than are known.")
        self.did_info = DIDInfo(
            origin_coin=None,
            backup_ids=backups_ids,
            num_of_backup_ids_needed=num_of_backup_ids_needed,
            parent_info=[],
            current_inner=None,
            temp_coin=None,
            temp_puzhash=None,
            temp_pubkey=None,
            sent_recovery_transaction=False,
            metadata=json.dumps(metadata),
        )
        info_as_string = json.dumps(self.did_info.to_json_dict())
        self.wallet_info = await wallet_state_manager.user_store.create_wallet(
            name=name, wallet_type=WalletType.DECENTRALIZED_ID.value, data=info_as_string
        )
        self.wallet_id = self.wallet_info.id
        std_wallet_id = self.standard_wallet.wallet_id
        bal = await wallet_state_manager.get_confirmed_balance_for_wallet(std_wallet_id)
        if amount > bal:
            raise ValueError("Not enough balance")

        try:
            txs = await self.generate_new_decentralised_id(amount, DEFAULT_TX_CONFIG, fee)
        except Exception:
            await wallet_state_manager.user_store.delete_wallet(self.id())
            raise

<<<<<<< HEAD
        for tx in txs:
            await self.wallet_state_manager.add_pending_transaction(tx)
=======
        await self.wallet_state_manager.add_pending_transactions(txs)
>>>>>>> 3b1fcf2e

        await self.wallet_state_manager.add_new_wallet(self)

        return self

    @staticmethod
    async def create_new_did_wallet_from_recovery(
        wallet_state_manager: Any,
        wallet: Wallet,
        backup_data: str,
        name: Optional[str] = None,
    ):
        """
        Create a DID wallet from a backup file
        :param wallet_state_manager: Wallet state manager
        :param wallet: Standard wallet
        :param backup_data: A serialized backup data
        :param name: Wallet name
        :return: DID wallet
        """
        self = DIDWallet()
        self.wallet_state_manager = wallet_state_manager
        if name is None:
            name = self.generate_wallet_name()
        self.base_puzzle_program = None
        self.base_inner_puzzle_hash = None
        self.standard_wallet = wallet
        self.log = logging.getLogger(name if name else __name__)
        self.log.info("Creating DID wallet from recovery file ...")
        # load backup will also set our DIDInfo
        self.did_info = DIDWallet.deserialize_backup_data(backup_data)
        self.check_existed_did()
        info_as_string = json.dumps(self.did_info.to_json_dict())
        self.wallet_info = await wallet_state_manager.user_store.create_wallet(
            name=name, wallet_type=WalletType.DECENTRALIZED_ID.value, data=info_as_string
        )
        await self.wallet_state_manager.add_new_wallet(self)
        await self.save_info(self.did_info)
        await self.wallet_state_manager.update_wallet_puzzle_hashes(self.wallet_info.id)
        await self.load_parent(self.did_info)
        if self.wallet_info is None:
            raise ValueError("Internal Error")
        self.wallet_id = self.wallet_info.id
        return self

    @staticmethod
    async def create_new_did_wallet_from_coin_spend(
        wallet_state_manager: Any,
        wallet: Wallet,
        launch_coin: Coin,
        inner_puzzle: Program,
        coin_spend: CoinSpend,
        name: Optional[str] = None,
    ):
        """
        Create a DID wallet from a transfer
        :param wallet_state_manager: Wallet state manager
        :param wallet: Main wallet
        :param launch_coin: The launch coin of the DID
        :param inner_puzzle: DID inner puzzle
        :param coin_spend: DID transfer spend
        :param name: Wallet name
        :return: DID wallet
        """

        self = DIDWallet()
        self.wallet_state_manager = wallet_state_manager
        if name is None:
            name = self.generate_wallet_name()
        self.base_puzzle_program = None
        self.base_inner_puzzle_hash = None
        self.standard_wallet = wallet
        self.log = logging.getLogger(name if name else __name__)

        self.log.info(f"Creating DID wallet from a coin spend {launch_coin}  ...")
        # Create did info from the coin spend
        args = did_wallet_puzzles.uncurry_innerpuz(inner_puzzle)
        if args is None:
            raise ValueError("Cannot uncurry the DID puzzle.")
        _, recovery_list_hash, num_verification, _, metadata = args
        full_solution: Program = Program.from_bytes(bytes(coin_spend.solution))
        inner_solution: Program = full_solution.rest().rest().first()
        recovery_list: List[bytes32] = []
        backup_required: int = num_verification.as_int()
        if recovery_list_hash != Program.to([]).get_tree_hash():
            try:
                for did in inner_solution.rest().rest().rest().rest().rest().as_python():
                    recovery_list.append(did[0])
            except Exception:
                self.log.warning(
                    f"DID {launch_coin.name().hex()} has a recovery list hash but missing a reveal,"
                    " you may need to reset the recovery info."
                )
        self.did_info = DIDInfo(
            origin_coin=launch_coin,
            backup_ids=recovery_list,
            num_of_backup_ids_needed=uint64(backup_required),
            parent_info=[],
            current_inner=inner_puzzle,
            temp_coin=None,
            temp_puzhash=None,
            temp_pubkey=None,
            sent_recovery_transaction=False,
            metadata=json.dumps(did_wallet_puzzles.did_program_to_metadata(metadata)),
        )
        self.check_existed_did()
        info_as_string = json.dumps(self.did_info.to_json_dict())

        self.wallet_info = await wallet_state_manager.user_store.create_wallet(
            name=name, wallet_type=WalletType.DECENTRALIZED_ID.value, data=info_as_string
        )
        await self.wallet_state_manager.add_new_wallet(self)
        await self.wallet_state_manager.update_wallet_puzzle_hashes(self.wallet_info.id)
        await self.load_parent(self.did_info)
        self.log.info(f"New DID wallet created {info_as_string}.")
        if self.wallet_info is None:
            raise ValueError("Internal Error")
        self.wallet_id = self.wallet_info.id
        return self

    @staticmethod
    async def create(
        wallet_state_manager: Any,
        wallet: Wallet,
        wallet_info: WalletInfo,
        name: str = None,
    ):
        """
        Create a DID wallet based on the local database
        :param wallet_state_manager: Wallet state manager
        :param wallet: Standard wallet
        :param wallet_info: Serialized WalletInfo
        :param name: Wallet name
        :return:
        """
        self = DIDWallet()
        self.log = logging.getLogger(name if name else __name__)
        self.wallet_state_manager = wallet_state_manager
        self.wallet_info = wallet_info
        self.wallet_id = wallet_info.id
        self.standard_wallet = wallet
        self.wallet_info = wallet_info
        self.did_info = DIDInfo.from_json_dict(json.loads(wallet_info.data))
        self.base_puzzle_program = None
        self.base_inner_puzzle_hash = None
        return self

    @classmethod
    def type(cls) -> WalletType:
        return WalletType.DECENTRALIZED_ID

    def id(self) -> uint32:
        return self.wallet_info.id

    async def get_confirmed_balance(self, record_list=None) -> uint128:
        if record_list is None:
            record_list = await self.wallet_state_manager.coin_store.get_unspent_coins_for_wallet(self.id())

        amount: uint128 = uint128(0)
        for record in record_list:
            parent = self.get_parent_for_coin(record.coin)
            if parent is not None:
                amount = uint128(amount + record.coin.amount)

        self.log.info(f"Confirmed balance for did wallet is {amount}")
        return uint128(amount)

    async def get_pending_change_balance(self) -> uint64:
        unconfirmed_tx = await self.wallet_state_manager.tx_store.get_unconfirmed_for_wallet(self.id())
        addition_amount = 0

        for record in unconfirmed_tx:
            our_spend = False
            for coin in record.removals:
                if await self.wallet_state_manager.does_coin_belong_to_wallet(coin, self.id()):
                    our_spend = True
                    break

            if our_spend is not True:
                continue

            for coin in record.additions:
                if await self.wallet_state_manager.does_coin_belong_to_wallet(coin, self.id()):
                    addition_amount += coin.amount

        return uint64(addition_amount)

    async def get_unconfirmed_balance(self, record_list=None) -> uint128:
        return await self.wallet_state_manager.get_unconfirmed_balance(self.id(), record_list)

    async def select_coins(
        self,
        amount: uint64,
        coin_selection_config: CoinSelectionConfig,
    ) -> Set[Coin]:
        try:
            return {await self.get_coin()}
        except RuntimeError:
            return set()

    def _coin_is_first_singleton(self, coin: Coin) -> bool:
        parent = self.get_parent_for_coin(coin)
        if parent is None:
            return False
        assert self.did_info.origin_coin
        return parent.parent_name == self.did_info.origin_coin.name()

    # This will be used in the recovery case where we don't have the parent info already
    # But it is also called whenever a Singleton coin from this wallet is spent
    # We can improve this interface by passing in the CoinSpend, as well
    # We need to change DID Wallet coin_added to expect p2 spends as well as recovery spends,
    # or only call it in the recovery spend case
    async def coin_added(self, coin: Coin, _: uint32, peer: WSChiaConnection, parent_coin_data: Optional[DIDCoinData]):
        """Notification from wallet state manager that wallet has been received."""
        parent = self.get_parent_for_coin(coin)
        if parent_coin_data is not None:
            assert isinstance(parent_coin_data, DIDCoinData)
            did_data: DIDCoinData = parent_coin_data
        else:
            parent_state: CoinState = (
                await self.wallet_state_manager.wallet_node.get_coin_state(
                    coin_names=[coin.parent_coin_info], peer=peer
                )
            )[0]
            coin_spend = await fetch_coin_spend_for_coin_state(parent_state, peer)
            uncurried = uncurry_puzzle(coin_spend.puzzle_reveal.to_program())
            did_curried_args = match_did_puzzle(uncurried.mod, uncurried.args)
            assert did_curried_args is not None
            p2_puzzle, recovery_list_hash, num_verification, singleton_struct, metadata = did_curried_args
            did_data = DIDCoinData(
                p2_puzzle=p2_puzzle,
                recovery_list_hash=recovery_list_hash.atom,
                num_verification=uint16(num_verification.as_int()),
                singleton_struct=singleton_struct,
                metadata=metadata,
                inner_puzzle=get_inner_puzzle_from_singleton(coin_spend.puzzle_reveal),
                coin_state=parent_state,
            )
        if parent is None:
            # this is the first time we received it, check it's a DID coin
            parent_innerpuz = did_data.inner_puzzle
            if parent_innerpuz:
                parent_info = LineageProof(
                    parent_name=did_data.coin_state.coin.parent_coin_info,
                    inner_puzzle_hash=parent_innerpuz.get_tree_hash(),
                    amount=uint64(did_data.coin_state.coin.amount),
                )
                await self.add_parent(coin.parent_coin_info, parent_info)
            else:
                self.log.warning("Parent coin is not a DID, skipping: %s -> %s", coin.name(), coin)
                return
        self.log.info(f"DID wallet has been notified that coin was added: {coin.name()}:{coin}")
        inner_puzzle = await self.inner_puzzle_for_did_puzzle(coin.puzzle_hash)
        # Check inner puzzle consistency
        assert self.did_info.origin_coin is not None

        # TODO: if not the first singleton, and solution mode == recovery
        if not self._coin_is_first_singleton(coin):
            full_puzzle = create_singleton_puzzle(inner_puzzle, self.did_info.origin_coin.name())
            assert full_puzzle.get_tree_hash() == coin.puzzle_hash
        if self.did_info.temp_coin is not None:
            self.wallet_state_manager.state_changed("did_coin_added", self.wallet_info.id)
        new_info = DIDInfo(
            origin_coin=self.did_info.origin_coin,
            backup_ids=self.did_info.backup_ids,
            num_of_backup_ids_needed=self.did_info.num_of_backup_ids_needed,
            parent_info=self.did_info.parent_info,
            current_inner=inner_puzzle,
            temp_coin=None,
            temp_puzhash=None,
            temp_pubkey=None,
            sent_recovery_transaction=False,
            metadata=json.dumps(did_wallet_puzzles.did_program_to_metadata(did_data.metadata)),
        )
        await self.save_info(new_info)

        future_parent = LineageProof(
            parent_name=coin.parent_coin_info,
            inner_puzzle_hash=inner_puzzle.get_tree_hash(),
            amount=uint64(coin.amount),
        )

        await self.add_parent(coin.name(), future_parent)
        await self.wallet_state_manager.add_interested_coin_ids([coin.name()])

    def create_backup(self) -> str:
        """
        Create a serialized backup data for DIDInfo
        :return: Serialized backup data
        """
        assert self.did_info.current_inner is not None
        assert self.did_info.origin_coin is not None
        output_str = f"{self.did_info.origin_coin.parent_coin_info.hex()}:"
        output_str += f"{self.did_info.origin_coin.puzzle_hash.hex()}:"
        output_str += f"{self.did_info.origin_coin.amount}:"
        if len(self.did_info.backup_ids) > 0:
            for did in self.did_info.backup_ids:
                output_str = output_str + did.hex() + ","
            output_str = output_str[:-1]
        output_str += f":{bytes(self.did_info.current_inner).hex()}:{self.did_info.num_of_backup_ids_needed}"
        output_str += f":{self.did_info.metadata}"
        return output_str

    async def load_parent(self, did_info: DIDInfo):
        """
        Load the parent info when importing a DID
        :param did_info: DID info
        :return:
        """
        # full_puz = did_wallet_puzzles.create_fullpuz(innerpuz, origin.name())
        # All additions in this block here:

        new_pubkey = (await self.wallet_state_manager.get_unused_derivation_record(self.wallet_info.id)).pubkey
        new_puzhash = puzzle_for_pk(new_pubkey).get_tree_hash()
        parent_info = None
        assert did_info.origin_coin is not None
        assert did_info.current_inner is not None
        new_did_inner_puzhash = did_wallet_puzzles.get_inner_puzhash_by_p2(
            p2_puzhash=new_puzhash,
            recovery_list=did_info.backup_ids,
            num_of_backup_ids_needed=did_info.num_of_backup_ids_needed,
            launcher_id=did_info.origin_coin.name(),
            metadata=did_wallet_puzzles.metadata_to_program(json.loads(self.did_info.metadata)),
        )
        wallet_node = self.wallet_state_manager.wallet_node
        parent_coin: Coin = did_info.origin_coin
        while True:
            peer = wallet_node.get_full_node_peer()
            children = await wallet_node.fetch_children(parent_coin.name(), peer)
            if len(children) == 0:
                break

            children_state: CoinState = children[0]
            child_coin = children_state.coin
            future_parent = LineageProof(
                parent_name=child_coin.parent_coin_info,
                inner_puzzle_hash=did_info.current_inner.get_tree_hash(),
                amount=uint64(child_coin.amount),
            )
            await self.add_parent(child_coin.name(), future_parent)
            if children_state.spent_height != children_state.created_height:
                did_info = DIDInfo(
                    origin_coin=did_info.origin_coin,
                    backup_ids=did_info.backup_ids,
                    num_of_backup_ids_needed=did_info.num_of_backup_ids_needed,
                    parent_info=self.did_info.parent_info,
                    current_inner=did_info.current_inner,
                    temp_coin=child_coin,
                    temp_puzhash=new_did_inner_puzhash,
                    temp_pubkey=bytes(new_pubkey),
                    sent_recovery_transaction=did_info.sent_recovery_transaction,
                    metadata=did_info.metadata,
                )

                await self.save_info(did_info)
                assert children_state.created_height
                parent_spend = await fetch_coin_spend(uint32(children_state.created_height), parent_coin, peer)
                assert parent_spend is not None
                parent_innerpuz = get_inner_puzzle_from_singleton(parent_spend.puzzle_reveal)
                assert parent_innerpuz is not None
                parent_info = LineageProof(
                    parent_name=parent_coin.parent_coin_info,
                    inner_puzzle_hash=parent_innerpuz.get_tree_hash(),
                    amount=uint64(parent_coin.amount),
                )
                await self.add_parent(child_coin.parent_coin_info, parent_info)
            parent_coin = child_coin
        assert parent_info is not None

    def puzzle_for_pk(self, pubkey: G1Element) -> Program:
        if self.did_info.origin_coin is not None:
            innerpuz = did_wallet_puzzles.create_innerpuz(
                p2_puzzle_or_hash=puzzle_for_pk(pubkey),
                recovery_list=self.did_info.backup_ids,
                num_of_backup_ids_needed=self.did_info.num_of_backup_ids_needed,
                launcher_id=self.did_info.origin_coin.name(),
                metadata=did_wallet_puzzles.metadata_to_program(json.loads(self.did_info.metadata)),
            )
            return create_singleton_puzzle(innerpuz, self.did_info.origin_coin.name())
        else:
            innerpuz = Program.to((8, 0))
            return create_singleton_puzzle(innerpuz, bytes32([0] * 32))

    def puzzle_hash_for_pk(self, pubkey: G1Element) -> bytes32:
        if self.did_info.origin_coin is None:
            # TODO: this seem dumb. Why bother with this case? Is it ever used?
            return puzzle_for_pk(pubkey).get_tree_hash()
        origin_coin_name = self.did_info.origin_coin.name()
        innerpuz_hash = did_wallet_puzzles.get_inner_puzhash_by_p2(
            p2_puzhash=puzzle_hash_for_pk(pubkey),
            recovery_list=self.did_info.backup_ids,
            num_of_backup_ids_needed=self.did_info.num_of_backup_ids_needed,
            launcher_id=origin_coin_name,
            metadata=did_wallet_puzzles.metadata_to_program(json.loads(self.did_info.metadata)),
        )
        return create_singleton_puzzle_hash(innerpuz_hash, origin_coin_name)

    async def get_new_puzzle(self) -> Program:
        return self.puzzle_for_pk(
            (await self.wallet_state_manager.get_unused_derivation_record(self.wallet_info.id)).pubkey
        )

    def get_my_DID(self) -> str:
        assert self.did_info.origin_coin is not None
        core = self.did_info.origin_coin.name()
        assert core is not None
        return core.hex()

    async def set_name(self, new_name: str):
        import dataclasses

        new_info = dataclasses.replace(self.wallet_info, name=new_name)
        self.wallet_info = new_info
        await self.wallet_state_manager.user_store.update_wallet(self.wallet_info)

    def get_name(self):
        return self.wallet_info.name

    async def create_update_spend(
        self, tx_config: TXConfig, fee: uint64 = uint64(0), extra_conditions: Tuple[Condition, ...] = tuple()
    ) -> List[TransactionRecord]:
        assert self.did_info.current_inner is not None
        assert self.did_info.origin_coin is not None
        coin = await self.get_coin()
        new_inner_puzzle = await self.get_new_did_innerpuz()
        uncurried = did_wallet_puzzles.uncurry_innerpuz(new_inner_puzzle)
        assert uncurried is not None
        p2_puzzle = uncurried[0]
        # innerpuz solution is (mode, p2_solution)
        p2_solution = self.standard_wallet.make_solution(
            primaries=[
                Payment(
                    puzzle_hash=new_inner_puzzle.get_tree_hash(),
                    amount=uint64(coin.amount),
                    memos=[p2_puzzle.get_tree_hash()],
                )
            ],
            conditions=(*extra_conditions, CreateCoinAnnouncement(coin.name())),
        )
        innersol: Program = Program.to([1, p2_solution])
        # full solution is (corehash parent_info my_amount innerpuz_reveal solution)
        innerpuz: Program = self.did_info.current_inner

        full_puzzle: Program = create_singleton_puzzle(
            innerpuz,
            self.did_info.origin_coin.name(),
        )
        parent_info = self.get_parent_for_coin(coin)
        assert parent_info is not None
        fullsol = Program.to(
            [
                [
                    parent_info.parent_name,
                    parent_info.inner_puzzle_hash,
                    parent_info.amount,
                ],
                coin.amount,
                innersol,
            ]
        )
        # Create an additional spend to confirm the change on-chain
        new_full_puzzle: Program = create_singleton_puzzle(
            new_inner_puzzle,
            self.did_info.origin_coin.name(),
        )
        new_full_sol = Program.to(
            [
                [
                    coin.parent_coin_info,
                    innerpuz.get_tree_hash(),
                    coin.amount,
                ],
                coin.amount,
                innersol,
            ]
        )
        new_coin = Coin(coin.name(), new_full_puzzle.get_tree_hash(), coin.amount)
        list_of_coinspends = [
            make_spend(coin, full_puzzle, fullsol),
            make_spend(new_coin, new_full_puzzle, new_full_sol),
        ]
        unsigned_spend_bundle = SpendBundle(list_of_coinspends, G2Element())
        spend_bundle = await self.sign(unsigned_spend_bundle)
        if fee > 0:
            coin_name = coin.name()
            chia_tx = await self.standard_wallet.create_tandem_xch_tx(
                fee,
                tx_config,
                extra_conditions=(AssertCoinAnnouncement(asserted_id=coin_name, asserted_msg=coin_name),),
            )
        else:
            chia_tx = None
        if chia_tx is not None and chia_tx.spend_bundle is not None:
            spend_bundle = SpendBundle.aggregate([spend_bundle, chia_tx.spend_bundle])
            chia_tx = dataclasses.replace(chia_tx, spend_bundle=None)
        did_record = TransactionRecord(
            confirmed_at_height=uint32(0),
            created_at_time=uint64(int(time.time())),
            to_puzzle_hash=await self.standard_wallet.get_puzzle_hash(False),
            amount=uint64(coin.amount),
            fee_amount=uint64(0),
            confirmed=False,
            sent=uint32(0),
            spend_bundle=spend_bundle,
            additions=spend_bundle.additions(),
            removals=spend_bundle.removals(),
            wallet_id=self.wallet_info.id,
            sent_to=[],
            trade_id=None,
            type=uint32(TransactionType.OUTGOING_TX.value),
            name=bytes32.secret(),
            memos=list(compute_memos(spend_bundle).items()),
            valid_times=parse_timelock_info(extra_conditions),
        )

        txs = [did_record]
        if chia_tx is not None:
            txs.append(chia_tx)

        return txs

    async def transfer_did(
        self,
        new_puzhash: bytes32,
        fee: uint64,
        with_recovery: bool,
        tx_config: TXConfig,
        extra_conditions: Tuple[Condition, ...] = tuple(),
    ) -> List[TransactionRecord]:
        """
        Transfer the current DID to another owner
        :param new_puzhash: New owner's p2_puzzle
        :param fee: Transaction fee
        :param with_recovery: A boolean indicates if the recovery info will be sent through the blockchain
        :return: Spend bundle
        """
        assert self.did_info.current_inner is not None
        assert self.did_info.origin_coin is not None
        coin = await self.get_coin()
        backup_ids = []
        backup_required = uint64(0)
        if with_recovery:
            backup_ids = self.did_info.backup_ids
            backup_required = self.did_info.num_of_backup_ids_needed
        new_did_puzhash = did_wallet_puzzles.get_inner_puzhash_by_p2(
            p2_puzhash=new_puzhash,
            recovery_list=backup_ids,
            num_of_backup_ids_needed=backup_required,
            launcher_id=self.did_info.origin_coin.name(),
            metadata=did_wallet_puzzles.metadata_to_program(json.loads(self.did_info.metadata)),
        )
        p2_solution = self.standard_wallet.make_solution(
            primaries=[Payment(new_did_puzhash, uint64(coin.amount), [new_puzhash])],
            conditions=(*extra_conditions, CreateCoinAnnouncement(coin.name())),
        )
        # Need to include backup list reveal here, even we are don't recover
        # innerpuz solution is
        # (mode, p2_solution)
        innersol: Program = Program.to([2, p2_solution])
        if with_recovery:
            innersol = Program.to([2, p2_solution, [], [], [], self.did_info.backup_ids])
        # full solution is (corehash parent_info my_amount innerpuz_reveal solution)

        full_puzzle: Program = create_singleton_puzzle(
            self.did_info.current_inner,
            self.did_info.origin_coin.name(),
        )
        parent_info = self.get_parent_for_coin(coin)
        assert parent_info is not None
        fullsol = Program.to(
            [
                [
                    parent_info.parent_name,
                    parent_info.inner_puzzle_hash,
                    parent_info.amount,
                ],
                coin.amount,
                innersol,
            ]
        )
        list_of_coinspends = [make_spend(coin, full_puzzle, fullsol)]
        unsigned_spend_bundle = SpendBundle(list_of_coinspends, G2Element())
        spend_bundle = await self.sign(unsigned_spend_bundle)
        if fee > 0:
            coin_name = coin.name()
            chia_tx = await self.standard_wallet.create_tandem_xch_tx(
                fee,
                tx_config,
                extra_conditions=(AssertCoinAnnouncement(asserted_id=coin_name, asserted_msg=coin_name),),
            )
        else:
            chia_tx = None
        if chia_tx is not None and chia_tx.spend_bundle is not None:
            spend_bundle = SpendBundle.aggregate([spend_bundle, chia_tx.spend_bundle])
            chia_tx = dataclasses.replace(chia_tx, spend_bundle=None)
        did_record = TransactionRecord(
            confirmed_at_height=uint32(0),
            created_at_time=uint64(int(time.time())),
            to_puzzle_hash=await self.standard_wallet.get_puzzle_hash(False),
            amount=uint64(coin.amount),
            fee_amount=fee,
            confirmed=False,
            sent=uint32(0),
            spend_bundle=spend_bundle,
            additions=spend_bundle.additions(),
            removals=spend_bundle.removals(),
            wallet_id=self.wallet_info.id,
            sent_to=[],
            trade_id=None,
            type=uint32(TransactionType.OUTGOING_TX.value),
            name=spend_bundle.name(),
            memos=list(compute_memos(spend_bundle).items()),
            valid_times=parse_timelock_info(extra_conditions),
        )
        txs = [did_record]
        if chia_tx is not None:
            txs.append(chia_tx)
        return txs

    # The message spend can tests\wallet\rpc\test_wallet_rpc.py send messages and also change your innerpuz
    async def create_message_spend(
        self,
        tx_config: TXConfig,
        extra_conditions: Tuple[Condition, ...] = tuple(),
    ) -> TransactionRecord:
        assert self.did_info.current_inner is not None
        assert self.did_info.origin_coin is not None
        coin = await self.get_coin()
        innerpuz: Program = self.did_info.current_inner
        # Quote message puzzle & solution
        if tx_config.reuse_puzhash:
            new_innerpuzzle_hash = innerpuz.get_tree_hash()
            uncurried = did_wallet_puzzles.uncurry_innerpuz(innerpuz)
            assert uncurried is not None
            p2_ph = uncurried[0].get_tree_hash()
        else:
            p2_ph = await self.standard_wallet.get_puzzle_hash(new=True)
            new_innerpuzzle_hash = did_wallet_puzzles.get_inner_puzhash_by_p2(
                p2_puzhash=p2_ph,
                recovery_list=self.did_info.backup_ids,
                num_of_backup_ids_needed=self.did_info.num_of_backup_ids_needed,
                launcher_id=self.did_info.origin_coin.name(),
                metadata=did_wallet_puzzles.metadata_to_program(json.loads(self.did_info.metadata)),
            )
        p2_solution = self.standard_wallet.make_solution(
            primaries=[Payment(puzzle_hash=new_innerpuzzle_hash, amount=uint64(coin.amount), memos=[p2_ph])],
            conditions=extra_conditions,
        )
        # innerpuz solution is (mode p2_solution)
        innersol: Program = Program.to([1, p2_solution])

        # full solution is (corehash parent_info my_amount innerpuz_reveal solution)
        full_puzzle: Program = create_singleton_puzzle(
            innerpuz,
            self.did_info.origin_coin.name(),
        )
        parent_info = self.get_parent_for_coin(coin)
        assert parent_info is not None
        fullsol = Program.to(
            [
                [
                    parent_info.parent_name,
                    parent_info.inner_puzzle_hash,
                    parent_info.amount,
                ],
                coin.amount,
                innersol,
            ]
        )
        list_of_coinspends = [make_spend(coin, full_puzzle, fullsol)]
        unsigned_spend_bundle = SpendBundle(list_of_coinspends, G2Element())
        signed_spend_bundle: SpendBundle = await self.sign(unsigned_spend_bundle)
        return TransactionRecord(
            confirmed_at_height=uint32(0),
            created_at_time=uint64(int(time.time())),
            to_puzzle_hash=p2_ph,
            amount=uint64(coin.amount),
            fee_amount=uint64(0),
            confirmed=False,
            sent=uint32(0),
            spend_bundle=signed_spend_bundle,
            additions=signed_spend_bundle.additions(),
            removals=[coin],
            wallet_id=self.id(),
            sent_to=[],
            trade_id=None,
            type=uint32(TransactionType.OUTGOING_TX.value),
            name=signed_spend_bundle.name(),
            memos=list(compute_memos(signed_spend_bundle).items()),
            valid_times=parse_timelock_info(extra_conditions),
        )

    # This is used to cash out, or update the id_list
    async def create_exit_spend(self, puzhash: bytes32, tx_config: TXConfig) -> List[TransactionRecord]:
        assert self.did_info.current_inner is not None
        assert self.did_info.origin_coin is not None
        coin = await self.get_coin()
        message_puz = Program.to((1, [[51, puzhash, coin.amount - 1, [puzhash]], [51, 0x00, -113]]))

        # innerpuz solution is (mode p2_solution)
        innersol: Program = Program.to([1, [[], message_puz, []]])
        # full solution is (corehash parent_info my_amount innerpuz_reveal solution)
        innerpuz: Program = self.did_info.current_inner

        full_puzzle: Program = create_singleton_puzzle(
            innerpuz,
            self.did_info.origin_coin.name(),
        )
        parent_info = self.get_parent_for_coin(coin)
        assert parent_info is not None
        fullsol = Program.to(
            [
                [
                    parent_info.parent_name,
                    parent_info.inner_puzzle_hash,
                    parent_info.amount,
                ],
                coin.amount,
                innersol,
            ]
        )
        list_of_coinspends = [make_spend(coin, full_puzzle, fullsol)]
        unsigned_spend_bundle = SpendBundle(list_of_coinspends, G2Element())
        spend_bundle = await self.sign(unsigned_spend_bundle)

        did_record = TransactionRecord(
            confirmed_at_height=uint32(0),
            created_at_time=uint64(int(time.time())),
            to_puzzle_hash=await self.standard_wallet.get_puzzle_hash(False),
            amount=uint64(coin.amount),
            fee_amount=uint64(0),
            confirmed=False,
            sent=uint32(0),
            spend_bundle=spend_bundle,
            additions=spend_bundle.additions(),
            removals=spend_bundle.removals(),
            wallet_id=self.wallet_info.id,
            sent_to=[],
            trade_id=None,
            type=uint32(TransactionType.OUTGOING_TX.value),
            name=bytes32.secret(),
            memos=list(compute_memos(spend_bundle).items()),
            valid_times=ConditionValidTimes(),
        )
        return [did_record]

    # Pushes a SpendBundle to create a message coin on the blockchain
    # Returns a SpendBundle for the recoverer to spend the message coin
    async def create_attestment(
        self,
        recovering_coin_name: bytes32,
        newpuz: bytes32,
        pubkey: G1Element,
        tx_config: TXConfig,
        extra_conditions: Tuple[Condition, ...] = tuple(),
    ) -> Tuple[TransactionRecord, SpendBundle, str]:
        """
        Create an attestment
        TODO:
            1. We should use/respect `tx_config` (reuse_puzhash and co)
            2. We should take a fee as it's a requirement for every transaction function to do so
        :param recovering_coin_name: Coin ID of the DID
        :param newpuz: New puzzle hash
        :param pubkey: New wallet pubkey
        :return: (SpendBundle, attest string)
        """
        assert self.did_info.current_inner is not None
        assert self.did_info.origin_coin is not None
        coin = await self.get_coin()
        message = did_wallet_puzzles.create_recovery_message_puzzle(recovering_coin_name, newpuz, pubkey)
        innermessage = message.get_tree_hash()
        innerpuz: Program = self.did_info.current_inner
        uncurried = did_wallet_puzzles.uncurry_innerpuz(innerpuz)
        assert uncurried is not None
        p2_puzzle = uncurried[0]
        # innerpuz solution is (mode, p2_solution)
        p2_solution = self.standard_wallet.make_solution(
            primaries=[
                Payment(innerpuz.get_tree_hash(), uint64(coin.amount), [p2_puzzle.get_tree_hash()]),
                Payment(innermessage, uint64(0)),
            ],
            conditions=extra_conditions,
        )
        innersol = Program.to([1, p2_solution])

        # full solution is (corehash parent_info my_amount innerpuz_reveal solution)
        full_puzzle: Program = create_singleton_puzzle(
            innerpuz,
            self.did_info.origin_coin.name(),
        )
        parent_info = self.get_parent_for_coin(coin)
        assert parent_info is not None

        fullsol = Program.to(
            [
                [
                    parent_info.parent_name,
                    parent_info.inner_puzzle_hash,
                    parent_info.amount,
                ],
                coin.amount,
                innersol,
            ]
        )
        list_of_coinspends = [make_spend(coin, full_puzzle, fullsol)]
        message_spend = did_wallet_puzzles.create_spend_for_message(coin.name(), recovering_coin_name, newpuz, pubkey)
        message_spend_bundle = SpendBundle([message_spend], AugSchemeMPL.aggregate([]))
        unsigned_spend_bundle = SpendBundle(list_of_coinspends, G2Element())
        spend_bundle = await self.sign(unsigned_spend_bundle)
        did_record = TransactionRecord(
            confirmed_at_height=uint32(0),
            created_at_time=uint64(int(time.time())),
            to_puzzle_hash=await self.standard_wallet.get_puzzle_hash(False),
            amount=uint64(coin.amount),
            fee_amount=uint64(0),
            confirmed=False,
            sent=uint32(0),
            spend_bundle=spend_bundle,
            additions=spend_bundle.additions(),
            removals=spend_bundle.removals(),
            wallet_id=self.wallet_info.id,
            sent_to=[],
            trade_id=None,
            type=uint32(TransactionType.INCOMING_TX.value),
            name=bytes32.secret(),
            memos=list(compute_memos(spend_bundle).items()),
            valid_times=parse_timelock_info(extra_conditions),
        )
        attest_str: str = f"{self.get_my_DID()}:{bytes(message_spend_bundle).hex()}:{coin.parent_coin_info.hex()}:"
        attest_str += f"{self.did_info.current_inner.get_tree_hash().hex()}:{coin.amount}"
        return did_record, message_spend_bundle, attest_str

    async def get_info_for_recovery(self) -> Optional[Tuple[bytes32, bytes32, uint64]]:
        assert self.did_info.current_inner is not None
        assert self.did_info.origin_coin is not None
        try:
            coin = await self.get_coin()
        except RuntimeError:
            return None
        parent = coin.parent_coin_info
        innerpuzhash = self.did_info.current_inner.get_tree_hash()
        amount = uint64(coin.amount)
        return (parent, innerpuzhash, amount)

    async def load_attest_files_for_recovery_spend(self, attest_data: List[str]) -> Tuple[List, SpendBundle]:
        spend_bundle_list = []
        info_dict = {}
        for attest in attest_data:
            info = attest.split(":")
            info_dict[info[0]] = [
                bytes.fromhex(info[2]),
                bytes.fromhex(info[3]),
                uint64(info[4]),
            ]
            new_sb = SpendBundle.from_bytes(bytes.fromhex(info[1]))
            spend_bundle_list.append(new_sb)
        # info_dict {0xidentity: "(0xparent_info 0xinnerpuz amount)"}
        my_recovery_list: List[bytes32] = self.did_info.backup_ids

        # convert info dict into recovery list - same order as wallet
        info_list = []
        for entry in my_recovery_list:
            if entry.hex() in info_dict:
                info_list.append(
                    [
                        info_dict[entry.hex()][0],
                        info_dict[entry.hex()][1],
                        info_dict[entry.hex()][2],
                    ]
                )
            else:
                info_list.append([])
        message_spend_bundle = SpendBundle.aggregate(spend_bundle_list)
        return info_list, message_spend_bundle

    async def recovery_spend(
        self,
        coin: Coin,
        puzhash: bytes32,
        parent_innerpuzhash_amounts_for_recovery_ids: List[Tuple[bytes, bytes, int]],
        pubkey: G1Element,
        spend_bundle: SpendBundle,
    ) -> List[TransactionRecord]:
        assert self.did_info.origin_coin is not None

        # innersol is mode new_amount_or_p2_solution new_inner_puzhash parent_innerpuzhash_amounts_for_recovery_ids pubkey recovery_list_reveal my_id)  # noqa
        innersol: Program = Program.to(
            [
                0,
                coin.amount,
                puzhash,
                parent_innerpuzhash_amounts_for_recovery_ids,
                bytes(pubkey),
                self.did_info.backup_ids,
                coin.name(),
            ]
        )
        # full solution is (parent_info my_amount solution)
        assert self.did_info.current_inner is not None
        innerpuz: Program = self.did_info.current_inner
        full_puzzle: Program = create_singleton_puzzle(
            innerpuz,
            self.did_info.origin_coin.name(),
        )
        parent_info = self.get_parent_for_coin(coin)
        assert parent_info is not None
        fullsol = Program.to(
            [
                [
                    parent_info.parent_name,
                    parent_info.inner_puzzle_hash,
                    parent_info.amount,
                ],
                coin.amount,
                innersol,
            ]
        )
        list_of_coinspends = [make_spend(coin, full_puzzle, fullsol)]

        index = await self.wallet_state_manager.puzzle_store.index_for_pubkey(pubkey)
        if index is None:
            raise ValueError("Unknown pubkey.")
        private = master_sk_to_wallet_sk_unhardened(self.wallet_state_manager.private_key, index)
        message = bytes(puzhash)
        sigs = [AugSchemeMPL.sign(private, message)]
        for _ in spend_bundle.coin_spends:
            sigs.append(AugSchemeMPL.sign(private, message))
        aggsig = AugSchemeMPL.aggregate(sigs)
        # assert AugSchemeMPL.verify(pubkey, message, aggsig)
        if spend_bundle is None:
            spend_bundle = SpendBundle(list_of_coinspends, aggsig)
        else:
            spend_bundle = spend_bundle.aggregate([spend_bundle, SpendBundle(list_of_coinspends, aggsig)])

        did_record = TransactionRecord(
            confirmed_at_height=uint32(0),
            created_at_time=uint64(int(time.time())),
            to_puzzle_hash=await self.standard_wallet.get_puzzle_hash(False),
            amount=uint64(coin.amount),
            fee_amount=uint64(0),
            confirmed=False,
            sent=uint32(0),
            spend_bundle=spend_bundle,
            additions=spend_bundle.additions(),
            removals=spend_bundle.removals(),
            wallet_id=self.wallet_info.id,
            sent_to=[],
            trade_id=None,
            type=uint32(TransactionType.OUTGOING_TX.value),
            name=bytes32.secret(),
            memos=list(compute_memos(spend_bundle).items()),
            valid_times=ConditionValidTimes(),
        )
        new_did_info = DIDInfo(
            origin_coin=self.did_info.origin_coin,
            backup_ids=self.did_info.backup_ids,
            num_of_backup_ids_needed=self.did_info.num_of_backup_ids_needed,
            parent_info=self.did_info.parent_info,
            current_inner=self.did_info.current_inner,
            temp_coin=self.did_info.temp_coin,
            temp_puzhash=self.did_info.temp_puzhash,
            temp_pubkey=self.did_info.temp_pubkey,
            sent_recovery_transaction=True,
            metadata=self.did_info.metadata,
        )
        await self.save_info(new_did_info)
        return [did_record]

    async def get_new_p2_inner_hash(self) -> bytes32:
        puzzle = await self.get_new_p2_inner_puzzle()
        return puzzle.get_tree_hash()

    async def get_new_p2_inner_puzzle(self) -> Program:
        return await self.standard_wallet.get_new_puzzle()

    async def get_new_did_innerpuz(self, origin_id: Optional[bytes32] = None) -> Program:
        if self.did_info.origin_coin is not None:
            launcher_id = self.did_info.origin_coin.name()
        elif origin_id is not None:
            launcher_id = origin_id
        else:
            raise ValueError("must have origin coin")
        return did_wallet_puzzles.create_innerpuz(
            p2_puzzle_or_hash=await self.get_new_p2_inner_puzzle(),
            recovery_list=self.did_info.backup_ids,
            num_of_backup_ids_needed=self.did_info.num_of_backup_ids_needed,
            launcher_id=launcher_id,
            metadata=did_wallet_puzzles.metadata_to_program(json.loads(self.did_info.metadata)),
        )

    async def get_new_did_inner_hash(self) -> bytes32:
        innerpuz = await self.get_new_did_innerpuz()
        return innerpuz.get_tree_hash()

    async def get_innerpuz_for_new_innerhash(self, pubkey: G1Element):
        """
        Get the inner puzzle for a new owner
        :param pubkey: Pubkey
        :return: Inner puzzle
        """
        # Note: the recovery list will be kept.
        # In a selling case, the seller should clean the recovery list then transfer to the new owner.
        assert self.did_info.origin_coin is not None
        return did_wallet_puzzles.create_innerpuz(
            p2_puzzle_or_hash=puzzle_for_pk(pubkey),
            recovery_list=self.did_info.backup_ids,
            num_of_backup_ids_needed=uint64(self.did_info.num_of_backup_ids_needed),
            launcher_id=self.did_info.origin_coin.name(),
            metadata=did_wallet_puzzles.metadata_to_program(json.loads(self.did_info.metadata)),
        )

    async def inner_puzzle_for_did_puzzle(self, did_hash: bytes32) -> Program:
        record: DerivationRecord = await self.wallet_state_manager.puzzle_store.get_derivation_record_for_puzzle_hash(
            did_hash
        )
        assert self.did_info.origin_coin is not None
        assert self.did_info.current_inner is not None
        uncurried_args = uncurry_innerpuz(self.did_info.current_inner)
        assert uncurried_args is not None
        old_recovery_list_hash: Optional[Program] = None
        p2_puzzle, old_recovery_list_hash, _, _, _ = uncurried_args
        if record is None:
            record = await self.wallet_state_manager.puzzle_store.get_derivation_record_for_puzzle_hash(
                p2_puzzle.get_tree_hash()
            )
        if not (self.did_info.num_of_backup_ids_needed > 0 and len(self.did_info.backup_ids) == 0):
            # We have the recovery list, don't reset it
            old_recovery_list_hash = None

        inner_puzzle: Program = did_wallet_puzzles.create_innerpuz(
            p2_puzzle_or_hash=puzzle_for_pk(record.pubkey),
            recovery_list=self.did_info.backup_ids,
            num_of_backup_ids_needed=self.did_info.num_of_backup_ids_needed,
            launcher_id=self.did_info.origin_coin.name(),
            metadata=did_wallet_puzzles.metadata_to_program(json.loads(self.did_info.metadata)),
            recovery_list_hash=old_recovery_list_hash,
        )
        return inner_puzzle

    def get_parent_for_coin(self, coin) -> Optional[LineageProof]:
        parent_info = None
        for name, ccparent in self.did_info.parent_info:
            if name == coin.parent_coin_info:
                parent_info = ccparent

        return parent_info

    async def sign_message(self, message: str, mode: SigningMode) -> Tuple[G1Element, G2Element]:
        if self.did_info.current_inner is None:
            raise ValueError("Missing DID inner puzzle.")
        puzzle_args = did_wallet_puzzles.uncurry_innerpuz(self.did_info.current_inner)
        if puzzle_args is not None:
            p2_puzzle, _, _, _, _ = puzzle_args
            puzzle_hash = p2_puzzle.get_tree_hash()
            private = await self.wallet_state_manager.get_private_key(puzzle_hash)
            synthetic_secret_key = calculate_synthetic_secret_key(private, DEFAULT_HIDDEN_PUZZLE_HASH)
            synthetic_pk = synthetic_secret_key.get_g1()
            if mode == SigningMode.CHIP_0002_HEX_INPUT:
                hex_message: bytes = Program.to((CHIP_0002_SIGN_MESSAGE_PREFIX, bytes.fromhex(message))).get_tree_hash()
            elif mode == SigningMode.BLS_MESSAGE_AUGMENTATION_UTF8_INPUT:
                hex_message = bytes(message, "utf-8")
            elif mode == SigningMode.BLS_MESSAGE_AUGMENTATION_HEX_INPUT:
                hex_message = bytes.fromhex(message)
            else:
                hex_message = Program.to((CHIP_0002_SIGN_MESSAGE_PREFIX, message)).get_tree_hash()
            return synthetic_pk, AugSchemeMPL.sign(synthetic_secret_key, hex_message)
        else:
            raise ValueError("Invalid inner DID puzzle.")

    async def sign(self, spend_bundle: SpendBundle) -> SpendBundle:
        sigs: List[G2Element] = []
        for spend in spend_bundle.coin_spends:
            puzzle_args = did_wallet_puzzles.match_did_puzzle(*spend.puzzle_reveal.to_program().uncurry())
            if puzzle_args is not None:
                p2_puzzle, _, _, _, _ = puzzle_args
                puzzle_hash = p2_puzzle.get_tree_hash()
                private = await self.wallet_state_manager.get_private_key(puzzle_hash)
                synthetic_secret_key = calculate_synthetic_secret_key(private, DEFAULT_HIDDEN_PUZZLE_HASH)
                conditions = conditions_dict_for_solution(
                    spend.puzzle_reveal, spend.solution, self.wallet_state_manager.constants.MAX_BLOCK_COST_CLVM
                )
                synthetic_pk = synthetic_secret_key.get_g1()
                for pk, msg in pkm_pairs_for_conditions_dict(
                    conditions, spend.coin, self.wallet_state_manager.constants.AGG_SIG_ME_ADDITIONAL_DATA
                ):
                    try:
                        assert bytes(synthetic_pk) == pk
                        sigs.append(AugSchemeMPL.sign(synthetic_secret_key, msg))
                    except AssertionError:
                        raise ValueError("This spend bundle cannot be signed by the DID wallet")

        agg_sig = AugSchemeMPL.aggregate(sigs)
        return SpendBundle.aggregate([spend_bundle, SpendBundle([], agg_sig)])

    async def generate_new_decentralised_id(
        self, amount: uint64, tx_config: TXConfig, fee: uint64 = uint64(0)
    ) -> List[TransactionRecord]:
        """
        This must be called under the wallet state manager lock
        """

        coins = await self.standard_wallet.select_coins(uint64(amount + fee), tx_config.coin_selection_config)

        origin = coins.copy().pop()
        genesis_launcher_puz = SINGLETON_LAUNCHER_PUZZLE
        launcher_coin = Coin(origin.name(), genesis_launcher_puz.get_tree_hash(), amount)

        did_inner: Program = await self.get_new_did_innerpuz(launcher_coin.name())
        did_inner_hash = did_inner.get_tree_hash()
        did_full_puz = create_singleton_puzzle(did_inner, launcher_coin.name())
        did_puzzle_hash = did_full_puz.get_tree_hash()

        announcement_message = Program.to([did_puzzle_hash, amount, bytes(0x80)]).get_tree_hash()

        [tx_record] = await self.standard_wallet.generate_signed_transaction(
<<<<<<< HEAD
            amount=amount,
            puzzle_hash=genesis_launcher_puz.get_tree_hash(),
            tx_config=tx_config,
            fee=fee,
            coins=coins,
            primaries=None,
=======
            amount,
            genesis_launcher_puz.get_tree_hash(),
            tx_config,
            fee,
            coins,
            None,
>>>>>>> 3b1fcf2e
            origin_id=origin.name(),
            extra_conditions=(
                AssertCoinAnnouncement(asserted_id=launcher_coin.name(), asserted_msg=announcement_message),
            ),
        )

        genesis_launcher_solution = Program.to([did_puzzle_hash, amount, bytes(0x80)])

        launcher_cs = make_spend(launcher_coin, genesis_launcher_puz, genesis_launcher_solution)
        launcher_sb = SpendBundle([launcher_cs], AugSchemeMPL.aggregate([]))
        eve_coin = Coin(launcher_coin.name(), did_puzzle_hash, amount)
        future_parent = LineageProof(
            parent_name=eve_coin.parent_coin_info,
            inner_puzzle_hash=did_inner_hash,
            amount=uint64(eve_coin.amount),
        )
        eve_parent = LineageProof(
            parent_name=launcher_coin.parent_coin_info,
            inner_puzzle_hash=launcher_coin.puzzle_hash,
            amount=uint64(launcher_coin.amount),
        )
        await self.add_parent(eve_coin.parent_coin_info, eve_parent)
        await self.add_parent(eve_coin.name(), future_parent)

        # Only want to save this information if the transaction is valid
        did_info = DIDInfo(
            origin_coin=launcher_coin,
            backup_ids=self.did_info.backup_ids,
            num_of_backup_ids_needed=self.did_info.num_of_backup_ids_needed,
            parent_info=self.did_info.parent_info,
            current_inner=did_inner,
            temp_coin=None,
            temp_puzhash=None,
            temp_pubkey=None,
            sent_recovery_transaction=False,
            metadata=self.did_info.metadata,
        )
        await self.save_info(did_info)
        eve_spend = await self.generate_eve_spend(eve_coin, did_full_puz, did_inner)
        assert tx_record.spend_bundle is not None
        full_spend = SpendBundle.aggregate([tx_record.spend_bundle, eve_spend, launcher_sb])
        assert self.did_info.origin_coin is not None
        assert self.did_info.current_inner is not None

        did_record = TransactionRecord(
            confirmed_at_height=uint32(0),
            created_at_time=uint64(int(time.time())),
            amount=uint64(amount),
            to_puzzle_hash=await self.standard_wallet.get_puzzle_hash(False),
            fee_amount=fee,
            confirmed=False,
            sent=uint32(0),
            spend_bundle=full_spend,
            additions=full_spend.additions(),
            removals=full_spend.removals(),
            wallet_id=self.id(),
            sent_to=[],
            trade_id=None,
            type=uint32(TransactionType.INCOMING_TX.value),
            name=full_spend.name(),
            memos=[],
            valid_times=ConditionValidTimes(),
        )
        regular_record = dataclasses.replace(tx_record, spend_bundle=None)
        return [did_record, regular_record]

    async def generate_eve_spend(
        self,
        coin: Coin,
        full_puzzle: Program,
        innerpuz: Program,
        extra_conditions: Tuple[Condition, ...] = tuple(),
    ):
        assert self.did_info.origin_coin is not None
        uncurried = did_wallet_puzzles.uncurry_innerpuz(innerpuz)
        assert uncurried is not None
        p2_puzzle = uncurried[0]
        # innerpuz solution is (mode p2_solution)
        p2_solution = self.standard_wallet.make_solution(
            primaries=[Payment(innerpuz.get_tree_hash(), uint64(coin.amount), [p2_puzzle.get_tree_hash()])],
            conditions=extra_conditions,
        )
        innersol = Program.to([1, p2_solution])
        # full solution is (lineage_proof my_amount inner_solution)
        fullsol = Program.to(
            [
                [self.did_info.origin_coin.parent_coin_info, self.did_info.origin_coin.amount],
                coin.amount,
                innersol,
            ]
        )
        list_of_coinspends = [make_spend(coin, full_puzzle, fullsol)]
        unsigned_spend_bundle = SpendBundle(list_of_coinspends, G2Element())
        return await self.sign(unsigned_spend_bundle)

    async def get_spendable_balance(self, unspent_records=None) -> uint128:
        spendable_am = await self.wallet_state_manager.get_confirmed_spendable_balance_for_wallet(
            self.wallet_info.id, unspent_records
        )
        return spendable_am

    async def get_max_send_amount(self, records: Optional[Set[WalletCoinRecord]] = None):
        max_send_amount = await self.get_confirmed_balance()

        return max_send_amount

    async def add_parent(self, name: bytes32, parent: Optional[LineageProof]):
        self.log.info(f"Adding parent {name}: {parent}")
        current_list = self.did_info.parent_info.copy()
        current_list.append((name, parent))
        did_info = DIDInfo(
            origin_coin=self.did_info.origin_coin,
            backup_ids=self.did_info.backup_ids,
            num_of_backup_ids_needed=self.did_info.num_of_backup_ids_needed,
            parent_info=current_list,
            current_inner=self.did_info.current_inner,
            temp_coin=self.did_info.temp_coin,
            temp_puzhash=self.did_info.temp_puzhash,
            temp_pubkey=self.did_info.temp_pubkey,
            sent_recovery_transaction=self.did_info.sent_recovery_transaction,
            metadata=self.did_info.metadata,
        )
        await self.save_info(did_info)

    async def update_recovery_list(self, recover_list: List[bytes32], num_of_backup_ids_needed: uint64) -> bool:
        if num_of_backup_ids_needed > len(recover_list):
            return False
        did_info = DIDInfo(
            origin_coin=self.did_info.origin_coin,
            backup_ids=recover_list,
            num_of_backup_ids_needed=num_of_backup_ids_needed,
            parent_info=self.did_info.parent_info,
            current_inner=self.did_info.current_inner,
            temp_coin=self.did_info.temp_coin,
            temp_puzhash=self.did_info.temp_puzhash,
            temp_pubkey=self.did_info.temp_pubkey,
            sent_recovery_transaction=self.did_info.sent_recovery_transaction,
            metadata=self.did_info.metadata,
        )
        await self.save_info(did_info)
        await self.wallet_state_manager.update_wallet_puzzle_hashes(self.wallet_info.id)
        return True

    async def update_metadata(self, metadata: Dict[str, str]) -> bool:
        did_info = DIDInfo(
            origin_coin=self.did_info.origin_coin,
            backup_ids=self.did_info.backup_ids,
            num_of_backup_ids_needed=self.did_info.num_of_backup_ids_needed,
            parent_info=self.did_info.parent_info,
            current_inner=self.did_info.current_inner,
            temp_coin=self.did_info.temp_coin,
            temp_puzhash=self.did_info.temp_puzhash,
            temp_pubkey=self.did_info.temp_pubkey,
            sent_recovery_transaction=self.did_info.sent_recovery_transaction,
            metadata=json.dumps(metadata),
        )
        await self.save_info(did_info)
        await self.wallet_state_manager.update_wallet_puzzle_hashes(self.wallet_info.id)
        return True

    async def save_info(self, did_info: DIDInfo):
        self.did_info = did_info
        current_info = self.wallet_info
        data_str = json.dumps(did_info.to_json_dict())
        wallet_info = WalletInfo(current_info.id, current_info.name, current_info.type, data_str)
        self.wallet_info = wallet_info
        await self.wallet_state_manager.user_store.update_wallet(wallet_info)

    def generate_wallet_name(self) -> str:
        """
        Generate a new DID wallet name
        :return: wallet name
        """
        max_num = 0
        for wallet in self.wallet_state_manager.wallets.values():
            if wallet.type() == WalletType.DECENTRALIZED_ID:
                matched = re.search(r"^Profile (\d+)$", wallet.get_name())
                if matched and int(matched.group(1)) > max_num:
                    max_num = int(matched.group(1))
        return f"Profile {max_num + 1}"

    def check_existed_did(self):
        """
        Check if the current DID is existed
        :return: None
        """
        for wallet in self.wallet_state_manager.wallets.values():
            if (
                wallet.type() == WalletType.DECENTRALIZED_ID
                and self.did_info.origin_coin.name() == wallet.did_info.origin_coin.name()
            ):
                self.log.warning(f"DID {self.did_info.origin_coin} already existed, ignore the wallet creation.")
                raise ValueError("Wallet already exists")

    @staticmethod
    def deserialize_backup_data(backup_data: str) -> DIDInfo:
        """
        Get a DIDInfo from a serialized string
        :param backup_data: serialized
        :return: DIDInfo
        """
        details = backup_data.split(":")
        origin = Coin(bytes32.fromhex(details[0]), bytes32.fromhex(details[1]), uint64(int(details[2])))
        backup_ids = []
        if len(details[3]) > 0:
            for d in details[3].split(","):
                backup_ids.append(bytes32.from_hexstr(d))
        num_of_backup_ids_needed = uint64(int(details[5]))
        if num_of_backup_ids_needed > len(backup_ids):
            raise Exception
        innerpuz: Program = Program.from_bytes(bytes.fromhex(details[4]))
        metadata: str = details[6]
        did_info = DIDInfo(
            origin_coin=origin,
            backup_ids=backup_ids,
            num_of_backup_ids_needed=num_of_backup_ids_needed,
            parent_info=[],
            current_inner=innerpuz,
            temp_coin=None,
            temp_puzhash=None,
            temp_pubkey=None,
            sent_recovery_transaction=True,
            metadata=metadata,
        )
        return did_info

    def require_derivation_paths(self) -> bool:
        return True

    async def get_coin(self) -> Coin:
        spendable_coins: Set[WalletCoinRecord] = await self.wallet_state_manager.get_spendable_coins_for_wallet(
            self.wallet_info.id
        )
        if len(spendable_coins) == 0:
            raise RuntimeError("DID is not currently spendable")
        return sorted(list(spendable_coins), key=lambda c: c.confirmed_block_height, reverse=True)[0].coin

    async def match_hinted_coin(self, coin: Coin, hint: bytes32) -> bool:
        if self.did_info.origin_coin is None:
            return False  # pragma: no cover
        return (
            create_singleton_puzzle(
                did_wallet_puzzles.create_innerpuz(
                    p2_puzzle_or_hash=hint,
                    recovery_list=self.did_info.backup_ids,
                    num_of_backup_ids_needed=uint64(self.did_info.num_of_backup_ids_needed),
                    launcher_id=self.did_info.origin_coin.name(),
                    metadata=did_wallet_puzzles.metadata_to_program(json.loads(self.did_info.metadata)),
                ),
                self.did_info.origin_coin.name(),
            ).get_tree_hash_precalc(hint)
            == coin.puzzle_hash
        )<|MERGE_RESOLUTION|>--- conflicted
+++ resolved
@@ -144,12 +144,7 @@
             await wallet_state_manager.user_store.delete_wallet(self.id())
             raise
 
-<<<<<<< HEAD
-        for tx in txs:
-            await self.wallet_state_manager.add_pending_transaction(tx)
-=======
         await self.wallet_state_manager.add_pending_transactions(txs)
->>>>>>> 3b1fcf2e
 
         await self.wallet_state_manager.add_new_wallet(self)
 
@@ -1265,21 +1260,12 @@
         announcement_message = Program.to([did_puzzle_hash, amount, bytes(0x80)]).get_tree_hash()
 
         [tx_record] = await self.standard_wallet.generate_signed_transaction(
-<<<<<<< HEAD
             amount=amount,
             puzzle_hash=genesis_launcher_puz.get_tree_hash(),
             tx_config=tx_config,
             fee=fee,
             coins=coins,
             primaries=None,
-=======
-            amount,
-            genesis_launcher_puz.get_tree_hash(),
-            tx_config,
-            fee,
-            coins,
-            None,
->>>>>>> 3b1fcf2e
             origin_id=origin.name(),
             extra_conditions=(
                 AssertCoinAnnouncement(asserted_id=launcher_coin.name(), asserted_msg=announcement_message),
