import dataclasses
import logging
import time
import json
import re

from typing import Dict, Optional, List, Any, Set, Tuple, TYPE_CHECKING
from blspy import AugSchemeMPL, G1Element, G2Element
from secrets import token_bytes

from chia.protocols import wallet_protocol
from chia.protocols.wallet_protocol import CoinState
from chia.server.ws_connection import WSChiaConnection
from chia.types.announcement import Announcement
from chia.types.blockchain_format.coin import Coin
from chia.types.blockchain_format.program import Program
from chia.types.blockchain_format.sized_bytes import bytes32
from chia.types.coin_spend import CoinSpend
from chia.types.spend_bundle import SpendBundle
from chia.util.ints import uint64, uint32, uint8, uint128
from chia.wallet.util.transaction_type import TransactionType
from chia.util.condition_tools import conditions_dict_for_solution, pkm_pairs_for_conditions_dict
from chia.wallet.did_wallet.did_info import DIDInfo
from chia.wallet.lineage_proof import LineageProof
from chia.wallet.transaction_record import TransactionRecord
from chia.wallet.util.wallet_types import WalletType
from chia.wallet.util.compute_memos import compute_memos
from chia.wallet.wallet import Wallet
from chia.wallet.wallet_coin_record import WalletCoinRecord
from chia.wallet.wallet_info import WalletInfo
from chia.wallet.derivation_record import DerivationRecord
from chia.wallet.did_wallet import did_wallet_puzzles
from chia.wallet.derive_keys import master_sk_to_wallet_sk_unhardened
from chia.wallet.coin_selection import select_coins
from chia.wallet.puzzles.p2_delegated_puzzle_or_hidden_puzzle import (
    puzzle_for_pk,
    puzzle_hash_for_pk,
    DEFAULT_HIDDEN_PUZZLE_HASH,
    calculate_synthetic_secret_key,
)


class DIDWallet:
    wallet_state_manager: Any
    log: logging.Logger
    wallet_info: WalletInfo
    did_info: DIDInfo
    standard_wallet: Wallet
    base_puzzle_program: Optional[bytes]
    base_inner_puzzle_hash: Optional[bytes32]
    wallet_id: int

    @staticmethod
    async def create_new_did_wallet(
        wallet_state_manager: Any,
        wallet: Wallet,
        amount: uint64,
        backups_ids: List = [],
        num_of_backup_ids_needed: uint64 = None,
        metadata: Dict[str, str] = {},
        name: Optional[str] = None,
        fee: uint64 = uint64(0),
    ):
        """
        Create a brand new DID wallet
        This must be called under the wallet state manager lock
        :param wallet_state_manager: Wallet state manager
        :param wallet: Standard wallet
        :param amount: Amount of the DID coin
        :param backups_ids: A list of DIDs used for recovery this DID
        :param num_of_backup_ids_needed: Needs how many recovery DIDs at least
        :param metadata: Metadata saved in the DID
        :param name: Wallet name
        :param fee: transaction fee
        :return: DID wallet
        """

        self = DIDWallet()
        self.wallet_state_manager = wallet_state_manager
        if name is None:
            name = self.generate_wallet_name()
        self.base_puzzle_program = None
        self.base_inner_puzzle_hash = None
        self.standard_wallet = wallet
        self.log = logging.getLogger(name if name else __name__)
        std_wallet_id = self.standard_wallet.wallet_id
        bal = await wallet_state_manager.get_confirmed_balance_for_wallet(std_wallet_id)
        if amount > bal:
            raise ValueError("Not enough balance")
        if amount & 1 == 0:
            raise ValueError("DID amount must be odd number")

        if num_of_backup_ids_needed is None:
            num_of_backup_ids_needed = uint64(len(backups_ids))
        if num_of_backup_ids_needed > len(backups_ids):
            raise ValueError("Cannot require more IDs than are known.")
        self.did_info = DIDInfo(
            None, backups_ids, num_of_backup_ids_needed, [], None, None, None, None, False, json.dumps(metadata)
        )
        info_as_string = json.dumps(self.did_info.to_json_dict())
        self.wallet_info = await wallet_state_manager.user_store.create_wallet(
            name, WalletType.DECENTRALIZED_ID.value, info_as_string
        )
        self.wallet_id = self.wallet_info.id
        std_wallet_id = self.standard_wallet.wallet_id
        bal = await wallet_state_manager.get_confirmed_balance_for_wallet(std_wallet_id)
        if amount > bal:
            raise ValueError("Not enough balance")

        try:
            spend_bundle = await self.generate_new_decentralised_id(amount, fee)
        except Exception:
            await wallet_state_manager.user_store.delete_wallet(self.id())
            raise

        if spend_bundle is None:
            await wallet_state_manager.user_store.delete_wallet(self.id())
            raise ValueError("Failed to create spend.")
        await self.wallet_state_manager.add_new_wallet(self, self.wallet_info.id)

        return self

    @staticmethod
    async def create_new_did_wallet_from_recovery(
        wallet_state_manager: Any,
        wallet: Wallet,
        backup_data: str,
        name: Optional[str] = None,
    ):
        """
        Create a DID wallet from a backup file
        :param wallet_state_manager: Wallet state manager
        :param wallet: Standard wallet
        :param backup_data: A serialized backup data
        :param name: Wallet name
        :return: DID wallet
        """
        self = DIDWallet()
        self.wallet_state_manager = wallet_state_manager
        if name is None:
            name = self.generate_wallet_name()
        self.base_puzzle_program = None
        self.base_inner_puzzle_hash = None
        self.standard_wallet = wallet
        self.log = logging.getLogger(name if name else __name__)
        self.log.info("Creating DID wallet from recovery file ...")
        # load backup will also set our DIDInfo
        self.did_info = DIDWallet.deserialize_backup_data(backup_data)
        self.check_existed_did()
        info_as_string = json.dumps(self.did_info.to_json_dict())
        self.wallet_info = await wallet_state_manager.user_store.create_wallet(
            name, WalletType.DECENTRALIZED_ID.value, info_as_string
        )
        await self.wallet_state_manager.add_new_wallet(self, self.wallet_info.id)
        await self.save_info(self.did_info)
        await self.wallet_state_manager.update_wallet_puzzle_hashes(self.wallet_info.id)
        await self.load_parent(self.did_info)
        if self.wallet_info is None:
            raise ValueError("Internal Error")
        self.wallet_id = self.wallet_info.id
        return self

    @staticmethod
    async def create_new_did_wallet_from_coin_spend(
        wallet_state_manager: Any,
        wallet: Wallet,
        launch_coin: Coin,
        inner_puzzle: Program,
        coin_spend: CoinSpend,
        name: Optional[str] = None,
    ):
        """
        Create a DID wallet from a transfer
        :param wallet_state_manager: Wallet state manager
        :param wallet: Main wallet
        :param launch_coin: The launch coin of the DID
        :param inner_puzzle: DID inner puzzle
        :param coin_spend: DID transfer spend
        :param name: Wallet name
        :return: DID wallet
        """

        self = DIDWallet()
        self.wallet_state_manager = wallet_state_manager
        if name is None:
            name = self.generate_wallet_name()
        self.base_puzzle_program = None
        self.base_inner_puzzle_hash = None
        self.standard_wallet = wallet
        self.log = logging.getLogger(name if name else __name__)

        self.log.info(f"Creating DID wallet from a coin spend {launch_coin}  ...")
        # Create did info from the coin spend
        args = did_wallet_puzzles.uncurry_innerpuz(inner_puzzle)
        if args is None:
            raise ValueError("Cannot uncurry the DID puzzle.")
        _, recovery_list_hash, num_verification, _, metadata = args
        full_solution: Program = Program.from_bytes(bytes(coin_spend.solution))
        inner_solution: Program = full_solution.rest().rest().first()
        recovery_list: List[bytes32] = []
        backup_required: int = num_verification.as_int()
        if recovery_list_hash != Program.to([]).get_tree_hash():
            for did in inner_solution.rest().rest().rest().rest().rest().as_python():
                recovery_list.append(did[0])
        self.did_info = DIDInfo(
            launch_coin,
            recovery_list,
            uint64(backup_required),
            [],
            inner_puzzle,
            None,
            None,
            None,
            False,
            json.dumps(did_wallet_puzzles.program_to_metadata(metadata)),
        )
        self.check_existed_did()
        info_as_string = json.dumps(self.did_info.to_json_dict())

        self.wallet_info = await wallet_state_manager.user_store.create_wallet(
            name, WalletType.DECENTRALIZED_ID.value, info_as_string
        )
        await self.wallet_state_manager.add_new_wallet(self, self.wallet_info.id)
        await self.wallet_state_manager.update_wallet_puzzle_hashes(self.wallet_info.id)
        await self.load_parent(self.did_info)
        self.log.info(f"New DID wallet created {info_as_string}.")
        if self.wallet_info is None:
            raise ValueError("Internal Error")
        self.wallet_id = self.wallet_info.id
        return self

    @staticmethod
    async def create(
        wallet_state_manager: Any,
        wallet: Wallet,
        wallet_info: WalletInfo,
        name: str = None,
    ):
        """
        Create a DID wallet based on the local database
        :param wallet_state_manager: Wallet state manager
        :param wallet: Standard wallet
        :param wallet_info: Serialized WalletInfo
        :param name: Wallet name
        :return:
        """
        self = DIDWallet()
        self.log = logging.getLogger(name if name else __name__)
        self.wallet_state_manager = wallet_state_manager
        self.wallet_info = wallet_info
        self.wallet_id = wallet_info.id
        self.standard_wallet = wallet
        self.wallet_info = wallet_info
        self.did_info = DIDInfo.from_json_dict(json.loads(wallet_info.data))
        self.base_puzzle_program = None
        self.base_inner_puzzle_hash = None
        return self

    @classmethod
    def type(cls) -> uint8:
        return uint8(WalletType.DECENTRALIZED_ID)

    def id(self) -> uint32:
        return self.wallet_info.id

    async def get_confirmed_balance(self, record_list=None) -> uint128:
        if record_list is None:
            record_list = await self.wallet_state_manager.coin_store.get_unspent_coins_for_wallet(self.id())

        amount: uint128 = uint128(0)
        for record in record_list:
            parent = self.get_parent_for_coin(record.coin)
            if parent is not None:
                amount = uint128(amount + record.coin.amount)

        self.log.info(f"Confirmed balance for did wallet is {amount}")
        return uint128(amount)

    async def get_pending_change_balance(self) -> uint64:
        unconfirmed_tx = await self.wallet_state_manager.tx_store.get_unconfirmed_for_wallet(self.id())
        addition_amount = 0

        for record in unconfirmed_tx:
            our_spend = False
            for coin in record.removals:
                if await self.wallet_state_manager.does_coin_belong_to_wallet(coin, self.id()):
                    our_spend = True
                    break

            if our_spend is not True:
                continue

            for coin in record.additions:
                if await self.wallet_state_manager.does_coin_belong_to_wallet(coin, self.id()):
                    addition_amount += coin.amount

        return uint64(addition_amount)

    async def get_unconfirmed_balance(self, record_list=None) -> uint128:
        return await self.wallet_state_manager.get_unconfirmed_balance(self.id(), record_list)

    async def select_coins(
        self,
        amount: uint64,
        exclude: Optional[List[Coin]] = None,
        min_coin_amount: Optional[uint64] = None,
        max_coin_amount: Optional[uint64] = None,
<<<<<<< HEAD
        excluded_coin_amounts: Optional[List[uint64]] = None,
    ) -> Optional[Set[Coin]]:
=======
    ) -> Set[Coin]:
>>>>>>> 88cf6297
        """
        Returns a set of coins that can be used for generating a new transaction.
        Note: Must be called under wallet state manager lock
        """

        spendable_amount: uint128 = await self.get_spendable_balance()

        if amount > spendable_amount:
            error_msg = f"Can't select {amount}, from spendable {spendable_amount} for wallet id {self.id()}"
            self.log.warning(error_msg)
            raise ValueError(error_msg)

        spendable_coins: List[WalletCoinRecord] = list(
            await self.wallet_state_manager.get_spendable_coins_for_wallet(self.wallet_info.id)
        )

        # Try to use coins from the store, if there isn't enough of "unused"
        # coins use change coins that are not confirmed yet
        unconfirmed_removals: Dict[bytes32, Coin] = await self.wallet_state_manager.unconfirmed_removals_for_wallet(
            self.wallet_info.id
        )
        if max_coin_amount is None:
            max_coin_amount = uint64(self.wallet_state_manager.constants.MAX_COIN_AMOUNT)
        coins = await select_coins(
            spendable_amount,
            max_coin_amount,
            spendable_coins,
            unconfirmed_removals,
            self.log,
            uint128(amount),
            exclude,
            min_coin_amount,
            excluded_coin_amounts,
        )
        assert sum(c.amount for c in coins) >= amount
        return coins

    # This will be used in the recovery case where we don't have the parent info already
    async def coin_added(self, coin: Coin, _: uint32, peer: WSChiaConnection):
        """Notification from wallet state manager that wallet has been received."""

        parent = self.get_parent_for_coin(coin)
        if parent is None:
            # this is the first time we received it, check it's a DID coin
            parent_state: CoinState = (
                await self.wallet_state_manager.wallet_node.get_coin_state([coin.parent_coin_info], peer=peer)
            )[0]
            assert parent_state.spent_height is not None
            puzzle_solution_request = wallet_protocol.RequestPuzzleSolution(
                coin.parent_coin_info, uint32(parent_state.spent_height)
            )
            response = await peer.request_puzzle_solution(puzzle_solution_request)
            req_puz_sol = response.response
            assert req_puz_sol.puzzle is not None
            parent_innerpuz = did_wallet_puzzles.get_innerpuzzle_from_puzzle(req_puz_sol.puzzle.to_program())
            if parent_innerpuz:
                parent_info = LineageProof(
                    parent_state.coin.parent_coin_info,
                    parent_innerpuz.get_tree_hash(),
                    uint64(parent_state.coin.amount),
                )
                await self.add_parent(coin.parent_coin_info, parent_info)
            else:
                self.log.warning("Parent coin is not a DID, skipping: %s -> %s", coin.name(), coin)
                return
        self.log.info(f"DID wallet has been notified that coin was added: {coin.name()}:{coin}")
        inner_puzzle = await self.inner_puzzle_for_did_puzzle(coin.puzzle_hash)
        if self.did_info.temp_coin is not None:
            self.wallet_state_manager.state_changed("did_coin_added", self.wallet_info.id)
        new_info = DIDInfo(
            self.did_info.origin_coin,
            self.did_info.backup_ids,
            self.did_info.num_of_backup_ids_needed,
            self.did_info.parent_info,
            inner_puzzle,
            None,
            None,
            None,
            False,
            self.did_info.metadata,
        )
        await self.save_info(new_info)

        future_parent = LineageProof(
            coin.parent_coin_info,
            inner_puzzle.get_tree_hash(),
            uint64(coin.amount),
        )

        await self.add_parent(coin.name(), future_parent)

    def create_backup(self) -> str:
        """
        Create a serialized backup data for DIDInfo
        :return: Serialized backup data
        """
        assert self.did_info.current_inner is not None
        assert self.did_info.origin_coin is not None
        output_str = f"{self.did_info.origin_coin.parent_coin_info.hex()}:"
        output_str += f"{self.did_info.origin_coin.puzzle_hash.hex()}:"
        output_str += f"{self.did_info.origin_coin.amount}:"
        if len(self.did_info.backup_ids) > 0:
            for did in self.did_info.backup_ids:
                output_str = output_str + did.hex() + ","
            output_str = output_str[:-1]
        output_str += f":{bytes(self.did_info.current_inner).hex()}:{self.did_info.num_of_backup_ids_needed}"
        output_str += f":{self.did_info.metadata}"
        return output_str

    async def load_parent(self, did_info: DIDInfo):
        """
        Load the parent info when importing a DID
        :param did_info: DID info
        :return:
        """
        # full_puz = did_wallet_puzzles.create_fullpuz(innerpuz, origin.name())
        # All additions in this block here:

        new_pubkey = (await self.wallet_state_manager.get_unused_derivation_record(self.wallet_info.id)).pubkey
        new_puzhash = puzzle_for_pk(new_pubkey).get_tree_hash()
        parent_info = None
        assert did_info.origin_coin is not None
        assert did_info.current_inner is not None
        new_did_inner_puzhash = did_wallet_puzzles.get_inner_puzhash_by_p2(
            new_puzhash,
            did_info.backup_ids,
            did_info.num_of_backup_ids_needed,
            did_info.origin_coin.name(),
            did_wallet_puzzles.metadata_to_program(json.loads(self.did_info.metadata)),
        )
        wallet_node = self.wallet_state_manager.wallet_node
        peer: WSChiaConnection = wallet_node.get_full_node_peer()
        if peer is None:
            raise ValueError("Could not find any peers to request puzzle and solution from")

        parent_coin: Coin = did_info.origin_coin
        while True:
            children = await wallet_node.fetch_children(parent_coin.name(), peer)
            if len(children) == 0:
                break

            children_state: CoinState = children[0]
            child_coin = children_state.coin
            future_parent = LineageProof(
                child_coin.parent_coin_info,
                did_info.current_inner.get_tree_hash(),
                uint64(child_coin.amount),
            )
            await self.add_parent(child_coin.name(), future_parent)
            if children_state.spent_height != children_state.created_height:
                did_info = DIDInfo(
                    did_info.origin_coin,
                    did_info.backup_ids,
                    did_info.num_of_backup_ids_needed,
                    self.did_info.parent_info,
                    did_info.current_inner,
                    child_coin,
                    new_did_inner_puzhash,
                    bytes(new_pubkey),
                    False,
                    did_info.metadata,
                )

                await self.save_info(did_info)
                assert children_state.created_height
                parent_spend = await wallet_node.fetch_puzzle_solution(children_state.created_height, parent_coin, peer)
                assert parent_spend is not None
                parent_innerpuz = did_wallet_puzzles.get_innerpuzzle_from_puzzle(
                    parent_spend.puzzle_reveal.to_program()
                )
                assert parent_innerpuz is not None
                parent_info = LineageProof(
                    parent_coin.parent_coin_info,
                    parent_innerpuz.get_tree_hash(),
                    uint64(parent_coin.amount),
                )
                await self.add_parent(child_coin.parent_coin_info, parent_info)
            parent_coin = child_coin
        assert parent_info is not None

    async def create_tandem_xch_tx(
        self, fee: uint64, announcement_to_assert: Optional[Announcement] = None
    ) -> TransactionRecord:
        chia_coins = await self.standard_wallet.select_coins(fee)
        chia_tx = await self.standard_wallet.generate_signed_transaction(
            uint64(0),
            (await self.standard_wallet.get_new_puzzlehash()),
            fee=fee,
            coins=chia_coins,
            coin_announcements_to_consume={announcement_to_assert} if announcement_to_assert is not None else None,
        )
        assert chia_tx.spend_bundle is not None
        return chia_tx

    def puzzle_for_pk(self, pubkey: G1Element) -> Program:
        if self.did_info.origin_coin is not None:
            innerpuz = did_wallet_puzzles.create_innerpuz(
                puzzle_for_pk(pubkey),
                self.did_info.backup_ids,
                self.did_info.num_of_backup_ids_needed,
                self.did_info.origin_coin.name(),
                did_wallet_puzzles.metadata_to_program(json.loads(self.did_info.metadata)),
            )
            return did_wallet_puzzles.create_fullpuz(innerpuz, self.did_info.origin_coin.name())
        else:
            innerpuz = Program.to((8, 0))
            return did_wallet_puzzles.create_fullpuz(innerpuz, bytes32([0] * 32))

    def puzzle_hash_for_pk(self, pubkey: G1Element) -> bytes32:
        if self.did_info.origin_coin is None:
            # TODO: this seem dumb. Why bother with this case? Is it ever used?
            return puzzle_for_pk(pubkey).get_tree_hash()
        origin_coin_name = self.did_info.origin_coin.name()
        innerpuz_hash = did_wallet_puzzles.get_inner_puzhash_by_p2(
            puzzle_hash_for_pk(pubkey),
            self.did_info.backup_ids,
            self.did_info.num_of_backup_ids_needed,
            origin_coin_name,
            did_wallet_puzzles.metadata_to_program(json.loads(self.did_info.metadata)),
        )
        return did_wallet_puzzles.create_fullpuz_hash(innerpuz_hash, origin_coin_name)

    async def get_new_puzzle(self) -> Program:
        return self.puzzle_for_pk(
            (await self.wallet_state_manager.get_unused_derivation_record(self.wallet_info.id)).pubkey
        )

    def get_my_DID(self) -> str:
        assert self.did_info.origin_coin is not None
        core = self.did_info.origin_coin.name()
        assert core is not None
        return core.hex()

    async def set_name(self, new_name: str):
        import dataclasses

        new_info = dataclasses.replace(self.wallet_info, name=new_name)
        self.wallet_info = new_info
        await self.wallet_state_manager.user_store.update_wallet(self.wallet_info)

    async def get_name(self):
        return self.wallet_info.name

    async def create_update_spend(self, fee: uint64 = uint64(0)):
        assert self.did_info.current_inner is not None
        assert self.did_info.origin_coin is not None
        coins = await self.select_coins(uint64(1))
        assert coins is not None
        coin = coins.pop()
        new_puzhash = await self.get_new_did_inner_hash()
        # innerpuz solution is (mode, p2_solution)
        p2_solution = self.standard_wallet.make_solution(
            primaries=[{"puzzlehash": new_puzhash, "amount": uint64(coin.amount), "memos": [new_puzhash]}],
            coin_announcements={coin.name()},
        )
        innersol: Program = Program.to([1, p2_solution])
        # full solution is (corehash parent_info my_amount innerpuz_reveal solution)
        innerpuz: Program = self.did_info.current_inner

        full_puzzle: Program = did_wallet_puzzles.create_fullpuz(
            innerpuz,
            self.did_info.origin_coin.name(),
        )
        parent_info = self.get_parent_for_coin(coin)
        assert parent_info is not None
        fullsol = Program.to(
            [
                [
                    parent_info.parent_name,
                    parent_info.inner_puzzle_hash,
                    parent_info.amount,
                ],
                coin.amount,
                innersol,
            ]
        )
        list_of_coinspends = [CoinSpend(coin, full_puzzle, fullsol)]
        unsigned_spend_bundle = SpendBundle(list_of_coinspends, G2Element())
        spend_bundle = await self.sign(unsigned_spend_bundle)
        if fee > 0:
            announcement_to_make = coin.name()
            chia_tx = await self.create_tandem_xch_tx(fee, Announcement(coin.name(), announcement_to_make))
        else:
            announcement_to_make = None
            chia_tx = None
        if chia_tx is not None and chia_tx.spend_bundle is not None:
            spend_bundle = SpendBundle.aggregate([spend_bundle, chia_tx.spend_bundle])
            chia_tx = dataclasses.replace(chia_tx, spend_bundle=None)
            await self.wallet_state_manager.add_pending_transaction(chia_tx)
        did_record = TransactionRecord(
            confirmed_at_height=uint32(0),
            created_at_time=uint64(int(time.time())),
            to_puzzle_hash=await self.standard_wallet.get_puzzle_hash(False),
            amount=uint64(coin.amount),
            fee_amount=uint64(0),
            confirmed=False,
            sent=uint32(0),
            spend_bundle=spend_bundle,
            additions=spend_bundle.additions(),
            removals=spend_bundle.removals(),
            wallet_id=self.wallet_info.id,
            sent_to=[],
            trade_id=None,
            type=uint32(TransactionType.OUTGOING_TX.value),
            name=bytes32(token_bytes()),
            memos=list(compute_memos(spend_bundle).items()),
        )
        await self.wallet_state_manager.add_pending_transaction(did_record)

        return spend_bundle

    async def transfer_did(self, new_puzhash: bytes32, fee: uint64, with_recovery: bool) -> TransactionRecord:
        """
        Transfer the current DID to another owner
        :param new_puzhash: New owner's p2_puzzle
        :param fee: Transaction fee
        :param with_recovery: A boolean indicates if the recovery info will be sent through the blockchain
        :return: Spend bundle
        """
        assert self.did_info.current_inner is not None
        assert self.did_info.origin_coin is not None
        coins = await self.select_coins(uint64(1))
        assert coins is not None
        coin = coins.pop()
        backup_ids = []
        backup_required = uint64(0)
        if with_recovery:
            backup_ids = self.did_info.backup_ids
            backup_required = self.did_info.num_of_backup_ids_needed
        new_did_puzhash = did_wallet_puzzles.get_inner_puzhash_by_p2(
            new_puzhash,
            backup_ids,
            backup_required,
            self.did_info.origin_coin.name(),
            did_wallet_puzzles.metadata_to_program(json.loads(self.did_info.metadata)),
        )
        p2_solution = self.standard_wallet.make_solution(
            primaries=[
                {
                    "puzzlehash": new_did_puzhash,
                    "amount": uint64(coin.amount),
                    "memos": [new_puzhash],
                }
            ],
            coin_announcements={coin.name()},
        )
        # Need to include backup list reveal here, even we are don't recover
        # innerpuz solution is
        # (mode, p2_solution)
        innersol: Program = Program.to([2, p2_solution])
        if with_recovery:
            innersol = Program.to([2, p2_solution, [], [], [], self.did_info.backup_ids])
        # full solution is (corehash parent_info my_amount innerpuz_reveal solution)

        full_puzzle: Program = did_wallet_puzzles.create_fullpuz(
            self.did_info.current_inner,
            self.did_info.origin_coin.name(),
        )
        parent_info = self.get_parent_for_coin(coin)
        assert parent_info is not None
        fullsol = Program.to(
            [
                [
                    parent_info.parent_name,
                    parent_info.inner_puzzle_hash,
                    parent_info.amount,
                ],
                coin.amount,
                innersol,
            ]
        )
        list_of_coinspends = [CoinSpend(coin, full_puzzle, fullsol)]
        unsigned_spend_bundle = SpendBundle(list_of_coinspends, G2Element())
        spend_bundle = await self.sign(unsigned_spend_bundle)
        if fee > 0:
            announcement_to_make = coin.name()
            chia_tx = await self.create_tandem_xch_tx(fee, Announcement(coin.name(), announcement_to_make))
        else:
            chia_tx = None
        if chia_tx is not None and chia_tx.spend_bundle is not None:
            spend_bundle = SpendBundle.aggregate([spend_bundle, chia_tx.spend_bundle])
            chia_tx = dataclasses.replace(chia_tx, spend_bundle=None)
            await self.wallet_state_manager.add_pending_transaction(chia_tx)
        did_record = TransactionRecord(
            confirmed_at_height=uint32(0),
            created_at_time=uint64(int(time.time())),
            to_puzzle_hash=await self.standard_wallet.get_puzzle_hash(False),
            amount=uint64(coin.amount),
            fee_amount=fee,
            confirmed=False,
            sent=uint32(0),
            spend_bundle=spend_bundle,
            additions=spend_bundle.additions(),
            removals=spend_bundle.removals(),
            wallet_id=self.wallet_info.id,
            sent_to=[],
            trade_id=None,
            type=uint32(TransactionType.OUTGOING_TX.value),
            name=bytes32(token_bytes()),
            memos=list(compute_memos(spend_bundle).items()),
        )
        await self.wallet_state_manager.add_pending_transaction(did_record)
        return did_record

    # The message spend can tests\wallet\rpc\test_wallet_rpc.py send messages and also change your innerpuz
    async def create_message_spend(
        self,
        coin_announcements: Optional[Set[bytes]] = None,
        puzzle_announcements: Optional[Set[bytes]] = None,
        new_innerpuzhash: Optional[bytes32] = None,
    ):
        assert self.did_info.current_inner is not None
        assert self.did_info.origin_coin is not None
        coins = await self.select_coins(uint64(1))
        assert coins is not None
        coin = coins.pop()
        innerpuz: Program = self.did_info.current_inner
        # Quote message puzzle & solution
        if new_innerpuzhash is None:
            new_innerpuzhash = innerpuz.get_tree_hash()

        p2_solution = self.standard_wallet.make_solution(
            primaries=[{"puzzlehash": new_innerpuzhash, "amount": uint64(coin.amount), "memos": [new_innerpuzhash]}],
            puzzle_announcements=puzzle_announcements,
            coin_announcements=coin_announcements,
        )
        # innerpuz solution is (mode p2_solution)
        innersol: Program = Program.to([1, p2_solution])

        # full solution is (corehash parent_info my_amount innerpuz_reveal solution)
        full_puzzle: Program = did_wallet_puzzles.create_fullpuz(
            innerpuz,
            self.did_info.origin_coin.name(),
        )
        parent_info = self.get_parent_for_coin(coin)
        assert parent_info is not None
        fullsol = Program.to(
            [
                [
                    parent_info.parent_name,
                    parent_info.inner_puzzle_hash,
                    parent_info.amount,
                ],
                coin.amount,
                innersol,
            ]
        )
        list_of_coinspends = [CoinSpend(coin, full_puzzle, fullsol)]
        unsigned_spend_bundle = SpendBundle(list_of_coinspends, G2Element())
        return await self.sign(unsigned_spend_bundle)

    # This is used to cash out, or update the id_list
    async def create_exit_spend(self, puzhash: bytes32):
        assert self.did_info.current_inner is not None
        assert self.did_info.origin_coin is not None
        coins = await self.select_coins(uint64(1))
        assert coins is not None
        coin = coins.pop()
        message_puz = Program.to((1, [[51, puzhash, coin.amount - 1, [puzhash]], [51, 0x00, -113]]))

        # innerpuz solution is (mode p2_solution)
        innersol: Program = Program.to([1, [[], message_puz, []]])
        # full solution is (corehash parent_info my_amount innerpuz_reveal solution)
        innerpuz: Program = self.did_info.current_inner

        full_puzzle: Program = did_wallet_puzzles.create_fullpuz(
            innerpuz,
            self.did_info.origin_coin.name(),
        )
        parent_info = self.get_parent_for_coin(coin)
        assert parent_info is not None
        fullsol = Program.to(
            [
                [
                    parent_info.parent_name,
                    parent_info.inner_puzzle_hash,
                    parent_info.amount,
                ],
                coin.amount,
                innersol,
            ]
        )
        list_of_coinspends = [CoinSpend(coin, full_puzzle, fullsol)]
        unsigned_spend_bundle = SpendBundle(list_of_coinspends, G2Element())
        spend_bundle = await self.sign(unsigned_spend_bundle)

        did_record = TransactionRecord(
            confirmed_at_height=uint32(0),
            created_at_time=uint64(int(time.time())),
            to_puzzle_hash=await self.standard_wallet.get_puzzle_hash(False),
            amount=uint64(coin.amount),
            fee_amount=uint64(0),
            confirmed=False,
            sent=uint32(0),
            spend_bundle=spend_bundle,
            additions=spend_bundle.additions(),
            removals=spend_bundle.removals(),
            wallet_id=self.wallet_info.id,
            sent_to=[],
            trade_id=None,
            type=uint32(TransactionType.OUTGOING_TX.value),
            name=bytes32(token_bytes()),
            memos=list(compute_memos(spend_bundle).items()),
        )
        await self.wallet_state_manager.add_pending_transaction(did_record)
        return spend_bundle

    # Pushes a SpendBundle to create a message coin on the blockchain
    # Returns a SpendBundle for the recoverer to spend the message coin
    async def create_attestment(
        self, recovering_coin_name: bytes32, newpuz: bytes32, pubkey: G1Element
    ) -> Tuple[SpendBundle, str]:
        """
        Create an attestment
        :param recovering_coin_name: Coin ID of the DID
        :param newpuz: New puzzle hash
        :param pubkey: New wallet pubkey
        :return: (SpendBundle, attest string)
        """
        assert self.did_info.current_inner is not None
        assert self.did_info.origin_coin is not None
        coins = await self.select_coins(uint64(1))
        assert coins is not None and coins != set()
        coin = coins.pop()
        message = did_wallet_puzzles.create_recovery_message_puzzle(recovering_coin_name, newpuz, pubkey)
        innermessage = message.get_tree_hash()
        innerpuz: Program = self.did_info.current_inner
        # innerpuz solution is (mode, p2_solution)
        p2_solution = self.standard_wallet.make_solution(
            primaries=[
                {"puzzlehash": innerpuz.get_tree_hash(), "amount": uint64(coin.amount), "memos": []},
                {"puzzlehash": innermessage, "amount": uint64(0), "memos": []},
            ],
        )
        innersol = Program.to([1, p2_solution])

        # full solution is (corehash parent_info my_amount innerpuz_reveal solution)
        full_puzzle: Program = did_wallet_puzzles.create_fullpuz(
            innerpuz,
            self.did_info.origin_coin.name(),
        )
        parent_info = self.get_parent_for_coin(coin)
        assert parent_info is not None

        fullsol = Program.to(
            [
                [
                    parent_info.parent_name,
                    parent_info.inner_puzzle_hash,
                    parent_info.amount,
                ],
                coin.amount,
                innersol,
            ]
        )
        list_of_coinspends = [CoinSpend(coin, full_puzzle, fullsol)]
        message_spend = did_wallet_puzzles.create_spend_for_message(coin.name(), recovering_coin_name, newpuz, pubkey)
        message_spend_bundle = SpendBundle([message_spend], AugSchemeMPL.aggregate([]))
        unsigned_spend_bundle = SpendBundle(list_of_coinspends, G2Element())
        spend_bundle = await self.sign(unsigned_spend_bundle)
        did_record = TransactionRecord(
            confirmed_at_height=uint32(0),
            created_at_time=uint64(int(time.time())),
            to_puzzle_hash=await self.standard_wallet.get_puzzle_hash(False),
            amount=uint64(coin.amount),
            fee_amount=uint64(0),
            confirmed=False,
            sent=uint32(0),
            spend_bundle=spend_bundle,
            additions=spend_bundle.additions(),
            removals=spend_bundle.removals(),
            wallet_id=self.wallet_info.id,
            sent_to=[],
            trade_id=None,
            type=uint32(TransactionType.INCOMING_TX.value),
            name=bytes32(token_bytes()),
            memos=list(compute_memos(spend_bundle).items()),
        )
        attest_str: str = f"{self.get_my_DID()}:{bytes(message_spend_bundle).hex()}:{coin.parent_coin_info.hex()}:"
        attest_str += f"{self.did_info.current_inner.get_tree_hash().hex()}:{coin.amount}"
        await self.wallet_state_manager.add_pending_transaction(did_record)
        return message_spend_bundle, attest_str

    async def get_info_for_recovery(self) -> Optional[Tuple[bytes32, bytes32, uint64]]:
        assert self.did_info.current_inner is not None
        assert self.did_info.origin_coin is not None
        coins = await self.select_coins(uint64(1))
        if coins is not None:
            coin = coins.pop()
            parent = coin.parent_coin_info
            innerpuzhash = self.did_info.current_inner.get_tree_hash()
            amount = uint64(coin.amount)
            return (parent, innerpuzhash, amount)
        return None

    async def load_attest_files_for_recovery_spend(self, attest_data: List[str]) -> Tuple[List, SpendBundle]:
        spend_bundle_list = []
        info_dict = {}
        try:
            for attest in attest_data:
                info = attest.split(":")
                info_dict[info[0]] = [
                    bytes.fromhex(info[2]),
                    bytes.fromhex(info[3]),
                    uint64(info[4]),
                ]
                new_sb = SpendBundle.from_bytes(bytes.fromhex(info[1]))
                spend_bundle_list.append(new_sb)
            # info_dict {0xidentity: "(0xparent_info 0xinnerpuz amount)"}
            my_recovery_list: List[bytes32] = self.did_info.backup_ids

            # convert info dict into recovery list - same order as wallet
            info_list = []
            for entry in my_recovery_list:
                if entry.hex() in info_dict:
                    info_list.append(
                        [
                            info_dict[entry.hex()][0],
                            info_dict[entry.hex()][1],
                            info_dict[entry.hex()][2],
                        ]
                    )
                else:
                    info_list.append([])
            message_spend_bundle = SpendBundle.aggregate(spend_bundle_list)
            return info_list, message_spend_bundle
        except Exception:
            raise

    async def recovery_spend(
        self,
        coin: Coin,
        puzhash: bytes32,
        parent_innerpuzhash_amounts_for_recovery_ids: List[Tuple[bytes, bytes, int]],
        pubkey: G1Element,
        spend_bundle: SpendBundle,
    ) -> SpendBundle:
        assert self.did_info.origin_coin is not None

        # innersol is mode new_amount_or_p2_solution new_inner_puzhash parent_innerpuzhash_amounts_for_recovery_ids pubkey recovery_list_reveal my_id)  # noqa
        innersol: Program = Program.to(
            [
                0,
                coin.amount,
                puzhash,
                parent_innerpuzhash_amounts_for_recovery_ids,
                bytes(pubkey),
                self.did_info.backup_ids,
                coin.name(),
            ]
        )
        # full solution is (parent_info my_amount solution)
        assert self.did_info.current_inner is not None
        innerpuz: Program = self.did_info.current_inner
        full_puzzle: Program = did_wallet_puzzles.create_fullpuz(
            innerpuz,
            self.did_info.origin_coin.name(),
        )
        parent_info = self.get_parent_for_coin(coin)
        assert parent_info is not None
        fullsol = Program.to(
            [
                [
                    parent_info.parent_name,
                    parent_info.inner_puzzle_hash,
                    parent_info.amount,
                ],
                coin.amount,
                innersol,
            ]
        )
        list_of_coinspends = [CoinSpend(coin, full_puzzle, fullsol)]

        index = await self.wallet_state_manager.puzzle_store.index_for_pubkey(pubkey)
        if index is None:
            raise ValueError("Unknown pubkey.")
        private = master_sk_to_wallet_sk_unhardened(self.wallet_state_manager.private_key, index)
        message = bytes(puzhash)
        sigs = [AugSchemeMPL.sign(private, message)]
        for _ in spend_bundle.coin_spends:
            sigs.append(AugSchemeMPL.sign(private, message))
        aggsig = AugSchemeMPL.aggregate(sigs)
        # assert AugSchemeMPL.verify(pubkey, message, aggsig)
        if spend_bundle is None:
            spend_bundle = SpendBundle(list_of_coinspends, aggsig)
        else:
            spend_bundle = spend_bundle.aggregate([spend_bundle, SpendBundle(list_of_coinspends, aggsig)])

        did_record = TransactionRecord(
            confirmed_at_height=uint32(0),
            created_at_time=uint64(int(time.time())),
            to_puzzle_hash=await self.standard_wallet.get_puzzle_hash(False),
            amount=uint64(coin.amount),
            fee_amount=uint64(0),
            confirmed=False,
            sent=uint32(0),
            spend_bundle=spend_bundle,
            additions=spend_bundle.additions(),
            removals=spend_bundle.removals(),
            wallet_id=self.wallet_info.id,
            sent_to=[],
            trade_id=None,
            type=uint32(TransactionType.OUTGOING_TX.value),
            name=bytes32(token_bytes()),
            memos=list(compute_memos(spend_bundle).items()),
        )
        await self.wallet_state_manager.add_pending_transaction(did_record)
        new_did_info = DIDInfo(
            self.did_info.origin_coin,
            self.did_info.backup_ids,
            self.did_info.num_of_backup_ids_needed,
            self.did_info.parent_info,
            self.did_info.current_inner,
            self.did_info.temp_coin,
            self.did_info.temp_puzhash,
            self.did_info.temp_pubkey,
            True,
            self.did_info.metadata,
        )
        await self.save_info(new_did_info)
        return spend_bundle

    async def get_new_p2_inner_hash(self) -> bytes32:
        puzzle = await self.get_new_p2_inner_puzzle()
        return puzzle.get_tree_hash()

    async def get_new_p2_inner_puzzle(self) -> Program:
        return await self.standard_wallet.get_new_puzzle()

    async def get_new_did_innerpuz(self, origin_id=None) -> Program:
        if self.did_info.origin_coin is not None:
            innerpuz = did_wallet_puzzles.create_innerpuz(
                await self.get_new_p2_inner_puzzle(),
                self.did_info.backup_ids,
                uint64(self.did_info.num_of_backup_ids_needed),
                self.did_info.origin_coin.name(),
                did_wallet_puzzles.metadata_to_program(json.loads(self.did_info.metadata)),
            )
        elif origin_id is not None:
            innerpuz = did_wallet_puzzles.create_innerpuz(
                await self.get_new_p2_inner_puzzle(),
                self.did_info.backup_ids,
                uint64(self.did_info.num_of_backup_ids_needed),
                origin_id,
                did_wallet_puzzles.metadata_to_program(json.loads(self.did_info.metadata)),
            )
        else:
            raise ValueError("must have origin coin")

        return innerpuz

    async def get_new_did_inner_hash(self) -> bytes32:
        innerpuz = await self.get_new_did_innerpuz()
        return innerpuz.get_tree_hash()

    async def get_innerpuz_for_new_innerhash(self, pubkey: G1Element):
        """
        Get the inner puzzle for a new owner
        :param pubkey: Pubkey
        :return: Inner puzzle
        """
        # Note: the recovery list will be kept.
        # In a selling case, the seller should clean the recovery list then transfer to the new owner.
        assert self.did_info.origin_coin is not None
        return did_wallet_puzzles.create_innerpuz(
            puzzle_for_pk(pubkey),
            self.did_info.backup_ids,
            uint64(self.did_info.num_of_backup_ids_needed),
            self.did_info.origin_coin.name(),
            did_wallet_puzzles.metadata_to_program(json.loads(self.did_info.metadata)),
        )

    async def inner_puzzle_for_did_puzzle(self, did_hash: bytes32) -> Program:
        record: DerivationRecord = await self.wallet_state_manager.puzzle_store.get_derivation_record_for_puzzle_hash(
            did_hash
        )
        assert self.did_info.origin_coin is not None
        inner_puzzle: Program = did_wallet_puzzles.create_innerpuz(
            puzzle_for_pk(record.pubkey),
            self.did_info.backup_ids,
            self.did_info.num_of_backup_ids_needed,
            self.did_info.origin_coin.name(),
            did_wallet_puzzles.metadata_to_program(json.loads(self.did_info.metadata)),
        )
        return inner_puzzle

    def get_parent_for_coin(self, coin) -> Optional[LineageProof]:
        parent_info = None
        for name, ccparent in self.did_info.parent_info:
            if name == coin.parent_coin_info:
                parent_info = ccparent

        return parent_info

    async def sign_message(self, message: str) -> Tuple[G1Element, G2Element]:
        if self.did_info.current_inner is None:
            raise ValueError("Missing DID inner puzzle.")
        puzzle_args = did_wallet_puzzles.uncurry_innerpuz(self.did_info.current_inner)
        if puzzle_args is not None:

            p2_puzzle, _, _, _, _ = puzzle_args
            puzzle_hash = p2_puzzle.get_tree_hash()
            pubkey, private = await self.wallet_state_manager.get_keys(puzzle_hash)
            synthetic_secret_key = calculate_synthetic_secret_key(private, DEFAULT_HIDDEN_PUZZLE_HASH)
            synthetic_pk = synthetic_secret_key.get_g1()
            puzzle: Program = Program.to(("Chia Signed Message", message))
            return synthetic_pk, AugSchemeMPL.sign(synthetic_secret_key, puzzle.get_tree_hash())
        else:
            raise ValueError("Invalid inner DID puzzle.")

    async def sign(self, spend_bundle: SpendBundle) -> SpendBundle:
        sigs: List[G2Element] = []
        for spend in spend_bundle.coin_spends:

            puzzle_args = did_wallet_puzzles.match_did_puzzle(*spend.puzzle_reveal.to_program().uncurry())
            if puzzle_args is not None:
                p2_puzzle, _, _, _, _ = puzzle_args
                puzzle_hash = p2_puzzle.get_tree_hash()
                pubkey, private = await self.wallet_state_manager.get_keys(puzzle_hash)
                synthetic_secret_key = calculate_synthetic_secret_key(private, DEFAULT_HIDDEN_PUZZLE_HASH)
                error, conditions, cost = conditions_dict_for_solution(
                    spend.puzzle_reveal.to_program(),
                    spend.solution.to_program(),
                    self.wallet_state_manager.constants.MAX_BLOCK_COST_CLVM,
                )

                if conditions is not None:
                    synthetic_pk = synthetic_secret_key.get_g1()
                    for pk, msg in pkm_pairs_for_conditions_dict(
                        conditions, spend.coin.name(), self.wallet_state_manager.constants.AGG_SIG_ME_ADDITIONAL_DATA
                    ):
                        try:
                            assert bytes(synthetic_pk) == pk
                            sigs.append(AugSchemeMPL.sign(synthetic_secret_key, msg))
                        except AssertionError:
                            raise ValueError("This spend bundle cannot be signed by the DID wallet")

        agg_sig = AugSchemeMPL.aggregate(sigs)
        return SpendBundle.aggregate([spend_bundle, SpendBundle([], agg_sig)])

    async def generate_new_decentralised_id(self, amount: uint64, fee: uint64 = uint64(0)) -> Optional[SpendBundle]:
        """
        This must be called under the wallet state manager lock
        """

        coins = await self.standard_wallet.select_coins(uint64(amount + fee))
        if coins is None:
            return None

        origin = coins.copy().pop()
        genesis_launcher_puz = did_wallet_puzzles.LAUNCHER_PUZZLE
        launcher_coin = Coin(origin.name(), genesis_launcher_puz.get_tree_hash(), amount)

        did_inner: Program = await self.get_new_did_innerpuz(launcher_coin.name())
        did_inner_hash = did_inner.get_tree_hash()
        did_full_puz = did_wallet_puzzles.create_fullpuz(did_inner, launcher_coin.name())
        did_puzzle_hash = did_full_puz.get_tree_hash()

        announcement_set: Set[Announcement] = set()
        announcement_message = Program.to([did_puzzle_hash, amount, bytes(0x80)]).get_tree_hash()
        announcement_set.add(Announcement(launcher_coin.name(), announcement_message))

        tx_record: Optional[TransactionRecord] = await self.standard_wallet.generate_signed_transaction(
            amount, genesis_launcher_puz.get_tree_hash(), fee, origin.name(), coins, None, False, announcement_set
        )

        genesis_launcher_solution = Program.to([did_puzzle_hash, amount, bytes(0x80)])

        launcher_cs = CoinSpend(launcher_coin, genesis_launcher_puz, genesis_launcher_solution)
        launcher_sb = SpendBundle([launcher_cs], AugSchemeMPL.aggregate([]))
        eve_coin = Coin(launcher_coin.name(), did_puzzle_hash, amount)
        future_parent = LineageProof(
            eve_coin.parent_coin_info,
            did_inner_hash,
            uint64(eve_coin.amount),
        )
        eve_parent = LineageProof(
            launcher_coin.parent_coin_info,
            launcher_coin.puzzle_hash,
            uint64(launcher_coin.amount),
        )
        await self.add_parent(eve_coin.parent_coin_info, eve_parent)
        await self.add_parent(eve_coin.name(), future_parent)

        if tx_record is None or tx_record.spend_bundle is None:
            return None

        # Only want to save this information if the transaction is valid
        did_info: DIDInfo = DIDInfo(
            launcher_coin,
            self.did_info.backup_ids,
            self.did_info.num_of_backup_ids_needed,
            self.did_info.parent_info,
            did_inner,
            None,
            None,
            None,
            False,
            self.did_info.metadata,
        )
        await self.save_info(did_info)
        eve_spend = await self.generate_eve_spend(eve_coin, did_full_puz, did_inner)
        full_spend = SpendBundle.aggregate([tx_record.spend_bundle, eve_spend, launcher_sb])
        assert self.did_info.origin_coin is not None
        assert self.did_info.current_inner is not None

        did_record = TransactionRecord(
            confirmed_at_height=uint32(0),
            created_at_time=uint64(int(time.time())),
            amount=uint64(amount),
            to_puzzle_hash=await self.standard_wallet.get_puzzle_hash(False),
            fee_amount=fee,
            confirmed=False,
            sent=uint32(10),
            spend_bundle=full_spend,
            additions=full_spend.additions(),
            removals=full_spend.removals(),
            wallet_id=self.id(),
            sent_to=[],
            trade_id=None,
            type=uint32(TransactionType.INCOMING_TX.value),
            name=bytes32(token_bytes()),
            memos=[],
        )
        regular_record = dataclasses.replace(tx_record, spend_bundle=None)
        await self.wallet_state_manager.add_pending_transaction(regular_record)
        await self.wallet_state_manager.add_pending_transaction(did_record)
        return full_spend

    async def generate_eve_spend(self, coin: Coin, full_puzzle: Program, innerpuz: Program):
        assert self.did_info.origin_coin is not None
        uncurried = did_wallet_puzzles.uncurry_innerpuz(innerpuz)
        assert uncurried is not None
        p2_puzzle = uncurried[0]
        # innerpuz solution is (mode p2_solution)
        p2_solution = self.standard_wallet.make_solution(
            primaries=[
                {
                    "puzzlehash": innerpuz.get_tree_hash(),
                    "amount": uint64(coin.amount),
                    "memos": [p2_puzzle.get_tree_hash()],
                }
            ]
        )
        innersol = Program.to([1, p2_solution])
        # full solution is (lineage_proof my_amount inner_solution)
        fullsol = Program.to(
            [
                [self.did_info.origin_coin.parent_coin_info, self.did_info.origin_coin.amount],
                coin.amount,
                innersol,
            ]
        )
        list_of_coinspends = [CoinSpend(coin, full_puzzle, fullsol)]
        unsigned_spend_bundle = SpendBundle(list_of_coinspends, G2Element())
        return await self.sign(unsigned_spend_bundle)

    async def get_frozen_amount(self) -> uint64:
        return await self.wallet_state_manager.get_frozen_balance(self.wallet_info.id)

    async def get_spendable_balance(self, unspent_records=None) -> uint128:
        spendable_am = await self.wallet_state_manager.get_confirmed_spendable_balance_for_wallet(
            self.wallet_info.id, unspent_records
        )
        return spendable_am

    async def get_max_send_amount(self, records: Optional[Set[WalletCoinRecord]] = None):
        max_send_amount = await self.get_confirmed_balance()

        return max_send_amount

    async def add_parent(self, name: bytes32, parent: Optional[LineageProof]):
        self.log.info(f"Adding parent {name}: {parent}")
        current_list = self.did_info.parent_info.copy()
        current_list.append((name, parent))
        did_info: DIDInfo = DIDInfo(
            self.did_info.origin_coin,
            self.did_info.backup_ids,
            self.did_info.num_of_backup_ids_needed,
            current_list,
            self.did_info.current_inner,
            self.did_info.temp_coin,
            self.did_info.temp_puzhash,
            self.did_info.temp_pubkey,
            self.did_info.sent_recovery_transaction,
            self.did_info.metadata,
        )
        await self.save_info(did_info)

    async def update_recovery_list(self, recover_list: List[bytes32], num_of_backup_ids_needed: uint64) -> bool:
        if num_of_backup_ids_needed > len(recover_list):
            return False
        did_info: DIDInfo = DIDInfo(
            self.did_info.origin_coin,
            recover_list,
            num_of_backup_ids_needed,
            self.did_info.parent_info,
            self.did_info.current_inner,
            self.did_info.temp_coin,
            self.did_info.temp_puzhash,
            self.did_info.temp_pubkey,
            self.did_info.sent_recovery_transaction,
            self.did_info.metadata,
        )
        await self.save_info(did_info)
        await self.wallet_state_manager.update_wallet_puzzle_hashes(self.wallet_info.id)
        return True

    async def update_metadata(self, metadata: Dict[str, str]) -> bool:
        did_info: DIDInfo = DIDInfo(
            self.did_info.origin_coin,
            self.did_info.backup_ids,
            self.did_info.num_of_backup_ids_needed,
            self.did_info.parent_info,
            self.did_info.current_inner,
            self.did_info.temp_coin,
            self.did_info.temp_puzhash,
            self.did_info.temp_pubkey,
            self.did_info.sent_recovery_transaction,
            json.dumps(metadata),
        )
        await self.save_info(did_info)
        await self.wallet_state_manager.update_wallet_puzzle_hashes(self.wallet_info.id)
        return True

    async def save_info(self, did_info: DIDInfo):
        self.did_info = did_info
        current_info = self.wallet_info
        data_str = json.dumps(did_info.to_json_dict())
        wallet_info = WalletInfo(current_info.id, current_info.name, current_info.type, data_str)
        self.wallet_info = wallet_info
        await self.wallet_state_manager.user_store.update_wallet(wallet_info)

    def generate_wallet_name(self) -> str:
        """
        Generate a new DID wallet name
        :return: wallet name
        """
        max_num = 0
        for wallet in self.wallet_state_manager.wallets.values():
            if wallet.type() == WalletType.DECENTRALIZED_ID:
                matched = re.search(r"^Profile (\d+)$", wallet.wallet_info.name)
                if matched and int(matched.group(1)) > max_num:
                    max_num = int(matched.group(1))
        return f"Profile {max_num + 1}"

    def check_existed_did(self):
        """
        Check if the current DID is existed
        :return: None
        """
        for wallet in self.wallet_state_manager.wallets.values():
            if (
                wallet.type() == WalletType.DECENTRALIZED_ID
                and self.did_info.origin_coin.name() == wallet.did_info.origin_coin.name()
            ):
                self.log.warning(f"DID {self.did_info.origin_coin} already existed, ignore the wallet creation.")
                raise ValueError("Wallet already exists")

    @staticmethod
    def deserialize_backup_data(backup_data: str) -> DIDInfo:
        """
        Get a DIDInfo from a serialized string
        :param backup_data: serialized
        :return: DIDInfo
        """
        details = backup_data.split(":")
        origin = Coin(bytes32.fromhex(details[0]), bytes32.fromhex(details[1]), uint64(int(details[2])))
        backup_ids = []
        if len(details[3]) > 0:
            for d in details[3].split(","):
                backup_ids.append(bytes32.from_hexstr(d))
        num_of_backup_ids_needed = uint64(int(details[5]))
        if num_of_backup_ids_needed > len(backup_ids):
            raise Exception
        innerpuz: Program = Program.from_bytes(bytes.fromhex(details[4]))
        metadata: str = details[6]
        did_info: DIDInfo = DIDInfo(
            origin,
            backup_ids,
            num_of_backup_ids_needed,
            [],
            innerpuz,
            None,
            None,
            None,
            False,
            metadata,
        )
        return did_info

    def require_derivation_paths(self) -> bool:
        return True


if TYPE_CHECKING:
    from chia.wallet.wallet_protocol import WalletProtocol

    _dummy: WalletProtocol = DIDWallet()<|MERGE_RESOLUTION|>--- conflicted
+++ resolved
@@ -305,12 +305,8 @@
         exclude: Optional[List[Coin]] = None,
         min_coin_amount: Optional[uint64] = None,
         max_coin_amount: Optional[uint64] = None,
-<<<<<<< HEAD
         excluded_coin_amounts: Optional[List[uint64]] = None,
-    ) -> Optional[Set[Coin]]:
-=======
     ) -> Set[Coin]:
->>>>>>> 88cf6297
         """
         Returns a set of coins that can be used for generating a new transaction.
         Note: Must be called under wallet state manager lock
