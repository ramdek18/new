<<<<<<< HEAD
from typing import Iterator, List, Optional, Tuple

from chia.types.blockchain_format.program import Program
=======
from typing import Any, List
>>>>>>> 8b074762
from chia.types.blockchain_format.sized_bytes import bytes32
from chia.util.ints import uint64
from chia.wallet.puzzles.cat_loader import CAT_MOD
from chia.wallet.puzzles.load_clvm import load_clvm

SINGLETON_TOP_LAYER_MOD = load_clvm("singleton_top_layer_v1_1.clvm")
LAUNCHER_PUZZLE = load_clvm("singleton_launcher.clvm")
DID_MOD = load_clvm("did_innerpuz.clvm")
NFT_MOD = load_clvm("nft_innerpuz.clvm")
LAUNCHER_PUZZLE_HASH = LAUNCHER_PUZZLE.get_tree_hash()
SINGLETON_MOD_HASH = SINGLETON_TOP_LAYER_MOD.get_tree_hash()
NFT_MOD_HASH = NFT_MOD.get_tree_hash()
NFT_TRANSFER_PROGRAM = load_clvm("nft_transfer_program.clvm")
OFFER_MOD = load_clvm("settlement_payments.clvm")


def create_nft_layer_puzzle(
    singleton_id: bytes32,
    current_owner_did: bytes32,
    nft_transfer_program_mod_hash: bytes32,
    metadata: Program,
    backpayment_address: bytes32,
    percentage: uint64,
) -> Program:

    transfer_program_curry_params = [
        backpayment_address,
        percentage,
        OFFER_MOD.get_tree_hash(),
        CAT_MOD.get_tree_hash(),
    ]
    return create_nft_layer_puzzle_with_curry_params(
        singleton_id, current_owner_did, nft_transfer_program_mod_hash, metadata, transfer_program_curry_params
    )


def create_nft_layer_puzzle_with_curry_params(
    singleton_id: bytes32,
    current_owner_did: bytes32,
    nft_transfer_program_mod_hash: bytes32,
    metadata: Program,
    transfer_program_curry_params: Program,
) -> Program:
    # NFT_MOD_HASH
    # SINGLETON_STRUCT ; ((SINGLETON_MOD_HASH, (SINGLETON_LAUNCHER_ID, LAUNCHER_PUZZLE_HASH)))
    # CURRENT_OWNER_DID
    # TRANSFER_PROGRAM_MOD_HASH
    # TRANSFER_PROGRAM_CURRY_PARAMS
    # METADATA

    singleton_struct = Program.to((SINGLETON_MOD_HASH, (singleton_id, LAUNCHER_PUZZLE_HASH)))
    return NFT_MOD.curry(
        NFT_MOD_HASH,
        singleton_struct,
        current_owner_did,
        nft_transfer_program_mod_hash,
        transfer_program_curry_params,
        metadata,
    )


def create_full_puzzle(
    singleton_id: bytes32,
    current_owner_did: bytes32,
    nft_transfer_program_hash: bytes32,
    metadata: Program,
    backpayment_address: bytes32,
    percentage: uint64,
) -> Program:
    singleton_struct = Program.to((SINGLETON_MOD_HASH, (singleton_id, LAUNCHER_PUZZLE_HASH)))
    innerpuz = create_nft_layer_puzzle(
        singleton_id, current_owner_did, nft_transfer_program_hash, metadata, backpayment_address, percentage
    )
    return SINGLETON_TOP_LAYER_MOD.curry(singleton_struct, innerpuz)


<<<<<<< HEAD
def create_full_puzzle(
    singleton_id: bytes32, current_owner_did: bytes32, nft_transfer_program_hash: bytes32
=======
def create_full_puzzle_with_curry_params(
    singleton_id: bytes32,
    current_owner_did: bytes32,
    nft_transfer_program_hash: bytes32,
    metadata: Program,
    transfer_program_curry_params: Program,
>>>>>>> 8b074762
) -> Program:
    singleton_struct = Program.to((SINGLETON_MOD_HASH, (singleton_id, LAUNCHER_PUZZLE_HASH)))
    innerpuz = create_nft_layer_puzzle_with_curry_params(
        singleton_id, current_owner_did, nft_transfer_program_hash, metadata, transfer_program_curry_params
    )
    return SINGLETON_TOP_LAYER_MOD.curry(singleton_struct, innerpuz)


<<<<<<< HEAD
def create_transfer_puzzle(metadata: Program, percentage: uint64, backpayment_address: bytes32) -> Program:
    ret = NFT_TRANSFER_PROGRAM.curry(
        Program.to([backpayment_address, percentage, metadata, OFFER_MOD.get_tree_hash(), CAT_MOD.get_tree_hash()])
    )
    return ret
=======
def get_transfer_puzzle() -> Program:
    return NFT_TRANSFER_PROGRAM
>>>>>>> 8b074762


def match_nft_puzzle(puzzle: Program) -> Tuple[bool, Iterator[Program]]:
    """
    Given a puzzle test if it's an NFT and, if it is, return the curried arguments
    """
    try:
        mod, curried_args = puzzle.uncurry()
        if mod == SINGLETON_TOP_LAYER_MOD:
            mod, curried_args = curried_args.rest().first().uncurry()
            if mod == NFT_MOD:
                return True, curried_args.as_iter()
    except Exception:
        import traceback

        print(f"exception: {traceback.format_exc()}")
        return False, iter(())
    return False, iter(())


def get_nft_id_from_puzzle(puzzle: Program) -> Optional[bytes32]:
    """
    Given a puzzle test if it's an NFT and, if it is, return the curried arguments
    """
    try:
        mod, curried_args = puzzle.uncurry()
        if mod == SINGLETON_TOP_LAYER_MOD:
            nft_id: bytes32 = curried_args.first().rest().first().as_atom()
            return nft_id
    except Exception:
        return None
    return None


<<<<<<< HEAD
def get_transfer_program_from_inner_solution(solution: Program) -> Optional[Program]:
    try:
        prog: Program = solution.rest().rest().rest().rest().rest().first()
=======
def update_metadata(metadata: Program, solution: Program) -> Any:
    tp_solution: Program = get_transfer_program_solution_from_solution(solution)
    if tp_solution is None or tp_solution.rest().first() == Program.to(0):
        return metadata
    new_metadata = []
    for kv_pair in metadata.as_iter():
        if kv_pair.first().as_atom() == b"u":
            new_metadata.append(["u", kv_pair.rest().cons(tp_solution.rest())])
        else:
            new_metadata.append(kv_pair)
    return new_metadata


def get_transfer_program_from_inner_solution(solution: Program) -> Optional[Program]:
    try:
        prog = solution.rest().rest().rest().first()
>>>>>>> 8b074762
        return prog
    except Exception:
        return None
    return None


<<<<<<< HEAD
def get_royalty_address_from_inner_solution(solution: Program) -> Optional[bytes32]:
    try:
        transfer_prog: Optional[Program] = get_transfer_program_from_inner_solution(solution)
        if transfer_prog is not None:
            mod, curried_args = transfer_prog.uncurry()
            assert mod == NFT_TRANSFER_PROGRAM
            royalty_address: bytes32 = curried_args.first().first().as_atom()
            return royalty_address
=======
def get_transfer_program_curried_args_from_puzzle(puzzle: Program) -> Optional[Program]:
    try:
        curried_args = match_nft_puzzle(puzzle)[1]
        (
            NFT_MOD_HASH,
            singleton_struct,
            current_owner_did,
            nft_transfer_program_hash,
            transfer_program_curry_params,
            metadata,
        ) = curried_args
        return transfer_program_curry_params
    except Exception:
        return None
    return None


def get_royalty_address_from_puzzle(puzzle: Program) -> Optional[bytes32]:
    try:
        transfer_program_curry_params = get_transfer_program_curried_args_from_puzzle(puzzle)
        (
            ROYALTY_ADDRESS,
            TRADE_PRICE_PERCENTAGE,
            SETTLEMENT_MOD_HASH,
            CAT_MOD_HASH,
        ) = transfer_program_curry_params.as_iter()
        assert ROYALTY_ADDRESS is not None
        return ROYALTY_ADDRESS.as_atom()
>>>>>>> 8b074762
    except Exception:
        return None
    return None


<<<<<<< HEAD
def get_percentage_from_inner_solution(solution: Program) -> Optional[uint64]:
    try:
        transfer_prog: Optional[Program] = get_transfer_program_from_inner_solution(solution)
        if transfer_prog is not None:
            mod, curried_args = transfer_prog.uncurry()
            assert mod == NFT_TRANSFER_PROGRAM
            percentage = uint64(curried_args.first().rest().first().as_int())
            return percentage
=======
def get_percentage_from_puzzle(puzzle: Program) -> Optional[uint64]:
    try:
        transfer_program_curry_params = get_transfer_program_curried_args_from_puzzle(puzzle)
        (
            ROYALTY_ADDRESS,
            TRADE_PRICE_PERCENTAGE,
            SETTLEMENT_MOD_HASH,
            CAT_MOD_HASH,
        ) = transfer_program_curry_params.as_iter()
        assert TRADE_PRICE_PERCENTAGE is not None
        return TRADE_PRICE_PERCENTAGE.as_int()
>>>>>>> 8b074762
    except Exception:
        return None
    return None


<<<<<<< HEAD
def get_metadata_from_transfer_program(transfer_prog: Program) -> Optional[Program]:
    try:
        mod, curried_args = transfer_prog.uncurry()
        assert mod == NFT_TRANSFER_PROGRAM
        metadata: Program = curried_args.first().rest().rest().first()
=======
def get_metadata_from_puzzle(puzzle: Program) -> Program:
    try:
        curried_args = match_nft_puzzle(puzzle)[1]
        (
            NFT_MOD_HASH,
            singleton_struct,
            current_owner_did,
            nft_transfer_program_hash,
            transfer_program_curry_params,
            metadata,
        ) = curried_args
>>>>>>> 8b074762
        return metadata
    except Exception:
        return None
    return None


<<<<<<< HEAD
def get_uri_list_from_transfer_program(transfer_prog: Program) -> Optional[List[str]]:
=======
def get_uri_list_from_puzzle(puzzle: Program) -> Optional[List[str]]:
>>>>>>> 8b074762
    try:
        uri_list = []
        metadata = get_metadata_from_puzzle(puzzle)
        assert metadata is not None
        for kv_pair in metadata.as_iter():
            if kv_pair.first().as_atom() == b"u":
                for uri in kv_pair.rest().as_iter():
                    uri_list.append(uri.as_atom())
        return uri_list
    except Exception:
        return None
    return None


def get_trade_prices_list_from_inner_solution(solution: Program) -> Optional[Program]:
    try:
<<<<<<< HEAD
        prog: Program = solution.rest().rest().rest().rest().first()
=======
        prog = solution.rest().rest().rest().rest().first().first()
>>>>>>> 8b074762
        return prog
    except Exception:
        return None
    return None


def get_transfer_program_solution_from_solution(solution: Program) -> Optional[Program]:
    try:
        prog_sol = solution.rest().rest().rest().rest().first()
        return prog_sol
    except Exception:
        return None
    return None<|MERGE_RESOLUTION|>--- conflicted
+++ resolved
@@ -1,10 +1,6 @@
-<<<<<<< HEAD
 from typing import Iterator, List, Optional, Tuple
 
 from chia.types.blockchain_format.program import Program
-=======
-from typing import Any, List
->>>>>>> 8b074762
 from chia.types.blockchain_format.sized_bytes import bytes32
 from chia.util.ints import uint64
 from chia.wallet.puzzles.cat_loader import CAT_MOD
@@ -37,7 +33,11 @@
         CAT_MOD.get_tree_hash(),
     ]
     return create_nft_layer_puzzle_with_curry_params(
-        singleton_id, current_owner_did, nft_transfer_program_mod_hash, metadata, transfer_program_curry_params
+        singleton_id,
+        current_owner_did,
+        nft_transfer_program_mod_hash,
+        metadata,
+        Program.to(transfer_program_curry_params),
     )
 
 
@@ -81,17 +81,12 @@
     return SINGLETON_TOP_LAYER_MOD.curry(singleton_struct, innerpuz)
 
 
-<<<<<<< HEAD
-def create_full_puzzle(
-    singleton_id: bytes32, current_owner_did: bytes32, nft_transfer_program_hash: bytes32
-=======
 def create_full_puzzle_with_curry_params(
     singleton_id: bytes32,
     current_owner_did: bytes32,
     nft_transfer_program_hash: bytes32,
     metadata: Program,
     transfer_program_curry_params: Program,
->>>>>>> 8b074762
 ) -> Program:
     singleton_struct = Program.to((SINGLETON_MOD_HASH, (singleton_id, LAUNCHER_PUZZLE_HASH)))
     innerpuz = create_nft_layer_puzzle_with_curry_params(
@@ -100,16 +95,8 @@
     return SINGLETON_TOP_LAYER_MOD.curry(singleton_struct, innerpuz)
 
 
-<<<<<<< HEAD
-def create_transfer_puzzle(metadata: Program, percentage: uint64, backpayment_address: bytes32) -> Program:
-    ret = NFT_TRANSFER_PROGRAM.curry(
-        Program.to([backpayment_address, percentage, metadata, OFFER_MOD.get_tree_hash(), CAT_MOD.get_tree_hash()])
-    )
-    return ret
-=======
 def get_transfer_puzzle() -> Program:
     return NFT_TRANSFER_PROGRAM
->>>>>>> 8b074762
 
 
 def match_nft_puzzle(puzzle: Program) -> Tuple[bool, Iterator[Program]]:
@@ -144,13 +131,8 @@
     return None
 
 
-<<<<<<< HEAD
-def get_transfer_program_from_inner_solution(solution: Program) -> Optional[Program]:
-    try:
-        prog: Program = solution.rest().rest().rest().rest().rest().first()
-=======
-def update_metadata(metadata: Program, solution: Program) -> Any:
-    tp_solution: Program = get_transfer_program_solution_from_solution(solution)
+def update_metadata(metadata: Program, solution: Program) -> Program:
+    tp_solution: Optional[Program] = get_transfer_program_solution_from_solution(solution)
     if tp_solution is None or tp_solution.rest().first() == Program.to(0):
         return metadata
     new_metadata = []
@@ -159,29 +141,19 @@
             new_metadata.append(["u", kv_pair.rest().cons(tp_solution.rest())])
         else:
             new_metadata.append(kv_pair)
-    return new_metadata
+    updated_metadata: Program = Program.to(new_metadata)
+    return updated_metadata
 
 
 def get_transfer_program_from_inner_solution(solution: Program) -> Optional[Program]:
     try:
-        prog = solution.rest().rest().rest().first()
->>>>>>> 8b074762
+        prog: Program = solution.rest().rest().rest().first()
         return prog
     except Exception:
         return None
     return None
 
 
-<<<<<<< HEAD
-def get_royalty_address_from_inner_solution(solution: Program) -> Optional[bytes32]:
-    try:
-        transfer_prog: Optional[Program] = get_transfer_program_from_inner_solution(solution)
-        if transfer_prog is not None:
-            mod, curried_args = transfer_prog.uncurry()
-            assert mod == NFT_TRANSFER_PROGRAM
-            royalty_address: bytes32 = curried_args.first().first().as_atom()
-            return royalty_address
-=======
 def get_transfer_program_curried_args_from_puzzle(puzzle: Program) -> Optional[Program]:
     try:
         curried_args = match_nft_puzzle(puzzle)[1]
@@ -202,55 +174,40 @@
 def get_royalty_address_from_puzzle(puzzle: Program) -> Optional[bytes32]:
     try:
         transfer_program_curry_params = get_transfer_program_curried_args_from_puzzle(puzzle)
-        (
-            ROYALTY_ADDRESS,
-            TRADE_PRICE_PERCENTAGE,
-            SETTLEMENT_MOD_HASH,
-            CAT_MOD_HASH,
-        ) = transfer_program_curry_params.as_iter()
-        assert ROYALTY_ADDRESS is not None
-        return ROYALTY_ADDRESS.as_atom()
->>>>>>> 8b074762
-    except Exception:
-        return None
-    return None
-
-
-<<<<<<< HEAD
-def get_percentage_from_inner_solution(solution: Program) -> Optional[uint64]:
-    try:
-        transfer_prog: Optional[Program] = get_transfer_program_from_inner_solution(solution)
-        if transfer_prog is not None:
-            mod, curried_args = transfer_prog.uncurry()
-            assert mod == NFT_TRANSFER_PROGRAM
-            percentage = uint64(curried_args.first().rest().first().as_int())
+        if transfer_program_curry_params is not None:
+            (
+                ROYALTY_ADDRESS,
+                TRADE_PRICE_PERCENTAGE,
+                SETTLEMENT_MOD_HASH,
+                CAT_MOD_HASH,
+            ) = transfer_program_curry_params.as_iter()
+            assert ROYALTY_ADDRESS is not None
+            royalty_address: bytes32 = ROYALTY_ADDRESS.as_atom()
+            return royalty_address
+    except Exception:
+        return None
+    return None
+
+
+def get_percentage_from_puzzle(puzzle: Program) -> Optional[uint64]:
+    try:
+        transfer_program_curry_params = get_transfer_program_curried_args_from_puzzle(puzzle)
+        if transfer_program_curry_params is not None:
+            (
+                ROYALTY_ADDRESS,
+                TRADE_PRICE_PERCENTAGE,
+                SETTLEMENT_MOD_HASH,
+                CAT_MOD_HASH,
+            ) = transfer_program_curry_params.as_iter()
+            assert TRADE_PRICE_PERCENTAGE is not None
+            percentage: uint64 = TRADE_PRICE_PERCENTAGE.as_int()
             return percentage
-=======
-def get_percentage_from_puzzle(puzzle: Program) -> Optional[uint64]:
-    try:
-        transfer_program_curry_params = get_transfer_program_curried_args_from_puzzle(puzzle)
-        (
-            ROYALTY_ADDRESS,
-            TRADE_PRICE_PERCENTAGE,
-            SETTLEMENT_MOD_HASH,
-            CAT_MOD_HASH,
-        ) = transfer_program_curry_params.as_iter()
-        assert TRADE_PRICE_PERCENTAGE is not None
-        return TRADE_PRICE_PERCENTAGE.as_int()
->>>>>>> 8b074762
-    except Exception:
-        return None
-    return None
-
-
-<<<<<<< HEAD
-def get_metadata_from_transfer_program(transfer_prog: Program) -> Optional[Program]:
-    try:
-        mod, curried_args = transfer_prog.uncurry()
-        assert mod == NFT_TRANSFER_PROGRAM
-        metadata: Program = curried_args.first().rest().rest().first()
-=======
-def get_metadata_from_puzzle(puzzle: Program) -> Program:
+    except Exception:
+        return None
+    return None
+
+
+def get_metadata_from_puzzle(puzzle: Program) -> Optional[Program]:
     try:
         curried_args = match_nft_puzzle(puzzle)[1]
         (
@@ -261,18 +218,13 @@
             transfer_program_curry_params,
             metadata,
         ) = curried_args
->>>>>>> 8b074762
         return metadata
     except Exception:
         return None
     return None
 
 
-<<<<<<< HEAD
-def get_uri_list_from_transfer_program(transfer_prog: Program) -> Optional[List[str]]:
-=======
 def get_uri_list_from_puzzle(puzzle: Program) -> Optional[List[str]]:
->>>>>>> 8b074762
     try:
         uri_list = []
         metadata = get_metadata_from_puzzle(puzzle)
@@ -289,11 +241,7 @@
 
 def get_trade_prices_list_from_inner_solution(solution: Program) -> Optional[Program]:
     try:
-<<<<<<< HEAD
-        prog: Program = solution.rest().rest().rest().rest().first()
-=======
-        prog = solution.rest().rest().rest().rest().first().first()
->>>>>>> 8b074762
+        prog: Program = solution.rest().rest().rest().rest().first().first()
         return prog
     except Exception:
         return None
@@ -302,7 +250,7 @@
 
 def get_transfer_program_solution_from_solution(solution: Program) -> Optional[Program]:
     try:
-        prog_sol = solution.rest().rest().rest().rest().first()
+        prog_sol: Program = solution.rest().rest().rest().rest().first()
         return prog_sol
     except Exception:
         return None
