--- conflicted
+++ resolved
@@ -1,5 +1,5 @@
 import logging
-from typing import Any, Dict, List, Tuple
+from typing import Any, Dict, List, Optional, Tuple
 
 from blspy import G1Element
 from clvm.casts import int_from_bytes
@@ -7,13 +7,8 @@
 
 from chia.types.blockchain_format.program import Program
 from chia.types.blockchain_format.sized_bytes import bytes32
-<<<<<<< HEAD
 from chia.util.ints import uint16, uint64
-from chia.wallet.nft_wallet.nft_info import NFTInfo
-=======
-from chia.util.ints import uint64
 from chia.wallet.nft_wallet.nft_info import NFTCoinInfo, NFTInfo
->>>>>>> 3c95f2b0
 from chia.wallet.nft_wallet.uncurry_nft import UncurriedNFT
 from chia.wallet.puzzles.cat_loader import CAT_MOD
 from chia.wallet.puzzles.load_clvm import load_clvm
@@ -35,7 +30,7 @@
 
 
 def create_nft_layer_puzzle_with_curry_params(
-        metadata: Program, metadata_updater_hash: bytes32, inner_puzzle: Program
+    metadata: Program, metadata_updater_hash: bytes32, inner_puzzle: Program
 ) -> Program:
     """Curries params into nft_state_layer.clvm
 
@@ -50,8 +45,13 @@
         metadata,
         metadata_updater_hash,
     )
-    log.debug("Currying with: %s %s %s %s", NFT_STATE_LAYER_MOD_HASH, inner_puzzle.get_tree_hash(),
-              metadata_updater_hash, metadata.get_tree_hash())
+    log.debug(
+        "Currying with: %s %s %s %s",
+        NFT_STATE_LAYER_MOD_HASH,
+        inner_puzzle.get_tree_hash(),
+        metadata_updater_hash,
+        metadata.get_tree_hash(),
+    )
     return NFT_STATE_LAYER_MOD.curry(NFT_STATE_LAYER_MOD_HASH, metadata, metadata_updater_hash, inner_puzzle)
 
 
@@ -69,7 +69,7 @@
 
 
 def create_full_puzzle(
-        singleton_id: bytes32, metadata: Program, metadata_updater_puzhash: bytes32, inner_puzzle: Program
+    singleton_id: bytes32, metadata: Program, metadata_updater_puzhash: bytes32, inner_puzzle: Program
 ) -> Program:
     log.debug(
         "Creating full NFT puzzle with: \n%r\n%r\n%r\n%r",
@@ -92,11 +92,7 @@
     :param nft_coin_info NFTCoinInfo in local database
     :return: NFTInfo
     """
-<<<<<<< HEAD
-    uncurried_nft: UncurriedNFT = UncurriedNFT.uncurry(puzzle)
-=======
     uncurried_nft: UncurriedNFT = UncurriedNFT.uncurry(nft_coin_info.full_puzzle)
->>>>>>> 3c95f2b0
     data_uris: List[str] = []
 
     for uri in uncurried_nft.data_uris.as_python():
@@ -109,16 +105,10 @@
         license_uris.append(str(uri, "utf-8"))
 
     nft_info = NFTInfo(
-        uncurried_nft.singleton_launcher_id.as_python(),
-<<<<<<< HEAD
-        nft_coin.name(),
+        uncurried_nft.singleton_launcher_id,
+        nft_coin_info.coin.name(),
         uncurried_nft.owner_did,
         uncurried_nft.trade_price_percentage,
-=======
-        nft_coin_info.coin.name(),
-        uncurried_nft.owner_did.as_python(),
-        uint64(uncurried_nft.trade_price_percentage.as_int()),
->>>>>>> 3c95f2b0
         data_uris,
         uncurried_nft.data_hash.as_python(),
         meta_uris,
@@ -208,71 +198,85 @@
 
 
 def create_ownership_layer_transfer_solution(
-        new_did: bytes32,
-        new_did_inner_hash: bytes32,
-        trade_prices_list: List[List[int]],
-        new_pubkey: G1Element,
-        conditions: List[Any] = [],
+    new_did: bytes32,
+    new_did_inner_hash: bytes32,
+    trade_prices_list: List[List[int]],
+    new_pubkey: G1Element,
+    target_puzzle_hash: bytes32,
+    conditions: List[Any] = [],
 ) -> Program:
     log.debug(f"Creating a transfer solution with: {new_did=} {new_did_inner_hash=} {trade_prices_list=} {new_pubkey=}")
-    condition_list = [[51, STANDARD_PUZZLE_MOD.curry(new_pubkey).get_tree_hash(), 1,
-                       [STANDARD_PUZZLE_MOD.curry(new_pubkey).get_tree_hash()]],
-                      [-10, new_did, trade_prices_list, new_pubkey, [new_did_inner_hash]]]
+    condition_list = [
+        [
+            51,
+            STANDARD_PUZZLE_MOD.curry(new_pubkey).get_tree_hash(),
+            1,
+            [target_puzzle_hash],
+        ],
+        [-10, new_did, trade_prices_list, new_pubkey, [new_did_inner_hash]],
+    ]
     log.debug("Condition list raw: %r", condition_list)
-    solution = Program.to([
-        [solution_for_conditions(condition_list)],
-        1,
-    ])
+    solution = Program.to(
+        [
+            [solution_for_conditions(condition_list)],
+            1,
+        ]
+    )
     log.debug("Generated transfer solution: %s", disassemble(solution))
     return solution
 
 
-def get_metadata_and_p2_puzhash(unft: UncurriedNFT, solution: Program) -> Tuple[Program, bytes32]:
+def get_metadata_and_phs(unft: UncurriedNFT, solution: Program) -> Tuple[Program, bytes32, bytes32]:
     if unft.owner_did:
-        conditions = solution.at("ffffrrrrrrf").as_iter()
+        conditions = solution.at("frfr").as_iter()
     else:
         conditions = solution.rest().first().rest().as_iter()
     metadata = unft.metadata
+    puzhash: Optional[bytes32] = None
+    inner_ph: Optional[bytes32] = None
     for condition in conditions:
         log.debug("Checking solution condition: %s", disassemble(condition))
         if condition.list_len() < 2:
             # invalid condition
             continue
-
         condition_code = int_from_bytes(condition.first().atom)
         log.debug("Checking condition code: %r", condition_code)
         if condition_code == -24:
             # metadata update
-            # (-24 (meta updater puzzle) url)
-            metadata_list = list(metadata.as_python())
-            new_metadata = []
-            for metadata_entry in metadata_list:
-                key = metadata_entry[0]
-                if key == b"u":
-                    new_metadata.append((b"u", [condition.rest().rest().first().atom] + list(metadata_entry[1:])))
-                else:
-                    new_metadata.append((b"h", metadata_entry[1]))
-            metadata = Program.to(new_metadata)
+            metadata = update_metadata(metadata, condition)
+            metadata = Program.to(metadata)
         elif condition_code == 51 and int_from_bytes(condition.rest().rest().first().atom) == 1:
-            puzhash = bytes32(condition.rest().first().atom)
+            # destination puzhash
+            if puzhash is not None:
+                # ignore duplicated create coin conditions
+                continue
+            puzhash = bytes32(condition.at("rrrff").atom)
+            inner_ph = bytes32(condition.at("rf").atom)
             log.debug("Got back puzhash from solution: %s", puzhash)
-    assert puzhash
-    return metadata, puzhash
-
-
-def apply_nft_puzzle(unft: UncurriedNFT, new_p2_puzzle: Program, metadata: List,
-                     solution: Program) -> Program:
-    log.debug("Generating a new NFT puzzle")
-    if not unft.owner_did:
-        inner_puzzle = new_p2_puzzle
-    else:
-        assert unft.trade_price_percentage
-        log.debug("Generating NFT puzzle with ownership support: %s", disassemble(solution))
-        new_did_id = solution.at("ffrfrrfrf").atom
-        log.debug(
-            f"Found NFT puzzle details: {new_did_id.hex()=} {unft.trade_price_percentage=} {unft.singleton_launcher_id=}")
+    assert puzhash and inner_ph
+    return metadata, puzhash, inner_ph
+
+
+def recurry_nft_puzzle(unft: UncurriedNFT, new_p2_puzzle: Program, metadata: List, solution: Program) -> Program:
+    log.debug("Generating NFT puzzle with ownership support: %s", disassemble(solution))
+    conditions = solution.at("frfr").as_iter()
+    for change_did_condition in conditions:
+        if change_did_condition.first().as_int() == -10:
+            # this is the change owner magic condition
+            break
+    if change_did_condition:
+        new_did_id = change_did_condition.at("rf").atom
+        # trade_list_price = change_did_condition.at("rrf").as_python()
+        # new_did_inner_hash = change_did_condition.at("rrrrf").atom
+        # new_pub_key = G1Element.from_bytes(change_did_condition.at("rrrf").atom)
+        log.debug(f"Found NFT puzzle details: {new_did_id.hex()=} ")
         inner_puzzle = NFT_OWNERSHIP_LAYER.curry(
             NFT_OWNERSHIP_LAYER.get_tree_hash(), new_did_id, unft.transfer_program, new_p2_puzzle
         )
-    return create_nft_layer_puzzle_with_curry_params(Program.to(metadata), NFT_METADATA_UPDATER.get_tree_hash(),
-                                                     inner_puzzle)+    else:
+        inner_puzzle = new_p2_puzzle
+
+    return inner_puzzle
+    # return create_nft_layer_puzzle_with_curry_params(
+    #     Program.to(metadata), NFT_METADATA_UPDATER.get_tree_hash(), inner_puzzle
+    # )