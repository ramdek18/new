--- conflicted
+++ resolved
@@ -1422,11 +1422,7 @@
                 solution = self.standard_wallet.make_solution(
                     primaries=[], conditions=(AssertCoinAnnouncement(primary_announcement_hash),)
                 )
-<<<<<<< HEAD
-            xch_spends.append(CoinSpend(xch_coin, puzzle, solution))
-=======
             xch_spends.append(make_spend(xch_coin, puzzle, solution))
->>>>>>> 785d6a45
         xch_spend = SpendBundle(xch_spends, G2Element())
 
         # Create the DID spend using the announcements collected when making the intermediate launcher coins
@@ -1663,11 +1659,7 @@
                 first = False
             else:
                 solution = self.standard_wallet.make_solution(primaries=[], conditions=(primary_announcement,))
-<<<<<<< HEAD
-            xch_spends.append(CoinSpend(xch_coin, puzzle, solution))
-=======
             xch_spends.append(make_spend(xch_coin, puzzle, solution))
->>>>>>> 785d6a45
         xch_spend = SpendBundle(xch_spends, G2Element())
 
         # Collect up all the coin spends
@@ -1698,15 +1690,8 @@
     async def match_hinted_coin(self, coin: Coin, hint: bytes32) -> bool:
         return False
 
-<<<<<<< HEAD
-    def handle_own_derivation(self) -> bool:
-        return False
-
-    def derivation_for_index(self, index: int) -> List[DerivationRecord]:
-=======
     def handle_own_derivation(self) -> bool:  # pragma: no cover
         return False
 
     def derivation_for_index(self, index: int) -> List[DerivationRecord]:  # pragma: no cover
->>>>>>> 785d6a45
         raise NotImplementedError()