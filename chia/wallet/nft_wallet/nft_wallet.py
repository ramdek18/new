from __future__ import annotations

import dataclasses
import json
import logging
import math
import time
from typing import TYPE_CHECKING, Any, Dict, List, Optional, Set, Tuple, Type, TypeVar, Union

from blspy import AugSchemeMPL, G1Element, G2Element
from clvm.casts import int_from_bytes, int_to_bytes

from chia.protocols.wallet_protocol import CoinState
from chia.server.ws_connection import WSChiaConnection
from chia.types.announcement import Announcement
from chia.types.blockchain_format.coin import Coin
from chia.types.blockchain_format.program import Program
from chia.types.blockchain_format.sized_bytes import bytes32
from chia.types.coin_spend import CoinSpend
from chia.types.spend_bundle import SpendBundle
from chia.util.condition_tools import conditions_dict_for_solution, pkm_pairs_for_conditions_dict
from chia.util.hash import std_hash
from chia.util.ints import uint8, uint16, uint32, uint64, uint128
from chia.wallet.derivation_record import DerivationRecord
from chia.wallet.did_wallet import did_wallet_puzzles
from chia.wallet.did_wallet.did_info import DIDInfo
from chia.wallet.lineage_proof import LineageProof
from chia.wallet.nft_wallet import nft_puzzles
from chia.wallet.nft_wallet.nft_info import NFTCoinInfo, NFTWalletInfo
from chia.wallet.nft_wallet.nft_puzzles import (
    LAUNCHER_PUZZLE_HASH,
    NFT_METADATA_UPDATER,
    NFT_OWNERSHIP_LAYER,
    NFT_STATE_LAYER_MOD,
    NFT_STATE_LAYER_MOD_HASH,
    SINGLETON_MOD_HASH,
    SINGLETON_TOP_LAYER_MOD,
    create_ownership_layer_puzzle,
    get_metadata_and_phs,
)
from chia.wallet.nft_wallet.uncurry_nft import UncurriedNFT
from chia.wallet.outer_puzzles import AssetType, construct_puzzle, match_puzzle, solve_puzzle
from chia.wallet.payment import Payment
from chia.wallet.puzzle_drivers import PuzzleInfo, Solver
from chia.wallet.puzzles.p2_delegated_puzzle_or_hidden_puzzle import (
    DEFAULT_HIDDEN_PUZZLE_HASH,
    calculate_synthetic_secret_key,
    puzzle_for_pk,
)
from chia.wallet.trading.offer import OFFER_MOD, OFFER_MOD_HASH, NotarizedPayment, Offer
from chia.wallet.transaction_record import TransactionRecord
from chia.wallet.uncurried_puzzle import uncurry_puzzle
from chia.wallet.util.compute_memos import compute_memos
from chia.wallet.util.debug_spend_bundle import disassemble
from chia.wallet.util.transaction_type import TransactionType
from chia.wallet.util.wallet_types import AmountWithPuzzlehash, WalletType
from chia.wallet.wallet import Wallet
from chia.wallet.wallet_coin_record import WalletCoinRecord
from chia.wallet.wallet_info import WalletInfo
from chia.wallet.wallet_nft_store import WalletNftStore

_T_NFTWallet = TypeVar("_T_NFTWallet", bound="NFTWallet")


class NFTWallet:
    wallet_state_manager: Any
    log: logging.Logger
    wallet_info: WalletInfo
    nft_wallet_info: NFTWalletInfo
    standard_wallet: Wallet
    wallet_id: int
    nft_store: WalletNftStore

    @property
    def did_id(self) -> Optional[bytes32]:
        return self.nft_wallet_info.did_id

    @classmethod
    async def create_new_nft_wallet(
        cls: Type[_T_NFTWallet],
        wallet_state_manager: Any,
        wallet: Wallet,
        did_id: Optional[bytes32] = None,
        name: Optional[str] = None,
    ) -> _T_NFTWallet:
        """
        This must be called under the wallet state manager lock
        """
        self = cls()
        self.standard_wallet = wallet
        if name is None:
            name = "NFT Wallet"
        self.log = logging.getLogger(name if name else __name__)
        self.wallet_state_manager = wallet_state_manager
        self.nft_wallet_info = NFTWalletInfo(did_id)
        info_as_string = json.dumps(self.nft_wallet_info.to_json_dict())
        self.wallet_info = await wallet_state_manager.user_store.create_wallet(
            name, uint32(WalletType.NFT.value), info_as_string
        )
        self.wallet_id = self.wallet_info.id
        self.nft_store = wallet_state_manager.nft_store
        self.log.debug("NFT wallet id: %r and standard wallet id: %r", self.wallet_id, self.standard_wallet.wallet_id)

        await self.wallet_state_manager.add_new_wallet(self, self.wallet_info.id)
        self.log.debug("Generated a new NFT wallet: %s", self.__dict__)
        return self

    @classmethod
    async def create(
        cls: Type[_T_NFTWallet],
        wallet_state_manager: Any,
        wallet: Wallet,
        wallet_info: WalletInfo,
        name: Optional[str] = None,
    ) -> _T_NFTWallet:
        self = cls()
        self.log = logging.getLogger(name if name else __name__)
        self.wallet_state_manager = wallet_state_manager
        self.wallet_info = wallet_info
        self.wallet_id = wallet_info.id
        self.standard_wallet = wallet
        self.wallet_info = wallet_info
        self.nft_store = wallet_state_manager.nft_store
        self.nft_wallet_info = NFTWalletInfo.from_json_dict(json.loads(wallet_info.data))
        return self

    @classmethod
    def type(cls) -> uint8:
        return uint8(WalletType.NFT)

    def id(self) -> uint32:
        return self.wallet_info.id

    def get_did(self) -> Optional[bytes32]:
        return self.did_id

    async def get_confirmed_balance(self, record_list: Optional[Set[WalletCoinRecord]] = None) -> uint128:
        """The NFT wallet doesn't really have a balance."""
        return uint128(0)

    async def get_unconfirmed_balance(self, record_list: Optional[Set[WalletCoinRecord]] = None) -> uint128:
        """The NFT wallet doesn't really have a balance."""
        return uint128(0)

    async def get_spendable_balance(self, unspent_records: Optional[Set[WalletCoinRecord]] = None) -> uint128:
        """The NFT wallet doesn't really have a balance."""
        return uint128(0)

    async def get_pending_change_balance(self) -> uint64:
        return uint64(0)

    async def get_max_send_amount(self, records: Optional[Set[WalletCoinRecord]] = None) -> uint128:
        """This is the confirmed balance, which we set to 0 as the NFT wallet doesn't have one."""
        return uint128(0)

    async def get_nft_coin_by_id(self, nft_coin_id: bytes32) -> NFTCoinInfo:
        nft_coin = await self.nft_store.get_nft_by_coin_id(nft_coin_id)
        if nft_coin is None:
            raise KeyError(f"Couldn't find coin with id: {nft_coin_id}")
        return nft_coin

    async def coin_added(self, coin: Coin, height: uint32, peer: WSChiaConnection) -> None:
        """Notification from wallet state manager that wallet has been received."""
        self.log.info(f"NFT wallet %s has been notified that {coin} was added", self.get_name())
        if await self.nft_store.exists(coin.name()):
            # already added
            return
        wallet_node = self.wallet_state_manager.wallet_node
        cs: Optional[CoinSpend] = None
        coin_states: Optional[List[CoinState]] = await wallet_node.get_coin_state([coin.parent_coin_info], peer=peer)
        if not coin_states:
            # farm coin
            return
        assert coin_states
        parent_coin = coin_states[0].coin
        cs = await wallet_node.fetch_puzzle_solution(height, parent_coin, peer)
        assert cs is not None
        await self.puzzle_solution_received(cs, peer)

    async def puzzle_solution_received(self, coin_spend: CoinSpend, peer: WSChiaConnection) -> None:
        self.log.debug("Puzzle solution received to wallet: %s", self.wallet_info)
        coin_name = coin_spend.coin.name()
        puzzle: Program = Program.from_bytes(bytes(coin_spend.puzzle_reveal))
        # At this point, the puzzle must be a NFT puzzle.
        # This method will be called only when the wallet state manager uncurried this coin as a NFT puzzle.

        uncurried_nft = UncurriedNFT.uncurry(*puzzle.uncurry())
        assert uncurried_nft is not None
        self.log.debug(
            "found the info for NFT coin %s %s %s",
            coin_name.hex(),
            uncurried_nft.inner_puzzle,
            uncurried_nft.singleton_struct,
        )
        singleton_id = uncurried_nft.singleton_launcher_id
        parent_inner_puzhash = uncurried_nft.nft_state_layer.get_tree_hash()
        metadata, p2_puzzle_hash = get_metadata_and_phs(uncurried_nft, coin_spend.solution)
        self.log.debug("Got back puzhash from solution: %s", p2_puzzle_hash)
        self.log.debug("Got back updated metadata: %s", metadata)
        derivation_record: Optional[
            DerivationRecord
        ] = await self.wallet_state_manager.puzzle_store.get_derivation_record_for_puzzle_hash(p2_puzzle_hash)
        self.log.debug("Record for %s is: %s", p2_puzzle_hash, derivation_record)
        if derivation_record is None:
            self.log.debug("Not our NFT, pointing to %s, skipping", p2_puzzle_hash)
            return
        p2_puzzle = puzzle_for_pk(derivation_record.pubkey)
        launcher_coin_states: List[CoinState] = await self.wallet_state_manager.wallet_node.get_coin_state(
            [singleton_id], peer=peer
        )
        assert (
            launcher_coin_states is not None
            and len(launcher_coin_states) == 1
            and launcher_coin_states[0].spent_height is not None
        )
        mint_height: uint32 = uint32(launcher_coin_states[0].spent_height)
        minter_did = None
        if uncurried_nft.supports_did:
            inner_puzzle = nft_puzzles.recurry_nft_puzzle(uncurried_nft, coin_spend.solution.to_program(), p2_puzzle)
            minter_did = await self.wallet_state_manager.get_minter_did(launcher_coin_states[0].coin, peer)
        else:
            inner_puzzle = p2_puzzle
        child_puzzle: Program = nft_puzzles.create_full_puzzle(
            singleton_id,
            Program.to(metadata),
            bytes32(uncurried_nft.metadata_updater_hash.atom),
            inner_puzzle,
        )
        self.log.debug(
            "Created NFT full puzzle with inner: %s",
            nft_puzzles.create_full_puzzle_with_nft_puzzle(singleton_id, uncurried_nft.inner_puzzle),
        )
        child_puzzle_hash = child_puzzle.get_tree_hash()
        for new_coin in coin_spend.additions():
            self.log.debug(
                "Comparing addition: %s with %s, amount: %s ",
                new_coin.puzzle_hash,
                child_puzzle_hash,
                new_coin.amount,
            )
            if new_coin.puzzle_hash == child_puzzle_hash:
                child_coin = new_coin
                break
        else:
            raise ValueError("Couldn't generate child puzzle for NFT")

        self.log.info("Adding a new NFT to wallet: %s", child_coin)
        # all is well, lets add NFT to our local db
        parent_coin = None
        confirmed_height = None
        coin_states: Optional[List[CoinState]] = await self.wallet_state_manager.wallet_node.get_coin_state(
            [coin_name], peer=peer
        )

        if coin_states is not None:
            parent_coin = coin_states[0].coin
            confirmed_height = None if coin_states[0].spent_height is None else uint32(coin_states[0].spent_height)

        if parent_coin is None or confirmed_height is None:
            raise ValueError("Error finding parent")

        await self.add_coin(
            child_coin,
            singleton_id,
            child_puzzle,
            LineageProof(parent_coin.parent_coin_info, parent_inner_puzhash, uint64(parent_coin.amount)),
            mint_height,
            minter_did,
            confirmed_height,
        )

    async def add_coin(
        self,
        coin: Coin,
        nft_id: bytes32,
        puzzle: Program,
        lineage_proof: LineageProof,
        mint_height: uint32,
        minter_did: Optional[bytes32],
        confirmed_height: uint32,
    ) -> None:
        new_nft = NFTCoinInfo(nft_id, coin, lineage_proof, puzzle, mint_height, minter_did, confirmed_height)
        await self.wallet_state_manager.nft_store.save_nft(self.id(), self.get_did(), new_nft)
        await self.wallet_state_manager.add_interested_coin_ids([coin.name()])
        self.wallet_state_manager.state_changed("nft_coin_added", self.wallet_info.id)

    async def remove_coin(self, coin: Coin, height: uint32) -> None:
        nft_coin_info = await self.nft_store.get_nft_by_coin_id(coin.name())
        if nft_coin_info:
            await self.nft_store.delete_nft_by_coin_id(coin.name(), height)
            self.wallet_state_manager.state_changed("nft_coin_removed", self.wallet_info.id)
            num = await self.get_current_nfts()
            if len(num) == 0 and self.did_id is not None:
                # Check if the wallet owns the DID
                for did_wallet in await self.wallet_state_manager.get_all_wallet_info_entries(
                    wallet_type=WalletType.DECENTRALIZED_ID
                ):
                    did_wallet_info: DIDInfo = DIDInfo.from_json_dict(json.loads(did_wallet.data))
                    assert did_wallet_info.origin_coin is not None
                    if did_wallet_info.origin_coin.name() == self.did_id:
                        return
                self.log.info(f"No NFT, deleting wallet {self.wallet_info.name} ...")
                await self.wallet_state_manager.user_store.delete_wallet(self.wallet_info.id)
                self.wallet_state_manager.wallets.pop(self.wallet_info.id)
        else:
            self.log.info("Tried removing NFT coin that doesn't exist: %s", coin.name())

    async def get_did_approval_info(
        self,
        nft_ids: List[bytes32],
        did_id: Optional[bytes32] = None,
    ) -> Tuple[bytes32, SpendBundle]:
        """Get DID spend with announcement created we need to transfer NFT with did with current inner hash of DID

        We also store `did_id` and then iterate to find the did wallet as we'd otherwise have to subscribe to
        any changes to DID wallet and storing wallet_id is not guaranteed to be consistent on wallet crash/reset.
        """
        if did_id is None:
            did_id = self.did_id
        for _, wallet in self.wallet_state_manager.wallets.items():
            self.log.debug("Checking wallet type %s", wallet.type())
            if wallet.type() == WalletType.DECENTRALIZED_ID:
                self.log.debug("Found a DID wallet, checking did: %r == %r", wallet.get_my_DID(), did_id)
                if bytes32.fromhex(wallet.get_my_DID()) == did_id:
                    self.log.debug("Creating announcement from DID for nft_ids: %s", nft_ids)
                    did_bundle = await wallet.create_message_spend(puzzle_announcements=nft_ids)
                    self.log.debug("Sending DID announcement from puzzle: %s", did_bundle.removals())
                    did_inner_hash = wallet.did_info.current_inner.get_tree_hash()
                    break
        else:
            raise ValueError(f"Missing DID Wallet for did_id: {did_id}")
        return did_inner_hash, did_bundle

    async def generate_new_nft(
        self,
        metadata: Program,
        target_puzzle_hash: Optional[bytes32] = None,
        royalty_puzzle_hash: Optional[bytes32] = None,
        percentage: uint16 = uint16(0),
        did_id: Optional[bytes] = None,
        fee: uint64 = uint64(0),
        push_tx: bool = True,
    ) -> Optional[SpendBundle]:
        """
        This must be called under the wallet state manager lock
        """
        if self.did_id is not None and did_id is None:
            # For a DID enabled NFT wallet it cannot mint NFT0. Mint NFT1 instead.
            did_id = self.did_id
        amount = uint64(1)
        coins = await self.standard_wallet.select_coins(uint64(amount + fee))
        if coins is None:
            return None
        origin = coins.copy().pop()
        genesis_launcher_puz = nft_puzzles.LAUNCHER_PUZZLE
        # nft_id == singleton_id == launcher_id == launcher_coin.name()
        launcher_coin = Coin(origin.name(), nft_puzzles.LAUNCHER_PUZZLE_HASH, uint64(amount))
        self.log.debug("Generating NFT with launcher coin %s and metadata: %s", launcher_coin, metadata)

        p2_inner_puzzle = await self.standard_wallet.get_new_puzzle()
        if not target_puzzle_hash:
            target_puzzle_hash = p2_inner_puzzle.get_tree_hash()
        self.log.debug("Attempt to generate a new NFT to %s", target_puzzle_hash.hex())
        if did_id is not None:
            self.log.debug("Creating provenant NFT")
            # eve coin DID can be set to whatever so we keep it empty
            # WARNING: wallets should always ignore DID value for eve coins as they can be set
            #          to any DID without approval
            inner_puzzle = create_ownership_layer_puzzle(
                launcher_coin.name(), b"", p2_inner_puzzle, percentage, royalty_puzzle_hash=royalty_puzzle_hash
            )
            self.log.debug("Got back ownership inner puzzle: %s", disassemble(inner_puzzle))
        else:
            self.log.debug("Creating standard NFT")
            inner_puzzle = p2_inner_puzzle

        # singleton eve puzzle
        eve_fullpuz = nft_puzzles.create_full_puzzle(
            launcher_coin.name(), metadata, NFT_METADATA_UPDATER.get_tree_hash(), inner_puzzle
        )
        eve_fullpuz_hash = eve_fullpuz.get_tree_hash()
        # launcher announcement
        announcement_set: Set[Announcement] = set()
        announcement_message = Program.to([eve_fullpuz_hash, amount, []]).get_tree_hash()
        announcement_set.add(Announcement(launcher_coin.name(), announcement_message))

        self.log.debug(
            "Creating transaction for launcher: %s and other coins: %s (%s)", origin, coins, announcement_set
        )
        # store the launcher transaction in the wallet state
        tx_record: Optional[TransactionRecord] = await self.standard_wallet.generate_signed_transaction(
            uint64(amount),
            nft_puzzles.LAUNCHER_PUZZLE_HASH,
            fee,
            origin.name(),
            coins,
            None,
            False,
            announcement_set,
        )
        genesis_launcher_solution = Program.to([eve_fullpuz_hash, amount, []])

        # launcher spend to generate the singleton
        launcher_cs = CoinSpend(launcher_coin, genesis_launcher_puz, genesis_launcher_solution)
        launcher_sb = SpendBundle([launcher_cs], AugSchemeMPL.aggregate([]))

        eve_coin = Coin(launcher_coin.name(), eve_fullpuz_hash, uint64(amount))

        if tx_record is None or tx_record.spend_bundle is None:
            self.log.error("Couldn't produce a launcher spend")
            return None

        bundles_to_agg = [tx_record.spend_bundle, launcher_sb]

        # Create inner solution for eve spend
        did_inner_hash = b""
        if did_id is not None:
            if did_id != b"":
                did_inner_hash, did_bundle = await self.get_did_approval_info([launcher_coin.name()])
                bundles_to_agg.append(did_bundle)
        nft_coin = NFTCoinInfo(
            nft_id=launcher_coin.name(),
            coin=eve_coin,
            lineage_proof=LineageProof(parent_name=launcher_coin.parent_coin_info, amount=uint64(launcher_coin.amount)),
            full_puzzle=eve_fullpuz,
            mint_height=uint32(0),
            minter_did=bytes32(did_id) if did_id is not None and did_id != b"" else None,
        )
        # Don't set fee, it is covered in the tx_record
        txs = await self.generate_signed_transaction(
            [uint64(eve_coin.amount)],
            [target_puzzle_hash],
            nft_coin=nft_coin,
            new_owner=did_id,
            new_did_inner_hash=did_inner_hash,
            additional_bundles=bundles_to_agg,
            memos=[[target_puzzle_hash]],
        )
        txs.append(dataclasses.replace(tx_record, spend_bundle=None))
        if push_tx:
            for tx in txs:
                await self.wallet_state_manager.add_pending_transaction(tx)
        return SpendBundle.aggregate([x.spend_bundle for x in txs if x.spend_bundle is not None])

    async def sign(self, spend_bundle: SpendBundle, puzzle_hashes: Optional[List[bytes32]] = None) -> SpendBundle:
        if puzzle_hashes is None:
            puzzle_hashes = []
        sigs: List[G2Element] = []
        for spend in spend_bundle.coin_spends:
            pks = {}
            if not puzzle_hashes:
                uncurried_nft = UncurriedNFT.uncurry(*spend.puzzle_reveal.to_program().uncurry())
                if uncurried_nft is not None:
                    self.log.debug("Found a NFT state layer to sign")
                    puzzle_hashes.append(uncurried_nft.p2_puzzle.get_tree_hash())
            for ph in puzzle_hashes:
                keys = await self.wallet_state_manager.get_keys(ph)
                assert keys
                pks[bytes(keys[0])] = private = keys[1]
                synthetic_secret_key = calculate_synthetic_secret_key(private, DEFAULT_HIDDEN_PUZZLE_HASH)
                synthetic_pk = synthetic_secret_key.get_g1()
                pks[bytes(synthetic_pk)] = synthetic_secret_key
            error, conditions, cost = conditions_dict_for_solution(
                spend.puzzle_reveal.to_program(),
                spend.solution.to_program(),
                self.wallet_state_manager.constants.MAX_BLOCK_COST_CLVM,
            )
            if conditions is not None:
                for pk, msg in pkm_pairs_for_conditions_dict(
                    conditions, spend.coin.name(), self.wallet_state_manager.constants.AGG_SIG_ME_ADDITIONAL_DATA
                ):
                    try:
                        sk = pks.get(pk)
                        if sk:
                            self.log.debug("Found key, signing for pk: %s", pk)
                            sigs.append(AugSchemeMPL.sign(sk, msg))
                        else:
                            self.log.warning("Couldn't find key for: %s", pk)
                    except AssertionError:
                        raise ValueError("This spend bundle cannot be signed by the NFT wallet")

        agg_sig = AugSchemeMPL.aggregate(sigs)
        return SpendBundle.aggregate([spend_bundle, SpendBundle([], agg_sig)])

    async def update_metadata(
        self, nft_coin_info: NFTCoinInfo, key: str, uri: str, fee: uint64 = uint64(0)
    ) -> Optional[SpendBundle]:
        uncurried_nft = UncurriedNFT.uncurry(*nft_coin_info.full_puzzle.uncurry())
        assert uncurried_nft is not None
        puzzle_hash = uncurried_nft.p2_puzzle.get_tree_hash()

        self.log.info(
            "Attempting to add urls to NFT coin %s in the metadata: %s",
            nft_coin_info.coin.name(),
            uncurried_nft.metadata,
        )
        txs = await self.generate_signed_transaction(
            [uint64(nft_coin_info.coin.amount)], [puzzle_hash], fee, {nft_coin_info.coin}, metadata_update=(key, uri)
        )
        for tx in txs:
            await self.wallet_state_manager.add_pending_transaction(tx)
        await self.update_coin_status(nft_coin_info.coin.name(), True)
        self.wallet_state_manager.state_changed("nft_coin_updated", self.wallet_info.id)
        return SpendBundle.aggregate([x.spend_bundle for x in txs if x.spend_bundle is not None])

    async def get_current_nfts(self) -> List[NFTCoinInfo]:
        return await self.nft_store.get_nft_list(wallet_id=self.id())

    async def get_nft_count(self) -> int:
        return await self.nft_store.count(wallet_id=self.id())

    async def is_empty(self) -> bool:
        return await self.nft_store.is_empty(wallet_id=self.id())

    async def update_coin_status(self, coin_id: bytes32, pending_transaction: bool) -> None:
        await self.nft_store.update_pending_transaction(coin_id, pending_transaction)

    async def save_info(self, nft_info: NFTWalletInfo) -> None:
        self.nft_wallet_info = nft_info
        current_info = self.wallet_info
        data_str = json.dumps(nft_info.to_json_dict())
        wallet_info = WalletInfo(current_info.id, current_info.name, current_info.type, data_str)
        self.wallet_info = wallet_info
        await self.wallet_state_manager.user_store.update_wallet(wallet_info)

    async def convert_puzzle_hash(self, puzhash: bytes32) -> bytes32:
        return puzhash

    async def get_nft(self, launcher_id: bytes32) -> Optional[NFTCoinInfo]:
        return await self.nft_store.get_nft_by_id(launcher_id)

    async def get_puzzle_info(self, nft_id: bytes32) -> PuzzleInfo:
        nft_coin: Optional[NFTCoinInfo] = await self.get_nft(nft_id)
        if nft_coin is None:
            raise ValueError("An asset ID was specified that this wallet doesn't track")
        puzzle_info: Optional[PuzzleInfo] = match_puzzle(uncurry_puzzle(nft_coin.full_puzzle))
        if puzzle_info is None:
            raise ValueError("Internal Error: NFT wallet is tracking a non NFT coin")
        else:
            return puzzle_info

    async def sign_message(self, message: str, nft: NFTCoinInfo) -> Tuple[G1Element, G2Element]:
        uncurried_nft = UncurriedNFT.uncurry(*nft.full_puzzle.uncurry())
        if uncurried_nft is not None:
            p2_puzzle = uncurried_nft.p2_puzzle
            puzzle_hash = p2_puzzle.get_tree_hash()
            pubkey, private = await self.wallet_state_manager.get_keys(puzzle_hash)
            synthetic_secret_key = calculate_synthetic_secret_key(private, DEFAULT_HIDDEN_PUZZLE_HASH)
            synthetic_pk = synthetic_secret_key.get_g1()
            puzzle: Program = Program.to(("Chia Signed Message", message))
            return synthetic_pk, AugSchemeMPL.sign(synthetic_secret_key, puzzle.get_tree_hash())
        else:
            raise ValueError("Invalid NFT puzzle.")

    async def get_coins_to_offer(
        self,
        nft_id: bytes32,
        *args: Any,
        **kwargs: Any,
    ) -> Set[Coin]:
        nft_coin: Optional[NFTCoinInfo] = await self.get_nft(nft_id)
        if nft_coin is None:
            raise ValueError("An asset ID was specified that this wallet doesn't track")
        return {nft_coin.coin}

    async def match_puzzle_info(self, puzzle_driver: PuzzleInfo) -> bool:
        return (
            AssetType(puzzle_driver.type()) == AssetType.SINGLETON
            and puzzle_driver.also() is not None
            and AssetType(puzzle_driver.also().type()) == AssetType.METADATA  # type: ignore
            and puzzle_driver.also().also() is None  # type: ignore
            and await self.get_nft(puzzle_driver["launcher_id"]) is not None
        )

    @classmethod
    async def create_from_puzzle_info(
        cls: Any,
        wallet_state_manager: Any,
        wallet: Wallet,
        puzzle_driver: PuzzleInfo,
        name: Optional[str] = None,
    ) -> Any:
        # Off the bat we don't support multiple profile but when we do this will have to change
        for wallet in wallet_state_manager.wallets.values():
            if wallet.type() == WalletType.NFT.value:
                return wallet

        # TODO: These are not the arguments to this function yet but they will be
        return await cls.create_new_nft_wallet(
            wallet_state_manager,
            wallet,
            None,
            name,
        )

    async def create_tandem_xch_tx(
        self, fee: uint64, announcement_to_assert: Optional[Announcement] = None
    ) -> TransactionRecord:
        chia_coins = await self.standard_wallet.select_coins(fee)
        chia_tx = await self.standard_wallet.generate_signed_transaction(
            uint64(0),
            (await self.standard_wallet.get_new_puzzlehash()),
            fee=fee,
            coins=chia_coins,
            coin_announcements_to_consume={announcement_to_assert} if announcement_to_assert is not None else None,
        )
        assert chia_tx.spend_bundle is not None
        return chia_tx

    async def generate_signed_transaction(
        self,
        amounts: List[uint64],
        puzzle_hashes: List[bytes32],
        fee: uint64 = uint64(0),
        coins: Optional[Set[Coin]] = None,
        nft_coin: Optional[NFTCoinInfo] = None,
        memos: Optional[List[List[bytes]]] = None,
        coin_announcements_to_consume: Optional[Set[Announcement]] = None,
        puzzle_announcements_to_consume: Optional[Set[Announcement]] = None,
        ignore_max_send_amount: bool = False,
        new_owner: Optional[bytes] = None,
        new_did_inner_hash: Optional[bytes] = None,
        trade_prices_list: Optional[Program] = None,
        additional_bundles: List[SpendBundle] = [],
        metadata_update: Optional[Tuple[str, str]] = None,
    ) -> List[TransactionRecord]:
        if memos is None:
            memos = [[] for _ in range(len(puzzle_hashes))]

        if not (len(memos) == len(puzzle_hashes) == len(amounts)):
            raise ValueError("Memos, puzzle_hashes, and amounts must have the same length")

        payments = []
        for amount, puzhash, memo_list in zip(amounts, puzzle_hashes, memos):
            memos_with_hint: List[bytes] = [puzhash]
            memos_with_hint.extend(memo_list)
            payments.append(Payment(puzhash, amount, memos_with_hint))

        payment_sum = sum([p.amount for p in payments])

        unsigned_spend_bundle, chia_tx = await self.generate_unsigned_spendbundle(
            payments,
            fee,
            coins=coins,
            nft_coin=nft_coin,
            coin_announcements_to_consume=coin_announcements_to_consume,
            puzzle_announcements_to_consume=puzzle_announcements_to_consume,
            new_owner=new_owner,
            new_did_inner_hash=new_did_inner_hash,
            trade_prices_list=trade_prices_list,
            metadata_update=metadata_update,
        )
        spend_bundle = await self.sign(unsigned_spend_bundle)
        spend_bundle = SpendBundle.aggregate([spend_bundle] + additional_bundles)
        if chia_tx is not None and chia_tx.spend_bundle is not None:
            spend_bundle = SpendBundle.aggregate([spend_bundle, chia_tx.spend_bundle])
            chia_tx = dataclasses.replace(chia_tx, spend_bundle=None)

        tx_list = [
            TransactionRecord(
                confirmed_at_height=uint32(0),
                created_at_time=uint64(int(time.time())),
                to_puzzle_hash=puzzle_hashes[0],
                amount=uint64(payment_sum),
                fee_amount=fee,
                confirmed=False,
                sent=uint32(0),
                spend_bundle=spend_bundle,
                additions=spend_bundle.additions(),
                removals=spend_bundle.removals(),
                wallet_id=self.id(),
                sent_to=[],
                trade_id=None,
                type=uint32(TransactionType.OUTGOING_TX.value),
                name=spend_bundle.name(),
                memos=list(compute_memos(spend_bundle).items()),
            ),
        ]

        if chia_tx is not None:
            tx_list.append(chia_tx)

        return tx_list

    async def generate_unsigned_spendbundle(
        self,
        payments: List[Payment],
        fee: uint64 = uint64(0),
        coins: Optional[Set[Coin]] = None,
        coin_announcements_to_consume: Optional[Set[Announcement]] = None,
        puzzle_announcements_to_consume: Optional[Set[Announcement]] = None,
        new_owner: Optional[bytes] = None,
        new_did_inner_hash: Optional[bytes] = None,
        trade_prices_list: Optional[Program] = None,
        metadata_update: Optional[Tuple[str, str]] = None,
        nft_coin: Optional[NFTCoinInfo] = None,
    ) -> Tuple[SpendBundle, Optional[TransactionRecord]]:
        if nft_coin is None:
            if coins is None or not len(coins) == 1:
                # Make sure the user is specifying which specific NFT coin to use
                raise ValueError("NFT spends require a single selected coin")
            elif len(payments) > 1:
                raise ValueError("NFTs can only be sent to one party")
            nft_coin = await self.nft_store.get_nft_by_coin_id(coins.pop().name())
            assert nft_coin

        if coin_announcements_to_consume is not None:
            coin_announcements_bytes: Optional[Set[bytes32]] = {a.name() for a in coin_announcements_to_consume}
        else:
            coin_announcements_bytes = None

        if puzzle_announcements_to_consume is not None:
            puzzle_announcements_bytes: Optional[Set[bytes32]] = {a.name() for a in puzzle_announcements_to_consume}
        else:
            puzzle_announcements_bytes = None

        primaries: List[AmountWithPuzzlehash] = []
        for payment in payments:
            primaries.append({"puzzlehash": payment.puzzle_hash, "amount": payment.amount, "memos": payment.memos})

        if fee > 0:
            announcement_to_make = nft_coin.coin.name()
            chia_tx = await self.create_tandem_xch_tx(fee, Announcement(nft_coin.coin.name(), announcement_to_make))
        else:
            announcement_to_make = None
            chia_tx = None

        innersol: Program = self.standard_wallet.make_solution(
            primaries=primaries,
            coin_announcements=None if announcement_to_make is None else set((announcement_to_make,)),
            coin_announcements_to_assert=coin_announcements_bytes,
            puzzle_announcements_to_assert=puzzle_announcements_bytes,
        )

        unft = UncurriedNFT.uncurry(*nft_coin.full_puzzle.uncurry())
        assert unft is not None
        magic_condition = None
        if unft.supports_did:
            if new_owner is None:
                # If no new owner was specified and we're sending this to ourselves, let's not reset the DID
                derivation_record: Optional[
                    DerivationRecord
                ] = await self.wallet_state_manager.puzzle_store.get_derivation_record_for_puzzle_hash(
                    payments[0].puzzle_hash
                )
                if derivation_record is not None:
                    new_owner = unft.owner_did
            magic_condition = Program.to([-10, new_owner, trade_prices_list, new_did_inner_hash])
        if metadata_update:
            # We don't support update metadata while changing the ownership
            magic_condition = Program.to([-24, NFT_METADATA_UPDATER, metadata_update])
        if magic_condition:
            # TODO: This line is a hack, make_solution should allow us to pass extra conditions to it
            innersol = Program.to([[], (1, magic_condition.cons(innersol.at("rfr"))), []])
        if unft.supports_did:
            innersol = Program.to([innersol])

        nft_layer_solution = Program.to([innersol])
        assert isinstance(nft_coin.lineage_proof, LineageProof)
        singleton_solution = Program.to([nft_coin.lineage_proof.to_program(), nft_coin.coin.amount, nft_layer_solution])
        coin_spend = CoinSpend(nft_coin.coin, nft_coin.full_puzzle, singleton_solution)

        nft_spend_bundle = SpendBundle([coin_spend], G2Element())

        return nft_spend_bundle, chia_tx

    @staticmethod
    def royalty_calculation(
        royalty_assets_dict: Dict[Any, Tuple[Any, uint16]],
        fungible_asset_dict: Dict[Any, uint64],
    ) -> Dict[Any, List[Dict[str, Any]]]:
        summary_dict: Dict[Any, List[Dict[str, Any]]] = {}
        for id, royalty_info in royalty_assets_dict.items():
            address, percentage = royalty_info
            summary_dict[id] = []
            for name, amount in fungible_asset_dict.items():
                summary_dict[id].append(
                    {
                        "asset": name,
                        "address": address,
                        "amount": math.floor(math.floor(abs(amount) / len(royalty_assets_dict)) * (percentage / 10000)),
                    }
                )

        return summary_dict

    @staticmethod
    async def make_nft1_offer(
        wallet_state_manager: Any,
        offer_dict: Dict[Optional[bytes32], int],
        driver_dict: Dict[bytes32, PuzzleInfo],
        fee: uint64,
        min_coin_amount: Optional[uint64] = None,
        max_coin_amount: Optional[uint64] = None,
    ) -> Offer:
        # First, let's take note of all the royalty enabled NFTs
        royalty_nft_asset_dict: Dict[bytes32, int] = {}
        for asset, amount in offer_dict.items():
            if asset is not None and driver_dict[asset].check_type(  # check if asset is an Royalty Enabled NFT
                [
                    AssetType.SINGLETON.value,
                    AssetType.METADATA.value,
                    AssetType.OWNERSHIP.value,
                ]
            ):
                driver_dict[asset].info["also"]["also"]["owner"] = "()"
                royalty_nft_asset_dict[asset] = amount

        # Then, all of the things that trigger royalties
        fungible_asset_dict: Dict[Optional[bytes32], int] = {}
        for asset, amount in offer_dict.items():
            if asset is None or driver_dict[asset].type() != AssetType.SINGLETON.value:
                fungible_asset_dict[asset] = amount

        # Let's gather some information about the royalties
        offer_side_royalty_split: int = 0
        request_side_royalty_split: int = 0
        for asset, amount in royalty_nft_asset_dict.items():  # requested non fungible items
            if amount > 0:
                request_side_royalty_split += 1
            elif amount < 0:
                offer_side_royalty_split += 1

        trade_prices: List[List[Union[uint64, bytes32]]] = []
        for asset, amount in fungible_asset_dict.items():  # requested fungible items
            if amount > 0 and offer_side_royalty_split > 0:
                settlement_ph: bytes32 = (
                    OFFER_MOD_HASH if asset is None else construct_puzzle(driver_dict[asset], OFFER_MOD).get_tree_hash()
                )
                trade_prices.append([uint64(math.floor(amount / offer_side_royalty_split)), settlement_ph])

        required_royalty_info: List[Tuple[bytes32, bytes32, uint16]] = []  # [(address, percentage)]
        for asset, amount in royalty_nft_asset_dict.items():  # requested royalty enabled NFTs
            if amount > 0:
                transfer_info = driver_dict[asset].also().also()  # type: ignore
                assert isinstance(transfer_info, PuzzleInfo)
                required_royalty_info.append(
                    (
                        asset,
                        bytes32(transfer_info["transfer_program"]["royalty_address"]),
                        uint16(transfer_info["transfer_program"]["royalty_percentage"]),
                    )
                )

        royalty_payments: Dict[Optional[bytes32], List[Tuple[bytes32, Payment]]] = {}
        for asset, amount in fungible_asset_dict.items():  # offered fungible items
            if amount < 0 and request_side_royalty_split > 0:
                payment_list: List[Tuple[bytes32, Payment]] = []
                for launcher_id, address, percentage in required_royalty_info:
                    extra_royalty_amount = uint64(
                        math.floor(math.floor(abs(amount) / request_side_royalty_split) * (percentage / 10000))
                    )
                    if extra_royalty_amount == abs(amount):
                        raise ValueError("Amount offered and amount paid in royalties are equal")
                    payment_list.append((launcher_id, Payment(address, extra_royalty_amount, [address])))
                royalty_payments[asset] = payment_list

        # Generate the requested_payments to be notarized
        p2_ph = await wallet_state_manager.main_wallet.get_new_puzzlehash()
        requested_payments: Dict[Optional[bytes32], List[Payment]] = {}
        for asset, amount in offer_dict.items():
            if amount > 0:
                requested_payments[asset] = [Payment(p2_ph, uint64(amount), [p2_ph] if asset is not None else [])]

        # Find all the coins we're offering
        offered_coins_by_asset: Dict[Optional[bytes32], Set[Coin]] = {}
        all_offered_coins: Set[Coin] = set()
        for asset, amount in offer_dict.items():
            if amount < 0:
                if asset is None:
                    wallet = wallet_state_manager.main_wallet
                else:
                    wallet = await wallet_state_manager.get_wallet_for_asset_id(asset.hex())
                if asset in royalty_payments:
                    royalty_amount: int = sum(p.amount for _, p in royalty_payments[asset])
                else:
                    royalty_amount = 0
                if asset is None:
                    coin_amount_needed: int = abs(amount) + royalty_amount + fee
                else:
                    coin_amount_needed = abs(amount) + royalty_amount
                offered_coins: Set[Coin] = await wallet.get_coins_to_offer(
                    asset, coin_amount_needed, min_coin_amount, max_coin_amount
                )
                if len(offered_coins) == 0:
                    raise ValueError(f"Did not have asset ID {asset.hex() if asset is not None else 'XCH'} to offer")
                offered_coins_by_asset[asset] = offered_coins
                all_offered_coins.update(offered_coins)

        # Notarize the payments and get the announcements for the bundle
        notarized_payments: Dict[Optional[bytes32], List[NotarizedPayment]] = Offer.notarize_payments(
            requested_payments, list(all_offered_coins)
        )
        announcements_to_assert = Offer.calculate_announcements(notarized_payments, driver_dict)
        for asset, payments in royalty_payments.items():
            if asset is None:  # xch offer
                offer_puzzle = OFFER_MOD
                royalty_ph = OFFER_MOD_HASH
            else:
                offer_puzzle = construct_puzzle(driver_dict[asset], OFFER_MOD)
                royalty_ph = offer_puzzle.get_tree_hash()
            announcements_to_assert.extend(
                [
                    Announcement(royalty_ph, Program.to((launcher_id, [p.as_condition_args()])).get_tree_hash())
                    for launcher_id, p in payments
                ]
            )

        # Create all of the transactions
        all_transactions: List[TransactionRecord] = []
        additional_bundles: List[SpendBundle] = []
        # standard pays the fee if possible
        fee_left_to_pay: uint64 = uint64(0) if None in offer_dict and offer_dict[None] < 0 else fee
        for asset, amount in offer_dict.items():
            if amount < 0:
                if asset is None:
                    wallet = wallet_state_manager.main_wallet
                else:
                    wallet = await wallet_state_manager.get_wallet_for_asset_id(asset.hex())

                # First, sending all the coins to the OFFER_MOD
                if wallet.type() == WalletType.STANDARD_WALLET:
                    payments = royalty_payments[asset] if asset in royalty_payments else []
                    tx = await wallet.generate_signed_transaction(
                        abs(amount),
                        Offer.ph(),
                        primaries=[
                            AmountWithPuzzlehash(
                                {
                                    "amount": uint64(sum(p.amount for _, p in payments)),
                                    "puzzlehash": Offer.ph(),
                                    "memos": [],
                                }
                            )
                        ],
                        fee=fee,
                        coins=offered_coins_by_asset[asset],
                        puzzle_announcements_to_consume=announcements_to_assert,
                    )
                    txs = [tx]
                elif asset not in fungible_asset_dict:
                    txs = await wallet.generate_signed_transaction(
                        [abs(amount)],
                        [Offer.ph()],
                        fee=fee_left_to_pay,
                        coins=offered_coins_by_asset[asset],
                        puzzle_announcements_to_consume=announcements_to_assert,
                        trade_prices_list=trade_prices,
                    )
                else:
                    payments = royalty_payments[asset] if asset in royalty_payments else []
                    txs = await wallet.generate_signed_transaction(
                        [abs(amount), sum(p.amount for _, p in payments)],
                        [Offer.ph(), Offer.ph()],
                        fee=fee_left_to_pay,
                        coins=offered_coins_by_asset[asset],
                        puzzle_announcements_to_consume=announcements_to_assert,
                    )
                all_transactions.extend(txs)
                fee_left_to_pay = uint64(0)

                # Then, adding in the spends for the royalty offer mod
                if asset in fungible_asset_dict:
                    # Create a coin_spend for the royalty payout from OFFER MOD

                    # We cannot create coins with the same puzzle hash and amount
                    # So if there's multiple NFTs with the same royalty puzhash/percentage, we must create multiple
                    # generations of offer coins
                    royalty_coin: Optional[Coin] = None
                    parent_spend: Optional[CoinSpend] = None
                    while True:
                        duplicate_payments: List[Tuple[bytes32, Payment]] = []
                        deduped_payment_list: List[Tuple[bytes32, Payment]] = []
                        for launcher_id, payment in payments:
                            if payment in [p for _, p in deduped_payment_list]:
                                duplicate_payments.append((launcher_id, payment))
                            else:
                                deduped_payment_list.append((launcher_id, payment))

                        # ((nft_launcher_id . ((ROYALTY_ADDRESS, royalty_amount, memos) ...)))
                        inner_royalty_sol = Program.to(
                            [
                                (launcher_id, [payment.as_condition_args()])
                                for launcher_id, payment in deduped_payment_list
                            ]
                        )
                        if duplicate_payments != []:
                            inner_royalty_sol = Program.to(
                                (
                                    None,
                                    [
                                        Payment(
                                            Offer.ph(), uint64(sum(p.amount for _, p in duplicate_payments)), []
                                        ).as_condition_args()
                                    ],
                                )
                            ).cons(inner_royalty_sol)

                        if asset is None:  # xch offer
                            offer_puzzle = OFFER_MOD
                            royalty_ph = OFFER_MOD_HASH
                        else:
                            offer_puzzle = construct_puzzle(driver_dict[asset], OFFER_MOD)
                            royalty_ph = offer_puzzle.get_tree_hash()
                        if royalty_coin is None:
                            for tx in txs:
                                if tx.spend_bundle is not None:
                                    for coin in tx.spend_bundle.additions():
                                        royalty_payment_amount: int = sum(p.amount for _, p in payments)
                                        if coin.amount == royalty_payment_amount and coin.puzzle_hash == royalty_ph:
                                            royalty_coin = coin
                                            parent_spend = next(
                                                cs
                                                for cs in tx.spend_bundle.coin_spends
                                                if cs.coin.name() == royalty_coin.parent_coin_info
                                            )
                                            break
                                    else:
                                        continue
                                    break
                        assert royalty_coin is not None
                        assert parent_spend is not None
                        if asset is None:  # If XCH
                            royalty_sol = inner_royalty_sol
                        else:
                            # call our drivers to solve the puzzle
                            royalty_coin_hex = (
                                "0x"
                                + royalty_coin.parent_coin_info.hex()
                                + royalty_coin.puzzle_hash.hex()
                                + bytes(uint64(royalty_coin.amount)).hex()
                            )
                            parent_spend_hex: str = "0x" + bytes(parent_spend).hex()
                            solver = Solver(
                                {
                                    "coin": royalty_coin_hex,
                                    "parent_spend": parent_spend_hex,
                                    "siblings": "()",
                                    "sibling_spends": "()",
                                    "sibling_puzzles": "()",
                                    "sibling_solutions": "()",
                                }
                            )
                            royalty_sol = solve_puzzle(driver_dict[asset], solver, OFFER_MOD, inner_royalty_sol)

                        new_coin_spend = CoinSpend(royalty_coin, offer_puzzle, royalty_sol)
                        additional_bundles.append(SpendBundle([new_coin_spend], G2Element()))

                        if duplicate_payments != []:
                            payments = duplicate_payments
                            royalty_coin = next(c for c in new_coin_spend.additions() if c.puzzle_hash == royalty_ph)
                            parent_spend = new_coin_spend
                            continue
                        else:
                            break

        # Finally, assemble the tx records properly
        txs_bundle = SpendBundle.aggregate([tx.spend_bundle for tx in all_transactions if tx.spend_bundle is not None])
        aggregate_bundle = SpendBundle.aggregate([txs_bundle, *additional_bundles])
        offer = Offer(notarized_payments, aggregate_bundle, driver_dict)
        return offer

    async def set_bulk_nft_did(
        self,
        nft_list: List[NFTCoinInfo],
        did_id: bytes,
        fee: uint64 = uint64(0),
        announcement_ids: List[bytes32] = [],
    ) -> List[TransactionRecord]:
        self.log.debug("Setting NFT DID with parameters: nft=%s did=%s", nft_list, did_id)
        did_inner_hash = b""
        nft_ids = []
        nft_tx_record = []
        spend_bundles = []
        first = True
        for nft_coin_info in nft_list:
            nft_ids.append(nft_coin_info.nft_id)
        if did_id != b"":
            did_inner_hash, did_bundle = await self.get_did_approval_info(announcement_ids, bytes32(did_id))
            if len(announcement_ids) > 0:
                spend_bundles.append(did_bundle)

        for nft_coin_info in nft_list:
            unft = UncurriedNFT.uncurry(*nft_coin_info.full_puzzle.uncurry())
            assert unft is not None
            puzzle_hashes_to_sign = [unft.p2_puzzle.get_tree_hash()]
            if not first:
                fee = uint64(0)
            nft_tx_record.extend(
                await self.generate_signed_transaction(
                    [uint64(nft_coin_info.coin.amount)],
                    puzzle_hashes_to_sign,
                    fee,
                    {nft_coin_info.coin},
                    new_owner=did_id,
                    new_did_inner_hash=did_inner_hash,
                )
            )
            first = False

        refined_tx_list: List[TransactionRecord] = []
        for tx in nft_tx_record:
            if tx.spend_bundle is not None:
                spend_bundles.append(tx.spend_bundle)
                refined_tx_list.append(dataclasses.replace(tx, spend_bundle=None))

        if len(spend_bundles) > 0:
            spend_bundle = SpendBundle.aggregate(spend_bundles)
            # Add all spend bundles to the first tx
            refined_tx_list[0] = dataclasses.replace(refined_tx_list[0], spend_bundle=spend_bundle)
        return refined_tx_list

    async def set_nft_did(self, nft_coin_info: NFTCoinInfo, did_id: bytes, fee: uint64 = uint64(0)) -> SpendBundle:
        self.log.debug("Setting NFT DID with parameters: nft=%s did=%s", nft_coin_info, did_id)
        unft = UncurriedNFT.uncurry(*nft_coin_info.full_puzzle.uncurry())
        assert unft is not None
        nft_id = unft.singleton_launcher_id
        puzzle_hashes_to_sign = [unft.p2_puzzle.get_tree_hash()]
        did_inner_hash = b""
        additional_bundles = []
        if did_id != b"":
            did_inner_hash, did_bundle = await self.get_did_approval_info([nft_id], bytes32(did_id))
            additional_bundles.append(did_bundle)

        nft_tx_record = await self.generate_signed_transaction(
            [uint64(nft_coin_info.coin.amount)],
            puzzle_hashes_to_sign,
            fee,
            {nft_coin_info.coin},
            new_owner=did_id,
            new_did_inner_hash=did_inner_hash,
            additional_bundles=additional_bundles,
        )
        spend_bundle = SpendBundle.aggregate([x.spend_bundle for x in nft_tx_record if x.spend_bundle is not None])
        if spend_bundle:
            for tx in nft_tx_record:
                await self.wallet_state_manager.add_pending_transaction(tx)
            await self.update_coin_status(nft_coin_info.coin.name(), True)
            self.wallet_state_manager.state_changed("nft_coin_did_set", self.wallet_info.id)
            return spend_bundle
        else:
            raise ValueError("Couldn't set DID on given NFT")

    async def mint_from_did(
        self,
        metadata_list: List[Dict[str, Any]],
        target_list: Optional[List[bytes32]] = [],
        mint_number_start: Optional[int] = 1,
        mint_total: Optional[int] = None,
        xch_coins: Optional[Set[Coin]] = None,
        xch_change_ph: Optional[bytes32] = None,
        new_innerpuzhash: Optional[bytes32] = None,
        new_p2_puzhash: Optional[bytes32] = None,
        did_coin: Optional[Coin] = None,
        did_lineage_parent: Optional[bytes32] = None,
        fee: Optional[uint64] = uint64(0),
    ) -> SpendBundle:
        """
        Minting NFTs from the DID linked wallet, also used for bulk minting NFTs.
        - The DID is spent along with an intermediate launcher puzzle which
          generates a set of ephemeral coins with unique IDs by currying in the
          mint_number and mint_total for each NFT being minted. These
          intermediate coins then create the launcher coins for the list of NFTs
        - The launcher coins are then spent along with the created eve spend
          and an xch spend that funds the transactions and pays fees.
        - There is also an option to pass in a list of target puzzlehashes. If
          provided this method will create an additional transaction transfering
          the minted NFTs to the row-matched target.
        :param metadata_list: A list of dicts containing the metadata for each NFT to be minted
        :param target_list: [Optional] a list of targets for transfering minted NFTs (aka airdrop)
        :param mint_number_start: [Optional] The starting point for mint number used in intermediate launcher
        puzzle. Default: 1
        :param mint_total: [Optional] The total number of NFTs being minted
        :param xch_coins: [Optional] For use with bulk minting to provide the coin used for funding the minting spend.
        This coin can be one that will be created in the future
        :param xch_change_ph: [Optional] For use with bulk minting, so we can specify the puzzle hash that the change
        from the funding transaction goes to.
        :param new_innerpuzhash: [Optional] The new inner puzzle hash for the DID once it is spent. For bulk minting we
        generally don't provide this as the default behaviour is to re-use the existing inner puzzle hash
        :param new_p2_puzhash: [Optional] The new p2 puzzle hash for the DID once it is spent. For bulk minting we
        generally don't provide this as the default behaviour is to re-use the existing inner puzzle hash
        :param did_coin: [Optional] The did coin to use for minting. Required for bulk minting when the DID coin will
        be created in the future
        :param did_lineage_parent: [Optional]  The  parent coin to use for the lineage proof in the DID spend. Needed
        for bulk minting when the coin will be created in the future
        :param fee: A fee amount, taken out of the xch spend.
        """
        # get DID Wallet
        for wallet in self.wallet_state_manager.wallets.values():
            if wallet.type() == WalletType.DECENTRALIZED_ID.value:
                if self.get_did() == bytes32.from_hexstr(wallet.get_my_DID()):
                    did_wallet = wallet
                    break
        else:
            raise ValueError("There is no DID associated with this NFT wallet")

        assert did_wallet.did_info.current_inner is not None
        assert did_wallet.did_info.origin_coin is not None

        # Ensure we have an mint_total value
        if mint_total is None:
            mint_total = len(metadata_list)
        assert isinstance(mint_number_start, int)
        assert len(metadata_list) <= mint_total + 1 - mint_number_start

        # Ensure we have a did coin and its next inner puzzle hash
        if did_coin is None:
            coins = await did_wallet.select_coins(uint64(1))
            assert coins is not None
            did_coin = coins.pop()
        innerpuz: Program = did_wallet.did_info.current_inner
        if new_innerpuzhash is None:
            new_innerpuzhash = innerpuz.get_tree_hash()
            uncurried_did = did_wallet_puzzles.uncurry_innerpuz(innerpuz)
            assert uncurried_did is not None
            p2_puzzle = uncurried_did[0]
            new_p2_puzhash = p2_puzzle.get_tree_hash()
        assert new_p2_puzhash is not None
        # make the primaries for the DID spend
        primaries = [
            AmountWithPuzzlehash(
                {"puzzlehash": new_innerpuzhash, "amount": uint64(did_coin.amount), "memos": [bytes(new_p2_puzhash)]}
            )
        ]

        # Ensure we have an xch coin of high enough amount
        assert isinstance(fee, uint64)
        total_amount = len(metadata_list) + fee
        if xch_coins is None:
            xch_coins = await self.standard_wallet.select_coins(uint64(total_amount))
        assert len(xch_coins) > 0

        # set the chunk size for the spend bundle we're going to create
        chunk_size = len(metadata_list)

        # Because bulk minting may not mint all the NFTs in one bundle, we
        # calculate the edition numbers that will be used in the intermediate
        # puzzle based on the starting edition number given, and the size of the
        # chunk going into this spend bundle
        mint_number_end = mint_number_start + chunk_size

        # Empty set to load with the announcements we will assert from DID to
        # match the announcements from the intermediate launcher puzzle
        did_announcements: Set[Any] = set()
        puzzle_assertions: Set[Any] = set()
        amount = uint64(1)
        intermediate_coin_spends = []
        launcher_spends = []
        launcher_ids = []
        eve_spends = []
        p2_inner_puzzle = await self.standard_wallet.get_new_puzzle()
        p2_inner_ph = p2_inner_puzzle.get_tree_hash()

        # Loop to create each intermediate coin, launcher, eve and (optional) transfer spends
        for mint_number in range(mint_number_start, mint_number_end):
            # Create  the puzzle, solution and coin spend for the intermediate launcher
            intermediate_launcher_puz = did_wallet_puzzles.INTERMEDIATE_LAUNCHER_MOD.curry(
                did_wallet_puzzles.LAUNCHER_PUZZLE_HASH, mint_number, mint_total
            )
            intermediate_launcher_ph = intermediate_launcher_puz.get_tree_hash()
            primaries.append(
                AmountWithPuzzlehash(
                    {
                        "puzzlehash": intermediate_launcher_ph,
                        "amount": uint64(0),
                        "memos": [intermediate_launcher_ph],
                    }
                )
            )
            intermediate_launcher_sol = Program.to([])
            intermediate_launcher_coin = Coin(did_coin.name(), intermediate_launcher_ph, uint64(0))
            intermediate_launcher_coin_spend = CoinSpend(
                intermediate_launcher_coin, intermediate_launcher_puz, intermediate_launcher_sol
            )
            intermediate_coin_spends.append(intermediate_launcher_coin_spend)

            # create an ASSERT_COIN_ANNOUNCEMENT for the DID spend. The
            # intermediate launcher coin issues a CREATE_COIN_ANNOUNCEMENT of
            # the mint_number and mint_total for the launcher coin it creates
            intermediate_announcement_message = std_hash(int_to_bytes(mint_number) + int_to_bytes(mint_total))
            did_announcements.add(std_hash(intermediate_launcher_coin.name() + intermediate_announcement_message))

            # Create the launcher coin, and add its id to a list to be asserted in the DID spend
            launcher_coin = Coin(intermediate_launcher_coin.name(), did_wallet_puzzles.LAUNCHER_PUZZLE_HASH, amount)
            launcher_ids.append(launcher_coin.name())

            # Grab the metadata from metadata_list. The index for metadata_list
            # needs to be offset by mint_number_start
            metadata = metadata_list[mint_number - mint_number_start]

            # Create the inner and full puzzles for the eve spend
            inner_puzzle = create_ownership_layer_puzzle(
                launcher_coin.name(),
                b"",
                p2_inner_puzzle,
                metadata["royalty_pc"],
                royalty_puzzle_hash=metadata["royalty_ph"],
            )
            eve_fullpuz = nft_puzzles.create_full_puzzle(
                launcher_coin.name(), metadata["program"], NFT_METADATA_UPDATER.get_tree_hash(), inner_puzzle
            )

            # Annnouncements for eve spend. These are asserted by the DID spend
            announcement_message = Program.to([eve_fullpuz.get_tree_hash(), amount, []]).get_tree_hash()
            did_announcements.add(std_hash(launcher_coin.name() + announcement_message))

            genesis_launcher_solution = Program.to([eve_fullpuz.get_tree_hash(), amount, []])

            launcher_cs = CoinSpend(launcher_coin, did_wallet_puzzles.LAUNCHER_PUZZLE, genesis_launcher_solution)
            launcher_spends.append(launcher_cs)

            eve_coin = Coin(launcher_coin.name(), eve_fullpuz.get_tree_hash(), uint64(amount))

            # To make the eve transaction we need to construct the NFTCoinInfo
            # for the NFT (which doesn't exist yet)
            nft_coin = NFTCoinInfo(
                nft_id=launcher_coin.name(),
                coin=eve_coin,
                lineage_proof=LineageProof(
                    parent_name=launcher_coin.parent_coin_info, amount=uint64(launcher_coin.amount)
                ),
                full_puzzle=eve_fullpuz,
                mint_height=uint32(0),
            )

            # Create the eve transaction setting the DID owner, and applying
            # the announcements from announcement_set to match the launcher
            # coin annnouncement
            if target_list:
                target_ph = target_list[mint_number - mint_number_start - 1]
            else:
                target_ph = p2_inner_ph
            eve_txs = await self.generate_signed_transaction(
                [uint64(eve_coin.amount)],
                [target_ph],
                nft_coin=nft_coin,
                new_owner=b"",
                new_did_inner_hash=b"",
                additional_bundles=[],
                memos=[[target_ph]],
            )
            eve_sb = eve_txs[0].spend_bundle
            eve_spends.append(eve_sb)
            # Extract Puzzle Announcement from eve spend
            assert isinstance(eve_sb, SpendBundle)  # mypy
            eve_sol = eve_sb.coin_spends[0].solution.to_program()
            conds = eve_fullpuz.run(eve_sol)
            eve_puzzle_announcement = [x for x in conds.as_python() if int_from_bytes(x[0]) == 62][0][1]
            assertion = std_hash(eve_fullpuz.get_tree_hash() + eve_puzzle_announcement)
            puzzle_assertions.add(assertion)

        # We've now created all the intermediate, launcher, eve and transfer spends.
        # Create the xch spend to fund the minting.
        spend_value = sum([coin.amount for coin in xch_coins])
        change: uint64 = uint64(spend_value - total_amount)
        xch_spends = []
        if xch_change_ph is None:
            xch_change_ph = await self.standard_wallet.get_new_puzzlehash()
        xch_primaries = [
            AmountWithPuzzlehash({"puzzlehash": xch_change_ph, "amount": change, "memos": [xch_change_ph]})
        ]

        first = True
        for xch_coin in xch_coins:
            puzzle: Program = await self.standard_wallet.puzzle_for_puzzle_hash(xch_coin.puzzle_hash)
            if first:
                message_list: List[bytes32] = [c.name() for c in xch_coins]
                message_list.append(
                    Coin(xch_coin.name(), xch_primaries[0]["puzzlehash"], xch_primaries[0]["amount"]).name()
                )
                message: bytes32 = std_hash(b"".join(message_list))

                if len(xch_coins) > 1:
                    xch_announcement: Optional[Set[bytes]] = {message}
                else:
                    xch_announcement = None

                solution: Program = self.standard_wallet.make_solution(
                    primaries=xch_primaries,
                    fee=fee,
                    coin_announcements=xch_announcement,
                    coin_announcements_to_assert={Announcement(did_coin.name(), message).name()},
                )
                primary_announcement_hash = Announcement(xch_coin.name(), message).name()
                # connect this coin assertion to the DID announcement
                did_coin_announcement = {bytes(message)}
                first = False
            else:
                solution = self.standard_wallet.make_solution(
                    primaries=[], coin_announcements_to_assert={primary_announcement_hash}
                )
            xch_spends.append(CoinSpend(xch_coin, puzzle, solution))
        xch_spend = await self.standard_wallet.sign_transaction(xch_spends)

        # Create the DID spend using the announcements collected when making the intermediate launcher coins
        did_p2_solution = self.standard_wallet.make_solution(
            primaries=primaries,
            coin_announcements=did_coin_announcement,
            coin_announcements_to_assert=did_announcements,
            puzzle_announcements_to_assert=puzzle_assertions,
        )
        did_inner_sol: Program = Program.to([1, did_p2_solution])
        did_full_puzzle: Program = did_wallet_puzzles.create_fullpuz(
            innerpuz,
            did_wallet.did_info.origin_coin.name(),
        )
        # The DID lineage parent won't not exist if we're bulk minting from a future DID coin
        if did_lineage_parent:
            did_parent_info: Optional[LineageProof] = LineageProof(
                parent_name=did_lineage_parent,
                inner_puzzle_hash=innerpuz.get_tree_hash(),
                amount=uint64(did_coin.amount),
            )
        else:
            did_parent_info = did_wallet.get_parent_for_coin(did_coin)
        assert did_parent_info is not None

        did_full_sol = Program.to(
            [
                [
                    did_parent_info.parent_name,
                    did_parent_info.inner_puzzle_hash,
                    did_parent_info.amount,
                ],
                did_coin.amount,
                did_inner_sol,
            ]
        )
        did_spend = CoinSpend(did_coin, did_full_puzzle, did_full_sol)

        # Collect up all the coin spends and sign them
        list_of_coinspends = [did_spend] + intermediate_coin_spends + launcher_spends
        unsigned_spend_bundle = SpendBundle(list_of_coinspends, G2Element())
        signed_spend_bundle = await did_wallet.sign(unsigned_spend_bundle)

        # Aggregate everything into a single spend bundle
        total_spend = SpendBundle.aggregate([signed_spend_bundle, xch_spend, *eve_spends])
        return total_spend

    async def mint_from_xch(
        self,
        metadata_list: List[Dict[str, Any]],
        target_list: Optional[List[bytes32]] = [],
        mint_number_start: Optional[int] = 1,
        mint_total: Optional[int] = None,
        xch_coins: Optional[Set[Coin]] = None,
        xch_change_ph: Optional[bytes32] = None,
        fee: Optional[uint64] = uint64(0),
    ) -> SpendBundle:
        """
        Minting NFTs from a single XCH spend using intermediate launcher puzzle
        :param metadata_list: A list of dicts containing the metadata for each NFT to be minted
        :param target_list: [Optional] a list of targets for transfering minted NFTs (aka airdrop)
        :param mint_number_start: [Optional] The starting point for mint number used in intermediate launcher
        puzzle. Default: 1
        :param mint_total: [Optional] The total number of NFTs being minted
        :param xch_coins: [Optional] For use with bulk minting to provide the coin used for funding the minting spend.
        This coin can be one that will be created in the future
        :param xch_change_ph: [Optional] For use with bulk minting, so we can specify the puzzle hash that the change
        from the funding transaction goes to.
        :param fee: A fee amount, taken out of the xch spend.
        """

        # Ensure we have an mint_total value
        if mint_total is None:
            mint_total = len(metadata_list)
        assert isinstance(mint_number_start, int)
        assert len(metadata_list) <= mint_total + 1 - mint_number_start

        # Ensure we have an xch coin of high enough amount
        assert isinstance(fee, uint64)
        total_amount = len(metadata_list) + fee
        if xch_coins is None:
            xch_coins = await self.standard_wallet.select_coins(uint64(total_amount))
        assert len(xch_coins) > 0

        funding_coin = xch_coins.copy().pop()

        # set the chunk size for the spend bundle we're going to create
        chunk_size = len(metadata_list)

        # Because bulk minting may not mint all the NFTs in one bundle, we
        # calculate the edition numbers that will be used in the intermediate
        # puzzle based on the starting edition number given, and the size of the
        # chunk going into this spend bundle
        mint_number_end = mint_number_start + chunk_size

        # Empty set to load with the announcements we will assert from XCH to
        # match the announcements from the intermediate launcher puzzle
        coin_announcements: Set[Any] = set()
        puzzle_assertions: Set[Any] = set()
        primaries = []
        amount = uint64(1)
        intermediate_coin_spends = []
        launcher_spends = []
        launcher_ids = []
        eve_spends = []
        p2_inner_puzzle = await self.standard_wallet.get_new_puzzle()
        p2_inner_ph = p2_inner_puzzle.get_tree_hash()

        # Loop to create each intermediate coin, launcher, eve and (optional) transfer spends
        for mint_number in range(mint_number_start, mint_number_end):
            # Create  the puzzle, solution and coin spend for the intermediate launcher
            intermediate_launcher_puz = nft_puzzles.INTERMEDIATE_LAUNCHER_MOD.curry(
                nft_puzzles.LAUNCHER_PUZZLE_HASH, mint_number, mint_total
            )
            intermediate_launcher_ph = intermediate_launcher_puz.get_tree_hash()
            primaries.append(
                AmountWithPuzzlehash(
                    {
                        "puzzlehash": intermediate_launcher_ph,
                        "amount": uint64(1),
                        "memos": [intermediate_launcher_ph],
                    }
                )
            )
            intermediate_launcher_sol = Program.to([])
            intermediate_launcher_coin = Coin(funding_coin.name(), intermediate_launcher_ph, uint64(1))
            intermediate_launcher_coin_spend = CoinSpend(
                intermediate_launcher_coin, intermediate_launcher_puz, intermediate_launcher_sol
            )
            intermediate_coin_spends.append(intermediate_launcher_coin_spend)

            # create an ASSERT_COIN_ANNOUNCEMENT for the XCH spend. The
            # intermediate launcher coin issues a CREATE_COIN_ANNOUNCEMENT of
            # the mint_number and mint_total for the launcher coin it creates
            intermediate_announcement_message = std_hash(int_to_bytes(mint_number) + int_to_bytes(mint_total))
            coin_announcements.add(std_hash(intermediate_launcher_coin.name() + intermediate_announcement_message))

            # Create the launcher coin, and add its id to a list to be asserted in the XCH spend
            launcher_coin = Coin(intermediate_launcher_coin.name(), nft_puzzles.LAUNCHER_PUZZLE_HASH, amount)
            launcher_ids.append(launcher_coin.name())

            # Grab the metadata from metadata_list. The index for metadata_list
            # needs to be offset by mint_number_start, and since
            # mint_number starts at 1 not 0, we also subtract 1.
            metadata = metadata_list[mint_number - mint_number_start]

            # Create the inner and full puzzles for the eve spend
            inner_puzzle = create_ownership_layer_puzzle(
                launcher_coin.name(),
                b"",
                p2_inner_puzzle,
                metadata["royalty_pc"],
                royalty_puzzle_hash=metadata["royalty_ph"],
            )
            eve_fullpuz = nft_puzzles.create_full_puzzle(
                launcher_coin.name(), metadata["program"], NFT_METADATA_UPDATER.get_tree_hash(), inner_puzzle
            )

            # Annnouncements for eve spend. These are asserted by the xch spend
            announcement_message = Program.to([eve_fullpuz.get_tree_hash(), amount, []]).get_tree_hash()
            coin_announcements.add(std_hash(launcher_coin.name() + announcement_message))

            genesis_launcher_solution = Program.to([eve_fullpuz.get_tree_hash(), amount, []])

            launcher_cs = CoinSpend(launcher_coin, nft_puzzles.LAUNCHER_PUZZLE, genesis_launcher_solution)
            launcher_spends.append(launcher_cs)

            eve_coin = Coin(launcher_coin.name(), eve_fullpuz.get_tree_hash(), uint64(amount))

            # To make the eve transaction we need to construct the NFTCoinInfo
            # for the NFT (which doesn't exist yet)
            nft_coin = NFTCoinInfo(
                nft_id=launcher_coin.name(),
                coin=eve_coin,
                lineage_proof=LineageProof(
                    parent_name=launcher_coin.parent_coin_info, amount=uint64(launcher_coin.amount)
                ),
                full_puzzle=eve_fullpuz,
                mint_height=uint32(0),
            )

            # Create the eve transaction with targets if present
            if target_list:
                target_ph = target_list[mint_number - mint_number_start - 1]
            else:
                target_ph = p2_inner_ph
            eve_txs = await self.generate_signed_transaction(
                [uint64(eve_coin.amount)],
                [target_ph],
                nft_coin=nft_coin,
                new_owner=b"",
                new_did_inner_hash=b"",
                additional_bundles=[],
                memos=[[target_ph]],
            )
            eve_sb = eve_txs[0].spend_bundle
            eve_spends.append(eve_sb)
            # Extract Puzzle Announcement from eve spend
            assert isinstance(eve_sb, SpendBundle)  # mypy
            eve_sol = eve_sb.coin_spends[0].solution.to_program()
            conds = eve_fullpuz.run(eve_sol)
            eve_puzzle_announcement = [x for x in conds.as_python() if int_from_bytes(x[0]) == 62][0][1]
            assertion = std_hash(eve_fullpuz.get_tree_hash() + eve_puzzle_announcement)
            puzzle_assertions.add(assertion)

        # We've now created all the intermediate, launcher, eve and transfer spends.
        # Create the xch spend to fund the minting.
        spend_value = sum([coin.amount for coin in xch_coins])
        change: uint64 = uint64(spend_value - total_amount)
        xch_spends = []
        if xch_change_ph is None:
            xch_change_ph = await self.standard_wallet.get_new_puzzlehash()
        xch_primaries = [
            AmountWithPuzzlehash({"puzzlehash": xch_change_ph, "amount": change, "memos": [xch_change_ph]})
        ]

        first = True
        for xch_coin in xch_coins:
            puzzle: Program = await self.standard_wallet.puzzle_for_puzzle_hash(xch_coin.puzzle_hash)
            if first:
                message_list: List[bytes32] = [c.name() for c in xch_coins]
                message_list.append(
                    Coin(xch_coin.name(), xch_primaries[0]["puzzlehash"], xch_primaries[0]["amount"]).name()
                )
                message: bytes32 = std_hash(b"".join(message_list))

                if len(xch_coins) > 1:
                    xch_announcement: Optional[Set[bytes]] = {message}
                else:
                    xch_announcement = None

                solution: Program = self.standard_wallet.make_solution(
                    primaries=xch_primaries + primaries,
                    fee=fee,
                    coin_announcements=xch_announcement if len(xch_coins) > 1 else None,
                    coin_announcements_to_assert=coin_announcements,
                    puzzle_announcements_to_assert=puzzle_assertions,
                )
                primary_announcement_hash = Announcement(xch_coin.name(), message).name()
                first = False
            else:
                solution = self.standard_wallet.make_solution(
                    primaries=[], coin_announcements_to_assert={primary_announcement_hash}
                )
            xch_spends.append(CoinSpend(xch_coin, puzzle, solution))
        xch_spend = await self.standard_wallet.sign_transaction(xch_spends)

        # Collect up all the coin spends and sign them
        list_of_coinspends = intermediate_coin_spends + launcher_spends
        unsigned_spend_bundle = SpendBundle(list_of_coinspends, G2Element())
        signed_spend_bundle = await self.sign(unsigned_spend_bundle)

        # Aggregate everything into a single spend bundle
        total_spend = SpendBundle.aggregate([signed_spend_bundle, xch_spend, *eve_spends])
        return total_spend

    async def select_coins(
        self,
        amount: uint64,
        exclude: Optional[List[Coin]] = None,
        min_coin_amount: Optional[uint64] = None,
        max_coin_amount: Optional[uint64] = None,
        excluded_coin_amounts: Optional[List[uint64]] = None,
    ) -> Set[Coin]:
        raise RuntimeError("NFTWallet does not support select_coins()")

    def require_derivation_paths(self) -> bool:
        return False

    def puzzle_hash_for_pk(self, pubkey: G1Element) -> bytes32:
        raise RuntimeError("NFTWallet does not support puzzle_hash_for_pk")

<<<<<<< HEAD
    @staticmethod
    def get_asset_types(request: Solver) -> List[Solver]:
        return [
            Solver(
                {
                    "mod": disassemble(SINGLETON_TOP_LAYER_MOD),
                    "solution_template": f"((1 . ({'1' if 'launcher_id' in request else '-1'} . 1)) 0 . $)",
                    "committed_args": (
                        "("
                        f"({'0x' + SINGLETON_MOD_HASH.hex()} . "
                        f"({'0x' + request['launcher_id'].hex() if 'launcher_id' in request else '()'} . "
                        f"{'0x' + LAUNCHER_PUZZLE_HASH.hex()})) () . ())"
                    ),
                }
            ),
            Solver(
                {
                    "mod": disassemble(NFT_STATE_LAYER_MOD),
                    "solution_template": (
                        "(1 "
                        f"{'1' if 'metadata' in request else '-1'} "
                        f"{'1' if 'metadata_updater_hash' in request else '-1'} "
                        "0 . $)"
                    ),
                    "committed_args": (
                        "("
                        f"{'0x' + NFT_STATE_LAYER_MOD_HASH.hex()} "
                        f"{request.info['metadata'] if 'metadata' in request else '()'} "
                        f"{request.info['metadata_updater_hash'] if 'metadata_updater_hash' in request else '()'} "
                        "() . ())"
                    ),
                }
            ),
            *(
                [
                    Solver(
                        {
                            "mod": disassemble(NFT_OWNERSHIP_LAYER),
                            "solution_template": (
                                "(1 "
                                f"{'1' if 'owner' in request else '-1'} "
                                f"{'1' if 'transfer_program' in request else '-1'} "
                                "0 . $)"
                            ),
                            "committed_args": (
                                "("
                                f"{'0x' + NFT_STATE_LAYER_MOD_HASH.hex()} "
                                f"{request.info['owner'] if 'owner' in request else '()'} "
                                f"{request.info['transfer_program'] if 'transfer_program' in request else '()'} "
                                "() . ())"
                            ),
                        }
                    )
                ]
                if "owner" in request or "transfer_program" in request
                else []
            ),
        ]
=======
    def get_name(self) -> str:
        return self.wallet_info.name
>>>>>>> 8ea3f933


if TYPE_CHECKING:
    from chia.wallet.wallet_protocol import WalletProtocol

    _dummy: WalletProtocol = NFTWallet()<|MERGE_RESOLUTION|>--- conflicted
+++ resolved
@@ -1662,7 +1662,9 @@
     def puzzle_hash_for_pk(self, pubkey: G1Element) -> bytes32:
         raise RuntimeError("NFTWallet does not support puzzle_hash_for_pk")
 
-<<<<<<< HEAD
+    def get_name(self) -> str:
+        return self.wallet_info.name
+
     @staticmethod
     def get_asset_types(request: Solver) -> List[Solver]:
         return [
@@ -1721,10 +1723,6 @@
                 else []
             ),
         ]
-=======
-    def get_name(self) -> str:
-        return self.wallet_info.name
->>>>>>> 8ea3f933
 
 
 if TYPE_CHECKING:
