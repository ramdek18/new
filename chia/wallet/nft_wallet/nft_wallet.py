--- conflicted
+++ resolved
@@ -1,20 +1,11 @@
-<<<<<<< HEAD
 from __future__ import annotations
 
-=======
 import json
->>>>>>> deab0504
 import logging
 import time
 from dataclasses import dataclass
-<<<<<<< HEAD
-from chia.util.streamable import streamable, Streamable
-from typing import Dict, Optional, List, Any, Set, Tuple, TYPE_CHECKING
-from blspy import AugSchemeMPL
-=======
->>>>>>> deab0504
 from secrets import token_bytes
-from typing import Any, Dict, List, Optional, Set, Tuple, Type, TypeVar
+from typing import Any, Dict, List, Optional, Set, TYPE_CHECKING, Tuple, Type, TypeVar
 
 from blspy import AugSchemeMPL, G1Element
 
@@ -80,23 +71,13 @@
     nft_wallet_info: NFTWalletInfo
     standard_wallet: Wallet
     wallet_id: int
-<<<<<<< HEAD
-    base_puzzle_program: Optional[bytes] = None
-    base_inner_puzzle_hash: Optional[bytes32] = None
-
-    @classmethod
-    async def create_new_nft_wallet(
-        cls,
-        wallet_state_manager: WalletStateManager,
-=======
-    base_puzzle_program: Optional[Program]
-    base_inner_puzzle_hash: Optional[Program]
+    base_puzzle_program: Optional[Program] = None
+    base_inner_puzzle_hash: Optional[Program] = None
 
     @classmethod
     async def create_new_nft_wallet(
         cls: Type[_T_NFTWallet],
-        wallet_state_manager: Any,
->>>>>>> deab0504
+        wallet_state_manager: WalletStateManager,
         wallet: Wallet,
         did_wallet_id: int,
         name: str = "",
@@ -104,27 +85,13 @@
         """
         This must be called under the wallet state manager lock
         """
-<<<<<<< HEAD
         did_wallet = wallet_state_manager.wallets[did_wallet_id]
         my_did = did_wallet.did_info.origin_coin.name()
 
-        nft_wallet_info = NFTWalletInfo(my_did, did_wallet_id, [], [])
+        nft_wallet_info = NFTWalletInfo(my_did, uint64(did_wallet_id), [], [])
 
         info_as_string = json.dumps(nft_wallet_info.to_json_dict())
         wallet_info = await wallet_state_manager.user_store.create_wallet(
-=======
-        self = cls()
-        self.base_puzzle_program = None
-        self.base_inner_puzzle_hash = None
-        self.standard_wallet = wallet
-        self.log = logging.getLogger(name if name else __name__)
-        self.wallet_state_manager = wallet_state_manager
-        did_wallet = self.wallet_state_manager.wallets[did_wallet_id]
-        my_did = did_wallet.did_info.origin_coin.name()
-        self.nft_wallet_info = NFTWalletInfo(my_did, uint64(did_wallet_id), [], [])
-        info_as_string = json.dumps(self.nft_wallet_info.to_json_dict())
-        self.wallet_info = await wallet_state_manager.user_store.create_wallet(
->>>>>>> deab0504
             "NFT Wallet", WalletType.NFT.value, info_as_string
         )
 
@@ -148,52 +115,26 @@
         ] = self.wallet_state_manager.wallet_node.server.connection_by_type.get(NodeType.FULL_NODE, {})
 
         for node_id, node in full_nodes.copy().items():
-<<<<<<< HEAD
-            await self.wallet_state_manager.wallet_node.subscribe_to_phs([my_did], node)
-        await self.wallet_state_manager.add_interested_puzzle_hash(my_did, self.wallet_id)
-
-=======
             await subscribe_to_phs([my_did], node, uint32(0))
         await self.wallet_state_manager.add_interested_puzzle_hashes([my_did], [self.wallet_id], in_transaction=False)
->>>>>>> deab0504
         return self
 
     @classmethod
     async def create(
-<<<<<<< HEAD
-        cls,
+        cls: Type[_T_NFTWallet],
         wallet_state_manager: WalletStateManager,
         wallet: Wallet,
         wallet_info: WalletInfo,
-        name: str = None,
-    ):
+        name: Optional[str] = None,
+    ) -> _T_NFTWallet:
         return cls(
-            log=logging.getLogger(name if name else __name__),
+            log=logging.getLogger(name if name is not None else __name__),
             wallet_state_manager=wallet_state_manager,
             wallet_info=wallet_info,
             wallet_id=wallet_info.id,
             standard_wallet=wallet,
             nft_wallet_info=NFTWalletInfo.from_json_dict(json.loads(wallet_info.data)),
         )
-=======
-        cls: Type[_T_NFTWallet],
-        wallet_state_manager: Any,
-        wallet: Wallet,
-        wallet_info: WalletInfo,
-        name: str = "",
-    ) -> _T_NFTWallet:
-        self = cls()
-        self.log = logging.getLogger(name if name else __name__)
-        self.wallet_state_manager = wallet_state_manager
-        self.wallet_info = wallet_info
-        self.wallet_id = wallet_info.id
-        self.standard_wallet = wallet
-        self.wallet_info = wallet_info
-        self.nft_wallet_info = NFTWalletInfo.from_json_dict(json.loads(wallet_info.data))
-        self.base_puzzle_program = None
-        self.base_inner_puzzle_hash = None
-        return self
->>>>>>> deab0504
 
     @classmethod
     def type(cls) -> uint8:
