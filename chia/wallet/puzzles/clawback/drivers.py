--- conflicted
+++ resolved
@@ -1,8 +1,6 @@
 from __future__ import annotations
 
 from typing import Any, Dict, List, Optional, Tuple, Union
-
-from clvm import SExp
 
 from chia.types.blockchain_format.coin import Coin
 from chia.types.blockchain_format.program import Program
@@ -20,32 +18,20 @@
 from chia.wallet.util.merkle_utils import build_merkle_tree
 from chia.wallet.util.puzzle_decorator_type import PuzzleDecoratorType
 
-<<<<<<< HEAD
 P2_1_OF_N = load_clvm_maybe_recompile("p2_1_of_n.clsp")
 P2_CURRIED_PUZZLE_HASH = load_clvm_maybe_recompile("p2_puzzle_hash.clsp")
 AUGMENTED_CONDITION = load_clvm_maybe_recompile("augmented_condition.clsp")
-=======
-P2_1_OF_N = load_clvm_maybe_recompile("p2_1_of_n.clvm")
-P2_CURRIED_PUZZLE_HASH = load_clvm_maybe_recompile("p2_puzzle_hash.clvm")
-AUGMENTED_CONDITION = load_clvm_maybe_recompile("augmented_condition.clvm")
 AUGMENTED_CONDITION_HASH = AUGMENTED_CONDITION.get_tree_hash()
->>>>>>> 873b190e
 
 
 def create_augmented_cond_puzzle(condition: List[Union[int, uint64]], puzzle: Program) -> Program:
     return AUGMENTED_CONDITION.curry(condition, puzzle)
 
 
-<<<<<<< HEAD
-def create_augmented_cond_puzzle_hash(condition: List[Union[int, uint64]], puzzle_hash: bytes32) -> bytes32:
-    augmented_condition_mod_hash = calculate_hash_of_quoted_mod_hash(AUGMENTED_CONDITION.get_tree_hash())
-    return curry_and_treehash(augmented_condition_mod_hash, Program.to(condition).get_tree_hash(), puzzle_hash)
-=======
 def create_augmented_cond_puzzle_hash(condition: List[Any], puzzle_hash: bytes32) -> bytes32:
     hash_of_quoted_mod_hash = calculate_hash_of_quoted_mod_hash(AUGMENTED_CONDITION_HASH)
     hashed_args = [Program.to(condition).get_tree_hash(), puzzle_hash]
     return curry_and_treehash(hash_of_quoted_mod_hash, *hashed_args)
->>>>>>> 873b190e
 
 
 def create_augmented_cond_solution(inner_solution: Program) -> Program:
@@ -83,10 +69,6 @@
 
 def create_merkle_proof(
     merkle_tree: Tuple[bytes32, Dict[bytes32, Tuple[int, List[bytes32]]]], puzzle_hash: bytes32
-<<<<<<< HEAD
-) -> SExp:
-    return Program.to(merkle_tree[1][puzzle_hash])
-=======
 ) -> Program:
     """
     To spend a p2_1_of_n clawback we recreate the full merkle tree: (root, dict_of_proofs)
@@ -96,7 +78,6 @@
     """
     proof: Program = Program.to(merkle_tree[1][puzzle_hash])
     return proof
->>>>>>> 873b190e
 
 
 def create_merkle_puzzle(timelock: uint64, sender_ph: bytes32, recipient_ph: bytes32) -> Program:
@@ -111,16 +92,6 @@
     recipient_ph: bytes32,
     inner_puzzle: Program,
     inner_solution: Program,
-<<<<<<< HEAD
-) -> SExp:
-    merkle_tree = create_clawback_merkle_tree(timelock, sender_ph, recipient_ph)
-    inner_puzzle_ph = inner_puzzle.get_tree_hash()
-    if inner_puzzle_ph == sender_ph:
-        cb_inner_puz = create_p2_puzzle_hash_puzzle(sender_ph)
-        merkle_proof = create_merkle_proof(merkle_tree, cb_inner_puz.get_tree_hash())
-        cb_inner_solution = create_p2_puzzle_hash_solution(inner_puzzle, inner_solution)
-    elif inner_puzzle_ph == recipient_ph:
-=======
 ) -> Program:
     """
     Recreates the full merkle tree of a p2_1_of_n clawback coin. It uses the timelock and each party's
@@ -137,7 +108,6 @@
         merkle_proof = create_merkle_proof(merkle_tree, cb_inner_puz.get_tree_hash())
         cb_inner_solution = create_p2_puzzle_hash_solution(inner_puzzle, inner_solution)
     elif inner_puzzle_hash == recipient_ph:
->>>>>>> 873b190e
         condition = [80, timelock]
         cb_inner_puz = create_augmented_cond_puzzle(condition, inner_puzzle)
         merkle_proof = create_merkle_proof(merkle_tree, cb_inner_puz.get_tree_hash())
@@ -153,11 +123,7 @@
     if MOD != uncurry_puzzle(inner_puzzle).mod:
         return None
     # Fetch Remark condition
-<<<<<<< HEAD
     conditions = conditions_for_solution(
-=======
-    _, conditions, _ = conditions_for_solution(
->>>>>>> 873b190e
         inner_puzzle,
         inner_solution,
         max_cost,
