from __future__ import annotations

import dataclasses
import logging
import time
from typing import Any, Dict, List, Optional, Set, Tuple, Union, cast

from typing_extensions import Literal

from chia.data_layer.data_layer_wallet import DataLayerWallet
from chia.protocols.wallet_protocol import CoinState
from chia.server.ws_connection import WSChiaConnection
from chia.types.blockchain_format.coin import Coin, coin_as_list
from chia.types.blockchain_format.program import Program
from chia.types.blockchain_format.sized_bytes import bytes32
from chia.types.spend_bundle import SpendBundle
from chia.util.db_wrapper import DBWrapper2
from chia.util.hash import std_hash
from chia.util.ints import uint32, uint64
from chia.wallet.db_wallet.db_wallet_puzzles import ACS_MU_PH
from chia.wallet.nft_wallet.nft_wallet import NFTWallet
from chia.wallet.outer_puzzles import AssetType
from chia.wallet.payment import Payment
from chia.wallet.puzzle_drivers import PuzzleInfo, Solver
from chia.wallet.puzzles.load_clvm import load_clvm_maybe_recompile
from chia.wallet.trade_record import TradeRecord
from chia.wallet.trading.offer import OFFER_MOD_OLD_HASH, NotarizedPayment, Offer
from chia.wallet.trading.trade_status import TradeStatus
from chia.wallet.trading.trade_store import TradeStore
from chia.wallet.transaction_record import TransactionRecord
from chia.wallet.util.transaction_type import TransactionType
from chia.wallet.util.wallet_types import WalletType
from chia.wallet.wallet import Wallet
from chia.wallet.wallet_coin_record import WalletCoinRecord

OFFER_MOD = load_clvm_maybe_recompile("settlement_payments.clsp")


class TradeManager:
    """
    This class is a driver for creating and accepting settlement_payments.clsp style offers.

    By default, standard XCH is supported but to support other types of assets you must implement certain functions on
    the asset's wallet as well as create a driver for its puzzle(s).  Here is a guide to integrating a new types of
    assets with this trade manager:

    Puzzle Drivers:
      - See chia/wallet/outer_puzzles.py for a full description of how to build these
      - The `solve` method must be able to be solved by a Solver that looks like this:
            Solver(
                {
                    "coin": bytes
                    "parent_spend": bytes
                    "siblings": List[bytes]  # other coins of the same type being offered
                    "sibling_spends": List[bytes]  # The parent spends for the siblings
                    "sibling_puzzles": List[Program]  # The inner puzzles of the siblings (always OFFER_MOD)
                    "sibling_solutions": List[Program]  # The inner solution of the siblings
            }
            )

    Wallet:
      - Segments in this code that call general wallet methods are highlighted by comments: # ATTENTION: new wallets
      - To be able to be traded, a wallet must implement these methods on itself:
        - generate_signed_transaction(...) -> List[TransactionRecord]  (See cat_wallet.py for full API)
        - convert_puzzle_hash(puzzle_hash: bytes32) -> bytes32  # Converts a puzzlehash from outer to inner puzzle
        - get_puzzle_info(asset_id: bytes32) -> PuzzleInfo
        - get_coins_to_offer(asset_id: bytes32, amount: uint64) -> Set[Coin]
      - If you would like assets from your wallet to be referenced with just a wallet ID, you must also implement:
        - get_asset_id() -> bytes32
      - Finally, you must make sure that your wallet will respond appropriately when these WSM methods are called:
        - get_wallet_for_puzzle_info(puzzle_info: PuzzleInfo) -> <Your wallet>
        - create_wallet_for_puzzle_info(..., puzzle_info: PuzzleInfo) -> <Your wallet>  (See cat_wallet.py for full API)
        - get_wallet_for_asset_id(asset_id: bytes32) -> <Your wallet>
    """

    wallet_state_manager: Any
    log: logging.Logger
    trade_store: TradeStore

    @staticmethod
    async def create(
        wallet_state_manager: Any,
        db_wrapper: DBWrapper2,
        name: Optional[str] = None,
    ) -> TradeManager:
        self = TradeManager()
        if name:
            self.log = logging.getLogger(name)
        else:
            self.log = logging.getLogger(__name__)

        self.wallet_state_manager = wallet_state_manager
        self.trade_store = await TradeStore.create(db_wrapper)
        return self

    async def get_offers_with_status(self, status: TradeStatus) -> List[TradeRecord]:
        records = await self.trade_store.get_trade_record_with_status(status)
        return records

    async def get_coins_of_interest(
        self,
    ) -> Set[bytes32]:
        """
        Returns list of coins we want to check if they are included in filter,
        These will include coins that belong to us and coins that that on other side of treade
        """
        coin_ids = await self.trade_store.get_coin_ids_of_interest_with_trade_statuses(
            trade_statuses=[TradeStatus.PENDING_ACCEPT, TradeStatus.PENDING_CONFIRM, TradeStatus.PENDING_CANCEL]
        )
        return coin_ids

    async def get_trade_by_coin(self, coin: Coin) -> Optional[TradeRecord]:
        all_trades = await self.get_all_trades()
        for trade in all_trades:
            if trade.status == TradeStatus.CANCELLED.value:
                continue
            if coin in trade.coins_of_interest:
                return trade
        return None

    async def coins_of_interest_farmed(
        self, coin_state: CoinState, fork_height: Optional[uint32], peer: WSChiaConnection
    ) -> None:
        """
        If both our coins and other coins in trade got removed that means that trade was successfully executed
        If coins from other side of trade got farmed without ours, that means that trade failed because either someone
        else completed trade or other side of trade canceled the trade by doing a spend.
        If our coins got farmed but coins from other side didn't, we successfully canceled trade by spending inputs.
        """
        self.log.info(f"coins_of_interest_farmed: {coin_state}")
        trade = await self.get_trade_by_coin(coin_state.coin)
        if trade is None:
            self.log.error(f"Coin: {coin_state.coin}, not in any trade")
            return
        if coin_state.spent_height is None:
            self.log.error(f"Coin: {coin_state.coin}, has not been spent so trade can remain valid")
        # Then let's filter the offer into coins that WE offered
        offer = Offer.from_bytes(trade.offer)
        primary_coin_ids = [c.name() for c in offer.removals()]
        # TODO: Add `WalletCoinStore.get_coins`.
        our_coin_records = await self.wallet_state_manager.coin_store.get_coin_records(primary_coin_ids)
        our_primary_coins: List[Coin] = [cr.coin for cr in our_coin_records.values()]
        our_additions: List[Coin] = list(
            filter(lambda c: offer.get_root_removal(c) in our_primary_coins, offer.additions())
        )
        our_addition_ids: List[bytes32] = [c.name() for c in our_additions]

        # And get all relevant coin states
        coin_states = await self.wallet_state_manager.wallet_node.get_coin_state(
            our_addition_ids,
            peer=peer,
            fork_height=fork_height,
        )
        assert coin_states is not None
        coin_state_names: List[bytes32] = [cs.coin.name() for cs in coin_states]
        # If any of our settlement_payments were spent, this offer was a success!
        if set(our_addition_ids) == set(coin_state_names):
            height = coin_states[0].created_height
            await self.trade_store.set_status(trade.trade_id, TradeStatus.CONFIRMED, height)
            tx_records: List[TransactionRecord] = await self.calculate_tx_records_for_offer(offer, False)
            for tx in tx_records:
                if TradeStatus(trade.status) == TradeStatus.PENDING_ACCEPT:
                    await self.wallet_state_manager.add_transaction(
                        dataclasses.replace(tx, confirmed_at_height=height, confirmed=True)
                    )

            self.log.info(f"Trade with id: {trade.trade_id} confirmed at height: {height}")
        else:
            # In any other scenario this trade failed
            await self.wallet_state_manager.delete_trade_transactions(trade.trade_id)
            if trade.status == TradeStatus.PENDING_CANCEL.value:
                await self.trade_store.set_status(trade.trade_id, TradeStatus.CANCELLED)
                self.log.info(f"Trade with id: {trade.trade_id} canceled")
            elif trade.status == TradeStatus.PENDING_CONFIRM.value:
                await self.trade_store.set_status(trade.trade_id, TradeStatus.FAILED)
                self.log.warning(f"Trade with id: {trade.trade_id} failed")

    async def get_locked_coins(self) -> Dict[bytes32, WalletCoinRecord]:
        """Returns a dictionary of confirmed coins that are locked by a trade."""
        all_pending = []
        pending_accept = await self.get_offers_with_status(TradeStatus.PENDING_ACCEPT)
        pending_confirm = await self.get_offers_with_status(TradeStatus.PENDING_CONFIRM)
        pending_cancel = await self.get_offers_with_status(TradeStatus.PENDING_CANCEL)
        all_pending.extend(pending_accept)
        all_pending.extend(pending_confirm)
        all_pending.extend(pending_cancel)

        coins_of_interest = []
        for trade_offer in all_pending:
            coins_of_interest.extend([c.name() for c in trade_offer.coins_of_interest])

        # TODO:
        #  - No need to get the coin records here, we are only interested in the coin_id on the call site.
        #  - The cast here is required for now because TradeManager.wallet_state_manager is hinted as Any.
        return cast(
            Dict[bytes32, WalletCoinRecord],
            await self.wallet_state_manager.coin_store.get_coin_records(coins_of_interest),
        )

    async def get_all_trades(self) -> List[TradeRecord]:
        all: List[TradeRecord] = await self.trade_store.get_all_trades()
        return all

    async def get_trade_by_id(self, trade_id: bytes32) -> Optional[TradeRecord]:
        record = await self.trade_store.get_trade_record(trade_id)
        return record

    async def cancel_pending_offer(self, trade_id: bytes32) -> None:
        await self.trade_store.set_status(trade_id, TradeStatus.CANCELLED)
        self.wallet_state_manager.state_changed("offer_cancelled")

    async def fail_pending_offer(self, trade_id: bytes32) -> None:
        await self.trade_store.set_status(trade_id, TradeStatus.FAILED)
        self.wallet_state_manager.state_changed("offer_failed")

    async def cancel_pending_offer_safely(
        self, trade_id: bytes32, fee: uint64 = uint64(0)
    ) -> Optional[List[TransactionRecord]]:
        """This will create a transaction that includes coins that were offered"""
        self.log.info(f"Secure-Cancel pending offer with id trade_id {trade_id.hex()}")
        trade = await self.trade_store.get_trade_record(trade_id)
        if trade is None:
            return None

        all_txs: List[TransactionRecord] = []
        fee_to_pay: uint64 = fee
        for coin in Offer.from_bytes(trade.offer).get_cancellation_coins():
            wallet = await self.wallet_state_manager.get_wallet_for_coin(coin.name())

            if wallet is None:
                continue

            if wallet.type() == WalletType.NFT:
                new_ph = await wallet.wallet_state_manager.main_wallet.get_new_puzzlehash()
            else:
                new_ph = await wallet.get_new_puzzlehash()
            # This should probably not switch on whether or not we're spending a XCH but it has to for now
            if wallet.type() == WalletType.STANDARD_WALLET:
                if fee_to_pay > coin.amount:
                    selected_coins: Set[Coin] = await wallet.select_coins(
                        uint64(fee_to_pay - coin.amount),
                        exclude=[coin],
                    )
                    selected_coins.add(coin)
                else:
                    selected_coins = {coin}
                tx = await wallet.generate_signed_transaction(
                    uint64(sum([c.amount for c in selected_coins]) - fee_to_pay),
                    new_ph,
                    fee=fee_to_pay,
                    coins=selected_coins,
                    ignore_max_send_amount=True,
                )
                all_txs.append(tx)
            else:
                # ATTENTION: new_wallets
                txs = await wallet.generate_signed_transaction(
                    [coin.amount], [new_ph], fee=fee_to_pay, coins={coin}, ignore_max_send_amount=True
                )
                all_txs.extend(txs)
            fee_to_pay = uint64(0)

            cancellation_addition = Coin(coin.name(), new_ph, coin.amount)
            all_txs.append(
                TransactionRecord(
                    confirmed_at_height=uint32(0),
                    created_at_time=uint64(int(time.time())),
                    to_puzzle_hash=new_ph,
                    amount=uint64(coin.amount),
                    fee_amount=fee,
                    confirmed=False,
                    sent=uint32(10),
                    spend_bundle=None,
                    additions=[cancellation_addition],
                    removals=[coin],
                    wallet_id=wallet.id(),
                    sent_to=[],
                    trade_id=None,
                    type=uint32(TransactionType.INCOMING_TX.value),
                    name=cancellation_addition.name(),
                    memos=[],
                )
            )

        for tx in all_txs:
            await self.wallet_state_manager.add_pending_transaction(tx_record=dataclasses.replace(tx, fee_amount=fee))

        await self.trade_store.set_status(trade_id, TradeStatus.PENDING_CANCEL)

        return all_txs

    async def cancel_pending_offers(
        self, trades: List[TradeRecord], fee: uint64 = uint64(0), secure: bool = True
    ) -> Optional[List[TransactionRecord]]:
        """This will create a transaction that includes coins that were offered"""

        all_txs: List[TransactionRecord] = []
        bundles: List[SpendBundle] = []
        fee_to_pay: uint64 = fee
        for trade in trades:
            if trade is None:
                self.log.error("Cannot find offer, skip cancellation.")
                continue

            for coin in Offer.from_bytes(trade.offer).get_primary_coins():
                wallet = await self.wallet_state_manager.get_wallet_for_coin(coin.name())

                if wallet is None:
                    self.log.error(f"Cannot find wallet for offer {trade.trade_id}, skip cancellation.")
                    continue

                if wallet.type() == WalletType.NFT:
                    new_ph = await wallet.wallet_state_manager.main_wallet.get_new_puzzlehash()
                else:
                    new_ph = await wallet.get_new_puzzlehash()
                # This should probably not switch on whether or not we're spending a XCH but it has to for now
                if wallet.type() == WalletType.STANDARD_WALLET:
                    if fee_to_pay > coin.amount:
                        selected_coins: Set[Coin] = await wallet.select_coins(
                            uint64(fee_to_pay - coin.amount),
                            exclude=[coin],
                        )
                        selected_coins.add(coin)
                    else:
                        selected_coins = {coin}
                    tx: TransactionRecord = await wallet.generate_signed_transaction(
                        uint64(sum([c.amount for c in selected_coins]) - fee_to_pay),
                        new_ph,
                        fee=fee_to_pay,
                        coins=selected_coins,
                        ignore_max_send_amount=True,
                    )
                    if tx is not None and tx.spend_bundle is not None:
                        bundles.append(tx.spend_bundle)
                        all_txs.append(dataclasses.replace(tx, spend_bundle=None))
                else:
                    # ATTENTION: new_wallets
                    txs = await wallet.generate_signed_transaction(
                        [coin.amount], [new_ph], fee=fee_to_pay, coins={coin}, ignore_max_send_amount=True
                    )
                    for tx in txs:
                        if tx is not None and tx.spend_bundle is not None:
                            bundles.append(tx.spend_bundle)
                            all_txs.append(dataclasses.replace(tx, spend_bundle=None))
                fee_to_pay = uint64(0)

                cancellation_addition = Coin(coin.name(), new_ph, coin.amount)
                all_txs.append(
                    TransactionRecord(
                        confirmed_at_height=uint32(0),
                        created_at_time=uint64(int(time.time())),
                        to_puzzle_hash=new_ph,
                        amount=uint64(coin.amount),
                        fee_amount=fee,
                        confirmed=False,
                        sent=uint32(10),
                        spend_bundle=None,
                        additions=[cancellation_addition],
                        removals=[coin],
                        wallet_id=wallet.id(),
                        sent_to=[],
                        trade_id=None,
                        type=uint32(TransactionType.INCOMING_TX.value),
                        name=cancellation_addition.name(),
                        memos=[],
                    )
                )
        # Aggregate spend bundles to the first tx
        if len(all_txs) > 0:
            all_txs[0] = dataclasses.replace(all_txs[0], spend_bundle=SpendBundle.aggregate(bundles))
        if secure:
            for tx in all_txs:
                await self.wallet_state_manager.add_pending_transaction(
                    tx_record=dataclasses.replace(tx, fee_amount=fee)
                )
        else:
            self.wallet_state_manager.state_changed("offer_cancelled")
        for trade in trades:
            if secure:
                await self.trade_store.set_status(trade.trade_id, TradeStatus.PENDING_CANCEL)
            else:
                await self.trade_store.set_status(trade.trade_id, TradeStatus.CANCELLED)
        return all_txs

<<<<<<< HEAD
    async def save_trade(self, trade: TradeRecord) -> None:
        await self.trade_store.add_trade_record(trade)
        offer: Offer = Offer.from_bytes(trade.offer)

        # We want to subscribe to the coin IDs of all coins that are not the ephemeral offer coins
        offered_coins: Set[Coin] = set([value for values in offer.get_offered_coins().values() for value in values])
        non_offer_additions: Set[Coin] = set(offer.additions()) ^ offered_coins
        non_offer_removals: Set[Coin] = set(offer.removals()) ^ offered_coins
        await self.wallet_state_manager.add_interested_coin_ids(
            [coin.name() for coin in (*non_offer_removals, *non_offer_additions)]
        )

=======
    async def save_trade(self, trade: TradeRecord, offer_name: bytes32) -> None:
        await self.trade_store.add_trade_record(trade, offer_name)
>>>>>>> 322c54f6
        self.wallet_state_manager.state_changed("offer_added")

    async def create_offer_for_ids(
        self,
        offer: Dict[Union[int, bytes32], int],
        driver_dict: Optional[Dict[bytes32, PuzzleInfo]] = None,
        solver: Optional[Solver] = None,
        fee: uint64 = uint64(0),
        validate_only: bool = False,
        min_coin_amount: Optional[uint64] = None,
        max_coin_amount: Optional[uint64] = None,
        reuse_puzhash: Optional[bool] = None,
    ) -> Union[Tuple[Literal[True], TradeRecord, None], Tuple[Literal[False], None, str]]:
        if driver_dict is None:
            driver_dict = {}
        if solver is None:
            solver = Solver({})
        result = await self._create_offer_for_ids(
            offer,
            driver_dict,
            solver,
            fee=fee,
            min_coin_amount=min_coin_amount,
            max_coin_amount=max_coin_amount,
            reuse_puzhash=reuse_puzhash,
        )
        if not result[0] or result[1] is None:
            raise Exception(f"Error creating offer: {result[2]}")

        success, created_offer, error = result

        now = uint64(int(time.time()))
        trade_offer: TradeRecord = TradeRecord(
            confirmed_at_index=uint32(0),
            accepted_at_time=None,
            created_at_time=now,
            is_my_offer=True,
            sent=uint32(0),
            offer=bytes(created_offer),
            taken_offer=None,
            coins_of_interest=created_offer.get_involved_coins(),
            trade_id=created_offer.name(),
            status=uint32(TradeStatus.PENDING_ACCEPT.value),
            sent_to=[],
        )

        if success is True and trade_offer is not None and not validate_only:
            await self.save_trade(trade_offer, created_offer.name())

        return success, trade_offer, error

    async def _create_offer_for_ids(
        self,
        offer_dict: Dict[Union[int, bytes32], int],
        driver_dict: Optional[Dict[bytes32, PuzzleInfo]] = None,
        solver: Optional[Solver] = None,
        fee: uint64 = uint64(0),
        min_coin_amount: Optional[uint64] = None,
        max_coin_amount: Optional[uint64] = None,
        old: bool = False,
        reuse_puzhash: Optional[bool] = None,
    ) -> Union[Tuple[Literal[True], Offer, None], Tuple[Literal[False], None, str]]:
        """
        Offer is dictionary of wallet ids and amount
        """
        if driver_dict is None:
            driver_dict = {}
        if solver is None:
            solver = Solver({})
        if reuse_puzhash is None:
            reuse_puzhash_config = self.wallet_state_manager.config.get("reuse_public_key_for_change", None)
            if reuse_puzhash_config is None:
                reuse_puzhash = False
            else:
                reuse_puzhash = reuse_puzhash_config.get(
                    str(self.wallet_state_manager.wallet_node.logged_in_fingerprint), False
                )
        try:
            coins_to_offer: Dict[Union[int, bytes32], List[Coin]] = {}
            requested_payments: Dict[Optional[bytes32], List[Payment]] = {}
            offer_dict_no_ints: Dict[Optional[bytes32], int] = {}
            for id, amount in offer_dict.items():
                asset_id: Optional[bytes32] = None
                # asset_id can either be none if asset is XCH or
                # bytes32 if another asset (e.g. NFT, CAT)
                if amount > 0:
                    # this is what we are receiving in the trade
                    memos: List[bytes] = []
                    if isinstance(id, int):
                        wallet_id = uint32(id)
                        wallet = self.wallet_state_manager.wallets[wallet_id]
                        p2_ph: bytes32 = await wallet.get_puzzle_hash(new=not reuse_puzhash)
                        if wallet.type() != WalletType.STANDARD_WALLET:
                            if callable(getattr(wallet, "get_asset_id", None)):  # ATTENTION: new wallets
                                asset_id = bytes32(bytes.fromhex(wallet.get_asset_id()))
                                memos = [p2_ph]
                            else:
                                raise ValueError(
                                    f"Cannot request assets from wallet id {wallet.id()} without more information"
                                )
                    else:
                        p2_ph = await self.wallet_state_manager.main_wallet.get_puzzle_hash(new=not reuse_puzhash)
                        asset_id = id
                        wallet = await self.wallet_state_manager.get_wallet_for_asset_id(asset_id.hex())
                        memos = [p2_ph]
                    requested_payments[asset_id] = [Payment(p2_ph, uint64(amount), memos)]
                elif amount < 0:
                    # this is what we are sending in the trade
                    if isinstance(id, int):
                        wallet_id = uint32(id)
                        wallet = self.wallet_state_manager.wallets[wallet_id]
                        if wallet.type() != WalletType.STANDARD_WALLET:
                            if callable(getattr(wallet, "get_asset_id", None)):  # ATTENTION: new wallets
                                asset_id = bytes32(bytes.fromhex(wallet.get_asset_id()))
                            else:
                                raise ValueError(
                                    f"Cannot offer assets from wallet id {wallet.id()} without more information"
                                )
                    else:
                        asset_id = id
                        wallet = await self.wallet_state_manager.get_wallet_for_asset_id(asset_id.hex())
                    if not callable(getattr(wallet, "get_coins_to_offer", None)):  # ATTENTION: new wallets
                        raise ValueError(f"Cannot offer coins from wallet id {wallet.id()}")
                    # For the XCH wallet also include the fee amount to the coins we use to pay this offer
                    amount_to_select = abs(amount)
                    if wallet.type() == WalletType.STANDARD_WALLET:
                        amount_to_select += fee
                    coins_to_offer[id] = await wallet.get_coins_to_offer(
                        asset_id, uint64(amount_to_select), min_coin_amount, max_coin_amount
                    )
                    # Note: if we use check_for_special_offer_making, this is not used.
                elif amount == 0:
                    raise ValueError("You cannot offer nor request 0 amount of something")

                offer_dict_no_ints[asset_id] = amount

                if asset_id is not None and wallet is not None:  # if this asset is not XCH
                    if callable(getattr(wallet, "get_puzzle_info", None)):
                        puzzle_driver: PuzzleInfo = await wallet.get_puzzle_info(asset_id)
                        if asset_id in driver_dict and driver_dict[asset_id] != puzzle_driver:
                            # ignore the case if we're an nft transferring the did owner
                            if self.check_for_owner_change_in_drivers(puzzle_driver, driver_dict[asset_id]):
                                driver_dict[asset_id] = puzzle_driver
                            else:
                                raise ValueError(
                                    f"driver_dict specified {driver_dict[asset_id]}, was expecting {puzzle_driver}"
                                )
                        else:
                            driver_dict[asset_id] = puzzle_driver
                    else:
                        raise ValueError(f"Wallet for asset id {asset_id} is not properly integrated with TradeManager")

            potential_special_offer: Optional[Offer] = await self.check_for_special_offer_making(
                offer_dict_no_ints, driver_dict, solver, fee, min_coin_amount, max_coin_amount, old
            )

            if potential_special_offer is not None:
                return True, potential_special_offer, None

            all_coins: List[Coin] = [c for coins in coins_to_offer.values() for c in coins]
            notarized_payments: Dict[Optional[bytes32], List[NotarizedPayment]] = Offer.notarize_payments(
                requested_payments, all_coins
            )
            announcements_to_assert = Offer.calculate_announcements(notarized_payments, driver_dict, old)

            all_transactions: List[TransactionRecord] = []
            fee_left_to_pay: uint64 = fee
            # The access of the sorted keys here makes sure we create the XCH transaction first to make sure we pay fee
            # with the XCH side of the offer and don't create an extra fee transaction in other wallets.
            for id in sorted(coins_to_offer.keys()):
                selected_coins = coins_to_offer[id]
                if isinstance(id, int):
                    wallet = self.wallet_state_manager.wallets[id]
                else:
                    wallet = await self.wallet_state_manager.get_wallet_for_asset_id(id.hex())
                # This should probably not switch on whether or not we're spending XCH but it has to for now
                if wallet.type() == WalletType.STANDARD_WALLET:
                    tx = await wallet.generate_signed_transaction(
                        abs(offer_dict[id]),
                        OFFER_MOD_OLD_HASH if old else Offer.ph(),
                        fee=fee_left_to_pay,
                        coins=set(selected_coins),
                        puzzle_announcements_to_consume=announcements_to_assert,
                        reuse_puzhash=reuse_puzhash,
                    )
                    all_transactions.append(tx)
                elif wallet.type() == WalletType.NFT:
                    # This is to generate the tx for specific nft assets, i.e. not using
                    # wallet_id as the selector which would select any coins from nft_wallet
                    amounts = [coin.amount for coin in selected_coins]
                    txs = await wallet.generate_signed_transaction(
                        # [abs(offer_dict[id])],
                        amounts,
                        [OFFER_MOD_OLD_HASH if old else Offer.ph()],
                        fee=fee_left_to_pay,
                        coins=set(selected_coins),
                        puzzle_announcements_to_consume=announcements_to_assert,
                        reuse_puzhash=reuse_puzhash,
                    )
                    all_transactions.extend(txs)
                else:
                    # ATTENTION: new_wallets
                    txs = await wallet.generate_signed_transaction(
                        [abs(offer_dict[id])],
                        [OFFER_MOD_OLD_HASH if old else Offer.ph()],
                        fee=fee_left_to_pay,
                        coins=set(selected_coins),
                        puzzle_announcements_to_consume=announcements_to_assert,
                        reuse_puzhash=reuse_puzhash,
                    )
                    all_transactions.extend(txs)

                fee_left_to_pay = uint64(0)

            total_spend_bundle = SpendBundle.aggregate(
                [x.spend_bundle for x in all_transactions if x.spend_bundle is not None]
            )

            offer = Offer(notarized_payments, total_spend_bundle, driver_dict, old)
            return True, offer, None

        except Exception as e:
            self.log.exception("Error creating trade offer")
            return False, None, str(e)

    async def maybe_create_wallets_for_offer(self, offer: Offer) -> None:
        for key in offer.arbitrage():
            wsm = self.wallet_state_manager
            if key is None:
                continue
            # ATTENTION: new_wallets
            exists: Optional[Wallet] = await wsm.get_wallet_for_puzzle_info(offer.driver_dict[key])
            if exists is None:
                await wsm.create_wallet_for_puzzle_info(offer.driver_dict[key])

    async def check_offer_validity(self, offer: Offer, peer: WSChiaConnection) -> bool:
        all_removals: List[Coin] = offer.removals()
        all_removal_names: List[bytes32] = [c.name() for c in all_removals]
        non_ephemeral_removals: List[Coin] = list(
            filter(lambda c: c.parent_coin_info not in all_removal_names, all_removals)
        )
        coin_states = await self.wallet_state_manager.wallet_node.get_coin_state(
            [c.name() for c in non_ephemeral_removals], peer=peer
        )

        return len(coin_states) == len(non_ephemeral_removals) and all([cs.spent_height is None for cs in coin_states])

    async def calculate_tx_records_for_offer(self, offer: Offer, validate: bool) -> List[TransactionRecord]:
        if validate:
            final_spend_bundle: SpendBundle = offer.to_valid_spend()
        else:
            final_spend_bundle = offer._bundle

        settlement_coins: List[Coin] = [c for coins in offer.get_offered_coins().values() for c in coins]
        settlement_coin_ids: List[bytes32] = [c.name() for c in settlement_coins]
        additions: List[Coin] = final_spend_bundle.not_ephemeral_additions()
        removals: List[Coin] = final_spend_bundle.removals()
        all_fees = uint64(final_spend_bundle.fees())

        txs = []

        addition_dict: Dict[uint32, List[Coin]] = {}
        for addition in additions:
            wallet_identifier = await self.wallet_state_manager.get_wallet_identifier_for_puzzle_hash(
                addition.puzzle_hash
            )
            if wallet_identifier is not None:
                if addition.parent_coin_info in settlement_coin_ids:
                    wallet = self.wallet_state_manager.wallets[wallet_identifier.id]
                    to_puzzle_hash = await wallet.convert_puzzle_hash(addition.puzzle_hash)  # ATTENTION: new wallets
                    txs.append(
                        TransactionRecord(
                            confirmed_at_height=uint32(0),
                            created_at_time=uint64(int(time.time())),
                            to_puzzle_hash=to_puzzle_hash,
                            amount=uint64(addition.amount),
                            fee_amount=uint64(0),
                            confirmed=False,
                            sent=uint32(10),
                            spend_bundle=None,
                            additions=[addition],
                            removals=[],
                            wallet_id=wallet_identifier.id,
                            sent_to=[],
                            trade_id=offer.name(),
                            type=uint32(TransactionType.INCOMING_TRADE.value),
                            name=std_hash(final_spend_bundle.name() + addition.name()),
                            memos=[],
                        )
                    )
                else:  # This is change
                    addition_dict.setdefault(wallet_identifier.id, [])
                    addition_dict[wallet_identifier.id].append(addition)

        # While we want additions to show up as separate records, removals of the same wallet should show as one
        removal_dict: Dict[uint32, List[Coin]] = {}
        for removal in removals:
            wallet_identifier = await self.wallet_state_manager.get_wallet_identifier_for_puzzle_hash(
                removal.puzzle_hash
            )
            if wallet_identifier is not None:
                removal_dict.setdefault(wallet_identifier.id, [])
                removal_dict[wallet_identifier.id].append(removal)

        all_removals: List[bytes32] = [r.name() for removals in removal_dict.values() for r in removals]

        for wid, grouped_removals in removal_dict.items():
            wallet = self.wallet_state_manager.wallets[wid]
            to_puzzle_hash = bytes32([1] * 32)  # We use all zeros to be clear not to send here
            removal_tree_hash = Program.to([coin_as_list(rem) for rem in grouped_removals]).get_tree_hash()
            # We also need to calculate the sent amount
            removed: int = sum(c.amount for c in grouped_removals)
            potential_change_coins: List[Coin] = addition_dict[wid] if wid in addition_dict else []
            change_coins: List[Coin] = [c for c in potential_change_coins if c.parent_coin_info in all_removals]
            change_amount: int = sum(c.amount for c in change_coins)
            sent_amount: int = removed - change_amount
            txs.append(
                TransactionRecord(
                    confirmed_at_height=uint32(0),
                    created_at_time=uint64(int(time.time())),
                    to_puzzle_hash=to_puzzle_hash,
                    amount=uint64(sent_amount),
                    fee_amount=all_fees,
                    confirmed=False,
                    sent=uint32(10),
                    spend_bundle=None,
                    additions=change_coins,
                    removals=grouped_removals,
                    wallet_id=wallet.id(),
                    sent_to=[],
                    trade_id=offer.name(),
                    type=uint32(TransactionType.OUTGOING_TRADE.value),
                    name=std_hash(final_spend_bundle.name() + removal_tree_hash),
                    memos=[],
                )
            )

        return txs

    async def respond_to_offer(
        self,
        offer: Offer,
        peer: WSChiaConnection,
        solver: Optional[Solver] = None,
        fee: uint64 = uint64(0),
        min_coin_amount: Optional[uint64] = None,
        max_coin_amount: Optional[uint64] = None,
        reuse_puzhash: Optional[bool] = None,
    ) -> Tuple[TradeRecord, List[TransactionRecord]]:
        if solver is None:
            solver = Solver({})
        take_offer_dict: Dict[Union[bytes32, int], int] = {}
        arbitrage: Dict[Optional[bytes32], int] = offer.arbitrage()

        for asset_id, amount in arbitrage.items():
            if asset_id is None:
                wallet = self.wallet_state_manager.main_wallet
                key: Union[bytes32, int] = int(wallet.id())
            else:
                # ATTENTION: new wallets
                wallet = await self.wallet_state_manager.get_wallet_for_asset_id(asset_id.hex())
                if wallet is None and amount < 0:
                    raise ValueError(f"Do not have a wallet for asset ID: {asset_id} to fulfill offer")
                elif wallet is None or wallet.type() in [WalletType.NFT, WalletType.DATA_LAYER]:
                    key = asset_id
                else:
                    key = int(wallet.id())
            take_offer_dict[key] = amount

        # First we validate that all of the coins in this offer exist
        valid: bool = await self.check_offer_validity(offer, peer)
        if not valid:
            raise ValueError("This offer is no longer valid")
        result = await self._create_offer_for_ids(
            take_offer_dict,
            offer.driver_dict,
            solver,
            fee=fee,
            min_coin_amount=min_coin_amount,
            max_coin_amount=max_coin_amount,
            old=offer.old,
            reuse_puzhash=reuse_puzhash,
        )
        if not result[0] or result[1] is None:
            raise ValueError(result[2])

        success, take_offer, error = result

        complete_offer = await self.check_for_final_modifications(Offer.aggregate([offer, take_offer]), solver)
        self.log.info("COMPLETE OFFER: %s", complete_offer.to_bech32())
        assert complete_offer.is_valid()
        final_spend_bundle: SpendBundle = complete_offer.to_valid_spend()
        await self.maybe_create_wallets_for_offer(complete_offer)

        tx_records: List[TransactionRecord] = await self.calculate_tx_records_for_offer(complete_offer, True)

        trade_record: TradeRecord = TradeRecord(
            confirmed_at_index=uint32(0),
            accepted_at_time=uint64(int(time.time())),
            created_at_time=uint64(int(time.time())),
            is_my_offer=False,
            sent=uint32(0),
            offer=bytes(complete_offer),
            taken_offer=bytes(offer),
            coins_of_interest=complete_offer.get_involved_coins(),
            trade_id=complete_offer.name(),
            status=uint32(TradeStatus.PENDING_CONFIRM.value),
            sent_to=[],
        )

        await self.save_trade(trade_record, offer.name())

        # Dummy transaction for the sake of the wallet push
        push_tx = TransactionRecord(
            confirmed_at_height=uint32(0),
            created_at_time=uint64(int(time.time())),
            to_puzzle_hash=bytes32([1] * 32),
            amount=uint64(0),
            fee_amount=uint64(0),
            confirmed=False,
            sent=uint32(0),
            spend_bundle=final_spend_bundle,
            additions=final_spend_bundle.additions(),
            removals=final_spend_bundle.removals(),
            wallet_id=uint32(0),
            sent_to=[],
            trade_id=bytes32([1] * 32),
            type=uint32(TransactionType.OUTGOING_TRADE.value),
            name=final_spend_bundle.name(),
            memos=[],
        )
        await self.wallet_state_manager.add_pending_transaction(push_tx)
        for tx in tx_records:
            await self.wallet_state_manager.add_transaction(tx)

        return trade_record, [push_tx, *tx_records]

    async def check_for_special_offer_making(
        self,
        offer_dict: Dict[Optional[bytes32], int],
        driver_dict: Dict[bytes32, PuzzleInfo],
        solver: Solver,
        fee: uint64 = uint64(0),
        min_coin_amount: Optional[uint64] = None,
        max_coin_amount: Optional[uint64] = None,
        old: bool = False,
    ) -> Optional[Offer]:
        for puzzle_info in driver_dict.values():
            if (
                puzzle_info.check_type([AssetType.SINGLETON.value, AssetType.METADATA.value, AssetType.OWNERSHIP.value])
                and isinstance(puzzle_info.also().also()["transfer_program"], PuzzleInfo)  # type: ignore
                and puzzle_info.also().also()["transfer_program"].type()  # type: ignore
                == AssetType.ROYALTY_TRANSFER_PROGRAM.value
            ):
                return await NFTWallet.make_nft1_offer(
                    self.wallet_state_manager, offer_dict, driver_dict, fee, min_coin_amount, max_coin_amount, old
                )
            elif (
                puzzle_info.check_type(
                    [
                        AssetType.SINGLETON.value,
                        AssetType.METADATA.value,
                    ]
                )
                and puzzle_info.also()["updater_hash"] == ACS_MU_PH  # type: ignore
            ):
                return await DataLayerWallet.make_update_offer(
                    self.wallet_state_manager, offer_dict, driver_dict, solver, fee, old
                )
        return None

    def check_for_owner_change_in_drivers(self, puzzle_info: PuzzleInfo, driver_info: PuzzleInfo) -> bool:
        if puzzle_info.check_type(
            [
                AssetType.SINGLETON.value,
                AssetType.METADATA.value,
                AssetType.OWNERSHIP.value,
            ]
        ) and driver_info.check_type(
            [
                AssetType.SINGLETON.value,
                AssetType.METADATA.value,
                AssetType.OWNERSHIP.value,
            ]
        ):
            old_owner = driver_info.also().also().info["owner"]  # type: ignore
            puzzle_info.also().also().info["owner"] = old_owner  # type: ignore
            if driver_info == puzzle_info:
                return True
        return False

    async def get_offer_summary(self, offer: Offer) -> Dict[str, Any]:
        for puzzle_info in offer.driver_dict.values():
            if (
                puzzle_info.check_type(
                    [
                        AssetType.SINGLETON.value,
                        AssetType.METADATA.value,
                    ]
                )
                and puzzle_info.also()["updater_hash"] == ACS_MU_PH  # type: ignore
            ):
                return await DataLayerWallet.get_offer_summary(offer)
        # Otherwise just return the same thing as the RPC normally does
        offered, requested, infos = offer.summary()
        return {"offered": offered, "requested": requested, "fees": offer.fees(), "infos": infos}

    async def check_for_final_modifications(self, offer: Offer, solver: Solver) -> Offer:
        for puzzle_info in offer.driver_dict.values():
            if (
                puzzle_info.check_type(
                    [
                        AssetType.SINGLETON.value,
                        AssetType.METADATA.value,
                    ]
                )
                and puzzle_info.also()["updater_hash"] == ACS_MU_PH  # type: ignore
            ):
                return await DataLayerWallet.finish_graftroot_solutions(offer, solver)

        return offer<|MERGE_RESOLUTION|>--- conflicted
+++ resolved
@@ -382,9 +382,8 @@
                 await self.trade_store.set_status(trade.trade_id, TradeStatus.CANCELLED)
         return all_txs
 
-<<<<<<< HEAD
-    async def save_trade(self, trade: TradeRecord) -> None:
-        await self.trade_store.add_trade_record(trade)
+    async def save_trade(self, trade: TradeRecord, offer_name: bytes32) -> None:
+        await self.trade_store.add_trade_record(trade, offer_name)
         offer: Offer = Offer.from_bytes(trade.offer)
 
         # We want to subscribe to the coin IDs of all coins that are not the ephemeral offer coins
@@ -395,10 +394,6 @@
             [coin.name() for coin in (*non_offer_removals, *non_offer_additions)]
         )
 
-=======
-    async def save_trade(self, trade: TradeRecord, offer_name: bytes32) -> None:
-        await self.trade_store.add_trade_record(trade, offer_name)
->>>>>>> 322c54f6
         self.wallet_state_manager.state_changed("offer_added")
 
     async def create_offer_for_ids(
