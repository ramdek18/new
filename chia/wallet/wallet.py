--- conflicted
+++ resolved
@@ -488,11 +488,7 @@
         amount: uint64,
         puzzle_hash: bytes32,
         fee: uint64 = uint64(0),
-<<<<<<< HEAD
-        coins: Set[Coin] = None,
-=======
         coins: Optional[Set[Coin]] = None,
->>>>>>> e78ed737
         primaries: Optional[List[Payment]] = None,
         ignore_max_send_amount: bool = False,
         coin_announcements_to_consume: Optional[Set[Announcement]] = None,
