from __future__ import annotations

import logging
import time
from typing import TYPE_CHECKING, Any, ClassVar, Dict, List, Optional, Set, Tuple, cast

from blspy import AugSchemeMPL, G1Element, G2Element
from typing_extensions import Unpack

from chia.types.announcement import Announcement
from chia.types.blockchain_format.coin import Coin
from chia.types.blockchain_format.program import Program
from chia.types.blockchain_format.serialized_program import SerializedProgram
from chia.types.blockchain_format.sized_bytes import bytes32
from chia.types.coin_spend import CoinSpend
from chia.types.spend_bundle import SpendBundle
from chia.util.hash import std_hash
from chia.util.ints import uint32, uint64, uint128
from chia.wallet.coin_selection import select_coins
from chia.wallet.derivation_record import DerivationRecord
from chia.wallet.payment import Payment
from chia.wallet.puzzles.p2_delegated_puzzle_or_hidden_puzzle import (
    DEFAULT_HIDDEN_PUZZLE_HASH,
    calculate_synthetic_secret_key,
    puzzle_for_pk,
    puzzle_hash_for_pk,
    solution_for_conditions,
)
from chia.wallet.puzzles.puzzle_utils import (
    make_assert_coin_announcement,
    make_assert_puzzle_announcement,
    make_create_coin_announcement,
    make_create_coin_condition,
    make_create_puzzle_announcement,
    make_reserve_fee_condition,
)
from chia.wallet.transaction_record import TransactionRecord
from chia.wallet.util.compute_memos import compute_memos
from chia.wallet.util.puzzle_decorator import PuzzleDecoratorManager
from chia.wallet.util.transaction_type import TransactionType
from chia.wallet.util.tx_config import DEFAULT_TX_CONFIG, CoinSelectionConfig, TXConfig
from chia.wallet.util.wallet_types import WalletIdentifier, WalletType
from chia.wallet.wallet_coin_record import WalletCoinRecord
from chia.wallet.wallet_info import WalletInfo
from chia.wallet.wallet_protocol import GSTOptionalArgs, WalletProtocol

if TYPE_CHECKING:
    from chia.server.ws_connection import WSChiaConnection
    from chia.wallet.wallet_state_manager import WalletStateManager

# https://github.com/Chia-Network/chips/blob/80e4611fe52b174bf1a0382b9dff73805b18b8c6/CHIPs/chip-0002.md#signmessage
CHIP_0002_SIGN_MESSAGE_PREFIX = "Chia Signed Message"


class Wallet:
    if TYPE_CHECKING:
        _protocol_check: ClassVar[WalletProtocol] = cast("Wallet", None)

    wallet_info: WalletInfo
    wallet_state_manager: WalletStateManager
    log: logging.Logger
    wallet_id: uint32

    @staticmethod
    async def create(
        wallet_state_manager: Any,
        info: WalletInfo,
        name: str = __name__,
    ) -> Wallet:
        self = Wallet()
        self.log = logging.getLogger(name)
        self.wallet_state_manager = wallet_state_manager
        self.wallet_id = info.id

        return self

    @property
    def cost_of_single_tx(self) -> int:
        return 11000000  # Estimate

    async def get_max_send_amount(self, records: Optional[Set[WalletCoinRecord]] = None) -> uint128:
        spendable: List[WalletCoinRecord] = list(
            await self.wallet_state_manager.get_spendable_coins_for_wallet(self.id(), records)
        )
        if len(spendable) == 0:
            return uint128(0)
        spendable.sort(reverse=True, key=lambda record: record.coin.amount)
<<<<<<< HEAD
        if self.cost_of_single_tx is None:
            coin = spendable[0].coin
            tx = await self.generate_signed_transaction(
                uint64(coin.amount),
                coin.puzzle_hash,
                DEFAULT_TX_CONFIG,
                coins={coin},
                ignore_max_send_amount=True,
            )
            assert tx.spend_bundle is not None
            program: BlockGenerator = simple_solution_generator(tx.spend_bundle)
            # npc contains names of the coins removed, puzzle_hashes and their spend conditions
            # we use height=0 here to not enable any soft-fork semantics. It
            # will only matter once the wallet generates transactions relying on
            # new conditions, and we can change this by then
            result: NPCResult = get_name_puzzle_conditions(
                program,
                self.wallet_state_manager.constants.MAX_BLOCK_COST_CLVM,
                mempool_mode=True,
                height=uint32(0),
                constants=self.wallet_state_manager.constants,
            )
            self.cost_of_single_tx = result.cost
            self.log.info(f"Cost of a single tx for standard wallet: {self.cost_of_single_tx}")
=======
>>>>>>> 8fdb42d7

        max_cost = self.wallet_state_manager.constants.MAX_BLOCK_COST_CLVM / 5  # avoid full block TXs
        current_cost = 0
        total_amount = 0
        total_coin_count = 0
        for record in spendable:
            current_cost += self.cost_of_single_tx
            total_amount += record.coin.amount
            total_coin_count += 1
            if current_cost + self.cost_of_single_tx > max_cost:
                break

        return uint128(total_amount)

    @classmethod
    def type(cls) -> WalletType:
        return WalletType.STANDARD_WALLET

    def id(self) -> uint32:
        return self.wallet_id

    async def get_confirmed_balance(self, record_list: Optional[Set[WalletCoinRecord]] = None) -> uint128:
        return await self.wallet_state_manager.get_confirmed_balance_for_wallet(self.id(), record_list)

    async def get_unconfirmed_balance(self, unspent_records: Optional[Set[WalletCoinRecord]] = None) -> uint128:
        return await self.wallet_state_manager.get_unconfirmed_balance(self.id(), unspent_records)

    async def get_spendable_balance(self, unspent_records: Optional[Set[WalletCoinRecord]] = None) -> uint128:
        spendable = await self.wallet_state_manager.get_confirmed_spendable_balance_for_wallet(
            self.id(), unspent_records
        )
        return spendable

    async def get_pending_change_balance(self) -> uint64:
        unconfirmed_tx: List[TransactionRecord] = await self.wallet_state_manager.tx_store.get_unconfirmed_for_wallet(
            self.id()
        )
        addition_amount = 0

        for record in unconfirmed_tx:
            if not record.is_in_mempool():
                if record.spend_bundle is not None:
                    self.log.warning(
                        f"TransactionRecord SpendBundle ID: {record.spend_bundle.name()} not in mempool. "
                        f"(peer, included, error) list: {record.sent_to}"
                    )
                continue
            our_spend = False
            for coin in record.removals:
                if await self.wallet_state_manager.does_coin_belong_to_wallet(coin, self.id()):
                    our_spend = True
                    break

            if our_spend is not True:
                continue

            for coin in record.additions:
                if await self.wallet_state_manager.does_coin_belong_to_wallet(coin, self.id()):
                    addition_amount += coin.amount

        return uint64(addition_amount)

    def require_derivation_paths(self) -> bool:
        return True

    def puzzle_for_pk(self, pubkey: G1Element) -> Program:
        return puzzle_for_pk(pubkey)

    def puzzle_hash_for_pk(self, pubkey: G1Element) -> bytes32:
        return puzzle_hash_for_pk(pubkey)

    async def convert_puzzle_hash(self, puzzle_hash: bytes32) -> bytes32:
        return puzzle_hash  # Looks unimpressive, but it's more complicated in other wallets

    async def puzzle_for_puzzle_hash(self, puzzle_hash: bytes32) -> Program:
        secret_key = await self.wallet_state_manager.get_private_key(puzzle_hash)
        return puzzle_for_pk(secret_key.get_g1())

    async def get_new_puzzle(self) -> Program:
        dr = await self.wallet_state_manager.get_unused_derivation_record(self.id())
        puzzle = puzzle_for_pk(dr.pubkey)
        return puzzle

    async def get_puzzle(self, new: bool) -> Program:
        if new:
            return await self.get_new_puzzle()
        else:
            record: Optional[
                DerivationRecord
            ] = await self.wallet_state_manager.get_current_derivation_record_for_wallet(self.id())
            if record is None:
                return await self.get_new_puzzle()  # pragma: no cover
            puzzle = puzzle_for_pk(record.pubkey)
            return puzzle

    async def get_puzzle_hash(self, new: bool) -> bytes32:
        if new:
            return await self.get_new_puzzlehash()
        else:
            record: Optional[
                DerivationRecord
            ] = await self.wallet_state_manager.get_current_derivation_record_for_wallet(self.id())
            if record is None:
                return await self.get_new_puzzlehash()
            return record.puzzle_hash

    async def get_new_puzzlehash(self) -> bytes32:
        puzhash = (await self.wallet_state_manager.get_unused_derivation_record(self.id())).puzzle_hash
        return puzhash

    def make_solution(
        self,
        primaries: List[Payment],
        coin_announcements: Optional[Set[bytes]] = None,
        coin_announcements_to_assert: Optional[Set[bytes32]] = None,
        puzzle_announcements: Optional[Set[bytes]] = None,
        puzzle_announcements_to_assert: Optional[Set[bytes32]] = None,
        magic_conditions: Optional[List[Any]] = None,
        fee: uint64 = uint64(0),
    ) -> Program:
        assert fee >= 0
        condition_list = []
        if len(primaries) > 0:
            for primary in primaries:
                condition_list.append(make_create_coin_condition(primary.puzzle_hash, primary.amount, primary.memos))
        if fee:
            condition_list.append(make_reserve_fee_condition(fee))
        if coin_announcements:
            for announcement in coin_announcements:
                condition_list.append(make_create_coin_announcement(announcement))
        if coin_announcements_to_assert:
            for announcement_hash in coin_announcements_to_assert:
                condition_list.append(make_assert_coin_announcement(announcement_hash))
        if puzzle_announcements:
            for announcement in puzzle_announcements:
                condition_list.append(make_create_puzzle_announcement(announcement))
        if puzzle_announcements_to_assert:
            for announcement_hash in puzzle_announcements_to_assert:
                condition_list.append(make_assert_puzzle_announcement(announcement_hash))
        if magic_conditions is not None:
            condition_list.extend(magic_conditions)
        return solution_for_conditions(condition_list)

    def add_condition_to_solution(self, condition: Program, solution: Program) -> Program:
        python_program = solution.as_python()
        python_program[1].append(condition)
        return cast(Program, Program.to(python_program))

    async def select_coins(
        self,
        amount: uint64,
        coin_selection_config: CoinSelectionConfig,
    ) -> Set[Coin]:
        """
        Returns a set of coins that can be used for generating a new transaction.
        Note: Must be called under wallet state manager lock
        """
        spendable_amount: uint128 = await self.get_spendable_balance()
        spendable_coins: List[WalletCoinRecord] = list(
            await self.wallet_state_manager.get_spendable_coins_for_wallet(self.id())
        )

        # Try to use coins from the store, if there isn't enough of "unused"
        # coins use change coins that are not confirmed yet
        unconfirmed_removals: Dict[bytes32, Coin] = await self.wallet_state_manager.unconfirmed_removals_for_wallet(
            self.id()
        )
        coins = await select_coins(
            spendable_amount,
            coin_selection_config,
            spendable_coins,
            unconfirmed_removals,
            self.log,
            uint128(amount),
        )
        assert sum(c.amount for c in coins) >= amount
        return coins

    async def _generate_unsigned_transaction(
        self,
        amount: uint64,
        newpuzzlehash: bytes32,
        tx_config: TXConfig,
        fee: uint64 = uint64(0),
        origin_id: Optional[bytes32] = None,
        coins: Optional[Set[Coin]] = None,
        primaries_input: Optional[List[Payment]] = None,
        ignore_max_send_amount: bool = False,
        coin_announcements_to_consume: Optional[Set[Announcement]] = None,
        puzzle_announcements_to_consume: Optional[Set[Announcement]] = None,
        memos: Optional[List[bytes]] = None,
        negative_change_allowed: bool = False,
        puzzle_decorator_override: Optional[List[Dict[str, Any]]] = None,
    ) -> List[CoinSpend]:
        """
        Generates a unsigned transaction in form of List(Puzzle, Solutions)
        Note: this must be called under a wallet state manager lock
        """
        decorator_manager: PuzzleDecoratorManager = self.wallet_state_manager.decorator_manager
        if puzzle_decorator_override is not None:
            decorator_manager = PuzzleDecoratorManager.create(puzzle_decorator_override)

        primaries = []
        if primaries_input is not None:
            primaries.extend(primaries_input)

        total_amount = amount + sum(primary.amount for primary in primaries) + fee
        total_balance = await self.get_spendable_balance()
        if not ignore_max_send_amount:
            max_send = await self.get_max_send_amount()
            if total_amount > max_send:
                raise ValueError(f"Can't send more than {max_send} mojos in a single transaction, got {total_amount}")
            self.log.debug("Got back max send amount: %s", max_send)
        if coins is None:
            if total_amount > total_balance:
                raise ValueError(
                    f"Can't spend more than wallet balance: {total_balance} mojos, tried to spend: {total_amount} mojos"
                )
            coins = await self.select_coins(
                uint64(total_amount),
                tx_config.coin_selection_config,
            )

        assert len(coins) > 0
        self.log.info(f"coins is not None {coins}")
        spend_value = sum([coin.amount for coin in coins])
        self.log.info(f"spend_value is {spend_value} and total_amount is {total_amount}")
        change = spend_value - total_amount
        if negative_change_allowed:
            change = max(0, change)

        assert change >= 0

        if coin_announcements_to_consume is not None:
            coin_announcements_bytes: Optional[Set[bytes32]] = {a.name() for a in coin_announcements_to_consume}
        else:
            coin_announcements_bytes = None
        if puzzle_announcements_to_consume is not None:
            puzzle_announcements_bytes: Optional[Set[bytes32]] = {a.name() for a in puzzle_announcements_to_consume}
        else:
            puzzle_announcements_bytes = None

        spends: List[CoinSpend] = []
        primary_announcement_hash: Optional[bytes32] = None

        # Check for duplicates
        all_primaries_list = [(p.puzzle_hash, p.amount) for p in primaries]
        if len(set(all_primaries_list)) != len(all_primaries_list):
            raise ValueError("Cannot create two identical coins")
        for coin in coins:
            # Only one coin creates outputs
            if origin_id in (None, coin.name()):
                origin_id = coin.name()
                inner_puzzle = await self.puzzle_for_puzzle_hash(coin.puzzle_hash)
                decorated_target_puzzle_hash = decorator_manager.decorate_target_puzzle_hash(
                    inner_puzzle, newpuzzlehash
                )
                target_primary: List[Payment] = []
                if memos is None:
                    memos = []
                memos = decorator_manager.decorate_memos(inner_puzzle, newpuzzlehash, memos)
                if (primaries_input is None and amount > 0) or primaries_input is not None:
                    primaries.append(Payment(decorated_target_puzzle_hash, amount, memos))
                    target_primary.append(Payment(newpuzzlehash, amount, memos))

                if change > 0:
                    if tx_config.reuse_puzhash:
                        change_puzzle_hash: bytes32 = coin.puzzle_hash
                        for primary in primaries:
                            if change_puzzle_hash == primary.puzzle_hash and change == primary.amount:
                                # We cannot create two coins has same id, create a new puzhash for the change:
                                change_puzzle_hash = await self.get_new_puzzlehash()
                                break
                    else:
                        change_puzzle_hash = await self.get_new_puzzlehash()
                    primaries.append(Payment(change_puzzle_hash, uint64(change)))
                message_list: List[bytes32] = [c.name() for c in coins]
                for primary in primaries:
                    message_list.append(Coin(coin.name(), primary.puzzle_hash, primary.amount).name())
                message: bytes32 = std_hash(b"".join(message_list))
                puzzle: Program = await self.puzzle_for_puzzle_hash(coin.puzzle_hash)
                solution: Program = self.make_solution(
                    primaries=primaries,
                    fee=fee,
                    coin_announcements={message},
                    coin_announcements_to_assert=coin_announcements_bytes,
                    puzzle_announcements_to_assert=puzzle_announcements_bytes,
                )
                solution = decorator_manager.solve(inner_puzzle, target_primary, solution)
                primary_announcement_hash = Announcement(coin.name(), message).name()

                spends.append(
                    CoinSpend(
                        coin, SerializedProgram.from_bytes(bytes(puzzle)), SerializedProgram.from_bytes(bytes(solution))
                    )
                )
                break
        else:
            raise ValueError("origin_id is not in the set of selected coins")

        # Process the non-origin coins now that we have the primary announcement hash
        for coin in coins:
            if coin.name() == origin_id:
                continue
            puzzle = await self.puzzle_for_puzzle_hash(coin.puzzle_hash)
            solution = self.make_solution(primaries=[], coin_announcements_to_assert={primary_announcement_hash})
            solution = decorator_manager.solve(puzzle, [], solution)
            spends.append(
                CoinSpend(
                    coin, SerializedProgram.from_bytes(bytes(puzzle)), SerializedProgram.from_bytes(bytes(solution))
                )
            )

        self.log.debug(f"Spends is {spends}")
        return spends

    async def sign_message(
        self, message: str, puzzle_hash: bytes32, is_hex: bool = False
    ) -> Tuple[G1Element, G2Element]:
        # CHIP-0002 message signing as documented at:
        # https://github.com/Chia-Network/chips/blob/80e4611fe52b174bf1a0382b9dff73805b18b8c6/CHIPs/chip-0002.md#signmessage
        private = await self.wallet_state_manager.get_private_key(puzzle_hash)
        synthetic_secret_key = calculate_synthetic_secret_key(private, DEFAULT_HIDDEN_PUZZLE_HASH)
        synthetic_pk = synthetic_secret_key.get_g1()
        if is_hex:
            puzzle: Program = Program.to((CHIP_0002_SIGN_MESSAGE_PREFIX, bytes.fromhex(message)))
        else:
            puzzle = Program.to((CHIP_0002_SIGN_MESSAGE_PREFIX, message))
        return synthetic_pk, AugSchemeMPL.sign(synthetic_secret_key, puzzle.get_tree_hash())

    async def generate_signed_transaction(
        self,
        amount: uint64,
        puzzle_hash: bytes32,
        tx_config: TXConfig,
        fee: uint64 = uint64(0),
        coins: Optional[Set[Coin]] = None,
        primaries: Optional[List[Payment]] = None,
        ignore_max_send_amount: bool = False,
        coin_announcements_to_consume: Optional[Set[Announcement]] = None,
        puzzle_announcements_to_consume: Optional[Set[Announcement]] = None,
        memos: Optional[List[bytes]] = None,
        puzzle_decorator_override: Optional[List[Dict[str, Any]]] = None,
        **kwargs: Unpack[GSTOptionalArgs],
    ) -> TransactionRecord:
        origin_id: Optional[bytes32] = kwargs.get("origin_id", None)
        negative_change_allowed: bool = kwargs.get("negative_change_allowed", False)
        """
        Use this to generate transaction.
        Note: this must be called under a wallet state manager lock
        The first output is (amount, puzzle_hash, memos), and the rest of the outputs are in primaries.
        """
        if primaries is None:
            non_change_amount = amount
        else:
            non_change_amount = uint64(amount + sum(p.amount for p in primaries))

        self.log.debug("Generating transaction for: %s %s %s", puzzle_hash, amount, repr(coins))
        transaction = await self._generate_unsigned_transaction(
            amount,
            puzzle_hash,
            tx_config,
            fee,
            origin_id,
            coins,
            primaries,
            ignore_max_send_amount,
            coin_announcements_to_consume,
            puzzle_announcements_to_consume,
            memos,
            negative_change_allowed,
            puzzle_decorator_override=puzzle_decorator_override,
        )
        assert len(transaction) > 0
        self.log.info("About to sign a transaction: %s", transaction)
        spend_bundle: SpendBundle = await self.wallet_state_manager.sign_transaction(transaction)

        now = uint64(int(time.time()))
        add_list: List[Coin] = list(spend_bundle.additions())
        rem_list: List[Coin] = list(spend_bundle.removals())

        output_amount = sum(a.amount for a in add_list) + fee
        input_amount = sum(r.amount for r in rem_list)
        if negative_change_allowed:
            assert output_amount >= input_amount
        else:
            assert output_amount == input_amount

        return TransactionRecord(
            confirmed_at_height=uint32(0),
            created_at_time=now,
            to_puzzle_hash=puzzle_hash,
            amount=uint64(non_change_amount),
            fee_amount=uint64(fee),
            confirmed=False,
            sent=uint32(0),
            spend_bundle=spend_bundle,
            additions=add_list,
            removals=rem_list,
            wallet_id=self.id(),
            sent_to=[],
            trade_id=None,
            type=uint32(TransactionType.OUTGOING_TX.value),
            name=spend_bundle.name(),
            memos=list(compute_memos(spend_bundle).items()),
        )

    async def create_tandem_xch_tx(
        self,
        fee: uint64,
        tx_config: TXConfig,
        announcement_to_assert: Optional[Announcement] = None,
    ) -> TransactionRecord:
        chia_coins = await self.select_coins(fee, tx_config.coin_selection_config)
        chia_tx = await self.generate_signed_transaction(
            uint64(0),
            (await self.get_puzzle_hash(not tx_config.reuse_puzhash)),
            tx_config,
            fee=fee,
            coins=chia_coins,
            coin_announcements_to_consume={announcement_to_assert} if announcement_to_assert is not None else None,
        )
        assert chia_tx.spend_bundle is not None
        return chia_tx

    async def push_transaction(self, tx: TransactionRecord) -> None:
        """Use this API to send transactions."""
        await self.wallet_state_manager.add_pending_transaction(tx)
        await self.wallet_state_manager.wallet_node.update_ui()

    async def get_coins_to_offer(
        self,
        asset_id: Optional[bytes32],
        amount: uint64,
        coin_selection_config: CoinSelectionConfig,
    ) -> Set[Coin]:
        if asset_id is not None:
            raise ValueError(f"The standard wallet cannot offer coins with asset id {asset_id}")
        balance = await self.get_spendable_balance()
        if balance < amount:
            raise Exception(f"insufficient funds in wallet {self.id()}")
        return await self.select_coins(amount, coin_selection_config)

    # WSChiaConnection is only imported for type checking
    async def coin_added(
        self, coin: Coin, height: uint32, peer: WSChiaConnection
    ) -> None:  # pylint: disable=used-before-assignment
        pass

    def get_name(self) -> str:
        return "Standard Wallet"

    async def match_hinted_coin(self, coin: Coin, hint: bytes32) -> bool:
        if hint == coin.puzzle_hash:
            wallet_identifier: Optional[
                WalletIdentifier
            ] = await self.wallet_state_manager.puzzle_store.get_wallet_identifier_for_puzzle_hash(coin.puzzle_hash)
            if wallet_identifier is not None and wallet_identifier.id == self.id():
                return True
        return False<|MERGE_RESOLUTION|>--- conflicted
+++ resolved
@@ -38,7 +38,7 @@
 from chia.wallet.util.compute_memos import compute_memos
 from chia.wallet.util.puzzle_decorator import PuzzleDecoratorManager
 from chia.wallet.util.transaction_type import TransactionType
-from chia.wallet.util.tx_config import DEFAULT_TX_CONFIG, CoinSelectionConfig, TXConfig
+from chia.wallet.util.tx_config import CoinSelectionConfig, TXConfig
 from chia.wallet.util.wallet_types import WalletIdentifier, WalletType
 from chia.wallet.wallet_coin_record import WalletCoinRecord
 from chia.wallet.wallet_info import WalletInfo
@@ -85,33 +85,6 @@
         if len(spendable) == 0:
             return uint128(0)
         spendable.sort(reverse=True, key=lambda record: record.coin.amount)
-<<<<<<< HEAD
-        if self.cost_of_single_tx is None:
-            coin = spendable[0].coin
-            tx = await self.generate_signed_transaction(
-                uint64(coin.amount),
-                coin.puzzle_hash,
-                DEFAULT_TX_CONFIG,
-                coins={coin},
-                ignore_max_send_amount=True,
-            )
-            assert tx.spend_bundle is not None
-            program: BlockGenerator = simple_solution_generator(tx.spend_bundle)
-            # npc contains names of the coins removed, puzzle_hashes and their spend conditions
-            # we use height=0 here to not enable any soft-fork semantics. It
-            # will only matter once the wallet generates transactions relying on
-            # new conditions, and we can change this by then
-            result: NPCResult = get_name_puzzle_conditions(
-                program,
-                self.wallet_state_manager.constants.MAX_BLOCK_COST_CLVM,
-                mempool_mode=True,
-                height=uint32(0),
-                constants=self.wallet_state_manager.constants,
-            )
-            self.cost_of_single_tx = result.cost
-            self.log.info(f"Cost of a single tx for standard wallet: {self.cost_of_single_tx}")
-=======
->>>>>>> 8fdb42d7
 
         max_cost = self.wallet_state_manager.constants.MAX_BLOCK_COST_CLVM / 5  # avoid full block TXs
         current_cost = 0
