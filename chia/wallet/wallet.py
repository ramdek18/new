--- conflicted
+++ resolved
@@ -36,10 +36,6 @@
 from chia.wallet.puzzles.clawback.metadata import ClawbackMetadata
 from chia.wallet.puzzles.p2_delegated_puzzle_or_hidden_puzzle import (
     DEFAULT_HIDDEN_PUZZLE_HASH,
-<<<<<<< HEAD
-    GROUP_ORDER,
-=======
->>>>>>> 785d6a45
     calculate_synthetic_offset,
     calculate_synthetic_secret_key,
     puzzle_for_pk,
@@ -536,10 +532,7 @@
         return SumHint(
             [dr.pubkey.get_fingerprint().to_bytes(4, "big")],
             calculate_synthetic_offset(dr.pubkey, DEFAULT_HIDDEN_PUZZLE_HASH).to_bytes(32, "big"),
-<<<<<<< HEAD
-=======
             pk,
->>>>>>> 785d6a45
         )
 
     async def path_hint_for_pubkey(self, pk: bytes) -> Optional[PathHint]:
@@ -573,34 +566,6 @@
     ) -> List[SigningResponse]:
         assert isinstance(self.wallet_state_manager.observation_root, G1Element)
         root_pubkey: G1Element = self.wallet_state_manager.observation_root
-<<<<<<< HEAD
-        pk_lookup: Dict[int, G1Element] = {root_pubkey.get_fingerprint(): root_pubkey}
-        sk_lookup: Dict[int, PrivateKey] = {
-            root_pubkey.get_fingerprint(): self.wallet_state_manager.get_master_private_key()
-        }
-
-        for path_hint in signing_instructions.key_hints.path_hints:
-            if int.from_bytes(path_hint.root_fingerprint, "big") != root_pubkey.get_fingerprint():
-                if not partial_allowed:
-                    raise ValueError(f"No root pubkey for fingerprint {root_pubkey.get_fingerprint()}")
-                else:
-                    continue
-            else:
-                path = [int(step) for step in path_hint.path]
-                derive_child_sk = _derive_path(self.wallet_state_manager.get_master_private_key(), path)
-                derive_child_sk_unhardened = _derive_path_unhardened(
-                    self.wallet_state_manager.get_master_private_key(), path
-                )
-                derive_child_pk = derive_child_sk.get_g1()
-                derive_child_pk_unhardened = derive_child_sk_unhardened.get_g1()
-                pk_lookup[derive_child_pk.get_fingerprint()] = derive_child_pk
-                pk_lookup[derive_child_pk_unhardened.get_fingerprint()] = derive_child_pk_unhardened
-                sk_lookup[derive_child_pk.get_fingerprint()] = derive_child_sk
-                sk_lookup[derive_child_pk_unhardened.get_fingerprint()] = derive_child_sk_unhardened
-
-        for sum_hint in signing_instructions.key_hints.sum_hints:
-            final_sk_int: int = 0
-=======
         pk_lookup: Dict[int, G1Element] = (
             {root_pubkey.get_fingerprint(): root_pubkey} if self.wallet_state_manager.private_key is not None else {}
         )
@@ -638,7 +603,6 @@
         sum_hint_lookup: Dict[int, List[int]] = {}
         for sum_hint in signing_instructions.key_hints.sum_hints:
             fingerprints_we_have: List[int] = []
->>>>>>> 785d6a45
             for fingerprint in sum_hint.fingerprints:
                 fingerprint_as_int = int.from_bytes(fingerprint, "big")
                 if fingerprint_as_int not in pk_lookup:
@@ -648,35 +612,6 @@
                             f"fingerprint {int.from_bytes(fingerprint, 'big')}"
                         )
                     else:
-<<<<<<< HEAD
-                        break
-                else:
-                    final_sk_int += int.from_bytes(bytes(sk_lookup[fingerprint_as_int]), "big")
-            else:  # Only do this if we don't break
-                synthetic_secret_exponent = (
-                    final_sk_int + int.from_bytes(sum_hint.synthetic_offset, "big")
-                ) % GROUP_ORDER
-                blob = synthetic_secret_exponent.to_bytes(32, "big")
-                synthetic_sk = PrivateKey.from_bytes(blob)
-                synthetic_pk = synthetic_sk.get_g1()
-                pk_lookup[synthetic_pk.get_fingerprint()] = synthetic_pk
-                sk_lookup[synthetic_pk.get_fingerprint()] = synthetic_sk
-
-        responses: List[SigningResponse] = []
-        for target in signing_instructions.targets:
-            pk_fingerprint: int = G1Element.from_bytes(target.pubkey).get_fingerprint()
-            if pk_fingerprint not in sk_lookup:
-                if not partial_allowed:
-                    raise ValueError(f"Pubkey {pk_fingerprint} not found (or path/sum hinted to)")
-                else:
-                    continue
-            responses.append(
-                SigningResponse(
-                    bytes(AugSchemeMPL.sign(sk_lookup[pk_fingerprint], target.message)),
-                    target.hook,
-                )
-            )
-=======
                         aggregate_responses_at_end = False
                 else:
                     fingerprints_we_have.append(fingerprint_as_int)
@@ -745,17 +680,13 @@
                     )
                 )
             responses = new_responses
->>>>>>> 785d6a45
 
         return responses
 
     async def apply_signatures(
         self, spends: List[Spend], signing_responses: List[SigningResponse]
     ) -> SignedTransaction:
-<<<<<<< HEAD
-=======
         signing_responses_set = set(signing_responses)
->>>>>>> 785d6a45
         return SignedTransaction(
             TransactionInfo(spends),
             [
@@ -763,14 +694,10 @@
                     "bls_12381_aug_scheme",
                     bytes(
                         AugSchemeMPL.aggregate(
-<<<<<<< HEAD
-                            [G2Element.from_bytes(signing_response.signature) for signing_response in signing_responses]
-=======
                             [
                                 G2Element.from_bytes(signing_response.signature)
                                 for signing_response in signing_responses_set
                             ]
->>>>>>> 785d6a45
                         )
                     ),
                 )
@@ -780,9 +707,5 @@
     def handle_own_derivation(self) -> bool:
         return False
 
-<<<<<<< HEAD
-    def derivation_for_index(self, index: int) -> List[DerivationRecord]:
-=======
     def derivation_for_index(self, index: int) -> List[DerivationRecord]:  # pragma: no cover
->>>>>>> 785d6a45
         raise NotImplementedError()