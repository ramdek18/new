--- conflicted
+++ resolved
@@ -247,11 +247,7 @@
         return Program.to(python_program)
 
     async def select_coins(
-<<<<<<< HEAD
-        self, amount: uint64, exclude: Optional[List[Coin]] = None, min_coin_amount: Optional[uint128] = None
-=======
         self, amount: uint64, exclude: Optional[List[Coin]] = None, min_coin_amount: Optional[uint64] = None
->>>>>>> d7dd977d
     ) -> Set[Coin]:
         """
         Returns a set of coins that can be used for generating a new transaction.
@@ -294,12 +290,8 @@
         puzzle_announcements_to_consume: Set[Announcement] = None,
         memos: Optional[List[bytes]] = None,
         negative_change_allowed: bool = False,
-<<<<<<< HEAD
-        min_coin_amount: Optional[uint128] = None,
-=======
         min_coin_amount: Optional[uint64] = None,
         exclude_coins: Optional[Set[Coin]] = None,
->>>>>>> d7dd977d
     ) -> List[CoinSpend]:
         """
         Generates a unsigned transaction in form of List(Puzzle, Solutions)
@@ -321,9 +313,6 @@
                 raise ValueError(f"Can't send more than {max_send} in a single transaction")
             self.log.debug("Got back max send amount: %s", max_send)
         if coins is None:
-<<<<<<< HEAD
-            coins = await self.select_coins(uint64(total_amount), min_coin_amount=min_coin_amount)
-=======
             exclude_coins_list: Optional[List[Coin]] = None
             if exclude_coins is not None:
                 exclude_coins_list = list(exclude_coins)
@@ -332,7 +321,6 @@
             )
         elif exclude_coins is not None:
             raise ValueError("Can't exclude coins when also specifically including coins")
->>>>>>> d7dd977d
         assert len(coins) > 0
         self.log.info(f"coins is not None {coins}")
         spend_value = sum([coin.amount for coin in coins])
@@ -437,12 +425,8 @@
         puzzle_announcements_to_consume: Set[Announcement] = None,
         memos: Optional[List[bytes]] = None,
         negative_change_allowed: bool = False,
-<<<<<<< HEAD
-        min_coin_amount: Optional[uint128] = None,
-=======
         min_coin_amount: Optional[uint64] = None,
         exclude_coins: Optional[Set[Coin]] = None,
->>>>>>> d7dd977d
     ) -> TransactionRecord:
         """
         Use this to generate transaction.
@@ -468,10 +452,7 @@
             memos,
             negative_change_allowed,
             min_coin_amount,
-<<<<<<< HEAD
-=======
             exclude_coins=exclude_coins,
->>>>>>> d7dd977d
         )
         assert len(transaction) > 0
         self.log.info("About to sign a transaction: %s", transaction)
@@ -559,11 +540,7 @@
         return spend_bundle
 
     async def get_coins_to_offer(
-<<<<<<< HEAD
-        self, asset_id: Optional[bytes32], amount: uint64, min_coin_amount: Optional[uint128] = None
-=======
         self, asset_id: Optional[bytes32], amount: uint64, min_coin_amount: Optional[uint64] = None
->>>>>>> d7dd977d
     ) -> Set[Coin]:
         if asset_id is not None:
             raise ValueError(f"The standard wallet cannot offer coins with asset id {asset_id}")
