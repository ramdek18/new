from __future__ import annotations

import sqlite3
from typing import Dict, List, Optional, Set

from chia.types.blockchain_format.coin import Coin
from chia.types.blockchain_format.sized_bytes import bytes32
from chia.util.db_wrapper import DBWrapper2, execute_fetchone
from chia.util.ints import uint32, uint64
<<<<<<< HEAD
=======
from chia.util.misc import VersionedBlob
>>>>>>> 1354340e
from chia.wallet.util.wallet_types import CoinType, WalletType
from chia.wallet.wallet_coin_record import WalletCoinRecord


class WalletCoinStore:
    """
    This object handles CoinRecords in DB used by wallet.
    """

    db_wrapper: DBWrapper2

    @classmethod
    async def create(cls, wrapper: DBWrapper2):
        self = cls()

        self.db_wrapper = wrapper

        async with self.db_wrapper.writer_maybe_transaction() as conn:
            await conn.execute(
                (
                    "CREATE TABLE IF NOT EXISTS coin_record("
                    "coin_name text PRIMARY KEY,"
                    " confirmed_height bigint,"
                    " spent_height bigint,"
                    " spent int,"
                    " coinbase int,"
                    " puzzle_hash text,"
                    " coin_parent text,"
                    " amount blob,"
                    " wallet_type int,"
                    " wallet_id int)"
                )
            )

            # Useful for reorg lookups
            await conn.execute("CREATE INDEX IF NOT EXISTS coin_confirmed_height on coin_record(confirmed_height)")
            await conn.execute("CREATE INDEX IF NOT EXISTS coin_spent_height on coin_record(spent_height)")
            await conn.execute("CREATE INDEX IF NOT EXISTS coin_spent on coin_record(spent)")

            await conn.execute("CREATE INDEX IF NOT EXISTS coin_puzzlehash on coin_record(puzzle_hash)")
            await conn.execute("CREATE INDEX IF NOT EXISTS coin_record_wallet_type on coin_record(wallet_type)")
            await conn.execute("CREATE INDEX IF NOT EXISTS wallet_id on coin_record(wallet_id)")
            await conn.execute("CREATE INDEX IF NOT EXISTS coin_amount on coin_record(amount)")
<<<<<<< HEAD
=======

>>>>>>> 1354340e
            try:
                await conn.execute("ALTER TABLE coin_record ADD COLUMN coin_type int DEFAULT 0")
                await conn.execute("ALTER TABLE coin_record ADD COLUMN metadata text")
                await conn.execute("CREATE INDEX IF NOT EXISTS coin_record_coin_type on coin_record(coin_type)")
            except sqlite3.OperationalError:
                pass
        return self

    async def count_small_unspent(self, cutoff: int, coin_type: CoinType = CoinType.NORMAL) -> int:
        amount_bytes = bytes(uint64(cutoff))
        async with self.db_wrapper.reader_no_transaction() as conn:
            row = await execute_fetchone(
                conn,
                "SELECT COUNT(*) FROM coin_record WHERE coin_type=? AND amount < ? AND spent=0",
                (coin_type.value, amount_bytes),
            )
            return int(0 if row is None else row[0])

    # Store CoinRecord in DB and ram cache
    async def add_coin_record(self, record: WalletCoinRecord, name: Optional[bytes32] = None) -> None:
        if name is None:
            name = record.name()
        assert record.spent == (record.spent_block_height != 0)
        async with self.db_wrapper.writer_maybe_transaction() as conn:
            await conn.execute_insert(
                "INSERT OR REPLACE INTO coin_record VALUES(?, ?, ?, ?, ?, ?, ?, ?, ?, ?, ?, ?)",
                (
                    name.hex(),
                    record.confirmed_block_height,
                    record.spent_block_height,
                    int(record.spent),
                    int(record.coinbase),
                    str(record.coin.puzzle_hash.hex()),
                    str(record.coin.parent_coin_info.hex()),
                    bytes(uint64(record.coin.amount)),
                    record.wallet_type,
                    record.wallet_id,
                    record.coin_type.value,
<<<<<<< HEAD
                    record.metadata,
=======
                    None if record.metadata is None else bytes(record.metadata),
>>>>>>> 1354340e
                ),
            )

    # Sometimes we realize that a coin is actually not interesting to us so we need to delete it
    async def delete_coin_record(self, coin_name: bytes32) -> None:
        async with self.db_wrapper.writer_maybe_transaction() as conn:
            await (await conn.execute("DELETE FROM coin_record WHERE coin_name=?", (coin_name.hex(),))).close()

    # Update coin_record to be spent in DB
    async def set_spent(self, coin_name: bytes32, height: uint32) -> None:
        async with self.db_wrapper.writer_maybe_transaction() as conn:
            await conn.execute_insert(
                "UPDATE coin_record SET spent_height=?,spent=? WHERE coin_name=?",
                (
                    height,
                    1,
                    coin_name.hex(),
                ),
            )

    def coin_record_from_row(self, row: sqlite3.Row) -> WalletCoinRecord:
        coin = Coin(bytes32.fromhex(row[6]), bytes32.fromhex(row[5]), uint64.from_bytes(row[7]))
        metadata: Optional[VersionedBlob] = None
        if row[11] is not None:
            metadata = VersionedBlob.from_bytes(row[11])
        return WalletCoinRecord(
            coin,
            uint32(row[1]),
            uint32(row[2]),
            bool(row[3]),
            bool(row[4]),
            WalletType(row[8]),
            row[9],
            CoinType(row[10]),
<<<<<<< HEAD
            row[11],
=======
            metadata,
>>>>>>> 1354340e
        )

    async def get_coin_record(self, coin_name: bytes32) -> Optional[WalletCoinRecord]:
        """Returns CoinRecord with specified coin id."""
        async with self.db_wrapper.reader_no_transaction() as conn:
            rows = list(await conn.execute_fetchall("SELECT * from coin_record WHERE coin_name=?", (coin_name.hex(),)))

        if len(rows) == 0:
            return None
        return self.coin_record_from_row(rows[0])

    async def get_coin_records(
        self,
        coin_names: List[bytes32],
        include_spent_coins: bool = True,
        start_height: uint32 = uint32(0),
        end_height: uint32 = uint32((2**32) - 1),
    ) -> Dict[bytes32, WalletCoinRecord]:
        """Returns CoinRecord with specified coin id."""
        async with self.db_wrapper.reader_no_transaction() as conn:
            rows = list(
                await conn.execute_fetchall(
                    f"SELECT * from coin_record WHERE coin_name in ({','.join('?'*len(coin_names))}) "
                    f"AND confirmed_height>=? AND confirmed_height<? "
                    f"{'' if include_spent_coins else 'AND spent=0'}",
                    tuple([c.hex() for c in coin_names]) + (start_height, end_height),
                )
            )

        ret: Dict[bytes32, WalletCoinRecord] = {}
        for row in rows:
            record = self.coin_record_from_row(row)
            coin_name = bytes32.fromhex(row[0])
            ret[coin_name] = record

        return ret

    async def get_coin_records_between(
        self, wallet_id: int, start: int, end: int, reverse: bool = False, coin_type: CoinType = CoinType.NORMAL
    ) -> List[WalletCoinRecord]:
        """Return a list of coins between start and end index. List is in reverse chronological order.
        start = 0 is most recent transaction
        """
        limit = end - start
        if reverse:
            query_str = "ORDER BY confirmed_height DESC "
        else:
            query_str = "ORDER BY confirmed_height ASC "

        async with self.db_wrapper.reader_no_transaction() as conn:
            rows = await conn.execute_fetchall(
                f"SELECT * FROM coin_record WHERE coin_type=? AND"
                f" wallet_id=? {query_str}, rowid LIMIT {start}, {limit}",
                (coin_type.value, wallet_id),
            )
        return [self.coin_record_from_row(row) for row in rows]

    async def get_first_coin_height(self) -> Optional[uint32]:
        """Returns height of first confirmed coin"""
        async with self.db_wrapper.reader_no_transaction() as conn:
            rows = list(await conn.execute_fetchall("SELECT MIN(confirmed_height) FROM coin_record"))

        if len(rows) != 0 and rows[0][0] is not None:
            return uint32(rows[0][0])

        return None

    async def get_unspent_coins_for_wallet(
        self, wallet_id: int, coin_type: CoinType = CoinType.NORMAL
    ) -> Set[WalletCoinRecord]:
        """Returns set of CoinRecords that have not been spent yet for a wallet."""
        async with self.db_wrapper.reader_no_transaction() as conn:
            rows = await conn.execute_fetchall(
                "SELECT * FROM coin_record WHERE coin_type=? AND wallet_id=? AND spent_height=0",
                (coin_type.value, wallet_id),
            )
        return set(self.coin_record_from_row(row) for row in rows)

    async def get_all_unspent_coins(self, coin_type: CoinType = CoinType.NORMAL) -> Set[WalletCoinRecord]:
        """Returns set of CoinRecords that have not been spent yet for a wallet."""
        async with self.db_wrapper.reader_no_transaction() as conn:
            rows = await conn.execute_fetchall(
                "SELECT * FROM coin_record WHERE coin_type=? AND spent_height=0", (coin_type.value,)
            )
        return set(self.coin_record_from_row(row) for row in rows)

    # Checks DB and DiffStores for CoinRecords with puzzle_hash and returns them
    async def get_coin_records_by_puzzle_hash(self, puzzle_hash: bytes32) -> List[WalletCoinRecord]:
        """Returns a list of all coin records with the given puzzle hash"""
        async with self.db_wrapper.reader_no_transaction() as conn:
            rows = await conn.execute_fetchall("SELECT * from coin_record WHERE puzzle_hash=?", (puzzle_hash.hex(),))

        return [self.coin_record_from_row(row) for row in rows]

    # Checks DB and DiffStores for CoinRecords with parent_coin_info and returns them
    async def get_coin_records_by_parent_id(self, parent_coin_info: bytes32) -> List[WalletCoinRecord]:
        """Returns a list of all coin records with the given parent id"""
        async with self.db_wrapper.reader_no_transaction() as conn:
            rows = await conn.execute_fetchall(
                "SELECT * from coin_record WHERE coin_parent=?", (parent_coin_info.hex(),)
            )

        return [self.coin_record_from_row(row) for row in rows]

    async def rollback_to_block(self, height: int) -> None:
        """
        Rolls back the blockchain to block_index. All coins confirmed after this point are removed.
        All coins spent after this point are set to unspent. Can be -1 (rollback all)
        """

        async with self.db_wrapper.writer_maybe_transaction() as conn:
            await (await conn.execute("DELETE FROM coin_record WHERE confirmed_height>?", (height,))).close()
            await (
                await conn.execute(
                    "UPDATE coin_record SET spent_height = 0, spent = 0 WHERE spent_height>?",
                    (height,),
                )
            ).close()<|MERGE_RESOLUTION|>--- conflicted
+++ resolved
@@ -7,10 +7,7 @@
 from chia.types.blockchain_format.sized_bytes import bytes32
 from chia.util.db_wrapper import DBWrapper2, execute_fetchone
 from chia.util.ints import uint32, uint64
-<<<<<<< HEAD
-=======
 from chia.util.misc import VersionedBlob
->>>>>>> 1354340e
 from chia.wallet.util.wallet_types import CoinType, WalletType
 from chia.wallet.wallet_coin_record import WalletCoinRecord
 
@@ -51,13 +48,13 @@
             await conn.execute("CREATE INDEX IF NOT EXISTS coin_spent on coin_record(spent)")
 
             await conn.execute("CREATE INDEX IF NOT EXISTS coin_puzzlehash on coin_record(puzzle_hash)")
+
             await conn.execute("CREATE INDEX IF NOT EXISTS coin_record_wallet_type on coin_record(wallet_type)")
+
             await conn.execute("CREATE INDEX IF NOT EXISTS wallet_id on coin_record(wallet_id)")
+
             await conn.execute("CREATE INDEX IF NOT EXISTS coin_amount on coin_record(amount)")
-<<<<<<< HEAD
-=======
-
->>>>>>> 1354340e
+
             try:
                 await conn.execute("ALTER TABLE coin_record ADD COLUMN coin_type int DEFAULT 0")
                 await conn.execute("ALTER TABLE coin_record ADD COLUMN metadata text")
@@ -96,11 +93,7 @@
                     record.wallet_type,
                     record.wallet_id,
                     record.coin_type.value,
-<<<<<<< HEAD
-                    record.metadata,
-=======
                     None if record.metadata is None else bytes(record.metadata),
->>>>>>> 1354340e
                 ),
             )
 
@@ -135,11 +128,7 @@
             WalletType(row[8]),
             row[9],
             CoinType(row[10]),
-<<<<<<< HEAD
-            row[11],
-=======
             metadata,
->>>>>>> 1354340e
         )
 
     async def get_coin_record(self, coin_name: bytes32) -> Optional[WalletCoinRecord]:
