from __future__ import annotations

import asyncio
import dataclasses
import logging
import multiprocessing
import random
import sys
import time
import traceback
from pathlib import Path
from typing import Any, Dict, List, Optional, Set, Tuple, Union

import aiosqlite
from blspy import AugSchemeMPL, G1Element, G2Element, PrivateKey
from packaging.version import Version

from chia.consensus.blockchain import AddBlockResult
from chia.consensus.constants import ConsensusConstants
from chia.daemon.keychain_proxy import KeychainProxy, connect_to_keychain_and_validate, wrap_local_keychain
from chia.full_node.full_node_api import FullNodeAPI
from chia.protocols.full_node_protocol import RequestProofOfWeight, RespondProofOfWeight
from chia.protocols.protocol_message_types import ProtocolMessageTypes
from chia.protocols.wallet_protocol import (
    CoinState,
    CoinStateUpdate,
    NewPeakWallet,
    RegisterForCoinUpdates,
    RequestBlockHeader,
    RequestChildren,
    RespondBlockHeader,
    RespondChildren,
    RespondToCoinUpdates,
    SendTransaction,
)
from chia.rpc.rpc_server import StateChangedProtocol, default_get_connections
from chia.server.node_discovery import WalletPeers
from chia.server.outbound_message import Message, NodeType, make_msg
from chia.server.peer_store_resolver import PeerStoreResolver
from chia.server.server import ChiaServer
from chia.server.ws_connection import WSChiaConnection
from chia.types.blockchain_format.coin import Coin
from chia.types.blockchain_format.sized_bytes import bytes32
from chia.types.header_block import HeaderBlock
from chia.types.mempool_inclusion_status import MempoolInclusionStatus
from chia.types.spend_bundle import SpendBundle
from chia.types.weight_proof import WeightProof
from chia.util.chunks import chunks
from chia.util.config import (
    WALLET_PEERS_PATH_KEY_DEPRECATED,
    lock_and_load_config,
    process_config_start_method,
    save_config,
)
from chia.util.db_wrapper import manage_connection
from chia.util.errors import KeychainIsEmpty, KeychainIsLocked, KeychainKeyNotFound, KeychainProxyConnectionFailure
from chia.util.ints import uint16, uint32, uint64, uint128
from chia.util.keychain import Keychain
from chia.util.path import path_from_root
from chia.util.profiler import mem_profile_task, profile_task
from chia.util.streamable import Streamable, streamable
from chia.wallet.puzzles.clawback.metadata import AutoClaimSettings
from chia.wallet.transaction_record import TransactionRecord
from chia.wallet.util.new_peak_queue import NewPeakItem, NewPeakQueue, NewPeakQueueTypes
from chia.wallet.util.peer_request_cache import PeerRequestCache, can_use_peer_request_cache
from chia.wallet.util.wallet_sync_utils import (
    PeerRequestException,
    fetch_header_blocks_in_range,
    fetch_last_tx_from_peer,
    request_and_validate_additions,
    request_and_validate_removals,
    request_header_blocks,
    sort_coin_states,
    subscribe_to_coin_updates,
    subscribe_to_phs,
)
from chia.wallet.wallet_state_manager import WalletStateManager
from chia.wallet.wallet_weight_proof_handler import WalletWeightProofHandler, get_wp_fork_point


def get_wallet_db_path(root_path: Path, config: Dict[str, Any], key_fingerprint: str) -> Path:
    """
    Construct a path to the wallet db. Uses config values and the wallet key's fingerprint to
    determine the wallet db filename.
    """
    db_path_replaced: str = (
        config["database_path"].replace("CHALLENGE", config["selected_network"]).replace("KEY", key_fingerprint)
    )

    # "v2_r1" is the current wallet db version identifier
    if "v2_r1" not in db_path_replaced:
        db_path_replaced = db_path_replaced.replace("v2", "v2_r1").replace("v1", "v2_r1")

    path: Path = path_from_root(root_path, db_path_replaced)
    return path


@streamable
@dataclasses.dataclass(frozen=True)
class Balance(Streamable):
    confirmed_wallet_balance: uint128 = uint128(0)
    unconfirmed_wallet_balance: uint128 = uint128(0)
    spendable_balance: uint128 = uint128(0)
    pending_change: uint64 = uint64(0)
    max_send_amount: uint128 = uint128(0)
    unspent_coin_count: uint32 = uint32(0)
    pending_coin_removal_count: uint32 = uint32(0)


@dataclasses.dataclass(frozen=True)
class PeerPeak:
    height: uint32
    hash: bytes32


@dataclasses.dataclass
class WalletNode:
    config: Dict[str, Any]
    root_path: Path
    constants: ConsensusConstants
    local_keychain: Optional[Keychain] = None

    log: logging.Logger = logging.getLogger(__name__)

    # Sync data
    state_changed_callback: Optional[StateChangedProtocol] = None
    _wallet_state_manager: Optional[WalletStateManager] = None
    _weight_proof_handler: Optional[WalletWeightProofHandler] = None
    _server: Optional[ChiaServer] = None
    sync_task: Optional[asyncio.Task[None]] = None
    logged_in_fingerprint: Optional[int] = None
    logged_in: bool = False
    _keychain_proxy: Optional[KeychainProxy] = None
    _balance_cache: Dict[int, Balance] = dataclasses.field(default_factory=dict)
    # Peers that we have long synced to
    synced_peers: Set[bytes32] = dataclasses.field(default_factory=set)
    wallet_peers: Optional[WalletPeers] = None
    peer_caches: Dict[bytes32, PeerRequestCache] = dataclasses.field(default_factory=dict)
    # in Untrusted mode wallet might get the state update before receiving the block
    race_cache: Dict[bytes32, Set[CoinState]] = dataclasses.field(default_factory=dict)
    race_cache_hashes: List[Tuple[uint32, bytes32]] = dataclasses.field(default_factory=list)
    node_peaks: Dict[bytes32, PeerPeak] = dataclasses.field(default_factory=dict)
    validation_semaphore: Optional[asyncio.Semaphore] = None
    local_node_synced: bool = False
    LONG_SYNC_THRESHOLD: int = 300
    last_wallet_tx_resend_time: int = 0
    # Duration in seconds
    coin_state_retry_seconds: int = 10
    wallet_tx_resend_timeout_secs: int = 1800
    _new_peak_queue: Optional[NewPeakQueue] = None

    _shut_down: bool = False
    _process_new_subscriptions_task: Optional[asyncio.Task[None]] = None
    _retry_failed_states_task: Optional[asyncio.Task[None]] = None
    _secondary_peer_sync_task: Optional[asyncio.Task[None]] = None

    @property
    def keychain_proxy(self) -> KeychainProxy:
        # This is a stop gap until the class usage is refactored such the values of
        # integral attributes are known at creation of the instance.
        if self._keychain_proxy is None:
            raise RuntimeError("keychain proxy not assigned")

        return self._keychain_proxy

    @property
    def wallet_state_manager(self) -> WalletStateManager:
        # This is a stop gap until the class usage is refactored such the values of
        # integral attributes are known at creation of the instance.
        if self._wallet_state_manager is None:
            raise RuntimeError("wallet state manager not assigned")

        return self._wallet_state_manager

    @property
    def server(self) -> ChiaServer:
        # This is a stop gap until the class usage is refactored such the values of
        # integral attributes are known at creation of the instance.
        if self._server is None:
            raise RuntimeError("server not assigned")

        return self._server

    @property
    def new_peak_queue(self) -> NewPeakQueue:
        # This is a stop gap until the class usage is refactored such the values of
        # integral attributes are known at creation of the instance.
        if self._new_peak_queue is None:
            raise RuntimeError("new peak queue not assigned")

        return self._new_peak_queue

    def get_connections(self, request_node_type: Optional[NodeType]) -> List[Dict[str, Any]]:
        return default_get_connections(server=self.server, request_node_type=request_node_type)

    async def ensure_keychain_proxy(self) -> KeychainProxy:
        if self._keychain_proxy is None:
            if self.local_keychain:
                self._keychain_proxy = wrap_local_keychain(self.local_keychain, log=self.log)
            else:
                self._keychain_proxy = await connect_to_keychain_and_validate(self.root_path, self.log)
                if not self._keychain_proxy:
                    raise KeychainProxyConnectionFailure()
        return self._keychain_proxy

    def get_cache_for_peer(self, peer: WSChiaConnection) -> PeerRequestCache:
        if peer.peer_node_id not in self.peer_caches:
            self.peer_caches[peer.peer_node_id] = PeerRequestCache()
        return self.peer_caches[peer.peer_node_id]

    def rollback_request_caches(self, reorg_height: int) -> None:
        # Everything after reorg_height should be removed from the cache
        for cache in self.peer_caches.values():
            cache.clear_after_height(reorg_height)

    async def get_key_for_fingerprint(self, fingerprint: Optional[int]) -> Optional[PrivateKey]:
        try:
            keychain_proxy = await self.ensure_keychain_proxy()
            # Returns first private key if fingerprint is None
            key = await keychain_proxy.get_key_for_fingerprint(fingerprint)
        except KeychainIsEmpty:
            self.log.warning("No keys present. Create keys with the UI, or with the 'chia keys' program.")
            return None
        except KeychainKeyNotFound:
            self.log.warning(f"Key not found for fingerprint {fingerprint}")
            return None
        except KeychainIsLocked:
            self.log.warning("Keyring is locked")
            return None
        except KeychainProxyConnectionFailure as e:
            tb = traceback.format_exc()
            self.log.error(f"Missing keychain_proxy: {e} {tb}")
            raise  # Re-raise so that the caller can decide whether to continue or abort

        return key

    async def get_private_key(self, fingerprint: Optional[int]) -> Optional[PrivateKey]:
        """
        Attempt to get the private key for the given fingerprint. If the fingerprint is None,
        get_key_for_fingerprint() will return the first private key. Similarly, if a key isn't
        returned for the provided fingerprint, the first key will be returned.
        """
        key: Optional[PrivateKey] = await self.get_key_for_fingerprint(fingerprint)

        if key is None and fingerprint is not None:
            key = await self.get_key_for_fingerprint(None)
            if key is not None:
                self.log.info(f"Using first key found (fingerprint: {key.get_g1().get_fingerprint()})")

        return key

    def set_resync_on_startup(self, fingerprint: int, enabled: bool = True) -> None:
        with lock_and_load_config(self.root_path, "config.yaml") as config:
            if enabled is True:
                config["wallet"]["reset_sync_for_fingerprint"] = fingerprint
                self.log.info("Enabled resync for wallet fingerprint: %s", fingerprint)
            else:
                self.log.debug(
                    "Trying to disable resync: %s [%s]", fingerprint, config["wallet"].get("reset_sync_for_fingerprint")
                )
                if config["wallet"].get("reset_sync_for_fingerprint") == fingerprint:
                    del config["wallet"]["reset_sync_for_fingerprint"]
                    self.log.info("Disabled resync for wallet fingerprint: %s", fingerprint)
            save_config(self.root_path, "config.yaml", config)

    def set_auto_claim(self, auto_claim_config: AutoClaimSettings) -> Dict[str, Any]:
        if auto_claim_config.batch_size < 1:
            auto_claim_config = dataclasses.replace(auto_claim_config, batch_size=uint16(50))
        auto_claim_config_json = auto_claim_config.to_json_dict()
<<<<<<< HEAD
        if self.config["auto_claim"] != auto_claim_config_json:
=======
        if "auto_claim" not in self.config or self.config["auto_claim"] != auto_claim_config_json:
>>>>>>> 045ad39a
            # Update in memory config
            self.config["auto_claim"] = auto_claim_config_json
            # Update config file
            with lock_and_load_config(self.root_path, "config.yaml") as config:
                config["wallet"]["auto_claim"] = self.config["auto_claim"]
                save_config(self.root_path, "config.yaml", config)
        return auto_claim_config.to_json_dict()

    async def reset_sync_db(self, db_path: Union[Path, str], fingerprint: int) -> bool:
        conn: aiosqlite.Connection
        # are not part of core wallet tables, but might appear later
        ignore_tables = {"lineage_proofs_", "sqlite_"}
        required_tables = [
            "coin_record",
            "transaction_record",
            "derivation_paths",
            "users_wallets",
            "users_nfts",
            "action_queue",
            "all_notification_ids",
            "key_val_store",
            "trade_records",
            "pool_state_transitions",
            "singleton_records",
            "mirrors",
            "launchers",
            "interested_coins",
            "interested_puzzle_hashes",
            "unacknowledged_asset_tokens",
            "coin_of_interest_to_trade_record",
            "notifications",
            "retry_store",
            "unacknowledged_asset_token_states",
            "vc_records",
            "vc_proofs",
        ]

        async with manage_connection(db_path) as conn:
            self.log.info("Resetting wallet sync data...")
            rows = list(await conn.execute_fetchall("SELECT name FROM sqlite_master WHERE type='table'"))
            names = set([x[0] for x in rows])
            names = names - set(required_tables)
            for name in names:
                for ignore_name in ignore_tables:
                    if name.startswith(ignore_name):
                        break
                else:
                    self.log.error(
                        f"Mismatch in expected schema to reset, found unexpected table: {name}. "
                        "Please check if you've run all migration scripts."
                    )
                    return False

            await conn.execute("BEGIN")
            commit = True
            tables = [row[0] for row in rows]
            try:
                if "coin_record" in tables:
                    await conn.execute("DELETE FROM coin_record")
                if "interested_coins" in tables:
                    await conn.execute("DELETE FROM interested_coins")
                if "interested_puzzle_hashes" in tables:
                    await conn.execute("DELETE FROM interested_puzzle_hashes")
                if "key_val_store" in tables:
                    await conn.execute("DELETE FROM key_val_store")
                if "users_nfts" in tables:
                    await conn.execute("DELETE FROM users_nfts")
            except aiosqlite.Error:
                self.log.exception("Error resetting sync tables")
                commit = False
            finally:
                try:
                    if commit:
                        self.log.info("Reset wallet sync data completed.")
                        await conn.execute("COMMIT")
                    else:
                        self.log.info("Reverting reset resync changes")
                        await conn.execute("ROLLBACK")
                except aiosqlite.Error:
                    self.log.exception("Error finishing reset resync db")
                # disable the resync in any case
                self.set_resync_on_startup(fingerprint, False)
            return commit

    async def _start(self) -> None:
        await self._start_with_fingerprint()

    async def _start_with_fingerprint(
        self,
        fingerprint: Optional[int] = None,
    ) -> bool:
        # Makes sure the coin_state_updates get higher priority than new_peak messages.
        # Delayed instantiation until here to avoid errors.
        #   got Future <Future pending> attached to a different loop
        self._new_peak_queue = NewPeakQueue(inner_queue=asyncio.PriorityQueue())
        if not fingerprint:
            fingerprint = self.get_last_used_fingerprint()
        multiprocessing_start_method = process_config_start_method(config=self.config, log=self.log)
        multiprocessing_context = multiprocessing.get_context(method=multiprocessing_start_method)
        self._weight_proof_handler = WalletWeightProofHandler(self.constants, multiprocessing_context)
        self.synced_peers = set()
        private_key = await self.get_private_key(fingerprint)
        if private_key is None:
            self.log_out()
            return False
        # override with private key fetched in case it's different from what was passed
        if fingerprint is None:
            fingerprint = private_key.get_g1().get_fingerprint()
        if self.config.get("enable_profiler", False):
            if sys.getprofile() is not None:
                self.log.warning("not enabling profiler, getprofile() is already set")
            else:
                asyncio.create_task(profile_task(self.root_path, "wallet", self.log))

        if self.config.get("enable_memory_profiler", False):
            asyncio.create_task(mem_profile_task(self.root_path, "wallet", self.log))

        path: Path = get_wallet_db_path(self.root_path, self.config, str(fingerprint))
        path.parent.mkdir(parents=True, exist_ok=True)
        if self.config.get("reset_sync_for_fingerprint") == fingerprint:
            await self.reset_sync_db(path, fingerprint)

        self._wallet_state_manager = await WalletStateManager.create(
            private_key,
            self.config,
            path,
            self.constants,
            self.server,
            self.root_path,
            self,
        )

        if self.state_changed_callback is not None:
            self.wallet_state_manager.set_callback(self.state_changed_callback)

        self.last_wallet_tx_resend_time = int(time.time())
        self.wallet_tx_resend_timeout_secs = self.config.get("tx_resend_timeout_secs", 60 * 60)
        self.wallet_state_manager.set_pending_callback(self._pending_tx_handler)
        self._shut_down = False
        self._process_new_subscriptions_task = asyncio.create_task(self._process_new_subscriptions())
        self._retry_failed_states_task = asyncio.create_task(self._retry_failed_states())

        self.sync_event = asyncio.Event()
        self.log_in(private_key)
        self.wallet_state_manager.state_changed("sync_changed")

        # Populate the balance caches for all wallets
        async with self.wallet_state_manager.lock:
            for wallet_id in self.wallet_state_manager.wallets:
                await self._update_balance_cache(wallet_id)

        async with self.wallet_state_manager.puzzle_store.lock:
            index = await self.wallet_state_manager.puzzle_store.get_last_derivation_path()
            if index is None or index < self.wallet_state_manager.initial_num_public_keys - 1:
                await self.wallet_state_manager.create_more_puzzle_hashes(from_zero=True)

        if self.wallet_peers is None:
            self.initialize_wallet_peers()

        return True

    def _close(self) -> None:
        self.log.info("self._close")
        self.log_out()
        self._shut_down = True
        if self._weight_proof_handler is not None:
            self._weight_proof_handler.cancel_weight_proof_tasks()
        if self._process_new_subscriptions_task is not None:
            self._process_new_subscriptions_task.cancel()
        if self._retry_failed_states_task is not None:
            self._retry_failed_states_task.cancel()
        if self._secondary_peer_sync_task is not None:
            self._secondary_peer_sync_task.cancel()

    async def _await_closed(self, shutting_down: bool = True) -> None:
        self.log.info("self._await_closed")
        if self._server is not None:
            await self.server.close_all_connections()
        if self.wallet_peers is not None:
            await self.wallet_peers.ensure_is_closed()
        if self._wallet_state_manager is not None:
            await self.wallet_state_manager._await_closed()
            self._wallet_state_manager = None
        if shutting_down and self._keychain_proxy is not None:
            proxy = self._keychain_proxy
            self._keychain_proxy = None
            await proxy.close()
            await asyncio.sleep(0.5)  # https://docs.aiohttp.org/en/stable/client_advanced.html#graceful-shutdown
        self.wallet_peers = None
        self._balance_cache = {}

    def _set_state_changed_callback(self, callback: StateChangedProtocol) -> None:
        self.state_changed_callback = callback

        if self._wallet_state_manager is not None:
            self.wallet_state_manager.set_callback(self.state_changed_callback)
            self.wallet_state_manager.set_pending_callback(self._pending_tx_handler)

    def _pending_tx_handler(self) -> None:
        if self._wallet_state_manager is None:
            return None
        asyncio.create_task(self._resend_queue())

    async def _resend_queue(self) -> None:
        if self._shut_down or self._server is None or self._wallet_state_manager is None:
            return None

        for msg, sent_peers in await self._messages_to_resend():
            if self._shut_down or self._server is None or self._wallet_state_manager is None:
                return None
            full_nodes = self.server.get_connections(NodeType.FULL_NODE)
            for peer in full_nodes:
                if peer.peer_node_id in sent_peers:
                    continue
                self.log.debug(f"sending: {msg}")
                await peer.send_message(msg)

    async def _messages_to_resend(self) -> List[Tuple[Message, Set[bytes32]]]:
        if self._wallet_state_manager is None or self._shut_down:
            return []
        messages: List[Tuple[Message, Set[bytes32]]] = []

        current_time = int(time.time())
        retry_accepted_txs = False
        if self.last_wallet_tx_resend_time < current_time - self.wallet_tx_resend_timeout_secs:
            self.last_wallet_tx_resend_time = current_time
            retry_accepted_txs = True
        records: List[TransactionRecord] = await self.wallet_state_manager.tx_store.get_not_sent(
            include_accepted_txs=retry_accepted_txs
        )

        for record in records:
            if record.spend_bundle is None:
                continue
            msg = make_msg(ProtocolMessageTypes.send_transaction, SendTransaction(record.spend_bundle))
            already_sent = set()
            for peer, status, _ in record.sent_to:
                if status == MempoolInclusionStatus.SUCCESS.value:
                    already_sent.add(bytes32.from_hexstr(peer))
            messages.append((msg, already_sent))

        return messages

    async def _retry_failed_states(self) -> None:
        while not self._shut_down:
            try:
                await asyncio.sleep(self.coin_state_retry_seconds)
                if self.wallet_state_manager is None:
                    continue
                states_to_retry = await self.wallet_state_manager.retry_store.get_all_states_to_retry()
                for state, peer_id, fork_height in states_to_retry:
                    matching_peer = tuple(
                        p for p in self.server.get_connections(NodeType.FULL_NODE) if p.peer_node_id == peer_id
                    )
                    if len(matching_peer) == 0:
                        try:
                            peer = self.get_full_node_peer()
                            self.log.info(
                                f"disconnected from peer {peer_id}, state will retry with {peer.peer_node_id}"
                            )
                        except ValueError:
                            self.log.info(f"disconnected from all peers, cannot retry state: {state}")
                            continue
                    else:
                        peer = matching_peer[0]
                    async with self.wallet_state_manager.db_wrapper.writer():
                        self.log.info(f"retrying coin_state: {state}")
                        await self.wallet_state_manager.add_coin_states(
                            [state], peer, None if fork_height == 0 else fork_height
                        )
            except asyncio.CancelledError:
                self.log.info("Retry task cancelled, exiting.")
                raise

    async def _process_new_subscriptions(self) -> None:
        while not self._shut_down:
            # Here we process four types of messages in the queue, where the first one has higher priority (lower
            # number in the queue), and priority decreases for each type.
            peer: Optional[WSChiaConnection] = None
            item: Optional[NewPeakItem] = None
            try:
                peer, item = None, None
                item = await self.new_peak_queue.get()
                assert item is not None
                if item.item_type == NewPeakQueueTypes.COIN_ID_SUBSCRIPTION:
                    self.log.debug("Pulled from queue: %s %s", item.item_type.name, item.data)
                    # Subscriptions are the highest priority, because we don't want to process any more peaks or
                    # state updates until we are sure that we subscribed to everything that we need to. Otherwise,
                    # we might not be able to process some state.
                    coin_ids: List[bytes32] = item.data
                    for peer in self.server.get_connections(NodeType.FULL_NODE):
                        coin_states: List[CoinState] = await subscribe_to_coin_updates(coin_ids, peer, uint32(0))
                        if len(coin_states) > 0:
                            async with self.wallet_state_manager.lock:
                                await self.add_states_from_peer(coin_states, peer)
                elif item.item_type == NewPeakQueueTypes.PUZZLE_HASH_SUBSCRIPTION:
                    self.log.debug("Pulled from queue: %s %s", item.item_type.name, item.data)
                    puzzle_hashes: List[bytes32] = item.data
                    for peer in self.server.get_connections(NodeType.FULL_NODE):
                        # Puzzle hash subscription
                        coin_states = await subscribe_to_phs(puzzle_hashes, peer, uint32(0))
                        if len(coin_states) > 0:
                            async with self.wallet_state_manager.lock:
                                await self.add_states_from_peer(coin_states, peer)
                elif item.item_type == NewPeakQueueTypes.FULL_NODE_STATE_UPDATED:
                    # Note: this can take a while when we have a lot of transactions. We want to process these
                    # before new_peaks, since new_peak_wallet requires that we first obtain the state for that peak.
                    self.log.debug("Pulled from queue: %s %s", item.item_type.name, item.data[0])
                    coin_state_update = item.data[0]
                    peer = item.data[1]
                    assert peer is not None
                    await self.state_update_received(coin_state_update, peer)
                elif item.item_type == NewPeakQueueTypes.NEW_PEAK_WALLET:
                    self.log.debug("Pulled from queue: %s %s", item.item_type.name, item.data[0])
                    # This can take a VERY long time, because it might trigger a long sync. It is OK if we miss some
                    # subscriptions or state updates, since all subscriptions and state updates will be handled by
                    # long_sync (up to the target height).
                    new_peak = item.data[0]
                    peer = item.data[1]
                    assert peer is not None
                    await self.new_peak_wallet(new_peak, peer)
                    # Check if any coin needs auto spending
                    if self.config.get("auto_claim", {}).get("enabled", False):
                        await self.wallet_state_manager.auto_claim_coins()
                else:
                    self.log.debug("Pulled from queue: UNKNOWN %s", item.item_type)
                    assert False
            except asyncio.CancelledError:
                self.log.info("Queue task cancelled, exiting.")
                raise
            except Exception as e:
                self.log.error(f"Exception handling {item}, {e} {traceback.format_exc()}")
                if peer is not None:
                    await peer.close(9999)

    def log_in(self, sk: PrivateKey) -> None:
        self.logged_in_fingerprint = sk.get_g1().get_fingerprint()
        self.logged_in = True
        self.log.info(f"Wallet is logged in using key with fingerprint: {self.logged_in_fingerprint}")
        try:
            self.update_last_used_fingerprint()
        except Exception:
            self.log.exception("Non-fatal: Unable to update last used fingerprint.")

    def log_out(self) -> None:
        self.logged_in_fingerprint = None
        self.logged_in = False

    def update_last_used_fingerprint(self) -> None:
        fingerprint = self.logged_in_fingerprint
        assert fingerprint is not None
        path = self.get_last_used_fingerprint_path()
        path.parent.mkdir(parents=True, exist_ok=True)
        path.write_text(str(fingerprint))
        self.log.info(f"Updated last used fingerprint: {fingerprint}")

    def get_last_used_fingerprint(self) -> Optional[int]:
        fingerprint: Optional[int] = None
        try:
            path = self.get_last_used_fingerprint_path()
            if path.exists():
                fingerprint = int(path.read_text().strip())
        except Exception:
            self.log.exception("Non-fatal: Unable to read last used fingerprint.")
        return fingerprint

    def get_last_used_fingerprint_path(self) -> Path:
        db_path: Path = path_from_root(self.root_path, self.config["database_path"])
        fingerprint_path = db_path.parent / "last_used_fingerprint"
        return fingerprint_path

    def set_server(self, server: ChiaServer) -> None:
        self._server = server
        self.initialize_wallet_peers()

    def initialize_wallet_peers(self) -> None:
        self.server.on_connect = self.on_connect
        network_name = self.config["selected_network"]

        connect_to_unknown_peers = self.config.get("connect_to_unknown_peers", True)
        testing = self.config.get("testing", False)
        if self.wallet_peers is None and connect_to_unknown_peers and not testing:
            self.wallet_peers = WalletPeers(
                self.server,
                self.config["target_peer_count"],
                PeerStoreResolver(
                    self.root_path,
                    self.config,
                    selected_network=network_name,
                    peers_file_path_key="wallet_peers_file_path",
                    legacy_peer_db_path_key=WALLET_PEERS_PATH_KEY_DEPRECATED,
                    default_peers_file_path="wallet/db/wallet_peers.dat",
                ),
                self.config["introducer_peer"],
                self.config.get("dns_servers", ["dns-introducer.chia.net"]),
                self.config["peer_connect_interval"],
                network_name,
                None,
                self.log,
            )
            asyncio.create_task(self.wallet_peers.start())

    def on_disconnect(self, peer: WSChiaConnection) -> None:
        if self.is_trusted(peer):
            self.local_node_synced = False
            self.initialize_wallet_peers()

        if peer.peer_node_id in self.peer_caches:
            self.peer_caches.pop(peer.peer_node_id)
        if peer.peer_node_id in self.synced_peers:
            self.synced_peers.remove(peer.peer_node_id)
        if peer.peer_node_id in self.node_peaks:
            self.node_peaks.pop(peer.peer_node_id)

        self.wallet_state_manager.state_changed("close_connection")

    async def on_connect(self, peer: WSChiaConnection) -> None:
        if self._wallet_state_manager is None:
            return None

        if peer.protocol_version < Version("0.0.33"):
            self.log.info("Disconnecting, full node running old software")
            await peer.close()

        trusted = self.is_trusted(peer)
        if not trusted and self.local_node_synced:
            await peer.close()

        if peer.peer_node_id in self.synced_peers:
            self.synced_peers.remove(peer.peer_node_id)

        self.log.info(f"Connected peer {peer.get_peer_info()} is trusted: {trusted}")
        messages_peer_ids = await self._messages_to_resend()
        self.wallet_state_manager.state_changed("add_connection")
        for msg, peer_ids in messages_peer_ids:
            if peer.peer_node_id in peer_ids:
                continue
            await peer.send_message(msg)

        if self.wallet_peers is not None:
            await self.wallet_peers.on_connect(peer)

    async def perform_atomic_rollback(self, fork_height: int, cache: Optional[PeerRequestCache] = None) -> None:
        self.log.info(f"perform_atomic_rollback to {fork_height}")
        # this is to start a write transaction
        async with self.wallet_state_manager.db_wrapper.writer():
            try:
                removed_wallet_ids = await self.wallet_state_manager.reorg_rollback(fork_height)
                await self.wallet_state_manager.blockchain.set_finished_sync_up_to(fork_height, in_rollback=True)
                if cache is None:
                    self.rollback_request_caches(fork_height)
                else:
                    cache.clear_after_height(fork_height)
            except Exception as e:
                tb = traceback.format_exc()
                self.log.error(f"Exception while perform_atomic_rollback: {e} {tb}")
                raise
            else:
                await self.wallet_state_manager.blockchain.clean_block_records()

                for wallet_id in removed_wallet_ids:
                    self.wallet_state_manager.wallets.pop(wallet_id)

        # this has to be called *after* the transaction commits, otherwise it
        # won't see the changes (since we spawn a new task to handle potential
        # resends)
        self._pending_tx_handler()

    async def long_sync(
        self,
        target_height: uint32,
        full_node: WSChiaConnection,
        fork_height: int,
        *,
        rollback: bool,
    ) -> None:
        """
        Sync algorithm:
        - Download and verify weight proof (if not trusted)
        - Roll back anything after the fork point (if rollback=True)
        - Subscribe to all puzzle_hashes over and over until there are no more updates
        - Subscribe to all coin_ids over and over until there are no more updates
        - rollback=False means that we are just double-checking with this peer to make sure we don't have any
          missing transactions, so we don't need to rollback
        """

        def is_new_state_update(cs: CoinState) -> bool:
            if cs.spent_height is None and cs.created_height is None:
                return True
            if cs.spent_height is not None and cs.spent_height >= fork_height:
                return True
            if cs.created_height is not None and cs.created_height >= fork_height:
                return True
            return False

        trusted: bool = self.is_trusted(full_node)
        self.log.info(f"Starting sync trusted: {trusted} to peer {full_node.peer_info.host}")
        start_time = time.time()

        if rollback:
            # we should clear all peers since this is a full rollback
            await self.perform_atomic_rollback(fork_height)
            await self.update_ui()

        # We only process new state updates to avoid slow reprocessing. We set the sync height after adding
        # Things, so we don't have to reprocess these later. There can be many things in ph_update_res.
        already_checked_ph: Set[bytes32] = set()
        while not self._shut_down:
            await self.wallet_state_manager.create_more_puzzle_hashes()
            all_puzzle_hashes = await self.get_puzzle_hashes_to_subscribe()
            not_checked_puzzle_hashes = set(all_puzzle_hashes) - already_checked_ph
            if not_checked_puzzle_hashes == set():
                break
            for chunk in chunks(list(not_checked_puzzle_hashes), 1000):
                ph_update_res: List[CoinState] = await subscribe_to_phs(chunk, full_node, 0)
                ph_update_res = list(filter(is_new_state_update, ph_update_res))
                if not await self.add_states_from_peer(ph_update_res, full_node):
                    # If something goes wrong, abort sync
                    return
            already_checked_ph.update(not_checked_puzzle_hashes)

        self.log.info(f"Successfully subscribed and updated {len(already_checked_ph)} puzzle hashes")

        # The number of coin id updates are usually going to be significantly less than ph updates, so we can
        # sync from 0 every time.
        already_checked_coin_ids: Set[bytes32] = set()
        while not self._shut_down:
            all_coin_ids = await self.get_coin_ids_to_subscribe()
            not_checked_coin_ids = set(all_coin_ids) - already_checked_coin_ids
            if not_checked_coin_ids == set():
                break
            for chunk in chunks(list(not_checked_coin_ids), 1000):
                c_update_res: List[CoinState] = await subscribe_to_coin_updates(chunk, full_node, 0)

                if not await self.add_states_from_peer(c_update_res, full_node):
                    # If something goes wrong, abort sync
                    return
            already_checked_coin_ids.update(not_checked_coin_ids)
        self.log.info(f"Successfully subscribed and updated {len(already_checked_coin_ids)} coin ids")

        # Only update this fully when the entire sync has completed
        await self.wallet_state_manager.blockchain.set_finished_sync_up_to(target_height)

        if trusted:
            self.local_node_synced = True

        self.wallet_state_manager.state_changed("new_block")

        self.synced_peers.add(full_node.peer_node_id)
        await self.update_ui()

        self.log.info(f"Sync (trusted: {trusted}) duration was: {time.time() - start_time}")

    async def add_states_from_peer(
        self,
        items_input: List[CoinState],
        peer: WSChiaConnection,
        fork_height: Optional[uint32] = None,
        height: Optional[uint32] = None,
        header_hash: Optional[bytes32] = None,
    ) -> bool:
        # Adds the state to the wallet state manager. If the peer is trusted, we do not validate. If the peer is
        # untrusted we do, but we might not add the state, since we need to receive the new_peak message as well.
        assert self._wallet_state_manager is not None
        trusted = self.is_trusted(peer)
        # Validate states in parallel, apply serial
        # TODO: optimize fetching
        if self.validation_semaphore is None:
            self.validation_semaphore = asyncio.Semaphore(10)

        # Rollback is handled in wallet_short_sync_backtrack for untrusted peers, so we don't need to do it here.
        # Also it's not safe to rollback, an untrusted peer can give us old fork point and make our TX disappear.
        # wallet_short_sync_backtrack can safely rollback because we validated the weight for the new peak so we
        # know the peer is telling the truth about the reorg.

        # If there is a fork, we need to ensure that we roll back in trusted mode to properly handle reorgs
        cache: PeerRequestCache = self.get_cache_for_peer(peer)

        if (
            trusted
            and fork_height is not None
            and height is not None
            and fork_height != height - 1
            and peer.peer_node_id in self.synced_peers
        ):
            # only one peer told us to rollback so only clear for that peer
            await self.perform_atomic_rollback(fork_height, cache=cache)
        else:
            if fork_height is not None:
                # only one peer told us to rollback so only clear for that peer
                cache.clear_after_height(fork_height)
                self.log.info(f"clear_after_height {fork_height} for peer {peer}")

        all_tasks: List[asyncio.Task[None]] = []
        target_concurrent_tasks: int = 30

        # Ensure the list is sorted

        before = len(items_input)
        items = await self.wallet_state_manager.filter_spam(sort_coin_states(items_input))
        num_filtered = before - len(items)
        if num_filtered > 0:
            self.log.info(f"Filtered {num_filtered} spam transactions")

        async def validate_and_add(inner_states: List[CoinState], inner_idx_start: int) -> None:
            try:
                assert self.validation_semaphore is not None
                async with self.validation_semaphore:
                    if header_hash is not None:
                        assert height is not None
                        for inner_state in inner_states:
                            self.add_state_to_race_cache(header_hash, height, inner_state)
                            self.log.info(f"Added to race cache: {height}, {inner_state}")
                    valid_states = [
                        inner_state
                        for inner_state in inner_states
                        if await self.validate_received_state_from_peer(inner_state, peer, cache, fork_height)
                    ]
                    if len(valid_states) > 0:
                        async with self.wallet_state_manager.db_wrapper.writer():
                            self.log.info(
                                f"new coin state received ({inner_idx_start}-"
                                f"{inner_idx_start + len(inner_states) - 1}/ {len(items)})"
                            )
                            await self.wallet_state_manager.add_coin_states(valid_states, peer, fork_height)
            except Exception as e:
                tb = traceback.format_exc()
                log_level = logging.DEBUG if peer.closed or self._shut_down else logging.ERROR
                self.log.log(log_level, f"validate_and_add failed - exception: {e}, traceback: {tb}")

        idx = 1
        # Keep chunk size below 1000 just in case, windows has sqlite limits of 999 per query
        # Untrusted has a smaller batch size since validation has to happen which takes a while
        chunk_size: int = 900 if trusted else 10
        for states in chunks(items, chunk_size):
            if self._server is None:
                self.log.error("No server")
                await asyncio.gather(*all_tasks)
                return False
            if peer.peer_node_id not in self.server.all_connections:
                self.log.error(f"Disconnected from peer {peer.peer_node_id} host {peer.peer_info.host}")
                await asyncio.gather(*all_tasks)
                return False
            if trusted:
                async with self.wallet_state_manager.db_wrapper.writer():
                    self.log.info(f"new coin state received ({idx}-{idx + len(states) - 1}/ {len(items)})")
                    if not await self.wallet_state_manager.add_coin_states(states, peer, fork_height):
                        return False
            else:
                while len(all_tasks) >= target_concurrent_tasks:
                    all_tasks = [task for task in all_tasks if not task.done()]
                    await asyncio.sleep(0.1)
                    if self._shut_down:
                        self.log.info("Terminating receipt and validation due to shut down request")
                        await asyncio.gather(*all_tasks)
                        return False
                all_tasks.append(asyncio.create_task(validate_and_add(states, idx)))
            idx += len(states)

        still_connected = self._server is not None and peer.peer_node_id in self.server.all_connections
        await asyncio.gather(*all_tasks)
        await self.update_ui()
        return still_connected and self._server is not None and peer.peer_node_id in self.server.all_connections

    async def is_peer_synced(self, peer: WSChiaConnection, height: uint32) -> Optional[uint64]:
        # Get last timestamp
        last_tx: Optional[HeaderBlock] = await fetch_last_tx_from_peer(height, peer)
        latest_timestamp: Optional[uint64] = None
        if last_tx is not None:
            assert last_tx.foliage_transaction_block is not None
            latest_timestamp = last_tx.foliage_transaction_block.timestamp

        # Return None if not synced
        if (
            latest_timestamp is None
            or self.config.get("testing", False) is False
            and latest_timestamp < uint64(time.time()) - 600
        ):
            return None
        return latest_timestamp

    def is_trusted(self, peer: WSChiaConnection) -> bool:
        return self.server.is_trusted_peer(peer, self.config.get("trusted_peers", {}))

    def add_state_to_race_cache(self, header_hash: bytes32, height: uint32, coin_state: CoinState) -> None:
        # Clears old state that is no longer relevant
        delete_threshold = 100
        for rc_height, rc_hh in self.race_cache_hashes:
            if height - delete_threshold >= rc_height:
                self.race_cache.pop(rc_hh)
        self.race_cache_hashes = [
            (rc_height, rc_hh) for rc_height, rc_hh in self.race_cache_hashes if height - delete_threshold < rc_height
        ]

        if header_hash not in self.race_cache:
            self.race_cache[header_hash] = set()
        self.race_cache[header_hash].add(coin_state)

    async def state_update_received(self, request: CoinStateUpdate, peer: WSChiaConnection) -> None:
        # This gets called every time there is a new coin or puzzle hash change in the DB
        # that is of interest to this wallet. It is not guaranteed to come for every height. This message is guaranteed
        # to come before the corresponding new_peak for each height. We handle this differently for trusted and
        # untrusted peers. For trusted, we always process the state, and we process reorgs as well.
        for coin in request.items:
            self.log.info(f"request coin: {coin.coin.name().hex()}{coin}")

        async with self.wallet_state_manager.lock:
            await self.add_states_from_peer(
                request.items,
                peer,
                request.fork_height,
                request.height,
                request.peak_hash,
            )

    def get_full_node_peer(self) -> WSChiaConnection:
        """
        Get a full node, preferring synced & trusted > synced & untrusted > unsynced & trusted > unsynced & untrusted
        """
        full_nodes: List[WSChiaConnection] = self.get_full_node_peers_in_order()
        if len(full_nodes) == 0:
            raise ValueError("No peer connected")
        return full_nodes[0]

    def get_full_node_peers_in_order(self) -> List[WSChiaConnection]:
        """
        Get all full nodes sorted:
         preferring synced & trusted > synced & untrusted > unsynced & trusted > unsynced & untrusted
        """
        if self._server is None:
            return []

        synced_and_trusted: List[WSChiaConnection] = []
        synced: List[WSChiaConnection] = []
        trusted: List[WSChiaConnection] = []
        neither: List[WSChiaConnection] = []
        all_nodes: List[WSChiaConnection] = self.server.get_connections(NodeType.FULL_NODE)
        random.shuffle(all_nodes)
        for node in all_nodes:
            we_synced_to_it = node.peer_node_id in self.synced_peers
            is_trusted = self.is_trusted(node)
            if we_synced_to_it and is_trusted:
                synced_and_trusted.append(node)
            elif we_synced_to_it:
                synced.append(node)
            elif is_trusted:
                trusted.append(node)
            else:
                neither.append(node)
        return synced_and_trusted + synced + trusted + neither

    async def get_timestamp_for_height(self, height: uint32) -> uint64:
        """
        Returns the timestamp for transaction block at h=height, if not transaction block, backtracks until it finds
        a transaction block
        """
        for cache in self.peer_caches.values():
            cache_ts: Optional[uint64] = cache.get_height_timestamp(height)
            if cache_ts is not None:
                return cache_ts

        for peer in self.get_full_node_peers_in_order():
            last_tx_block = await fetch_last_tx_from_peer(height, peer)
            if last_tx_block is None:
                continue

            assert last_tx_block.foliage_transaction_block is not None
            self.get_cache_for_peer(peer).add_to_blocks(last_tx_block)
            return last_tx_block.foliage_transaction_block.timestamp

        raise PeerRequestException("Error fetching timestamp from all peers")

    async def new_peak_wallet(self, new_peak: NewPeakWallet, peer: WSChiaConnection) -> None:
        if self._wallet_state_manager is None:
            # When logging out of wallet
            self.log.debug("state manager is None (shutdown)")
            return
        trusted: bool = self.is_trusted(peer)
        peak_hb: Optional[HeaderBlock] = await self.wallet_state_manager.blockchain.get_peak_block()
        if peak_hb is not None and new_peak.weight < peak_hb.weight:
            # Discards old blocks, but accepts blocks that are equal in weight to peak
            self.log.debug("skip block with lower weight.")
            return

        request = RequestBlockHeader(new_peak.height)
        response: Optional[RespondBlockHeader] = await peer.call_api(FullNodeAPI.request_block_header, request)
        if response is None:
            self.log.warning(f"Peer {peer.get_peer_info()} did not respond in time.")
            await peer.close(120)
            return

        new_peak_hb: HeaderBlock = response.header_block
        # check response is what we asked for
        if (
            new_peak_hb.header_hash != new_peak.header_hash
            or new_peak_hb.weight != new_peak.weight
            or new_peak_hb.height != new_peak.height
        ):
            self.log.warning(f"bad header block response from Peer {peer.get_peer_info()}.")
            # todo maybe accept the block if
            #  new_peak_hb.height == new_peak.height and new_peak_hb.weight >= new_peak.weight

            # dont disconnect from peer, this might be a reorg
            return

        latest_timestamp: Optional[uint64] = await self.is_peer_synced(peer, new_peak_hb.height)
        if latest_timestamp is None:
            if trusted:
                self.log.debug(f"Trusted peer {peer.get_peer_info()} is not synced.")
            else:
                self.log.warning(f"Non-trusted peer {peer.get_peer_info()} is not synced, disconnecting")
                await peer.close(120)
            return

        if self.is_trusted(peer):
            await self.new_peak_from_trusted(new_peak_hb, latest_timestamp, peer)
        else:
            if not await self.new_peak_from_untrusted(new_peak_hb, peer):
                return

        if peer.peer_node_id in self.synced_peers:
            await self.wallet_state_manager.blockchain.set_finished_sync_up_to(new_peak.height)
        # todo why do we call this if there was an exception / the sync is not finished
        async with self.wallet_state_manager.lock:
            await self.wallet_state_manager.new_peak(new_peak)

    async def new_peak_from_trusted(
        self, new_peak_hb: HeaderBlock, latest_timestamp: uint64, peer: WSChiaConnection
    ) -> None:
        async with self.wallet_state_manager.set_sync_mode(new_peak_hb.height) as current_height:
            await self.wallet_state_manager.blockchain.set_peak_block(new_peak_hb, latest_timestamp)
            # Sync to trusted node if we haven't done so yet. As long as we have synced once (and not
            # disconnected), we assume that the full node will continue to give us state updates, so we do
            # not need to resync.
            if peer.peer_node_id not in self.synced_peers:
                await self.long_sync(new_peak_hb.height, peer, uint32(max(0, current_height - 256)), rollback=True)

    async def new_peak_from_untrusted(self, new_peak_hb: HeaderBlock, peer: WSChiaConnection) -> bool:
        far_behind: bool = (
            new_peak_hb.height - await self.wallet_state_manager.blockchain.get_finished_sync_up_to()
            > self.LONG_SYNC_THRESHOLD
        )

        if new_peak_hb.height < self.constants.WEIGHT_PROOF_RECENT_BLOCKS:
            # this is the case happens chain is shorter then WEIGHT_PROOF_RECENT_BLOCKS
            return await self.sync_from_untrusted_close_to_peak(new_peak_hb, peer)

        if not far_behind and peer.peer_node_id in self.synced_peers:
            # This is the (untrusted) case where we already synced and are not too far behind. Here we just
            # fetch one by one.
            return await self.sync_from_untrusted_close_to_peak(new_peak_hb, peer)

        # we haven't synced fully to this peer yet
        syncing = False
        if far_behind or len(self.synced_peers) == 0:
            syncing = True

        secondary_sync_running = (
            self._secondary_peer_sync_task is not None and self._secondary_peer_sync_task.done() is False
        )
        if not syncing and secondary_sync_running:
            self.log.info("Will not do secondary sync, there is already another sync task running.")
            return False

        try:
            await self.long_sync_from_untrusted(syncing, new_peak_hb, peer)
        except Exception:
            self.log.exception(f"Error syncing to {peer.get_peer_info()}")
            await peer.close()
            return False
        return True

    async def long_sync_from_untrusted(self, syncing: bool, new_peak_hb: HeaderBlock, peer: WSChiaConnection) -> None:
        current_height: uint32 = await self.wallet_state_manager.blockchain.get_finished_sync_up_to()
        fork_point_weight_proof = await self.fetch_and_update_weight_proof(peer, new_peak_hb)
        # This usually happens the first time we start up the wallet. We roll back slightly to be
        # safe, but we don't want to rollback too much (hence 16)
        fork_point_rollback: int = max(0, current_height - 16)
        # If the weight proof fork point is in the past, rollback more to ensure we don't have duplicate
        fork_point_syncing = min(fork_point_rollback, fork_point_weight_proof)

        if syncing:
            async with self.wallet_state_manager.set_sync_mode(new_peak_hb.height):
                await self.long_sync(new_peak_hb.height, peer, fork_point_syncing, rollback=True)
            return

        # we exit earlier in the case where syncing is False and a Secondary sync is running
        assert self._secondary_peer_sync_task is None or self._secondary_peer_sync_task.done()
        self.log.info("Secondary peer syncing")
        # In this case we will not rollback so it's OK to check some older updates as well, to ensure
        # that no recent transactions are being hidden.
        self._secondary_peer_sync_task = asyncio.create_task(
            self.long_sync(new_peak_hb.height, peer, 0, rollback=False)
        )

    async def sync_from_untrusted_close_to_peak(self, new_peak_hb: HeaderBlock, peer: WSChiaConnection) -> bool:
        async with self.wallet_state_manager.lock:
            peak_hb = await self.wallet_state_manager.blockchain.get_peak_block()
            if peak_hb is None or new_peak_hb.weight > peak_hb.weight:
                backtrack_fork_height: int = await self.wallet_short_sync_backtrack(new_peak_hb, peer)
            else:
                backtrack_fork_height = new_peak_hb.height - 1

            if peer.peer_node_id not in self.synced_peers:
                # Edge case, this happens when the peak < WEIGHT_PROOF_RECENT_BLOCKS
                # we still want to subscribe for all phs and coins.
                # (Hints are not in filter)
                all_coin_ids: List[bytes32] = await self.get_coin_ids_to_subscribe()
                phs: List[bytes32] = await self.get_puzzle_hashes_to_subscribe()
                ph_updates: List[CoinState] = await subscribe_to_phs(phs, peer, uint32(0))
                coin_updates: List[CoinState] = await subscribe_to_coin_updates(all_coin_ids, peer, uint32(0))
                peer_new_peak = self.node_peaks[peer.peer_node_id]
                success = await self.add_states_from_peer(
                    ph_updates + coin_updates,
                    peer,
                    height=peer_new_peak.height,
                    header_hash=peer_new_peak.hash,
                )
                if success:
                    self.synced_peers.add(peer.peer_node_id)
            else:
                if peak_hb is not None and new_peak_hb.weight <= peak_hb.weight:
                    # Don't process blocks at the same weight
                    return False

            # For every block, we need to apply the cache from race_cache
            for potential_height in range(backtrack_fork_height + 1, new_peak_hb.height + 1):
                header_hash = self.wallet_state_manager.blockchain.height_to_hash(uint32(potential_height))
                if header_hash in self.race_cache:
                    self.log.info(f"Receiving race state: {self.race_cache[header_hash]}")
                    await self.add_states_from_peer(list(self.race_cache[header_hash]), peer)

            self.wallet_state_manager.state_changed("new_block")
            self.log.info(f"Finished processing new peak of {new_peak_hb.height}")
            return True

    async def wallet_short_sync_backtrack(self, header_block: HeaderBlock, peer: WSChiaConnection) -> int:
        peak: Optional[HeaderBlock] = await self.wallet_state_manager.blockchain.get_peak_block()

        top = header_block
        blocks = [top]
        # Fetch blocks backwards until we hit the one that we have,
        # then complete them with additions / removals going forward
        fork_height = 0
        if self.wallet_state_manager.blockchain.contains_block(header_block.prev_header_hash):
            fork_height = header_block.height - 1

        while not self.wallet_state_manager.blockchain.contains_block(top.prev_header_hash) and top.height > 0:
            request_prev = RequestBlockHeader(uint32(top.height - 1))
            response_prev: Optional[RespondBlockHeader] = await peer.call_api(
                FullNodeAPI.request_block_header, request_prev
            )
            if response_prev is None or not isinstance(response_prev, RespondBlockHeader):
                raise RuntimeError("bad block header response from peer while syncing")
            prev_head = response_prev.header_block
            blocks.append(prev_head)
            top = prev_head
            fork_height = top.height - 1

        blocks.reverse()
        # Roll back coins and transactions
        peak_height = await self.wallet_state_manager.blockchain.get_finished_sync_up_to()
        if fork_height < peak_height:
            self.log.info(f"Rolling back to {fork_height}")
            # we should clear all peers since this is a full rollback
            await self.perform_atomic_rollback(fork_height)
            await self.update_ui()

        if peak is not None:
            assert header_block.weight >= peak.weight
        for block in blocks:
            # Set blockchain to the latest peak
            res, err = await self.wallet_state_manager.blockchain.add_block(block)
            if res == AddBlockResult.INVALID_BLOCK:
                raise ValueError(err)

        return fork_height

    async def update_ui(self) -> None:
        for wallet_id, wallet in self.wallet_state_manager.wallets.items():
            self.wallet_state_manager.state_changed("coin_removed", wallet_id)
            self.wallet_state_manager.state_changed("coin_added", wallet_id)

    async def fetch_and_update_weight_proof(self, peer: WSChiaConnection, peak: HeaderBlock) -> int:
        assert self._weight_proof_handler is not None
        weight_request = RequestProofOfWeight(peak.height, peak.header_hash)
        wp_timeout = self.config.get("weight_proof_timeout", 360)
        self.log.debug(f"weight proof timeout is {wp_timeout} sec")
        weight_proof_response: RespondProofOfWeight = await peer.call_api(
            FullNodeAPI.request_proof_of_weight, weight_request, timeout=wp_timeout
        )

        if weight_proof_response is None:
            raise Exception("weight proof response was none")

        weight_proof = weight_proof_response.wp

        if weight_proof.recent_chain_data[-1].height != peak.height:
            raise Exception("weight proof height does not match peak")
        if weight_proof.recent_chain_data[-1].weight != peak.weight:
            raise Exception("weight proof weight does not match peak")
        if weight_proof.recent_chain_data[-1].header_hash != peak.header_hash:
            raise Exception("weight proof peak hash does not match peak")

        old_proof = self.wallet_state_manager.blockchain.synced_weight_proof
        block_records = await self._weight_proof_handler.validate_weight_proof(weight_proof, False, old_proof)

        await self.wallet_state_manager.blockchain.new_valid_weight_proof(weight_proof, block_records)

        return get_wp_fork_point(self.constants, old_proof, weight_proof)

    async def get_puzzle_hashes_to_subscribe(self) -> List[bytes32]:
        all_puzzle_hashes = await self.wallet_state_manager.puzzle_store.get_all_puzzle_hashes(1)
        # Get all phs from interested store
        interested_puzzle_hashes = [
            t[0] for t in await self.wallet_state_manager.interested_store.get_interested_puzzle_hashes()
        ]
        all_puzzle_hashes.update(interested_puzzle_hashes)
        return list(all_puzzle_hashes)

    async def get_coin_ids_to_subscribe(self) -> List[bytes32]:
        coin_ids = await self.wallet_state_manager.trade_manager.get_coins_of_interest()
        coin_ids.update(await self.wallet_state_manager.interested_store.get_interested_coin_ids())
        return list(coin_ids)

    async def validate_received_state_from_peer(
        self,
        coin_state: CoinState,
        peer: WSChiaConnection,
        peer_request_cache: PeerRequestCache,
        fork_height: Optional[uint32],
    ) -> bool:
        """
        Returns all state that is valid and included in the blockchain proved by the weight proof. If return_old_states
        is False, only new states that are not in the coin_store are returned.
        """
        if peer.closed:
            return False
        # Only use the cache if we are talking about states before the fork point. If we are evaluating something
        # in a reorg, we cannot use the cache, since we don't know if it's actually in the new chain after the reorg.
        if can_use_peer_request_cache(coin_state, peer_request_cache, fork_height):
            return True

        spent_height: Optional[uint32] = None if coin_state.spent_height is None else uint32(coin_state.spent_height)
        confirmed_height: Optional[uint32] = (
            None if coin_state.created_height is None else uint32(coin_state.created_height)
        )
        current = await self.wallet_state_manager.coin_store.get_coin_record(coin_state.coin.name())
        # if remote state is same as current local state we skip validation

        # CoinRecord unspent = height 0, coin state = None. We adjust for comparison below
        current_spent_height = None
        if current is not None and current.spent_block_height != 0:
            current_spent_height = current.spent_block_height

        # Same as current state, nothing to do
        if (
            current is not None
            and current_spent_height == spent_height
            and current.confirmed_block_height == confirmed_height
        ):
            peer_request_cache.add_to_states_validated(coin_state)
            return True

        reorg_mode = False

        # If coin was removed from the blockchain
        if confirmed_height is None:
            if current is None:
                # Coin does not exist in local DB, so no need to do anything
                return False
            # This coin got reorged
            reorg_mode = True
            confirmed_height = current.confirmed_block_height

        # request header block for created height
        state_block: Optional[HeaderBlock] = peer_request_cache.get_block(confirmed_height)
        if state_block is None or reorg_mode:
            state_blocks = await request_header_blocks(peer, confirmed_height, confirmed_height)
            if state_blocks is None:
                return False
            state_block = state_blocks[0]
            assert state_block is not None
            peer_request_cache.add_to_blocks(state_block)

        # get proof of inclusion
        assert state_block.foliage_transaction_block is not None
        validate_additions_result = await request_and_validate_additions(
            peer,
            peer_request_cache,
            state_block.height,
            state_block.header_hash,
            coin_state.coin.puzzle_hash,
            state_block.foliage_transaction_block.additions_root,
        )

        if validate_additions_result is False:
            self.log.warning("Validate false 1")
            await peer.close(9999)
            return False

        # If spent_height is None, we need to validate that the creation block is actually in the longest blockchain.
        # Otherwise, we don't have to, since we will validate the spent block later.
        if coin_state.spent_height is None:
            validated = await self.validate_block_inclusion(state_block, peer, peer_request_cache)
            if not validated:
                return False

        # TODO: make sure all cases are covered
        if current is not None:
            if spent_height is None and current.spent_block_height != 0:
                # Peer is telling us that coin that was previously known to be spent is not spent anymore
                # Check old state

                spent_state_blocks: Optional[List[HeaderBlock]] = await request_header_blocks(
                    peer, current.spent_block_height, current.spent_block_height
                )
                if spent_state_blocks is None:
                    return False
                spent_state_block = spent_state_blocks[0]
                assert spent_state_block.height == current.spent_block_height
                assert spent_state_block.foliage_transaction_block is not None
                peer_request_cache.add_to_blocks(spent_state_block)

                validate_removals_result: bool = await request_and_validate_removals(
                    peer,
                    current.spent_block_height,
                    spent_state_block.header_hash,
                    coin_state.coin.name(),
                    spent_state_block.foliage_transaction_block.removals_root,
                )
                if validate_removals_result is False:
                    self.log.warning("Validate false 2")
                    await peer.close(9999)
                    return False
                validated = await self.validate_block_inclusion(spent_state_block, peer, peer_request_cache)
                if not validated:
                    return False

        if spent_height is not None:
            # request header block for created height
            cached_spent_state_block = peer_request_cache.get_block(spent_height)
            if cached_spent_state_block is None:
                spent_state_blocks = await request_header_blocks(peer, spent_height, spent_height)
                if spent_state_blocks is None:
                    return False
                spent_state_block = spent_state_blocks[0]
                assert spent_state_block.height == spent_height
                assert spent_state_block.foliage_transaction_block is not None
                peer_request_cache.add_to_blocks(spent_state_block)
            else:
                spent_state_block = cached_spent_state_block
            assert spent_state_block is not None
            assert spent_state_block.foliage_transaction_block is not None
            validate_removals_result = await request_and_validate_removals(
                peer,
                spent_state_block.height,
                spent_state_block.header_hash,
                coin_state.coin.name(),
                spent_state_block.foliage_transaction_block.removals_root,
            )
            if validate_removals_result is False:
                self.log.warning("Validate false 3")
                await peer.close(9999)
                return False
            validated = await self.validate_block_inclusion(spent_state_block, peer, peer_request_cache)
            if not validated:
                return False
        peer_request_cache.add_to_states_validated(coin_state)

        return True

    async def validate_block_inclusion(
        self, block: HeaderBlock, peer: WSChiaConnection, peer_request_cache: PeerRequestCache
    ) -> bool:
        if self.wallet_state_manager.blockchain.contains_height(block.height):
            stored_hash = self.wallet_state_manager.blockchain.height_to_hash(block.height)
            stored_record = self.wallet_state_manager.blockchain.try_block_record(stored_hash)
            if stored_record is not None:
                if stored_record.header_hash == block.header_hash:
                    return True

        weight_proof: Optional[WeightProof] = self.wallet_state_manager.blockchain.synced_weight_proof
        if weight_proof is None:
            return False

        if block.height >= weight_proof.recent_chain_data[0].height:
            # this was already validated as part of the wp validation
            index = block.height - weight_proof.recent_chain_data[0].height
            if index >= len(weight_proof.recent_chain_data):
                return False
            if weight_proof.recent_chain_data[index].header_hash != block.header_hash:
                self.log.error("Failed validation 1")
                return False
            return True

        # block is not included in wp recent chain
        start = uint32(block.height + 1)
        compare_to_recent = False
        inserted: int = 0
        first_height_recent = weight_proof.recent_chain_data[0].height
        if start > first_height_recent - 1000:
            # compare up to weight_proof.recent_chain_data[0].height
            compare_to_recent = True
            end = first_height_recent
        else:
            # get ses from wp
            start_height = block.height
            end_height = block.height + 32
            ses_start_height = 0
            end = uint32(0)
            for idx, ses in enumerate(weight_proof.sub_epochs):
                if idx == len(weight_proof.sub_epochs) - 1:
                    break
                next_ses_height = uint32(
                    (idx + 1) * self.constants.SUB_EPOCH_BLOCKS + weight_proof.sub_epochs[idx + 1].num_blocks_overflow
                )
                # start_ses_hash
                if ses_start_height <= start_height < next_ses_height:
                    inserted = idx + 1
                    if ses_start_height < end_height < next_ses_height:
                        end = next_ses_height
                        break
                    else:
                        if idx > len(weight_proof.sub_epochs) - 3:
                            break
                        # else add extra ses as request start <-> end spans two ses
                        end = uint32(
                            (idx + 2) * self.constants.SUB_EPOCH_BLOCKS
                            + weight_proof.sub_epochs[idx + 2].num_blocks_overflow
                        )
                        inserted += 1
                        break
                ses_start_height = next_ses_height

        if end == 0:
            self.log.error("Error finding sub epoch")
            return False
        all_peers_c = self.server.get_connections(NodeType.FULL_NODE)
        all_peers = [(con, self.is_trusted(con)) for con in all_peers_c]
        blocks: Optional[List[HeaderBlock]] = await fetch_header_blocks_in_range(
            start, end, peer_request_cache, all_peers
        )
        if blocks is None:
            log_level = logging.DEBUG if self._shut_down or peer.closed else logging.ERROR
            self.log.log(log_level, f"Error fetching blocks {start} {end}")
            return False

        if compare_to_recent and weight_proof.recent_chain_data[0].header_hash != blocks[-1].header_hash:
            self.log.error("Failed validation 3")
            return False

        if not compare_to_recent:
            last = blocks[-1].finished_sub_slots[-1].reward_chain.get_hash()
            if last != weight_proof.sub_epochs[inserted].reward_chain_hash:
                self.log.error("Failed validation 4")
                return False
        pk_m_sig: List[Tuple[G1Element, bytes32, G2Element]] = []
        sigs_to_cache: List[HeaderBlock] = []
        blocks_to_cache: List[Tuple[bytes32, uint32]] = []

        signatures_to_validate: int = 30
        for idx in range(len(blocks)):
            en_block = blocks[idx]
            if idx < signatures_to_validate and not peer_request_cache.in_block_signatures_validated(en_block):
                # Validate that the block is buried in the foliage by checking the signatures
                pk_m_sig.append(
                    (
                        en_block.reward_chain_block.proof_of_space.plot_public_key,
                        en_block.foliage.foliage_block_data.get_hash(),
                        en_block.foliage.foliage_block_data_signature,
                    )
                )
                sigs_to_cache.append(en_block)

            # This is the reward chain challenge. If this is in the cache, it means the prev block
            # has been validated. We must at least check the first block to ensure they are connected
            reward_chain_hash: bytes32 = en_block.reward_chain_block.reward_chain_ip_vdf.challenge
            if idx != 0 and peer_request_cache.in_blocks_validated(reward_chain_hash):
                # As soon as we see a block we have already concluded is in the chain, we can quit.
                if idx > signatures_to_validate:
                    break
            else:
                # Validate that the block is committed to by the weight proof
                if idx == 0:
                    prev_block_rc_hash: bytes32 = block.reward_chain_block.get_hash()
                    prev_hash = block.header_hash
                else:
                    prev_block_rc_hash = blocks[idx - 1].reward_chain_block.get_hash()
                    prev_hash = blocks[idx - 1].header_hash

                if not en_block.prev_header_hash == prev_hash:
                    self.log.error("Failed validation 5")
                    return False

                if len(en_block.finished_sub_slots) > 0:
                    reversed_slots = en_block.finished_sub_slots.copy()
                    reversed_slots.reverse()
                    for slot_idx, slot in enumerate(reversed_slots[:-1]):
                        hash_val = reversed_slots[slot_idx + 1].reward_chain.get_hash()
                        if not hash_val == slot.reward_chain.end_of_slot_vdf.challenge:
                            self.log.error("Failed validation 6")
                            return False
                    if not prev_block_rc_hash == reversed_slots[-1].reward_chain.end_of_slot_vdf.challenge:
                        self.log.error("Failed validation 7")
                        return False
                else:
                    if not prev_block_rc_hash == reward_chain_hash:
                        self.log.error("Failed validation 8")
                        return False
                blocks_to_cache.append((reward_chain_hash, en_block.height))

        agg_sig: G2Element = AugSchemeMPL.aggregate([sig for (_, _, sig) in pk_m_sig])
        if not AugSchemeMPL.aggregate_verify([pk for (pk, _, _) in pk_m_sig], [m for (_, m, _) in pk_m_sig], agg_sig):
            self.log.error("Failed signature validation")
            return False
        for header_block in sigs_to_cache:
            peer_request_cache.add_to_block_signatures_validated(header_block)
        for reward_chain_hash, height in blocks_to_cache:
            peer_request_cache.add_to_blocks_validated(reward_chain_hash, height)
        return True

    async def get_coin_state(
        self, coin_names: List[bytes32], peer: WSChiaConnection, fork_height: Optional[uint32] = None
    ) -> List[CoinState]:
        msg = RegisterForCoinUpdates(coin_names, uint32(0))
        coin_state: Optional[RespondToCoinUpdates] = await peer.call_api(FullNodeAPI.register_interest_in_coin, msg)
        if coin_state is None or not isinstance(coin_state, RespondToCoinUpdates):
            raise PeerRequestException(f"Was not able to get states for {coin_names}")

        if not self.is_trusted(peer):
            valid_list = []
            for coin in coin_state.coin_states:
                valid = await self.validate_received_state_from_peer(
                    coin, peer, self.get_cache_for_peer(peer), fork_height
                )
                if valid:
                    valid_list.append(coin)
            return valid_list

        return coin_state.coin_states

    async def fetch_children(
        self, coin_name: bytes32, peer: WSChiaConnection, fork_height: Optional[uint32] = None
    ) -> List[CoinState]:
        response: Optional[RespondChildren] = await peer.call_api(
            FullNodeAPI.request_children, RequestChildren(coin_name)
        )
        if response is None or not isinstance(response, RespondChildren):
            raise PeerRequestException(f"Was not able to obtain children {response}")

        if not self.is_trusted(peer):
            request_cache = self.get_cache_for_peer(peer)
            validated = []
            for state in response.coin_states:
                valid = await self.validate_received_state_from_peer(state, peer, request_cache, fork_height)
                if valid:
                    validated.append(state)
            return validated
        return response.coin_states

    # For RPC only. You should use wallet_state_manager.add_pending_transaction for normal wallet business.
    async def push_tx(self, spend_bundle: SpendBundle) -> None:
        msg = make_msg(ProtocolMessageTypes.send_transaction, SendTransaction(spend_bundle))
        full_nodes = self.server.get_connections(NodeType.FULL_NODE)
        for peer in full_nodes:
            await peer.send_message(msg)

    async def _update_balance_cache(self, wallet_id: uint32) -> None:
        assert self.wallet_state_manager.lock.locked(), "WalletStateManager.lock required"
        wallet = self.wallet_state_manager.wallets[wallet_id]
        unspent_records = await self.wallet_state_manager.coin_store.get_unspent_coins_for_wallet(wallet_id)
        balance = await wallet.get_confirmed_balance(unspent_records)
        pending_balance = await wallet.get_unconfirmed_balance(unspent_records)
        spendable_balance = await wallet.get_spendable_balance(unspent_records)
        pending_change = await wallet.get_pending_change_balance()
        max_send_amount = await wallet.get_max_send_amount(unspent_records)

        unconfirmed_removals: Dict[bytes32, Coin] = await wallet.wallet_state_manager.unconfirmed_removals_for_wallet(
            wallet_id
        )
        self._balance_cache[wallet_id] = Balance(
            confirmed_wallet_balance=balance,
            unconfirmed_wallet_balance=pending_balance,
            spendable_balance=spendable_balance,
            pending_change=pending_change,
            max_send_amount=max_send_amount,
            unspent_coin_count=uint32(len(unspent_records)),
            pending_coin_removal_count=uint32(len(unconfirmed_removals)),
        )

    async def get_balance(self, wallet_id: uint32) -> Balance:
        self.log.debug(f"get_balance - wallet_id: {wallet_id}")
        if not self.wallet_state_manager.sync_mode:
            self.log.debug(f"get_balance - Updating cache for {wallet_id}")
            async with self.wallet_state_manager.lock:
                await self._update_balance_cache(wallet_id)
        return self._balance_cache.get(wallet_id, Balance())<|MERGE_RESOLUTION|>--- conflicted
+++ resolved
@@ -267,11 +267,7 @@
         if auto_claim_config.batch_size < 1:
             auto_claim_config = dataclasses.replace(auto_claim_config, batch_size=uint16(50))
         auto_claim_config_json = auto_claim_config.to_json_dict()
-<<<<<<< HEAD
-        if self.config["auto_claim"] != auto_claim_config_json:
-=======
         if "auto_claim" not in self.config or self.config["auto_claim"] != auto_claim_config_json:
->>>>>>> 045ad39a
             # Update in memory config
             self.config["auto_claim"] = auto_claim_config_json
             # Update config file
