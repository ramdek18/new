--- conflicted
+++ resolved
@@ -2,12 +2,12 @@
 import dataclasses
 import json
 import logging
-import multiprocessing
 import random
 import time
 import traceback
 from pathlib import Path
 from typing import Any, Callable, Dict, Iterator, List, Optional, Set, Tuple
+
 from blspy import AugSchemeMPL, PrivateKey, G2Element, G1Element
 from packaging.version import Version
 
@@ -45,7 +45,7 @@
 from chia.types.weight_proof import WeightProof
 from chia.util.byte_types import hexstr_to_bytes
 from chia.util.chunks import chunks
-from chia.util.config import WALLET_PEERS_PATH_KEY_DEPRECATED, process_config_start_method
+from chia.util.config import WALLET_PEERS_PATH_KEY_DEPRECATED
 from chia.util.default_root import STANDALONE_ROOT_PATH
 from chia.util.ints import uint32, uint64
 from chia.util.keychain import Keychain, KeyringIsLocked
@@ -67,11 +67,7 @@
 from chia.wallet.wallet_action import WalletAction
 from chia.wallet.wallet_coin_record import WalletCoinRecord
 from chia.wallet.wallet_state_manager import WalletStateManager
-<<<<<<< HEAD
-from chia.wallet.wallet_weight_proof_handler import get_wp_fork_point, WalletWeightProofHandler
-=======
 from chia.wallet.wallet_weight_proof_handler import get_wp_fork_point
->>>>>>> a7ea13c3
 
 
 @dataclasses.dataclass
@@ -91,7 +87,6 @@
     proof_hashes: List = dataclasses.field(default_factory=list)
     state_changed_callback: Optional[Callable] = None
     _wallet_state_manager: Optional[WalletStateManager] = None
-    _weight_proof_handler: Optional[WalletWeightProofHandler] = None
     _server: Optional[ChiaServer] = None
     wsm_close_task: Optional[asyncio.Task] = None
     sync_task: Optional[asyncio.Task] = None
@@ -205,12 +200,6 @@
         #   got Future <Future pending> attached to a different loop
         self._new_peak_queue = NewPeakQueue(inner_queue=asyncio.PriorityQueue())
 
-        multiprocessing_start_method = process_config_start_method(config=self.config, log=self.log)
-        multiprocessing_context = multiprocessing.get_context(method=multiprocessing_start_method)
-        self._weight_proof_handler = WalletWeightProofHandler(
-            constants=self.constants,
-            multiprocessing_context=multiprocessing_context,
-        )
         self.synced_peers = set()
         private_key = await self.get_key_for_fingerprint(fingerprint)
         if private_key is None:
@@ -246,11 +235,7 @@
         )
 
         assert self._wallet_state_manager is not None
-        if self._wallet_state_manager.blockchain.synced_weight_proof is not None:
-            weight_proof = self._wallet_state_manager.blockchain.synced_weight_proof
-            success, _, records = await self._weight_proof_handler.validate_weight_proof(weight_proof, True)
-            assert success is True and records is not None and len(records) > 1
-            await self._wallet_state_manager.blockchain.new_valid_weight_proof(weight_proof, records)
+
         self.config["starting_height"] = 0
 
         if self.wallet_peers is None:
@@ -294,10 +279,9 @@
 
     async def _await_closed(self, shutting_down: bool = True):
         self.log.info("self._await_closed")
+
         if self._server is not None:
             await self.server.close_all_connections()
-        if self._weight_proof_handler is not None:
-            self._weight_proof_handler.cancel_weight_proof_tasks()
         if self.wallet_peers is not None:
             await self.wallet_peers.ensure_is_closed()
         if self._wallet_state_manager is not None:
@@ -652,6 +636,9 @@
     ) -> bool:
         # Adds the state to the wallet state manager. If the peer is trusted, we do not validate. If the peer is
         # untrusted we do, but we might not add the state, since we need to receive the new_peak message as well.
+
+        if self._wallet_state_manager is None:
+            return False
         trusted = self.is_trusted(peer)
         # Validate states in parallel, apply serial
         # TODO: optimize fetching
@@ -682,6 +669,7 @@
         items = sorted(items_input, key=last_change_height_cs)
 
         async def receive_and_validate(inner_states: List[CoinState], inner_idx_start: int, cs_heights: List[uint32]):
+            assert self._wallet_state_manager is not None
             try:
                 assert self.validation_semaphore is not None
                 async with self.validation_semaphore:
@@ -702,6 +690,8 @@
                                 f"new coin state received ({inner_idx_start}-"
                                 f"{inner_idx_start + len(inner_states) - 1}/ {len(items)})"
                             )
+                            if self._wallet_state_manager is None:
+                                return
                             try:
                                 await self.wallet_state_manager.new_coin_state(valid_states, peer, fork_height)
 
@@ -903,7 +893,6 @@
         if self._wallet_state_manager is None:
             # When logging out of wallet
             return
-        assert self._weight_proof_handler
         request_time = uint64(int(time.time()))
         trusted: bool = self.is_trusted(peer)
         peak_hb: Optional[HeaderBlock] = await self.wallet_state_manager.blockchain.get_peak_block()
@@ -999,12 +988,8 @@
                         # If the weight proof fork point is in the past, rollback more to ensure we don't have duplicate
                         # state.
                         fork_point = min(fork_point, get_wp_fork_point(self.constants, old_proof, weight_proof))
-<<<<<<< HEAD
-                    await self.wallet_state_manager.blockchain.new_valid_weight_proof(weight_proof, block_records)
-=======
 
                     await self.wallet_state_manager.blockchain.new_weight_proof(weight_proof, block_records)
->>>>>>> a7ea13c3
                     if syncing:
                         async with self.wallet_state_manager.lock:
                             self.log.info("Primary peer syncing")
@@ -1029,7 +1014,7 @@
                         or weight_proof.recent_chain_data[-1].weight
                         > self.wallet_state_manager.blockchain.synced_weight_proof.recent_chain_data[-1].weight
                     ):
-                        await self.wallet_state_manager.blockchain.new_valid_weight_proof(weight_proof, block_records)
+                        await self.wallet_state_manager.blockchain.new_weight_proof(weight_proof, block_records)
                 except Exception as e:
                     tb = traceback.format_exc()
                     self.log.error(f"Error syncing to {peer.get_peer_info()} {e} {tb}")
@@ -1139,7 +1124,7 @@
     async def fetch_and_validate_the_weight_proof(
         self, peer: WSChiaConnection, peak: HeaderBlock
     ) -> Tuple[bool, Optional[WeightProof], List[SubEpochSummary], List[BlockRecord]]:
-        assert self._weight_proof_handler is not None
+        assert self.wallet_state_manager.weight_proof_handler is not None
 
         weight_request = RequestProofOfWeight(peak.height, peak.header_hash)
         wp_timeout = self.config.get("weight_proof_timeout", 360)
@@ -1169,13 +1154,9 @@
                 valid,
                 summaries,
                 block_records,
-<<<<<<< HEAD
-            ) = await self._weight_proof_handler.validate_weight_proof(weight_proof, False, old_proof)
-=======
             ) = await self.wallet_state_manager.weight_proof_handler.validate_weight_proof(
                 weight_proof, False, old_proof
             )
->>>>>>> a7ea13c3
             if valid:
                 self.valid_wp_cache[weight_proof.get_hash()] = valid, fork_point, summaries, block_records
 
@@ -1277,7 +1258,6 @@
         if coin_state.spent_height is None:
             validated = await self.validate_block_inclusion(state_block, peer, peer_request_cache)
             if not validated:
-                self.log.warning("Validate false 2")
                 return False
 
         # TODO: make sure all cases are covered
@@ -1290,7 +1270,6 @@
                     peer, current.spent_block_height, current.spent_block_height
                 )
                 if spent_state_blocks is None:
-                    self.log.warning("Validate false 3")
                     return False
                 spent_state_block = spent_state_blocks[0]
                 assert spent_state_block.height == current.spent_block_height
@@ -1305,7 +1284,7 @@
                     spent_state_block.foliage_transaction_block.removals_root,
                 )
                 if validate_removals_result is False:
-                    self.log.warning("Validate false 4")
+                    self.log.warning("Validate false 2")
                     await peer.close(9999)
                     return False
                 validated = await self.validate_block_inclusion(spent_state_block, peer, peer_request_cache)
@@ -1318,7 +1297,6 @@
             if cached_spent_state_block is None:
                 spent_state_blocks = await request_header_blocks(peer, spent_height, spent_height)
                 if spent_state_blocks is None:
-                    self.log.warning("Validate false 5")
                     return False
                 spent_state_block = spent_state_blocks[0]
                 assert spent_state_block.height == spent_height
@@ -1336,12 +1314,11 @@
                 spent_state_block.foliage_transaction_block.removals_root,
             )
             if validate_removals_result is False:
-                self.log.warning("Validate false 6")
+                self.log.warning("Validate false 3")
                 await peer.close(9999)
                 return False
             validated = await self.validate_block_inclusion(spent_state_block, peer, peer_request_cache)
             if not validated:
-                self.log.warning("Validate false 7")
                 return False
         peer_request_cache.add_to_states_validated(coin_state)
 
@@ -1359,14 +1336,12 @@
 
         weight_proof: Optional[WeightProof] = self.wallet_state_manager.blockchain.synced_weight_proof
         if weight_proof is None:
-            self.log.error("Failed validation 10")
             return False
 
         if block.height >= weight_proof.recent_chain_data[0].height:
             # this was already validated as part of the wp validation
             index = block.height - weight_proof.recent_chain_data[0].height
             if index >= len(weight_proof.recent_chain_data):
-                self.log.error("Failed validation 9")
                 return False
             if weight_proof.recent_chain_data[index].header_hash != block.header_hash:
                 self.log.error("Failed validation 1")
