from __future__ import annotations

import asyncio
import dataclasses
import logging
import multiprocessing
import random
import sys
import time
import traceback
from pathlib import Path
<<<<<<< HEAD
from typing import Any, Callable, Dict, List, Optional, Set, Tuple, Union
=======
from typing import Any, Dict, List, Optional, Set, Tuple
>>>>>>> 58c66916

import aiosqlite
from blspy import AugSchemeMPL, G1Element, G2Element, PrivateKey
from packaging.version import Version

from chia.consensus.block_record import BlockRecord
from chia.consensus.blockchain import ReceiveBlockResult
from chia.consensus.constants import ConsensusConstants
from chia.daemon.keychain_proxy import KeychainProxy, connect_to_keychain_and_validate, wrap_local_keychain
from chia.full_node.full_node_api import FullNodeAPI
from chia.protocols import wallet_protocol
from chia.protocols.full_node_protocol import RequestProofOfWeight, RespondProofOfWeight
from chia.protocols.protocol_message_types import ProtocolMessageTypes
from chia.protocols.wallet_protocol import CoinState, RespondBlockHeader, RespondToCoinUpdates
from chia.rpc.rpc_server import StateChangedProtocol, default_get_connections
from chia.server.node_discovery import WalletPeers
from chia.server.outbound_message import Message, NodeType, make_msg
from chia.server.peer_store_resolver import PeerStoreResolver
from chia.server.server import ChiaServer
from chia.server.ws_connection import WSChiaConnection
from chia.types.blockchain_format.coin import Coin
from chia.types.blockchain_format.sized_bytes import bytes32
from chia.types.blockchain_format.sub_epoch_summary import SubEpochSummary
from chia.types.coin_spend import CoinSpend
from chia.types.header_block import HeaderBlock
from chia.types.mempool_inclusion_status import MempoolInclusionStatus
from chia.types.peer_info import PeerInfo
from chia.types.weight_proof import WeightProof
from chia.util.chunks import chunks
from chia.util.config import (
    WALLET_PEERS_PATH_KEY_DEPRECATED,
    lock_and_load_config,
    process_config_start_method,
    save_config,
)
from chia.util.db_wrapper import manage_connection
from chia.util.errors import KeychainIsEmpty, KeychainIsLocked, KeychainKeyNotFound, KeychainProxyConnectionFailure
from chia.util.ints import uint32, uint64
from chia.util.keychain import Keychain
from chia.util.path import path_from_root
from chia.util.profiler import mem_profile_task, profile_task
from chia.wallet.transaction_record import TransactionRecord
from chia.wallet.util.new_peak_queue import NewPeakItem, NewPeakQueue, NewPeakQueueTypes
from chia.wallet.util.peer_request_cache import PeerRequestCache, can_use_peer_request_cache
from chia.wallet.util.wallet_sync_utils import (
    PeerRequestException,
    fetch_header_blocks_in_range,
    fetch_last_tx_from_peer,
    last_change_height_cs,
    request_and_validate_additions,
    request_and_validate_removals,
    request_header_blocks,
    subscribe_to_coin_updates,
    subscribe_to_phs,
)
from chia.wallet.wallet_state_manager import WalletStateManager
from chia.wallet.wallet_weight_proof_handler import WalletWeightProofHandler, get_wp_fork_point


def get_wallet_db_path(root_path: Path, config: Dict[str, Any], key_fingerprint: str) -> Path:
    """
    Construct a path to the wallet db. Uses config values and the wallet key's fingerprint to
    determine the wallet db filename.
    """
    db_path_replaced: str = (
        config["database_path"].replace("CHALLENGE", config["selected_network"]).replace("KEY", key_fingerprint)
    )

    # "v2_r1" is the current wallet db version identifier
    if "v2_r1" not in db_path_replaced:
        db_path_replaced = db_path_replaced.replace("v2", "v2_r1").replace("v1", "v2_r1")

    path: Path = path_from_root(root_path, db_path_replaced)
    return path


@dataclasses.dataclass
class WalletNode:
    config: Dict
    root_path: Path
    constants: ConsensusConstants
    local_keychain: Optional[Keychain] = None

    log: logging.Logger = logging.getLogger(__name__)

    # Normal operation data
    cached_blocks: Dict = dataclasses.field(default_factory=dict)
    future_block_hashes: Dict = dataclasses.field(default_factory=dict)

    # Sync data
    proof_hashes: List = dataclasses.field(default_factory=list)
    state_changed_callback: Optional[StateChangedProtocol] = None
    _wallet_state_manager: Optional[WalletStateManager] = None
    _weight_proof_handler: Optional[WalletWeightProofHandler] = None
    _server: Optional[ChiaServer] = None
    wsm_close_task: Optional[asyncio.Task] = None
    sync_task: Optional[asyncio.Task] = None
    logged_in_fingerprint: Optional[int] = None
    peer_task: Optional[asyncio.Task] = None
    logged_in: bool = False
    _keychain_proxy: Optional[KeychainProxy] = None
    height_to_time: Dict[uint32, uint64] = dataclasses.field(default_factory=dict)
    # Peers that we have long synced to
    synced_peers: Set[bytes32] = dataclasses.field(default_factory=set)
    wallet_peers: Optional[WalletPeers] = None
    wallet_peers_initialized: bool = False
    valid_wp_cache: Dict[bytes32, Any] = dataclasses.field(default_factory=dict)
    untrusted_caches: Dict[bytes32, PeerRequestCache] = dataclasses.field(default_factory=dict)
    # in Untrusted mode wallet might get the state update before receiving the block
    race_cache: Dict[bytes32, Set[CoinState]] = dataclasses.field(default_factory=dict)
    race_cache_hashes: List[Tuple[uint32, bytes32]] = dataclasses.field(default_factory=list)
    node_peaks: Dict[bytes32, Tuple[uint32, bytes32]] = dataclasses.field(default_factory=dict)
    validation_semaphore: Optional[asyncio.Semaphore] = None
    local_node_synced: bool = False
    LONG_SYNC_THRESHOLD: int = 300
    last_wallet_tx_resend_time: int = 0
    # Duration in seconds
    wallet_tx_resend_timeout_secs: int = 1800
    _new_peak_queue: Optional[NewPeakQueue] = None
    full_node_peer: Optional[PeerInfo] = None

    _shut_down: bool = False
    _process_new_subscriptions_task: Optional[asyncio.Task] = None
    _retry_failed_states_task: Optional[asyncio.Task] = None
    _primary_peer_sync_task: Optional[asyncio.Task] = None
    _secondary_peer_sync_task: Optional[asyncio.Task] = None

    @property
    def keychain_proxy(self) -> KeychainProxy:
        # This is a stop gap until the class usage is refactored such the values of
        # integral attributes are known at creation of the instance.
        if self._keychain_proxy is None:
            raise RuntimeError("keychain proxy not assigned")

        return self._keychain_proxy

    @property
    def wallet_state_manager(self) -> WalletStateManager:
        # This is a stop gap until the class usage is refactored such the values of
        # integral attributes are known at creation of the instance.
        if self._wallet_state_manager is None:
            raise RuntimeError("wallet state manager not assigned")

        return self._wallet_state_manager

    @property
    def server(self) -> ChiaServer:
        # This is a stop gap until the class usage is refactored such the values of
        # integral attributes are known at creation of the instance.
        if self._server is None:
            raise RuntimeError("server not assigned")

        return self._server

    @property
    def new_peak_queue(self) -> NewPeakQueue:
        # This is a stop gap until the class usage is refactored such the values of
        # integral attributes are known at creation of the instance.
        if self._new_peak_queue is None:
            raise RuntimeError("new peak queue not assigned")

        return self._new_peak_queue

    def get_connections(self, request_node_type: Optional[NodeType]) -> List[Dict[str, Any]]:
        return default_get_connections(server=self.server, request_node_type=request_node_type)

    async def ensure_keychain_proxy(self) -> KeychainProxy:
        if self._keychain_proxy is None:
            if self.local_keychain:
                self._keychain_proxy = wrap_local_keychain(self.local_keychain, log=self.log)
            else:
                self._keychain_proxy = await connect_to_keychain_and_validate(self.root_path, self.log)
                if not self._keychain_proxy:
                    raise KeychainProxyConnectionFailure()
        return self._keychain_proxy

    def get_cache_for_peer(self, peer) -> PeerRequestCache:
        if peer.peer_node_id not in self.untrusted_caches:
            self.untrusted_caches[peer.peer_node_id] = PeerRequestCache()
        return self.untrusted_caches[peer.peer_node_id]

    def rollback_request_caches(self, reorg_height: int):
        # Everything after reorg_height should be removed from the cache
        for cache in self.untrusted_caches.values():
            cache.clear_after_height(reorg_height)

    async def get_key_for_fingerprint(self, fingerprint: Optional[int]) -> Optional[PrivateKey]:
        try:
            keychain_proxy = await self.ensure_keychain_proxy()
            # Returns first private key if fingerprint is None
            key = await keychain_proxy.get_key_for_fingerprint(fingerprint)
        except KeychainIsEmpty:
            self.log.warning("No keys present. Create keys with the UI, or with the 'chia keys' program.")
            return None
        except KeychainKeyNotFound:
            self.log.warning(f"Key not found for fingerprint {fingerprint}")
            return None
        except KeychainIsLocked:
            self.log.warning("Keyring is locked")
            return None
        except KeychainProxyConnectionFailure as e:
            tb = traceback.format_exc()
            self.log.error(f"Missing keychain_proxy: {e} {tb}")
            raise  # Re-raise so that the caller can decide whether to continue or abort

        return key

    async def get_private_key(self, fingerprint: Optional[int]) -> Optional[PrivateKey]:
        """
        Attempt to get the private key for the given fingerprint. If the fingerprint is None,
        get_key_for_fingerprint() will return the first private key. Similarly, if a key isn't
        returned for the provided fingerprint, the first key will be returned.
        """
        key: Optional[PrivateKey] = await self.get_key_for_fingerprint(fingerprint)

        if key is None and fingerprint is not None:
            key = await self.get_key_for_fingerprint(None)
            if key is not None:
                self.log.info(f"Using first key found (fingerprint: {key.get_g1().get_fingerprint()})")

        return key

    def set_resync_on_startup(self, fingerprint: int, enabled: bool = True) -> None:
        with lock_and_load_config(self.root_path, "config.yaml") as config:
            if enabled is True:
                config["wallet"]["reset_sync_for_fingerprint"] = fingerprint
                self.log.info("Enabled resync for wallet fingerprint: %s", fingerprint)
            else:
                self.log.debug(
                    "Trying to disable resync: %s [%s]", fingerprint, config["wallet"].get("reset_sync_for_fingerprint")
                )
                if config["wallet"].get("reset_sync_for_fingerprint") == fingerprint:
                    del config["wallet"]["reset_sync_for_fingerprint"]
                    self.log.info("Disabled resync for wallet fingerprint: %s", fingerprint)
            save_config(self.root_path, "config.yaml", config)

    async def reset_sync_db(self, db_path: Union[Path, str], fingerprint: int) -> bool:
        conn: aiosqlite.Connection
        # are not part of core wallet tables, but might appear later
        ignore_tables = {"lineage_proofs_", "sqlite_"}
        required_tables = [
            "coin_record",
            "transaction_record",
            "derivation_paths",
            "users_wallets",
            "users_nfts",
            "action_queue",
            "key_val_store",
            "trade_records",
            "pool_state_transitions",
            "singleton_records",
            "mirrors",
            "launchers",
            "interested_coins",
            "interested_puzzle_hashes",
            "unacknowledged_asset_tokens",
            "coin_of_interest_to_trade_record",
            "notifications",
            "retry_store",
        ]

        async with manage_connection(db_path) as conn:
            self.log.info("Resetting wallet sync data...")
            rows = list(await conn.execute_fetchall("SELECT name FROM sqlite_master WHERE type='table'"))
            names = set([x[0] for x in rows])
            names = names - set(required_tables)
            for name in names:
                for ignore_name in ignore_tables:
                    if name.startswith(ignore_name):
                        break
                else:
                    self.log.error(
                        f"Mismatch in expected schema to reset, found unexpected table: {name}. "
                        "Please check if you've run all migration scripts."
                    )
                    return False

            await conn.execute("BEGIN")
            commit = True
            tables = [row[0] for row in rows]
            try:
                if "coin_record" in tables:
                    await conn.execute("DELETE FROM coin_record")
                if "interested_coins" in tables:
                    await conn.execute("DELETE FROM interested_coins")
                if "interested_puzzle_hashes" in tables:
                    await conn.execute("DELETE FROM interested_puzzle_hashes")
                if "key_val_store" in tables:
                    await conn.execute("DELETE FROM key_val_store")
                if "users_nfts" in tables:
                    await conn.execute("DELETE FROM users_nfts")
            except aiosqlite.Error:
                self.log.exception("Error resetting sync tables")
                commit = False
            finally:
                try:
                    if commit:
                        self.log.info("Reset wallet sync data completed.")
                        await conn.execute("COMMIT")
                    else:
                        self.log.info("Reverting reset resync changes")
                        await conn.execute("ROLLBACK")
                except aiosqlite.Error:
                    self.log.exception("Error finishing reset resync db")
                # disable the resync in any case
                self.set_resync_on_startup(fingerprint, False)
            return commit

    async def _start(self) -> None:
        await self._start_with_fingerprint()

    async def _start_with_fingerprint(
        self,
        fingerprint: Optional[int] = None,
    ) -> bool:
        # Makes sure the coin_state_updates get higher priority than new_peak messages.
        # Delayed instantiation until here to avoid errors.
        #   got Future <Future pending> attached to a different loop
        self._new_peak_queue = NewPeakQueue(inner_queue=asyncio.PriorityQueue())
        if not fingerprint:
            fingerprint = self.get_last_used_fingerprint()
        multiprocessing_start_method = process_config_start_method(config=self.config, log=self.log)
        multiprocessing_context = multiprocessing.get_context(method=multiprocessing_start_method)
        self._weight_proof_handler = WalletWeightProofHandler(self.constants, multiprocessing_context)
        self.synced_peers = set()
        private_key = await self.get_private_key(fingerprint)
        if private_key is None:
            self.log_out()
            return False
        # override with private key fetched in case it's different from what was passed
        if fingerprint is None:
            fingerprint = private_key.get_g1().get_fingerprint()
        if self.config.get("enable_profiler", False):
            if sys.getprofile() is not None:
                self.log.warning("not enabling profiler, getprofile() is already set")
            else:
                asyncio.create_task(profile_task(self.root_path, "wallet", self.log))

        if self.config.get("enable_memory_profiler", False):
            asyncio.create_task(mem_profile_task(self.root_path, "wallet", self.log))

        path: Path = get_wallet_db_path(self.root_path, self.config, str(fingerprint))
        path.parent.mkdir(parents=True, exist_ok=True)
        if self.config.get("reset_sync_for_fingerprint") == fingerprint:
            await self.reset_sync_db(path, fingerprint)

        self._wallet_state_manager = await WalletStateManager.create(
            private_key,
            self.config,
            path,
            self.constants,
            self.server,
            self.root_path,
            self,
        )

        if self.wallet_peers is None:
            self.initialize_wallet_peers()

        if self.state_changed_callback is not None:
            self.wallet_state_manager.set_callback(self.state_changed_callback)

        self.last_wallet_tx_resend_time = int(time.time())
        self.last_state_retry_time = int(time.time())
        self.wallet_tx_resend_timeout_secs = self.config.get("tx_resend_timeout_secs", 60 * 60)
        self.wallet_state_manager.set_pending_callback(self._pending_tx_handler)
        self._shut_down = False
        self._process_new_subscriptions_task = asyncio.create_task(self._process_new_subscriptions())
        self._retry_failed_states_task = asyncio.create_task(self._retry_failed_states())

        self.sync_event = asyncio.Event()
        self.log_in(private_key)
        self.wallet_state_manager.set_sync_mode(False)

        async with self.wallet_state_manager.puzzle_store.lock:
            index = await self.wallet_state_manager.puzzle_store.get_last_derivation_path()
            if index is None or index < self.wallet_state_manager.initial_num_public_keys - 1:
                await self.wallet_state_manager.create_more_puzzle_hashes(from_zero=True)
                self.wsm_close_task = None
        return True

    def _close(self):
        self.log.info("self._close")
        self.log_out()
        self._shut_down = True
        if self._weight_proof_handler is not None:
            self._weight_proof_handler.cancel_weight_proof_tasks()
        if self._process_new_subscriptions_task is not None:
            self._process_new_subscriptions_task.cancel()
        if self._retry_failed_states_task is not None:
            self._retry_failed_states_task.cancel()
        if self._primary_peer_sync_task is not None:
            self._primary_peer_sync_task.cancel()
        if self._secondary_peer_sync_task is not None:
            self._secondary_peer_sync_task.cancel()

    async def _await_closed(self, shutting_down: bool = True):
        self.log.info("self._await_closed")
        if self._server is not None:
            await self.server.close_all_connections()
        if self.wallet_peers is not None:
            await self.wallet_peers.ensure_is_closed()
        if self._wallet_state_manager is not None:
            await self.wallet_state_manager._await_closed()
            self._wallet_state_manager = None
        if shutting_down and self._keychain_proxy is not None:
            proxy = self._keychain_proxy
            self._keychain_proxy = None
            await proxy.close()
            await asyncio.sleep(0.5)  # https://docs.aiohttp.org/en/stable/client_advanced.html#graceful-shutdown
        self.wallet_peers = None

    def _set_state_changed_callback(self, callback: StateChangedProtocol) -> None:
        self.state_changed_callback = callback

        if self._wallet_state_manager is not None:
            self.wallet_state_manager.set_callback(self.state_changed_callback)
            self.wallet_state_manager.set_pending_callback(self._pending_tx_handler)

    def _pending_tx_handler(self):
        if self._wallet_state_manager is None:
            return None
        asyncio.create_task(self._resend_queue())

    async def _resend_queue(self):
        if self._shut_down or self._server is None or self._wallet_state_manager is None:
            return None

        for msg, sent_peers in await self._messages_to_resend():
            if self._shut_down or self._server is None or self._wallet_state_manager is None:
                return None
            full_nodes = self.server.get_connections(NodeType.FULL_NODE)
            for peer in full_nodes:
                if peer.peer_node_id in sent_peers:
                    continue
                self.log.debug(f"sending: {msg}")
                await peer.send_message(msg)

    async def _messages_to_resend(self) -> List[Tuple[Message, Set[bytes32]]]:
        if self._wallet_state_manager is None or self._shut_down:
            return []
        messages: List[Tuple[Message, Set[bytes32]]] = []

        current_time = int(time.time())
        retry_accepted_txs = False
        if self.last_wallet_tx_resend_time < current_time - self.wallet_tx_resend_timeout_secs:
            self.last_wallet_tx_resend_time = current_time
            retry_accepted_txs = True
        records: List[TransactionRecord] = await self.wallet_state_manager.tx_store.get_not_sent(
            include_accepted_txs=retry_accepted_txs
        )

        for record in records:
            if record.spend_bundle is None:
                continue
            msg = make_msg(
                ProtocolMessageTypes.send_transaction,
                wallet_protocol.SendTransaction(record.spend_bundle),
            )
            already_sent = set()
            for peer, status, _ in record.sent_to:
                if status == MempoolInclusionStatus.SUCCESS.value:
                    already_sent.add(bytes32.from_hexstr(peer))
            messages.append((msg, already_sent))

        return messages

    async def _retry_failed_states(self):
        while not self._shut_down:
            try:
                await asyncio.sleep(5)
                current_time = time.time()
                if self.last_state_retry_time < current_time - 10:
                    self.last_state_retry_time = current_time
                    if self.wallet_state_manager is None:
                        continue
                    states_to_retry = await self.wallet_state_manager.retry_store.get_all_states_to_retry()
                    for state, peer_id, fork_height in states_to_retry:
                        matching_peer = tuple(
                            p for p in self.server.get_connections(NodeType.FULL_NODE) if p.peer_node_id == peer_id
                        )
                        if len(matching_peer) == 0:
                            peer = self.get_full_node_peer()
                            if peer is None:
                                self.log.info(f"disconnected from all peers, cannot retry state: {state}")
                                continue
                            else:
                                self.log.info(
                                    f"disconnected from peer {peer_id}, state will retry with {peer.peer_node_id}"
                                )
                        else:
                            peer = matching_peer[0]
                        async with self.wallet_state_manager.db_wrapper.writer():
                            self.log.info(f"retrying coin_state: {state}")
                            try:
                                await self.wallet_state_manager.new_coin_state(
                                    [state], peer, None if fork_height == 0 else fork_height
                                )
                            except Exception as e:
                                self.log.exception(f"Exception while adding states.. : {e}")
                            else:
                                await self.wallet_state_manager.blockchain.clean_block_records()
            except asyncio.CancelledError:
                self.log.info("Retry task cancelled, exiting.")
                raise

    async def _process_new_subscriptions(self):
        while not self._shut_down:
            # Here we process four types of messages in the queue, where the first one has higher priority (lower
            # number in the queue), and priority decreases for each type.
            peer: Optional[WSChiaConnection] = None
            item: Optional[NewPeakItem] = None
            try:
                peer, item = None, None
                item = await self.new_peak_queue.get()
                assert item is not None
                if item.item_type == NewPeakQueueTypes.COIN_ID_SUBSCRIPTION:
                    self.log.debug("Pulled from queue: %s %s", item.item_type, item.data)
                    # Subscriptions are the highest priority, because we don't want to process any more peaks or
                    # state updates until we are sure that we subscribed to everything that we need to. Otherwise,
                    # we might not be able to process some state.
                    coin_ids: List[bytes32] = item.data
                    for peer in self.server.get_connections(NodeType.FULL_NODE):
                        coin_states: List[CoinState] = await subscribe_to_coin_updates(coin_ids, peer, uint32(0))
                        if len(coin_states) > 0:
                            async with self.wallet_state_manager.lock:
                                await self.receive_state_from_peer(coin_states, peer)
                elif item.item_type == NewPeakQueueTypes.PUZZLE_HASH_SUBSCRIPTION:
                    self.log.debug("Pulled from queue: %s %s", item.item_type, item.data)
                    puzzle_hashes: List[bytes32] = item.data
                    for peer in self.server.get_connections(NodeType.FULL_NODE):
                        # Puzzle hash subscription
                        coin_states: List[CoinState] = await subscribe_to_phs(puzzle_hashes, peer, uint32(0))
                        if len(coin_states) > 0:
                            async with self.wallet_state_manager.lock:
                                await self.receive_state_from_peer(coin_states, peer)
                elif item.item_type == NewPeakQueueTypes.FULL_NODE_STATE_UPDATED:
                    # Note: this can take a while when we have a lot of transactions. We want to process these
                    # before new_peaks, since new_peak_wallet requires that we first obtain the state for that peak.
                    self.log.debug("Pulled from queue: %s %s", item.item_type, item.data[0])
                    request: wallet_protocol.CoinStateUpdate = item.data[0]
                    peer = item.data[1]
                    assert peer is not None
                    await self.state_update_received(request, peer)
                elif item.item_type == NewPeakQueueTypes.NEW_PEAK_WALLET:
                    self.log.debug("Pulled from queue: %s %s", item.item_type, item.data[0])
                    # This can take a VERY long time, because it might trigger a long sync. It is OK if we miss some
                    # subscriptions or state updates, since all subscriptions and state updates will be handled by
                    # long_sync (up to the target height).
                    request: wallet_protocol.NewPeakWallet = item.data[0]
                    peer = item.data[1]
                    assert peer is not None
                    await self.new_peak_wallet(request, peer)
                else:
                    self.log.debug("Pulled from queue: UNKNOWN %s", item.item_type)
                    assert False
            except asyncio.CancelledError:
                self.log.info("Queue task cancelled, exiting.")
                raise
            except Exception as e:
                self.log.error(f"Exception handling {item}, {e} {traceback.format_exc()}")
                if peer is not None:
                    await peer.close(9999)

    def log_in(self, sk: PrivateKey):
        self.logged_in_fingerprint = sk.get_g1().get_fingerprint()
        self.logged_in = True
        self.log.info(f"Wallet is logged in using key with fingerprint: {self.logged_in_fingerprint}")
        try:
            self.update_last_used_fingerprint()
        except Exception:
            self.log.exception("Non-fatal: Unable to update last used fingerprint.")

    def log_out(self):
        self.logged_in_fingerprint = None
        self.logged_in = False

    def update_last_used_fingerprint(self) -> None:
        fingerprint = self.logged_in_fingerprint
        assert fingerprint is not None
        path = self.get_last_used_fingerprint_path()
        path.parent.mkdir(parents=True, exist_ok=True)
        path.write_text(str(fingerprint))
        self.log.info(f"Updated last used fingerprint: {fingerprint}")

    def get_last_used_fingerprint(self) -> Optional[int]:
        fingerprint: Optional[int] = None
        try:
            path = self.get_last_used_fingerprint_path()
            if path.exists():
                fingerprint = int(path.read_text().strip())
        except Exception:
            self.log.exception("Non-fatal: Unable to read last used fingerprint.")
        return fingerprint

    def get_last_used_fingerprint_path(self) -> Path:
        db_path: Path = path_from_root(self.root_path, self.config["database_path"])
        fingerprint_path = db_path.parent / "last_used_fingerprint"
        return fingerprint_path

    def set_server(self, server: ChiaServer):
        self._server = server
        self.initialize_wallet_peers()

    def initialize_wallet_peers(self):
        self.server.on_connect = self.on_connect
        network_name = self.config["selected_network"]

        connect_to_unknown_peers = self.config.get("connect_to_unknown_peers", True)
        testing = self.config.get("testing", False)
        if self.wallet_peers is None and connect_to_unknown_peers and not testing:
            self.wallet_peers = WalletPeers(
                self.server,
                self.config["target_peer_count"],
                PeerStoreResolver(
                    self.root_path,
                    self.config,
                    selected_network=network_name,
                    peers_file_path_key="wallet_peers_file_path",
                    legacy_peer_db_path_key=WALLET_PEERS_PATH_KEY_DEPRECATED,
                    default_peers_file_path="wallet/db/wallet_peers.dat",
                ),
                self.config["introducer_peer"],
                self.config.get("dns_servers", ["dns-introducer.chia.net"]),
                self.config["peer_connect_interval"],
                network_name,
                None,
                self.log,
            )
            asyncio.create_task(self.wallet_peers.start())

    def on_disconnect(self, peer: WSChiaConnection):
        if self.is_trusted(peer):
            self.local_node_synced = False
            self.initialize_wallet_peers()

        if peer.peer_node_id in self.untrusted_caches:
            self.untrusted_caches.pop(peer.peer_node_id)
        if peer.peer_node_id in self.synced_peers:
            self.synced_peers.remove(peer.peer_node_id)
        if peer.peer_node_id in self.node_peaks:
            self.node_peaks.pop(peer.peer_node_id)

        self.wallet_state_manager.state_changed("close_connection")

    async def on_connect(self, peer: WSChiaConnection):
        if self._wallet_state_manager is None:
            return None

        if Version(peer.protocol_version) < Version("0.0.33"):
            self.log.info("Disconnecting, full node running old software")
            await peer.close()

        trusted = self.is_trusted(peer)
        if not trusted and self.local_node_synced:
            await peer.close()

        if peer.peer_node_id in self.synced_peers:
            self.synced_peers.remove(peer.peer_node_id)

        self.log.info(f"Connected peer {peer.get_peer_info()} is trusted: {trusted}")
        messages_peer_ids = await self._messages_to_resend()
        self.wallet_state_manager.state_changed("add_connection")
        for msg, peer_ids in messages_peer_ids:
            if peer.peer_node_id in peer_ids:
                continue
            await peer.send_message(msg)

        if self.wallet_peers is not None:
            await self.wallet_peers.on_connect(peer)

    async def perform_atomic_rollback(self, fork_height: int, cache: Optional[PeerRequestCache] = None):
        self.log.info(f"perform_atomic_rollback to {fork_height}")
        # this is to start a write transaction
        async with self.wallet_state_manager.db_wrapper.writer():
            try:
                removed_wallet_ids = await self.wallet_state_manager.reorg_rollback(fork_height)
                await self.wallet_state_manager.blockchain.set_finished_sync_up_to(fork_height, in_rollback=True)
                if cache is None:
                    self.rollback_request_caches(fork_height)
                else:
                    cache.clear_after_height(fork_height)
            except Exception as e:
                tb = traceback.format_exc()
                self.log.error(f"Exception while perform_atomic_rollback: {e} {tb}")
                raise
            else:
                await self.wallet_state_manager.blockchain.clean_block_records()

                for wallet_id in removed_wallet_ids:
                    self.wallet_state_manager.wallets.pop(wallet_id)

        # this has to be called *after* the transaction commits, otherwise it
        # won't see the changes (since we spawn a new task to handle potential
        # resends)
        self._pending_tx_handler()

    async def long_sync(
        self,
        target_height: uint32,
        full_node: WSChiaConnection,
        fork_height: int,
        *,
        rollback: bool,
    ):
        """
        Sync algorithm:
        - Download and verify weight proof (if not trusted)
        - Roll back anything after the fork point (if rollback=True)
        - Subscribe to all puzzle_hashes over and over until there are no more updates
        - Subscribe to all coin_ids over and over until there are no more updates
        - rollback=False means that we are just double-checking with this peer to make sure we don't have any
          missing transactions, so we don't need to rollback
        """

        def is_new_state_update(cs: CoinState) -> bool:
            if cs.spent_height is None and cs.created_height is None:
                return True
            if cs.spent_height is not None and cs.spent_height >= fork_height:
                return True
            if cs.created_height is not None and cs.created_height >= fork_height:
                return True
            return False

        trusted: bool = self.is_trusted(full_node)
        self.log.info(f"Starting sync trusted: {trusted} to peer {full_node.peer_host}")
        start_time = time.time()

        if rollback:
            # we should clear all peers since this is a full rollback
            await self.perform_atomic_rollback(fork_height)
            await self.update_ui()

        # We only process new state updates to avoid slow reprocessing. We set the sync height after adding
        # Things, so we don't have to reprocess these later. There can be many things in ph_update_res.
        already_checked_ph: Set[bytes32] = set()
        while not self._shut_down:
            await self.wallet_state_manager.create_more_puzzle_hashes()
            all_puzzle_hashes = await self.get_puzzle_hashes_to_subscribe()
            not_checked_puzzle_hashes = set(all_puzzle_hashes) - already_checked_ph
            if not_checked_puzzle_hashes == set():
                break
            for chunk in chunks(list(not_checked_puzzle_hashes), 1000):
                ph_update_res: List[CoinState] = await subscribe_to_phs(chunk, full_node, 0)
                ph_update_res = list(filter(is_new_state_update, ph_update_res))
                if not await self.receive_state_from_peer(ph_update_res, full_node, update_finished_height=True):
                    # If something goes wrong, abort sync
                    return
            already_checked_ph.update(not_checked_puzzle_hashes)

        self.log.info(f"Successfully subscribed and updated {len(already_checked_ph)} puzzle hashes")

        # The number of coin id updates are usually going to be significantly less than ph updates, so we can
        # sync from 0 every time.
        already_checked_coin_ids: Set[bytes32] = set()
        while not self._shut_down:
            all_coin_ids = await self.get_coin_ids_to_subscribe(0)
            not_checked_coin_ids = set(all_coin_ids) - already_checked_coin_ids
            if not_checked_coin_ids == set():
                break
            for chunk in chunks(list(not_checked_coin_ids), 1000):
                c_update_res: List[CoinState] = await subscribe_to_coin_updates(chunk, full_node, 0)

                if not await self.receive_state_from_peer(c_update_res, full_node):
                    # If something goes wrong, abort sync
                    return
            already_checked_coin_ids.update(not_checked_coin_ids)
        self.log.info(f"Successfully subscribed and updated {len(already_checked_coin_ids)} coin ids")

        # Only update this fully when the entire sync has completed
        await self.wallet_state_manager.blockchain.set_finished_sync_up_to(target_height)

        if trusted:
            self.local_node_synced = True

        self.wallet_state_manager.state_changed("new_block")

        self.synced_peers.add(full_node.peer_node_id)
        await self.update_ui()

        self.log.info(f"Sync (trusted: {trusted}) duration was: {time.time() - start_time}")

    async def receive_state_from_peer(
        self,
        items_input: List[CoinState],
        peer: WSChiaConnection,
        fork_height: Optional[uint32] = None,
        height: Optional[uint32] = None,
        header_hash: Optional[bytes32] = None,
        update_finished_height: bool = False,
    ) -> bool:
        # Adds the state to the wallet state manager. If the peer is trusted, we do not validate. If the peer is
        # untrusted we do, but we might not add the state, since we need to receive the new_peak message as well.
        assert self._wallet_state_manager is not None
        trusted = self.is_trusted(peer)
        # Validate states in parallel, apply serial
        # TODO: optimize fetching
        if self.validation_semaphore is None:
            self.validation_semaphore = asyncio.Semaphore(10)

        # Rollback is handled in wallet_short_sync_backtrack for untrusted peers, so we don't need to do it here.
        # Also it's not safe to rollback, an untrusted peer can give us old fork point and make our TX disappear.
        # wallet_short_sync_backtrack can safely rollback because we validated the weight for the new peak so we
        # know the peer is telling the truth about the reorg.

        # If there is a fork, we need to ensure that we roll back in trusted mode to properly handle reorgs
        cache: PeerRequestCache = self.get_cache_for_peer(peer)

        if (
            trusted
            and fork_height is not None
            and height is not None
            and fork_height != height - 1
            and peer.peer_node_id in self.synced_peers
        ):
            # only one peer told us to rollback so only clear for that peer
            await self.perform_atomic_rollback(fork_height, cache=cache)
        else:
            if fork_height is not None:
                # only one peer told us to rollback so only clear for that peer
                cache.clear_after_height(fork_height)
                self.log.info(f"clear_after_height {fork_height} for peer {peer}")

        all_tasks: List[asyncio.Task] = []
        target_concurrent_tasks: int = 30
        concurrent_tasks_cs_heights: List[uint32] = []

        # Ensure the list is sorted

        before = len(items_input)
        items = await self.wallet_state_manager.filter_spam(list(sorted(items_input, key=last_change_height_cs)))
        num_filtered = before - len(items)
        if num_filtered > 0:
            self.log.info(f"Filtered {num_filtered} spam transactions")

        async def receive_and_validate(inner_states: List[CoinState], inner_idx_start: int, cs_heights: List[uint32]):
            try:
                assert self.validation_semaphore is not None
                async with self.validation_semaphore:
                    if header_hash is not None:
                        assert height is not None
                        for inner_state in inner_states:
                            self.add_state_to_race_cache(header_hash, height, inner_state)
                            self.log.info(f"Added to race cache: {height}, {inner_state}")
                    valid_states = [
                        inner_state
                        for inner_state in inner_states
                        if await self.validate_received_state_from_peer(inner_state, peer, cache, fork_height)
                    ]
                    if len(valid_states) > 0:
                        async with self.wallet_state_manager.db_wrapper.writer():
                            self.log.info(
                                f"new coin state received ({inner_idx_start}-"
                                f"{inner_idx_start + len(inner_states) - 1}/ {len(items)})"
                            )
                            try:
                                await self.wallet_state_manager.new_coin_state(valid_states, peer, fork_height)

                                if update_finished_height:
                                    if len(cs_heights) == 1:
                                        # We have processed all past tasks, so we can increase the height safely
                                        synced_up_to = last_change_height_cs(valid_states[-1]) - 1
                                    else:
                                        # We know we have processed everything before this min height
                                        synced_up_to = min(cs_heights) - 1
                                    await self.wallet_state_manager.blockchain.set_finished_sync_up_to(synced_up_to)
                            except Exception as e:
                                tb = traceback.format_exc()
                                self.log.error(f"Exception while adding state: {e} {tb}")
                            else:
                                await self.wallet_state_manager.blockchain.clean_block_records()

            except Exception as e:
                tb = traceback.format_exc()
                if self._shut_down:
                    self.log.debug(f"Shutting down while adding state : {e} {tb}")
                else:
                    self.log.error(f"Exception while adding state: {e} {tb}")
            finally:
                cs_heights.remove(last_change_height_cs(inner_states[0]))

        idx = 1
        # Keep chunk size below 1000 just in case, windows has sqlite limits of 999 per query
        # Untrusted has a smaller batch size since validation has to happen which takes a while
        chunk_size: int = 900 if trusted else 10
        for states in chunks(items, chunk_size):
            if self._server is None:
                self.log.error("No server")
                await asyncio.gather(*all_tasks)
                return False
            if peer.peer_node_id not in self.server.all_connections:
                self.log.error(f"Disconnected from peer {peer.peer_node_id} host {peer.peer_host}")
                await asyncio.gather(*all_tasks)
                return False
            if trusted:
                async with self.wallet_state_manager.db_wrapper.writer():
                    try:
                        self.log.info(f"new coin state received ({idx}-" f"{idx + len(states) - 1}/ {len(items)})")
                        await self.wallet_state_manager.new_coin_state(states, peer, fork_height)
                        if update_finished_height:
                            await self.wallet_state_manager.blockchain.set_finished_sync_up_to(
                                last_change_height_cs(states[-1]) - 1
                            )
                    except Exception as e:
                        tb = traceback.format_exc()
                        self.log.error(f"Error adding states.. {e} {tb}")
                        return False
                    else:
                        await self.wallet_state_manager.blockchain.clean_block_records()

            else:
                while len(concurrent_tasks_cs_heights) >= target_concurrent_tasks:
                    await asyncio.sleep(0.1)
                    if self._shut_down:
                        self.log.info("Terminating receipt and validation due to shut down request")
                        await asyncio.gather(*all_tasks)
                        return False
                concurrent_tasks_cs_heights.append(last_change_height_cs(states[0]))
                all_tasks.append(asyncio.create_task(receive_and_validate(states, idx, concurrent_tasks_cs_heights)))
            idx += len(states)

        still_connected = self._server is not None and peer.peer_node_id in self.server.all_connections
        await asyncio.gather(*all_tasks)
        await self.update_ui()
        return still_connected and self._server is not None and peer.peer_node_id in self.server.all_connections

    async def is_peer_synced(
        self, peer: WSChiaConnection, header_block: HeaderBlock, request_time: uint64
    ) -> Optional[uint64]:
        # Get last timestamp
        last_tx: Optional[HeaderBlock] = await fetch_last_tx_from_peer(header_block.height, peer)
        latest_timestamp: Optional[uint64] = None
        if last_tx is not None:
            assert last_tx.foliage_transaction_block is not None
            latest_timestamp = last_tx.foliage_transaction_block.timestamp

        # Return None if not synced
        if (
            latest_timestamp is None
            or self.config.get("testing", False) is False
            and latest_timestamp < request_time - 600
        ):
            return None
        return latest_timestamp

    def is_trusted(self, peer) -> bool:
        return self.server.is_trusted_peer(peer, self.config["trusted_peers"])

    def add_state_to_race_cache(self, header_hash: bytes32, height: uint32, coin_state: CoinState) -> None:
        # Clears old state that is no longer relevant
        delete_threshold = 100
        for rc_height, rc_hh in self.race_cache_hashes:
            if height - delete_threshold >= rc_height:
                self.race_cache.pop(rc_hh)
        self.race_cache_hashes = [
            (rc_height, rc_hh) for rc_height, rc_hh in self.race_cache_hashes if height - delete_threshold < rc_height
        ]

        if header_hash not in self.race_cache:
            self.race_cache[header_hash] = set()
        self.race_cache[header_hash].add(coin_state)

    async def state_update_received(self, request: wallet_protocol.CoinStateUpdate, peer: WSChiaConnection) -> None:
        # This gets called every time there is a new coin or puzzle hash change in the DB
        # that is of interest to this wallet. It is not guaranteed to come for every height. This message is guaranteed
        # to come before the corresponding new_peak for each height. We handle this differently for trusted and
        # untrusted peers. For trusted, we always process the state, and we process reorgs as well.
        for coin in request.items:
            self.log.info(f"request coin: {coin.coin.name().hex()}{coin}")

        async with self.wallet_state_manager.lock:
            await self.receive_state_from_peer(
                request.items,
                peer,
                request.fork_height,
                request.height,
                request.peak_hash,
            )

    def get_full_node_peer(self) -> Optional[WSChiaConnection]:
        """
        Get a full node, preferring synced & trusted > synced & untrusted > unsynced & trusted > unsynced & untrusted
        """
        full_nodes: List[WSChiaConnection] = self.get_full_node_peers_in_order()
        if len(full_nodes) == 0:
            return None
        return full_nodes[0]

    def get_full_node_peers_in_order(self) -> List[WSChiaConnection]:
        """
        Get all full nodes sorted:
         preferring synced & trusted > synced & untrusted > unsynced & trusted > unsynced & untrusted
        """
        if self._server is None:
            return []

        synced_and_trusted: List[WSChiaConnection] = []
        synced: List[WSChiaConnection] = []
        trusted: List[WSChiaConnection] = []
        neither: List[WSChiaConnection] = []
        all_nodes: List[WSChiaConnection] = self.server.get_connections(NodeType.FULL_NODE)
        random.shuffle(all_nodes)
        for node in all_nodes:
            we_synced_to_it = node.peer_node_id in self.synced_peers
            is_trusted = self.is_trusted(node)
            if we_synced_to_it and is_trusted:
                synced_and_trusted.append(node)
            elif we_synced_to_it:
                synced.append(node)
            elif is_trusted:
                trusted.append(node)
            else:
                neither.append(node)
        return synced_and_trusted + synced + trusted + neither

    async def disconnect_and_stop_wpeers(self) -> None:
        if self._server is None:
            return

        # Close connection of non-trusted peers
        full_node_connections = self.server.get_connections(NodeType.FULL_NODE)
        if len(full_node_connections) > 1:
            for peer in full_node_connections:
                if not self.is_trusted(peer):
                    await peer.close()

        if self.wallet_peers is not None:
            await self.wallet_peers.ensure_is_closed()
            self.wallet_peers = None

    async def check_for_synced_trusted_peer(self, header_block: HeaderBlock, request_time: uint64) -> bool:
        if self._server is None:
            return False
        for peer in self.server.get_connections(NodeType.FULL_NODE):
            if self.is_trusted(peer) and await self.is_peer_synced(peer, header_block, request_time):
                return True
        return False

    async def get_timestamp_for_height(self, height: uint32) -> uint64:
        """
        Returns the timestamp for transaction block at h=height, if not transaction block, backtracks until it finds
        a transaction block
        """
        if height in self.height_to_time:
            return self.height_to_time[height]

        for cache in self.untrusted_caches.values():
            cache_ts: Optional[uint64] = cache.get_height_timestamp(height)
            if cache_ts is not None:
                return cache_ts

        peers: List[WSChiaConnection] = self.get_full_node_peers_in_order()
        last_tx_block: Optional[HeaderBlock] = None
        for peer in peers:
            last_tx_block = await fetch_last_tx_from_peer(height, peer)
            if last_tx_block is None:
                continue

            assert last_tx_block.foliage_transaction_block is not None
            self.get_cache_for_peer(peer).add_to_blocks(last_tx_block)
            return last_tx_block.foliage_transaction_block.timestamp

        raise PeerRequestException("Error fetching timestamp from all peers")

    async def new_peak_wallet(self, new_peak: wallet_protocol.NewPeakWallet, peer: WSChiaConnection):
        if self._wallet_state_manager is None:
            # When logging out of wallet
            self.log.debug("state manager is None (shutdown)")
            return
        request_time = uint64(int(time.time()))
        trusted: bool = self.is_trusted(peer)
        peak_hb: Optional[HeaderBlock] = await self.wallet_state_manager.blockchain.get_peak_block()
        if peak_hb is not None and new_peak.weight < peak_hb.weight:
            # Discards old blocks, but accepts blocks that are equal in weight to peak
            self.log.debug("skip block with lower weight.")
            return

        request = wallet_protocol.RequestBlockHeader(new_peak.height)
        response: Optional[RespondBlockHeader] = await peer.call_api(FullNodeAPI.request_block_header, request)
        if response is None:
            self.log.warning(f"Peer {peer.get_peer_info()} did not respond in time.")
            await peer.close(120)
            return

        new_peak_hb: HeaderBlock = response.header_block
        # check response is what we asked for
        if (
            new_peak_hb.header_hash != new_peak.header_hash
            or new_peak_hb.weight != new_peak.weight
            or new_peak_hb.height != new_peak.height
        ):
            self.log.warning(f"bad header block response from Peer {peer.get_peer_info()}.")
            # todo maybe accept the block if
            #  new_peak_hb.height == new_peak.height and new_peak_hb.weight >= new_peak.weight

            # dont disconnect from peer, this might be a reorg
            return

        latest_timestamp: Optional[uint64] = await self.is_peer_synced(peer, new_peak_hb, request_time)
        if latest_timestamp is None:
            if trusted:
                self.log.debug(f"Trusted peer {peer.get_peer_info()} is not synced.")
            else:
                self.log.warning(f"Non-trusted peer {peer.get_peer_info()} is not synced, disconnecting")
                await peer.close(120)
            return

        if self.is_trusted(peer):
            await self.new_peak_from_trusted(new_peak_hb, latest_timestamp, peer)
        else:
            if not await self.new_peak_from_untrusted(new_peak_hb, peer, request_time):
                return

        if peer.peer_node_id in self.synced_peers:
            await self.wallet_state_manager.blockchain.set_finished_sync_up_to(new_peak.height)
        # todo why do we call this if there was an exception / the sync is not finished
        async with self.wallet_state_manager.lock:
            await self.wallet_state_manager.new_peak(new_peak)

    async def new_peak_from_trusted(self, new_peak_hb: HeaderBlock, latest_timestamp: uint64, peer: WSChiaConnection):
        current_height: uint32 = await self.wallet_state_manager.blockchain.get_finished_sync_up_to()
        async with self.wallet_state_manager.lock:
            await self.wallet_state_manager.blockchain.set_peak_block(new_peak_hb, latest_timestamp)
            # Disconnect from all untrusted peers if our local node is trusted and synced
            await self.disconnect_and_stop_wpeers()
            # Sync to trusted node if we haven't done so yet. As long as we have synced once (and not
            # disconnected), we assume that the full node will continue to give us state updates, so we do
            # not need to resync.
            if peer.peer_node_id not in self.synced_peers:
                if new_peak_hb.height - current_height > self.LONG_SYNC_THRESHOLD:
                    self.wallet_state_manager.set_sync_mode(True)
                self._primary_peer_sync_task = asyncio.create_task(
                    self.long_sync(new_peak_hb.height, peer, uint32(max(0, current_height - 256)), rollback=True)
                )
                await self._primary_peer_sync_task
                self._primary_peer_sync_task = None
                self.wallet_state_manager.set_sync_mode(False)

    async def new_peak_from_untrusted(
        self, new_peak_hb: HeaderBlock, peer: WSChiaConnection, request_time: uint64
    ) -> bool:
        far_behind: bool = (
            new_peak_hb.height - await self.wallet_state_manager.blockchain.get_finished_sync_up_to()
            > self.LONG_SYNC_THRESHOLD
        )

        if new_peak_hb.height < self.constants.WEIGHT_PROOF_RECENT_BLOCKS:
            # this is the case happens chain is shorter then WEIGHT_PROOF_RECENT_BLOCKS
            return await self.sync_from_untrusted_close_to_peak(new_peak_hb, peer)

        if not far_behind and peer.peer_node_id in self.synced_peers:
            # This is the (untrusted) case where we already synced and are not too far behind. Here we just
            # fetch one by one.
            return await self.sync_from_untrusted_close_to_peak(new_peak_hb, peer)

        # we haven't synced fully to this peer yet
        syncing = False
        if far_behind or len(self.synced_peers) == 0:
            syncing = True
            self.wallet_state_manager.set_sync_mode(True)

        secondary_sync_running = (
            self._secondary_peer_sync_task is not None and self._secondary_peer_sync_task.done() is False
        )
        if not syncing and secondary_sync_running:
            self.log.info("Will not do secondary sync, there is already another sync task running.")
            return False

        if await self.check_for_synced_trusted_peer(new_peak_hb, request_time):
            self.log.info("Cancelling untrusted sync, we are connected to a trusted peer")
            return False

        try:
            await self.long_sync_from_untrusted(syncing, new_peak_hb, peer)
        except Exception:
            self.log.exception(f"Error syncing to {peer.get_peer_info()}")
            await peer.close()
            if syncing:
                self.wallet_state_manager.set_sync_mode(False)
            return False
        return True

    async def long_sync_from_untrusted(self, syncing: bool, new_peak_hb: HeaderBlock, peer: WSChiaConnection):
        current_height: uint32 = await self.wallet_state_manager.blockchain.get_finished_sync_up_to()
        weight_proof, summaries, block_records = await self.fetch_and_validate_the_weight_proof(peer, new_peak_hb)
        old_proof = self.wallet_state_manager.blockchain.synced_weight_proof
        # In this case we will not rollback so it's OK to check some older updates as well, to ensure
        # that no recent transactions are being hidden.
        fork_point: int = 0
        if syncing:
            # This usually happens the first time we start up the wallet. We roll back slightly to be
            # safe, but we don't want to rollback too much (hence 16)
            fork_point = max(0, current_height - 16)
        if old_proof is not None:
            # If the weight proof fork point is in the past, rollback more to ensure we don't have duplicate
            # state.
            fork_point = min(fork_point, get_wp_fork_point(self.constants, old_proof, weight_proof))

        await self.wallet_state_manager.blockchain.new_valid_weight_proof(weight_proof, block_records)

        if syncing:
            async with self.wallet_state_manager.lock:
                self.log.info("Primary peer syncing")
                self._primary_peer_sync_task = asyncio.create_task(
                    self.long_sync(new_peak_hb.height, peer, fork_point, rollback=True)
                )
                await self._primary_peer_sync_task
                self._primary_peer_sync_task = None
            self.log.info(f"New peak wallet.. {new_peak_hb.height} {peer.get_peer_info()} 12")
            return

        # we exit earlier in the case where syncing is False and a Secondary sync is running
        assert self._secondary_peer_sync_task is None or self._secondary_peer_sync_task.done()
        self.log.info("Secondary peer syncing")
        self._secondary_peer_sync_task = asyncio.create_task(
            self.long_sync(new_peak_hb.height, peer, fork_point, rollback=False)
        )

    async def sync_from_untrusted_close_to_peak(self, new_peak_hb, peer) -> bool:
        async with self.wallet_state_manager.lock:
            peak_hb = await self.wallet_state_manager.blockchain.get_peak_block()
            if peak_hb is None or new_peak_hb.weight > peak_hb.weight:
                backtrack_fork_height: int = await self.wallet_short_sync_backtrack(new_peak_hb, peer)
            else:
                backtrack_fork_height = new_peak_hb.height - 1

            if peer.peer_node_id not in self.synced_peers:
                # Edge case, this happens when the peak < WEIGHT_PROOF_RECENT_BLOCKS
                # we still want to subscribe for all phs and coins.
                # (Hints are not in filter)
                all_coin_ids: List[bytes32] = await self.get_coin_ids_to_subscribe(uint32(0))
                phs: List[bytes32] = await self.get_puzzle_hashes_to_subscribe()
                ph_updates: List[CoinState] = await subscribe_to_phs(phs, peer, uint32(0))
                coin_updates: List[CoinState] = await subscribe_to_coin_updates(all_coin_ids, peer, uint32(0))
                peer_new_peak_height, peer_new_peak_hash = self.node_peaks[peer.peer_node_id]
                success = await self.receive_state_from_peer(
                    ph_updates + coin_updates,
                    peer,
                    height=peer_new_peak_height,
                    header_hash=peer_new_peak_hash,
                )
                if success:
                    self.synced_peers.add(peer.peer_node_id)
            else:
                if peak_hb is not None and new_peak_hb.weight <= peak_hb.weight:
                    # Don't process blocks at the same weight
                    return False

            # For every block, we need to apply the cache from race_cache
            for potential_height in range(backtrack_fork_height + 1, new_peak_hb.height + 1):
                header_hash = self.wallet_state_manager.blockchain.height_to_hash(uint32(potential_height))
                if header_hash in self.race_cache:
                    self.log.info(f"Receiving race state: {self.race_cache[header_hash]}")
                    await self.receive_state_from_peer(list(self.race_cache[header_hash]), peer)

            self.wallet_state_manager.state_changed("new_block")
            self.wallet_state_manager.set_sync_mode(False)
            self.log.info(f"Finished processing new peak of {new_peak_hb.height}")
            return True

    async def wallet_short_sync_backtrack(self, header_block: HeaderBlock, peer: WSChiaConnection) -> int:
        peak: Optional[HeaderBlock] = await self.wallet_state_manager.blockchain.get_peak_block()

        top = header_block
        blocks = [top]
        # Fetch blocks backwards until we hit the one that we have,
        # then complete them with additions / removals going forward
        fork_height = 0
        if self.wallet_state_manager.blockchain.contains_block(header_block.prev_header_hash):
            fork_height = header_block.height - 1

        while not self.wallet_state_manager.blockchain.contains_block(top.prev_header_hash) and top.height > 0:
            request_prev = wallet_protocol.RequestBlockHeader(top.height - 1)
            response_prev: Optional[RespondBlockHeader] = await peer.call_api(
                FullNodeAPI.request_block_header, request_prev
            )
            if response_prev is None or not isinstance(response_prev, RespondBlockHeader):
                raise RuntimeError("bad block header response from peer while syncing")
            prev_head = response_prev.header_block
            blocks.append(prev_head)
            top = prev_head
            fork_height = top.height - 1

        blocks.reverse()
        # Roll back coins and transactions
        peak_height = await self.wallet_state_manager.blockchain.get_finished_sync_up_to()
        if fork_height < peak_height:
            self.log.info(f"Rolling back to {fork_height}")
            # we should clear all peers since this is a full rollback
            await self.perform_atomic_rollback(fork_height)
            await self.update_ui()

        if peak is not None:
            assert header_block.weight >= peak.weight
        for block in blocks:
            # Set blockchain to the latest peak
            res, err = await self.wallet_state_manager.blockchain.receive_block(block)
            if res == ReceiveBlockResult.INVALID_BLOCK:
                raise ValueError(err)

        return fork_height

    async def update_ui(self):
        for wallet_id, wallet in self.wallet_state_manager.wallets.items():
            self.wallet_state_manager.state_changed("coin_removed", wallet_id)
            self.wallet_state_manager.state_changed("coin_added", wallet_id)

    async def fetch_and_validate_the_weight_proof(
        self, peer: WSChiaConnection, peak: HeaderBlock
    ) -> Tuple[WeightProof, List[SubEpochSummary], List[BlockRecord]]:
        assert self._weight_proof_handler is not None
        weight_request = RequestProofOfWeight(peak.height, peak.header_hash)
        wp_timeout = self.config.get("weight_proof_timeout", 360)
        self.log.debug(f"weight proof timeout is {wp_timeout} sec")
        weight_proof_response: RespondProofOfWeight = await peer.call_api(
            FullNodeAPI.request_proof_of_weight, weight_request, timeout=wp_timeout
        )

        if weight_proof_response is None:
            raise Exception("weight proof response was none")

        start_validation = time.time()
        weight_proof = weight_proof_response.wp

        if weight_proof.recent_chain_data[-1].height != peak.height:
            raise Exception("weight proof height does not match peak")
        if weight_proof.recent_chain_data[-1].weight != peak.weight:
            raise Exception("weight proof weight does not match peak")
        if weight_proof.recent_chain_data[-1].header_hash != peak.header_hash:
            raise Exception("weight proof peak hash does not match peak")

        if weight_proof.get_hash() in self.valid_wp_cache:
            valid, fork_point, summaries, block_records = self.valid_wp_cache[weight_proof.get_hash()]
        else:
            old_proof = self.wallet_state_manager.blockchain.synced_weight_proof
            fork_point = get_wp_fork_point(self.constants, old_proof, weight_proof)
            start_validation = time.time()
            (
                valid,
                summaries,
                block_records,
            ) = await self._weight_proof_handler.validate_weight_proof(weight_proof, False, old_proof)
            if not valid:
                raise Exception("weight proof failed validation")
            self.valid_wp_cache[weight_proof.get_hash()] = valid, fork_point, summaries, block_records

        end_validation = time.time()
        self.log.info(f"It took {end_validation - start_validation} time to validate the weight proof")
        return weight_proof, summaries, block_records

    async def get_puzzle_hashes_to_subscribe(self) -> List[bytes32]:
        all_puzzle_hashes = await self.wallet_state_manager.puzzle_store.get_all_puzzle_hashes()
        # Get all phs from interested store
        interested_puzzle_hashes = [
            t[0] for t in await self.wallet_state_manager.interested_store.get_interested_puzzle_hashes()
        ]
        all_puzzle_hashes.update(interested_puzzle_hashes)
        return list(all_puzzle_hashes)

    async def get_coin_ids_to_subscribe(self, min_height: int) -> List[bytes32]:
        all_coin_names: Set[bytes32] = await self.wallet_state_manager.coin_store.get_coin_names_to_check(min_height)
        removed_names = await self.wallet_state_manager.trade_manager.get_coins_of_interest()
        all_coin_names.update(set(removed_names))
        all_coin_names.update(await self.wallet_state_manager.interested_store.get_interested_coin_ids())
        return list(all_coin_names)

    async def validate_received_state_from_peer(
        self,
        coin_state: CoinState,
        peer: WSChiaConnection,
        peer_request_cache: PeerRequestCache,
        fork_height: Optional[uint32],
    ) -> bool:
        """
        Returns all state that is valid and included in the blockchain proved by the weight proof. If return_old_states
        is False, only new states that are not in the coin_store are returned.
        """
        # Only use the cache if we are talking about states before the fork point. If we are evaluating something
        # in a reorg, we cannot use the cache, since we don't know if it's actually in the new chain after the reorg.
        if await can_use_peer_request_cache(coin_state, peer_request_cache, fork_height):
            return True

        spent_height: Optional[uint32] = None if coin_state.spent_height is None else uint32(coin_state.spent_height)
        confirmed_height: Optional[uint32] = (
            None if coin_state.created_height is None else uint32(coin_state.created_height)
        )
        current = await self.wallet_state_manager.coin_store.get_coin_record(coin_state.coin.name())
        # if remote state is same as current local state we skip validation

        # CoinRecord unspent = height 0, coin state = None. We adjust for comparison below
        current_spent_height = None
        if current is not None and current.spent_block_height != 0:
            current_spent_height = current.spent_block_height

        # Same as current state, nothing to do
        if (
            current is not None
            and current_spent_height == spent_height
            and current.confirmed_block_height == confirmed_height
        ):
            peer_request_cache.add_to_states_validated(coin_state)
            return True

        reorg_mode = False

        # If coin was removed from the blockchain
        if confirmed_height is None:
            if current is None:
                # Coin does not exist in local DB, so no need to do anything
                return False
            # This coin got reorged
            reorg_mode = True
            confirmed_height = current.confirmed_block_height

        # request header block for created height
        state_block: Optional[HeaderBlock] = peer_request_cache.get_block(confirmed_height)
        if state_block is None or reorg_mode:
            state_blocks = await request_header_blocks(peer, confirmed_height, confirmed_height)
            if state_blocks is None:
                return False
            state_block = state_blocks[0]
            assert state_block is not None
            peer_request_cache.add_to_blocks(state_block)

        # get proof of inclusion
        assert state_block.foliage_transaction_block is not None
        validate_additions_result = await request_and_validate_additions(
            peer,
            peer_request_cache,
            state_block.height,
            state_block.header_hash,
            coin_state.coin.puzzle_hash,
            state_block.foliage_transaction_block.additions_root,
        )

        if validate_additions_result is False:
            self.log.warning("Validate false 1")
            await peer.close(9999)
            return False

        # If spent_height is None, we need to validate that the creation block is actually in the longest blockchain.
        # Otherwise, we don't have to, since we will validate the spent block later.
        if coin_state.spent_height is None:
            validated = await self.validate_block_inclusion(state_block, peer, peer_request_cache)
            if not validated:
                return False

        # TODO: make sure all cases are covered
        if current is not None:
            if spent_height is None and current.spent_block_height != 0:
                # Peer is telling us that coin that was previously known to be spent is not spent anymore
                # Check old state

                spent_state_blocks: Optional[List[HeaderBlock]] = await request_header_blocks(
                    peer, current.spent_block_height, current.spent_block_height
                )
                if spent_state_blocks is None:
                    return False
                spent_state_block = spent_state_blocks[0]
                assert spent_state_block.height == current.spent_block_height
                assert spent_state_block.foliage_transaction_block is not None
                peer_request_cache.add_to_blocks(spent_state_block)

                validate_removals_result: bool = await request_and_validate_removals(
                    peer,
                    current.spent_block_height,
                    spent_state_block.header_hash,
                    coin_state.coin.name(),
                    spent_state_block.foliage_transaction_block.removals_root,
                )
                if validate_removals_result is False:
                    self.log.warning("Validate false 2")
                    await peer.close(9999)
                    return False
                validated = await self.validate_block_inclusion(spent_state_block, peer, peer_request_cache)
                if not validated:
                    return False

        if spent_height is not None:
            # request header block for created height
            cached_spent_state_block = peer_request_cache.get_block(spent_height)
            if cached_spent_state_block is None:
                spent_state_blocks = await request_header_blocks(peer, spent_height, spent_height)
                if spent_state_blocks is None:
                    return False
                spent_state_block = spent_state_blocks[0]
                assert spent_state_block.height == spent_height
                assert spent_state_block.foliage_transaction_block is not None
                peer_request_cache.add_to_blocks(spent_state_block)
            else:
                spent_state_block = cached_spent_state_block
            assert spent_state_block is not None
            assert spent_state_block.foliage_transaction_block is not None
            validate_removals_result = await request_and_validate_removals(
                peer,
                spent_state_block.height,
                spent_state_block.header_hash,
                coin_state.coin.name(),
                spent_state_block.foliage_transaction_block.removals_root,
            )
            if validate_removals_result is False:
                self.log.warning("Validate false 3")
                await peer.close(9999)
                return False
            validated = await self.validate_block_inclusion(spent_state_block, peer, peer_request_cache)
            if not validated:
                return False
        peer_request_cache.add_to_states_validated(coin_state)

        return True

    async def validate_block_inclusion(
        self, block: HeaderBlock, peer: WSChiaConnection, peer_request_cache: PeerRequestCache
    ) -> bool:
        if self.wallet_state_manager.blockchain.contains_height(block.height):
            stored_hash = self.wallet_state_manager.blockchain.height_to_hash(block.height)
            stored_record = self.wallet_state_manager.blockchain.try_block_record(stored_hash)
            if stored_record is not None:
                if stored_record.header_hash == block.header_hash:
                    return True

        weight_proof: Optional[WeightProof] = self.wallet_state_manager.blockchain.synced_weight_proof
        if weight_proof is None:
            return False

        if block.height >= weight_proof.recent_chain_data[0].height:
            # this was already validated as part of the wp validation
            index = block.height - weight_proof.recent_chain_data[0].height
            if index >= len(weight_proof.recent_chain_data):
                return False
            if weight_proof.recent_chain_data[index].header_hash != block.header_hash:
                self.log.error("Failed validation 1")
                return False
            return True

        # block is not included in wp recent chain
        start = block.height + 1
        compare_to_recent = False
        inserted: int = 0
        first_height_recent = weight_proof.recent_chain_data[0].height
        if start > first_height_recent - 1000:
            # compare up to weight_proof.recent_chain_data[0].height
            compare_to_recent = True
            end = first_height_recent
        else:
            # get ses from wp
            start_height = block.height
            end_height = block.height + 32
            ses_start_height = 0
            end = 0
            for idx, ses in enumerate(weight_proof.sub_epochs):
                if idx == len(weight_proof.sub_epochs) - 1:
                    break
                next_ses_height = (idx + 1) * self.constants.SUB_EPOCH_BLOCKS + weight_proof.sub_epochs[
                    idx + 1
                ].num_blocks_overflow
                # start_ses_hash
                if ses_start_height <= start_height < next_ses_height:
                    inserted = idx + 1
                    if ses_start_height < end_height < next_ses_height:
                        end = next_ses_height
                        break
                    else:
                        if idx > len(weight_proof.sub_epochs) - 3:
                            break
                        # else add extra ses as request start <-> end spans two ses
                        end = (idx + 2) * self.constants.SUB_EPOCH_BLOCKS + weight_proof.sub_epochs[
                            idx + 2
                        ].num_blocks_overflow
                        inserted += 1
                        break
                ses_start_height = next_ses_height

        if end == 0:
            self.log.error("Error finding sub epoch")
            return False
        all_peers_c = self.server.get_connections(NodeType.FULL_NODE)
        all_peers = [(con, self.is_trusted(con)) for con in all_peers_c]
        blocks: Optional[List[HeaderBlock]] = await fetch_header_blocks_in_range(
            start, end, peer_request_cache, all_peers
        )
        if blocks is None:
            if self._shut_down:
                self.log.debug(f"Shutting down, block fetching from: {start} to {end} canceled.")
            else:
                self.log.error(f"Error fetching blocks {start} {end}")
            return False

        if compare_to_recent and weight_proof.recent_chain_data[0].header_hash != blocks[-1].header_hash:
            self.log.error("Failed validation 3")
            return False

        if not compare_to_recent:
            last = blocks[-1].finished_sub_slots[-1].reward_chain.get_hash()
            if last != weight_proof.sub_epochs[inserted].reward_chain_hash:
                self.log.error("Failed validation 4")
                return False
        pk_m_sig: List[Tuple[G1Element, bytes32, G2Element]] = []
        sigs_to_cache: List[HeaderBlock] = []
        blocks_to_cache: List[Tuple[bytes32, uint32]] = []

        signatures_to_validate: int = 30
        for idx in range(len(blocks)):
            en_block = blocks[idx]
            if idx < signatures_to_validate and not peer_request_cache.in_block_signatures_validated(en_block):
                # Validate that the block is buried in the foliage by checking the signatures
                pk_m_sig.append(
                    (
                        en_block.reward_chain_block.proof_of_space.plot_public_key,
                        en_block.foliage.foliage_block_data.get_hash(),
                        en_block.foliage.foliage_block_data_signature,
                    )
                )
                sigs_to_cache.append(en_block)

            # This is the reward chain challenge. If this is in the cache, it means the prev block
            # has been validated. We must at least check the first block to ensure they are connected
            reward_chain_hash: bytes32 = en_block.reward_chain_block.reward_chain_ip_vdf.challenge
            if idx != 0 and peer_request_cache.in_blocks_validated(reward_chain_hash):
                # As soon as we see a block we have already concluded is in the chain, we can quit.
                if idx > signatures_to_validate:
                    break
            else:
                # Validate that the block is committed to by the weight proof
                if idx == 0:
                    prev_block_rc_hash: bytes32 = block.reward_chain_block.get_hash()
                    prev_hash = block.header_hash
                else:
                    prev_block_rc_hash = blocks[idx - 1].reward_chain_block.get_hash()
                    prev_hash = blocks[idx - 1].header_hash

                if not en_block.prev_header_hash == prev_hash:
                    self.log.error("Failed validation 5")
                    return False

                if len(en_block.finished_sub_slots) > 0:
                    reversed_slots = en_block.finished_sub_slots.copy()
                    reversed_slots.reverse()
                    for slot_idx, slot in enumerate(reversed_slots[:-1]):
                        hash_val = reversed_slots[slot_idx + 1].reward_chain.get_hash()
                        if not hash_val == slot.reward_chain.end_of_slot_vdf.challenge:
                            self.log.error("Failed validation 6")
                            return False
                    if not prev_block_rc_hash == reversed_slots[-1].reward_chain.end_of_slot_vdf.challenge:
                        self.log.error("Failed validation 7")
                        return False
                else:
                    if not prev_block_rc_hash == reward_chain_hash:
                        self.log.error("Failed validation 8")
                        return False
                blocks_to_cache.append((reward_chain_hash, en_block.height))

        agg_sig: G2Element = AugSchemeMPL.aggregate([sig for (_, _, sig) in pk_m_sig])
        if not AugSchemeMPL.aggregate_verify([pk for (pk, _, _) in pk_m_sig], [m for (_, m, _) in pk_m_sig], agg_sig):
            self.log.error("Failed signature validation")
            return False
        for header_block in sigs_to_cache:
            peer_request_cache.add_to_block_signatures_validated(header_block)
        for reward_chain_hash, height in blocks_to_cache:
            peer_request_cache.add_to_blocks_validated(reward_chain_hash, height)
        return True

    async def fetch_puzzle_solution(self, height: uint32, coin: Coin, peer: WSChiaConnection) -> CoinSpend:
        solution_response = await peer.call_api(
            FullNodeAPI.request_puzzle_solution, wallet_protocol.RequestPuzzleSolution(coin.name(), height)
        )
        if solution_response is None or not isinstance(solution_response, wallet_protocol.RespondPuzzleSolution):
            raise PeerRequestException(f"Was not able to obtain solution {solution_response}")
        assert solution_response.response.puzzle.get_tree_hash() == coin.puzzle_hash
        assert solution_response.response.coin_name == coin.name()

        return CoinSpend(
            coin,
            solution_response.response.puzzle,
            solution_response.response.solution,
        )

    async def get_coin_state(
        self, coin_names: List[bytes32], peer: WSChiaConnection, fork_height: Optional[uint32] = None
    ) -> List[CoinState]:
        msg = wallet_protocol.RegisterForCoinUpdates(coin_names, uint32(0))
        coin_state: Optional[RespondToCoinUpdates] = await peer.call_api(FullNodeAPI.register_interest_in_coin, msg)
        if coin_state is None or not isinstance(coin_state, wallet_protocol.RespondToCoinUpdates):
            raise PeerRequestException(f"Was not able to get states for {coin_names}")

        if not self.is_trusted(peer):
            valid_list = []
            for coin in coin_state.coin_states:
                valid = await self.validate_received_state_from_peer(
                    coin, peer, self.get_cache_for_peer(peer), fork_height
                )
                if valid:
                    valid_list.append(coin)
            return valid_list

        return coin_state.coin_states

    async def fetch_children(
        self, coin_name: bytes32, peer: WSChiaConnection, fork_height: Optional[uint32] = None
    ) -> List[CoinState]:

        response: Optional[wallet_protocol.RespondChildren] = await peer.call_api(
            FullNodeAPI.request_children, wallet_protocol.RequestChildren(coin_name)
        )
        if response is None or not isinstance(response, wallet_protocol.RespondChildren):
            raise PeerRequestException(f"Was not able to obtain children {response}")

        if not self.is_trusted(peer):
            request_cache = self.get_cache_for_peer(peer)
            validated = []
            for state in response.coin_states:
                valid = await self.validate_received_state_from_peer(state, peer, request_cache, fork_height)
                if valid:
                    validated.append(state)
            return validated
        return response.coin_states

    # For RPC only. You should use wallet_state_manager.add_pending_transaction for normal wallet business.
    async def push_tx(self, spend_bundle):
        msg = make_msg(
            ProtocolMessageTypes.send_transaction,
            wallet_protocol.SendTransaction(spend_bundle),
        )
        full_nodes = self.server.get_connections(NodeType.FULL_NODE)
        for peer in full_nodes:
            await peer.send_message(msg)<|MERGE_RESOLUTION|>--- conflicted
+++ resolved
@@ -9,11 +9,7 @@
 import time
 import traceback
 from pathlib import Path
-<<<<<<< HEAD
-from typing import Any, Callable, Dict, List, Optional, Set, Tuple, Union
-=======
-from typing import Any, Dict, List, Optional, Set, Tuple
->>>>>>> 58c66916
+from typing import Any, Dict, List, Optional, Set, Tuple, Union
 
 import aiosqlite
 from blspy import AugSchemeMPL, G1Element, G2Element, PrivateKey
