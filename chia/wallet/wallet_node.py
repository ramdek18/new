import asyncio
import dataclasses
import json
import logging
import multiprocessing
import random
import time
import traceback
from pathlib import Path
from typing import Any, Callable, Dict, Iterator, List, Optional, Set, Tuple
from blspy import AugSchemeMPL, PrivateKey, G2Element, G1Element
from packaging.version import Version

from chia.consensus.block_record import BlockRecord
from chia.consensus.blockchain import ReceiveBlockResult
from chia.consensus.constants import ConsensusConstants
from chia.daemon.keychain_proxy import (
    KeychainProxy,
    connect_to_keychain_and_validate,
    wrap_local_keychain,
)
from chia.protocols import wallet_protocol
from chia.protocols.full_node_protocol import RequestProofOfWeight, RespondProofOfWeight
from chia.protocols.protocol_message_types import ProtocolMessageTypes
from chia.protocols.wallet_protocol import (
    CoinState,
    RespondBlockHeader,
    RespondToCoinUpdates,
    RespondToPhUpdates,
)
from chia.server.node_discovery import WalletPeers
from chia.server.outbound_message import Message, NodeType, make_msg
from chia.server.peer_store_resolver import PeerStoreResolver
from chia.server.server import ChiaServer
from chia.server.ws_connection import WSChiaConnection
from chia.types.blockchain_format.coin import Coin
from chia.types.blockchain_format.sized_bytes import bytes32
from chia.types.blockchain_format.sub_epoch_summary import SubEpochSummary
from chia.types.coin_spend import CoinSpend
from chia.types.header_block import HeaderBlock
from chia.types.mempool_inclusion_status import MempoolInclusionStatus
from chia.types.peer_info import PeerInfo
from chia.types.weight_proof import WeightProof
from chia.util.byte_types import hexstr_to_bytes
from chia.util.chunks import chunks
from chia.util.config import WALLET_PEERS_PATH_KEY_DEPRECATED, process_config_start_method
from chia.util.errors import KeychainIsLocked, KeychainProxyConnectionFailure, KeychainIsEmpty, KeychainKeyNotFound
from chia.util.ints import uint32, uint64
from chia.util.keychain import Keychain
from chia.util.path import path_from_root
from chia.util.profiler import profile_task
from chia.wallet.transaction_record import TransactionRecord
from chia.wallet.util.new_peak_queue import NewPeakItem, NewPeakQueue, NewPeakQueueTypes
from chia.wallet.util.peer_request_cache import PeerRequestCache, can_use_peer_request_cache
from chia.wallet.util.wallet_sync_utils import (
    fetch_header_blocks_in_range,
    fetch_last_tx_from_peer,
    last_change_height_cs,
    request_and_validate_additions,
    request_and_validate_removals,
    request_header_blocks,
    subscribe_to_coin_updates,
    subscribe_to_phs,
)
from chia.wallet.wallet_action import WalletAction
from chia.wallet.wallet_state_manager import WalletStateManager
from chia.wallet.wallet_weight_proof_handler import get_wp_fork_point, WalletWeightProofHandler


def get_wallet_db_path(root_path: Path, config: Dict[str, Any], key_fingerprint: str) -> Path:
    """
    Construct a path to the wallet db. Uses config values and the wallet key's fingerprint to
    determine the wallet db filename.
    """
    db_path_replaced: str = (
        config["database_path"].replace("CHALLENGE", config["selected_network"]).replace("KEY", key_fingerprint)
    )

    # "v2_r1" is the current wallet db version identifier
    if "v2_r1" not in db_path_replaced:
        db_path_replaced = db_path_replaced.replace("v2", "v2_r1").replace("v1", "v2_r1")

    path: Path = path_from_root(root_path, db_path_replaced)
    return path


@dataclasses.dataclass
class WalletNode:
    config: Dict
    root_path: Path
    constants: ConsensusConstants
    local_keychain: Optional[Keychain] = None

    log: logging.Logger = logging.getLogger(__name__)

    # Normal operation data
    cached_blocks: Dict = dataclasses.field(default_factory=dict)
    future_block_hashes: Dict = dataclasses.field(default_factory=dict)

    # Sync data
    proof_hashes: List = dataclasses.field(default_factory=list)
    state_changed_callback: Optional[Callable] = None
    _wallet_state_manager: Optional[WalletStateManager] = None
    _weight_proof_handler: Optional[WalletWeightProofHandler] = None
    _server: Optional[ChiaServer] = None
    wsm_close_task: Optional[asyncio.Task] = None
    sync_task: Optional[asyncio.Task] = None
    logged_in_fingerprint: Optional[int] = None
    peer_task: Optional[asyncio.Task] = None
    logged_in: bool = False
    _keychain_proxy: Optional[KeychainProxy] = None
    height_to_time: Dict[uint32, uint64] = dataclasses.field(default_factory=dict)
    # Peers that we have long synced to
    synced_peers: Set[bytes32] = dataclasses.field(default_factory=set)
    wallet_peers: Optional[WalletPeers] = None
    wallet_peers_initialized: bool = False
    valid_wp_cache: Dict[bytes32, Any] = dataclasses.field(default_factory=dict)
    untrusted_caches: Dict[bytes32, PeerRequestCache] = dataclasses.field(default_factory=dict)
    # in Untrusted mode wallet might get the state update before receiving the block
    race_cache: Dict[bytes32, Set[CoinState]] = dataclasses.field(default_factory=dict)
    race_cache_hashes: List[Tuple[uint32, bytes32]] = dataclasses.field(default_factory=list)
    node_peaks: Dict[bytes32, Tuple[uint32, bytes32]] = dataclasses.field(default_factory=dict)
    validation_semaphore: Optional[asyncio.Semaphore] = None
    local_node_synced: bool = False
    LONG_SYNC_THRESHOLD: int = 200
    last_wallet_tx_resend_time: int = 0
    # Duration in seconds
    wallet_tx_resend_timeout_secs: int = 1800
    _new_peak_queue: Optional[NewPeakQueue] = None
    full_node_peer: Optional[PeerInfo] = None

    _shut_down: bool = False
    _process_new_subscriptions_task: Optional[asyncio.Task] = None
    _primary_peer_sync_task: Optional[asyncio.Task] = None
    _secondary_peer_sync_task: Optional[asyncio.Task] = None

    @property
    def keychain_proxy(self) -> KeychainProxy:
        # This is a stop gap until the class usage is refactored such the values of
        # integral attributes are known at creation of the instance.
        if self._keychain_proxy is None:
            raise RuntimeError("keychain proxy not assigned")

        return self._keychain_proxy

    @property
    def wallet_state_manager(self) -> WalletStateManager:
        # This is a stop gap until the class usage is refactored such the values of
        # integral attributes are known at creation of the instance.
        if self._wallet_state_manager is None:
            raise RuntimeError("wallet state manager not assigned")

        return self._wallet_state_manager

    @property
    def server(self) -> ChiaServer:
        # This is a stop gap until the class usage is refactored such the values of
        # integral attributes are known at creation of the instance.
        if self._server is None:
            raise RuntimeError("server not assigned")

        return self._server

    @property
    def new_peak_queue(self) -> NewPeakQueue:
        # This is a stop gap until the class usage is refactored such the values of
        # integral attributes are known at creation of the instance.
        if self._new_peak_queue is None:
            raise RuntimeError("new peak queue not assigned")

        return self._new_peak_queue

    async def ensure_keychain_proxy(self) -> KeychainProxy:
        if self._keychain_proxy is None:
            if self.local_keychain:
                self._keychain_proxy = wrap_local_keychain(self.local_keychain, log=self.log)
            else:
                self._keychain_proxy = await connect_to_keychain_and_validate(self.root_path, self.log)
                if not self._keychain_proxy:
                    raise KeychainProxyConnectionFailure()
        return self._keychain_proxy

    def get_cache_for_peer(self, peer) -> PeerRequestCache:
        if peer.peer_node_id not in self.untrusted_caches:
            self.untrusted_caches[peer.peer_node_id] = PeerRequestCache()
        return self.untrusted_caches[peer.peer_node_id]

    def rollback_request_caches(self, reorg_height: int):
        # Everything after reorg_height should be removed from the cache
        for cache in self.untrusted_caches.values():
            cache.clear_after_height(reorg_height)

    async def get_key_for_fingerprint(self, fingerprint: Optional[int]) -> Optional[PrivateKey]:
        try:
            keychain_proxy = await self.ensure_keychain_proxy()
            # Returns first private key if fingerprint is None
            key = await keychain_proxy.get_key_for_fingerprint(fingerprint)
        except KeychainIsEmpty:
            self.log.warning("No keys present. Create keys with the UI, or with the 'chia keys' program.")
            return None
        except KeychainKeyNotFound:
            self.log.warning(f"Key not found for fingerprint {fingerprint}")
            return None
        except KeychainIsLocked:
            self.log.warning("Keyring is locked")
            return None
        except KeychainProxyConnectionFailure as e:
            tb = traceback.format_exc()
            self.log.error(f"Missing keychain_proxy: {e} {tb}")
            raise  # Re-raise so that the caller can decide whether to continue or abort

        return key

    async def get_private_key(self, fingerprint: Optional[int]) -> Optional[PrivateKey]:
        """
        Attempt to get the private key for the given fingerprint. If the fingerprint is None,
        get_key_for_fingerprint() will return the first private key. Similarly, if a key isn't
        returned for the provided fingerprint, the first key will be returned.
        """
        key: Optional[PrivateKey] = await self.get_key_for_fingerprint(fingerprint)

        if key is None and fingerprint is not None:
            key = await self.get_key_for_fingerprint(None)
            if key is not None:
                self.log.info(f"Using first key found (fingerprint: {key.get_g1().get_fingerprint()})")

        return key

    async def _start(
        self,
        fingerprint: Optional[int] = None,
    ) -> bool:
        # Makes sure the coin_state_updates get higher priority than new_peak messages.
        # Delayed instantiation until here to avoid errors.
        #   got Future <Future pending> attached to a different loop
        self._new_peak_queue = NewPeakQueue(inner_queue=asyncio.PriorityQueue())

        multiprocessing_start_method = process_config_start_method(config=self.config, log=self.log)
        multiprocessing_context = multiprocessing.get_context(method=multiprocessing_start_method)
        self._weight_proof_handler = WalletWeightProofHandler(self.constants, multiprocessing_context)
        self.synced_peers = set()
        private_key = await self.get_private_key(fingerprint or self.get_last_used_fingerprint())
        if private_key is None:
            self.log_out()
            return False

        if self.config.get("enable_profiler", False):
            asyncio.create_task(profile_task(self.root_path, "wallet", self.log))

        path: Path = get_wallet_db_path(self.root_path, self.config, str(private_key.get_g1().get_fingerprint()))
        path.parent.mkdir(parents=True, exist_ok=True)

        self._wallet_state_manager = await WalletStateManager.create(
            private_key,
            self.config,
            path,
            self.constants,
            self.server,
            self.root_path,
            self,
        )

        assert self._wallet_state_manager is not None
        if self._wallet_state_manager.blockchain.synced_weight_proof is not None:
            weight_proof = self._wallet_state_manager.blockchain.synced_weight_proof
            success, _, records = await self._weight_proof_handler.validate_weight_proof(weight_proof, True)
            assert success is True and records is not None and len(records) > 1
            await self._wallet_state_manager.blockchain.new_valid_weight_proof(weight_proof, records)
        self.config["starting_height"] = 0

        if self.wallet_peers is None:
            self.initialize_wallet_peers()

        if self.state_changed_callback is not None:
            self.wallet_state_manager.set_callback(self.state_changed_callback)

        self.last_wallet_tx_resend_time = int(time.time())
        self.wallet_tx_resend_timeout_secs = self.config.get("tx_resend_timeout_secs", 60 * 60)
        self.wallet_state_manager.set_pending_callback(self._pending_tx_handler)
        self._shut_down = False
        self._process_new_subscriptions_task = asyncio.create_task(self._process_new_subscriptions())

        self.sync_event = asyncio.Event()
        self.log_in(private_key)
        self.wallet_state_manager.set_sync_mode(False)

        async with self.wallet_state_manager.puzzle_store.lock:
            index = await self.wallet_state_manager.puzzle_store.get_last_derivation_path()
            if index is None or index < self.wallet_state_manager.initial_num_public_keys - 1:
                await self.wallet_state_manager.create_more_puzzle_hashes(from_zero=True)
                self.wsm_close_task = None
        return True

    def _close(self):
        self.log.info("self._close")
        self.log_out()
        self._shut_down = True
        if self._weight_proof_handler is not None:
            self._weight_proof_handler.cancel_weight_proof_tasks()
        if self._process_new_subscriptions_task is not None:
            self._process_new_subscriptions_task.cancel()
        if self._primary_peer_sync_task is not None:
            self._primary_peer_sync_task.cancel()
        if self._secondary_peer_sync_task is not None:
            self._secondary_peer_sync_task.cancel()

    async def _await_closed(self, shutting_down: bool = True):
        self.log.info("self._await_closed")
        if self._server is not None:
            await self.server.close_all_connections()
        if self.wallet_peers is not None:
            await self.wallet_peers.ensure_is_closed()
        if self._wallet_state_manager is not None:
            await self.wallet_state_manager._await_closed()
            self._wallet_state_manager = None
        if shutting_down and self._keychain_proxy is not None:
            proxy = self._keychain_proxy
            self._keychain_proxy = None
            await proxy.close()
            await asyncio.sleep(0.5)  # https://docs.aiohttp.org/en/stable/client_advanced.html#graceful-shutdown
        self.wallet_peers = None

    def _set_state_changed_callback(self, callback: Callable):
        self.state_changed_callback = callback

        if self._wallet_state_manager is not None:
            self.wallet_state_manager.set_callback(self.state_changed_callback)
            self.wallet_state_manager.set_pending_callback(self._pending_tx_handler)

    def _pending_tx_handler(self):
        if self._wallet_state_manager is None:
            return None
        asyncio.create_task(self._resend_queue())

    async def _action_messages(self) -> List[Message]:
        if self._wallet_state_manager is None:
            return []
        actions: List[WalletAction] = await self.wallet_state_manager.action_store.get_all_pending_actions()
        result: List[Message] = []
        for action in actions:
            data = json.loads(action.data)
            action_data = data["data"]["action_data"]
            if action.name == "request_puzzle_solution":
                coin_name = bytes32(hexstr_to_bytes(action_data["coin_name"]))
                height = uint32(action_data["height"])
                msg = make_msg(
                    ProtocolMessageTypes.request_puzzle_solution,
                    wallet_protocol.RequestPuzzleSolution(coin_name, height),
                )
                result.append(msg)

        return result

    async def _resend_queue(self):
        if self._shut_down or self._server is None or self._wallet_state_manager is None:
            return None

        for msg, sent_peers in await self._messages_to_resend():
            if self._shut_down or self._server is None or self._wallet_state_manager is None:
                return None
            full_nodes = self.server.get_full_node_connections()
            for peer in full_nodes:
                if peer.peer_node_id in sent_peers:
                    continue
                self.log.debug(f"sending: {msg}")
                await peer.send_message(msg)

        for msg in await self._action_messages():
            if self._shut_down or self._server is None or self._wallet_state_manager is None:
                return None
            await self.server.send_to_all([msg], NodeType.FULL_NODE)

    async def _messages_to_resend(self) -> List[Tuple[Message, Set[bytes32]]]:
        if self._wallet_state_manager is None or self._shut_down:
            return []
        messages: List[Tuple[Message, Set[bytes32]]] = []

        current_time = int(time.time())
        retry_accepted_txs = False
        if self.last_wallet_tx_resend_time < current_time - self.wallet_tx_resend_timeout_secs:
            self.last_wallet_tx_resend_time = current_time
            retry_accepted_txs = True
        records: List[TransactionRecord] = await self.wallet_state_manager.tx_store.get_not_sent(
            include_accepted_txs=retry_accepted_txs
        )

        for record in records:
            if record.spend_bundle is None:
                continue
            msg = make_msg(
                ProtocolMessageTypes.send_transaction,
                wallet_protocol.SendTransaction(record.spend_bundle),
            )
            already_sent = set()
            for peer, status, _ in record.sent_to:
                if status == MempoolInclusionStatus.SUCCESS.value:
                    already_sent.add(bytes32.from_hexstr(peer))
            messages.append((msg, already_sent))

        return messages

    async def _process_new_subscriptions(self):
        while not self._shut_down:
            # Here we process four types of messages in the queue, where the first one has higher priority (lower
            # number in the queue), and priority decreases for each type.
            peer: Optional[WSChiaConnection] = None
            item: Optional[NewPeakItem] = None
            try:
                peer, item = None, None
                item = await self.new_peak_queue.get()
                self.log.debug("Pulled from queue: %s", item)
                assert item is not None
                if item.item_type == NewPeakQueueTypes.COIN_ID_SUBSCRIPTION:
                    # Subscriptions are the highest priority, because we don't want to process any more peaks or
                    # state updates until we are sure that we subscribed to everything that we need to. Otherwise,
                    # we might not be able to process some state.
                    coin_ids: List[bytes32] = item.data
                    for peer in self.server.get_full_node_connections():
                        coin_states: List[CoinState] = await subscribe_to_coin_updates(coin_ids, peer, uint32(0))
                        if len(coin_states) > 0:
                            async with self.wallet_state_manager.lock:
                                await self.receive_state_from_peer(coin_states, peer)
                elif item.item_type == NewPeakQueueTypes.PUZZLE_HASH_SUBSCRIPTION:
                    puzzle_hashes: List[bytes32] = item.data
                    for peer in self.server.get_full_node_connections():
                        # Puzzle hash subscription
                        coin_states: List[CoinState] = await subscribe_to_phs(puzzle_hashes, peer, uint32(0))
                        if len(coin_states) > 0:
                            async with self.wallet_state_manager.lock:
                                await self.receive_state_from_peer(coin_states, peer)
                elif item.item_type == NewPeakQueueTypes.FULL_NODE_STATE_UPDATED:
                    # Note: this can take a while when we have a lot of transactions. We want to process these
                    # before new_peaks, since new_peak_wallet requires that we first obtain the state for that peak.
                    request: wallet_protocol.CoinStateUpdate = item.data[0]
                    peer = item.data[1]
                    assert peer is not None
                    await self.state_update_received(request, peer)
                elif item.item_type == NewPeakQueueTypes.NEW_PEAK_WALLET:
                    # This can take a VERY long time, because it might trigger a long sync. It is OK if we miss some
                    # subscriptions or state updates, since all subscriptions and state updates will be handled by
                    # long_sync (up to the target height).
                    request: wallet_protocol.NewPeakWallet = item.data[0]
                    peer = item.data[1]
                    assert peer is not None
                    await self.new_peak_wallet(request, peer)
                else:
                    assert False
            except asyncio.CancelledError:
                self.log.info("Queue task cancelled, exiting.")
                raise
            except Exception as e:
                self.log.error(f"Exception handling {item}, {e} {traceback.format_exc()}")
                if peer is not None:
                    await peer.close(9999)

    def log_in(self, sk: PrivateKey):
        self.logged_in_fingerprint = sk.get_g1().get_fingerprint()
        self.logged_in = True
        self.log.info(f"Wallet is logged in using key with fingerprint: {self.logged_in_fingerprint}")
        try:
            self.update_last_used_fingerprint()
        except Exception:
            self.log.exception("Non-fatal: Unable to update last used fingerprint.")

    def log_out(self):
        self.logged_in_fingerprint = None
        self.logged_in = False

    def update_last_used_fingerprint(self) -> None:
        fingerprint = self.logged_in_fingerprint
        assert fingerprint is not None
        path = self.get_last_used_fingerprint_path()
        path.parent.mkdir(parents=True, exist_ok=True)
        path.write_text(str(fingerprint))
        self.log.info(f"Updated last used fingerprint: {fingerprint}")

    def get_last_used_fingerprint(self) -> Optional[int]:
        fingerprint: Optional[int] = None
        try:
            path = self.get_last_used_fingerprint_path()
            if path.exists():
                fingerprint = int(path.read_text().strip())
        except Exception:
            self.log.exception("Non-fatal: Unable to read last used fingerprint.")
        return fingerprint

    def get_last_used_fingerprint_path(self) -> Path:
        db_path: Path = path_from_root(self.root_path, self.config["database_path"])
        fingerprint_path = db_path.parent / "last_used_fingerprint"
        return fingerprint_path

    def set_server(self, server: ChiaServer):
        self._server = server
        self.initialize_wallet_peers()

    def initialize_wallet_peers(self):
        self.server.on_connect = self.on_connect
        network_name = self.config["selected_network"]

        connect_to_unknown_peers = self.config.get("connect_to_unknown_peers", True)
        testing = self.config.get("testing", False)
        if self.wallet_peers is None and connect_to_unknown_peers and not testing:
            self.wallet_peers = WalletPeers(
                self.server,
                self.config["target_peer_count"],
                PeerStoreResolver(
                    self.root_path,
                    self.config,
                    selected_network=network_name,
                    peers_file_path_key="wallet_peers_file_path",
                    legacy_peer_db_path_key=WALLET_PEERS_PATH_KEY_DEPRECATED,
                    default_peers_file_path="wallet/db/wallet_peers.dat",
                ),
                self.config["introducer_peer"],
                self.config.get("dns_servers", ["dns-introducer.chia.net"]),
                self.config["peer_connect_interval"],
                network_name,
                None,
                self.log,
            )
            asyncio.create_task(self.wallet_peers.start())

    def on_disconnect(self, peer: WSChiaConnection):
        if self.is_trusted(peer):
            self.local_node_synced = False
            self.initialize_wallet_peers()

        if peer.peer_node_id in self.untrusted_caches:
            self.untrusted_caches.pop(peer.peer_node_id)
        if peer.peer_node_id in self.synced_peers:
            self.synced_peers.remove(peer.peer_node_id)
        if peer.peer_node_id in self.node_peaks:
            self.node_peaks.pop(peer.peer_node_id)

    async def on_connect(self, peer: WSChiaConnection):
        if self._wallet_state_manager is None:
            return None

        if Version(peer.protocol_version) < Version("0.0.33"):
            self.log.info("Disconnecting, full node running old software")
            await peer.close()

        trusted = self.is_trusted(peer)
        if not trusted and self.local_node_synced:
            await peer.close()

        if peer.peer_node_id in self.synced_peers:
            self.synced_peers.remove(peer.peer_node_id)

        self.log.info(f"Connected peer {peer.get_peer_info()} is trusted: {trusted}")
        messages_peer_ids = await self._messages_to_resend()
        self.wallet_state_manager.state_changed("add_connection")
        for msg, peer_ids in messages_peer_ids:
            if peer.peer_node_id in peer_ids:
                continue
            await peer.send_message(msg)

        if self.wallet_peers is not None:
            await self.wallet_peers.on_connect(peer)

    async def perform_atomic_rollback(self, fork_height: int, cache: Optional[PeerRequestCache] = None):
        self.log.info(f"perform_atomic_rollback to {fork_height}")
        # this is to start a write transaction
        async with self.wallet_state_manager.db_wrapper.writer():
            try:
                removed_wallet_ids = await self.wallet_state_manager.reorg_rollback(fork_height)
                await self.wallet_state_manager.blockchain.set_finished_sync_up_to(fork_height, in_rollback=True)
                if cache is None:
                    self.rollback_request_caches(fork_height)
                else:
                    cache.clear_after_height(fork_height)
            except Exception as e:
                tb = traceback.format_exc()
                self.log.error(f"Exception while perform_atomic_rollback: {e} {tb}")
                raise
            else:
                await self.wallet_state_manager.blockchain.clean_block_records()

                for wallet_id in removed_wallet_ids:
                    self.wallet_state_manager.wallets.pop(wallet_id)

        # this has to be called *after* the transaction commits, otherwise it
        # won't see the changes (since we spawn a new task to handle potential
        # resends)
        self._pending_tx_handler()

    async def long_sync(
        self,
        target_height: uint32,
        full_node: WSChiaConnection,
        fork_height: int,
        *,
        rollback: bool,
    ):
        """
        Sync algorithm:
        - Download and verify weight proof (if not trusted)
        - Roll back anything after the fork point (if rollback=True)
        - Subscribe to all puzzle_hashes over and over until there are no more updates
        - Subscribe to all coin_ids over and over until there are no more updates
        - rollback=False means that we are just double-checking with this peer to make sure we don't have any
          missing transactions, so we don't need to rollback
        """

        def is_new_state_update(cs: CoinState) -> bool:
            if cs.spent_height is None and cs.created_height is None:
                return True
            if cs.spent_height is not None and cs.spent_height >= fork_height:
                return True
            if cs.created_height is not None and cs.created_height >= fork_height:
                return True
            return False

        trusted: bool = self.is_trusted(full_node)
        self.log.info(f"Starting sync trusted: {trusted} to peer {full_node.peer_host}")
        start_time = time.time()

        if rollback:
            # we should clear all peers since this is a full rollback
            await self.perform_atomic_rollback(fork_height)
            await self.update_ui()

        # We only process new state updates to avoid slow reprocessing. We set the sync height after adding
        # Things, so we don't have to reprocess these later. There can be many things in ph_update_res.
        already_checked_ph: Set[bytes32] = set()
        continue_while: bool = True
        all_puzzle_hashes: List[bytes32] = await self.get_puzzle_hashes_to_subscribe()
        while continue_while:
            # Get all phs from puzzle store
            ph_chunks: Iterator[List[bytes32]] = chunks(all_puzzle_hashes, 1000)
            for chunk in ph_chunks:
                ph_update_res: List[CoinState] = await subscribe_to_phs(
                    [p for p in chunk if p not in already_checked_ph], full_node, 0
                )
                ph_update_res = list(filter(is_new_state_update, ph_update_res))
                if not await self.receive_state_from_peer(ph_update_res, full_node, update_finished_height=True):
                    # If something goes wrong, abort sync
                    return
                already_checked_ph.update(chunk)

            # Check if new puzzle hashed have been created
            await self.wallet_state_manager.create_more_puzzle_hashes()
            all_puzzle_hashes = await self.get_puzzle_hashes_to_subscribe()
            continue_while = False
            for ph in all_puzzle_hashes:
                if ph not in already_checked_ph:
                    continue_while = True
                    break
        self.log.info(f"Successfully subscribed and updated {len(already_checked_ph)} puzzle hashes")

        # The number of coin id updates are usually going to be significantly less than ph updates, so we can
        # sync from 0 every time.
        continue_while = True
        all_coin_ids: List[bytes32] = await self.get_coin_ids_to_subscribe(0)
        already_checked_coin_ids: Set[bytes32] = set()
        while continue_while:
            one_k_chunks = chunks(all_coin_ids, 1000)
            for chunk in one_k_chunks:
                c_update_res: List[CoinState] = await subscribe_to_coin_updates(chunk, full_node, 0)

                if not await self.receive_state_from_peer(c_update_res, full_node):
                    # If something goes wrong, abort sync
                    return
                already_checked_coin_ids.update(chunk)

            all_coin_ids = await self.get_coin_ids_to_subscribe(0)
            continue_while = False
            for coin_id in all_coin_ids:
                if coin_id not in already_checked_coin_ids:
                    continue_while = True
                    break
        self.log.info(f"Successfully subscribed and updated {len(already_checked_coin_ids)} coin ids")

        # Only update this fully when the entire sync has completed
        await self.wallet_state_manager.blockchain.set_finished_sync_up_to(target_height)

        if trusted:
            self.local_node_synced = True

        self.wallet_state_manager.state_changed("new_block")

        self.synced_peers.add(full_node.peer_node_id)
        await self.update_ui()

        end_time = time.time()
        duration = end_time - start_time
        self.log.info(f"Sync (trusted: {trusted}) duration was: {duration}")

    async def receive_state_from_peer(
        self,
        items_input: List[CoinState],
        peer: WSChiaConnection,
        fork_height: Optional[uint32] = None,
        height: Optional[uint32] = None,
        header_hash: Optional[bytes32] = None,
        update_finished_height: bool = False,
    ) -> bool:
        # Adds the state to the wallet state manager. If the peer is trusted, we do not validate. If the peer is
        # untrusted we do, but we might not add the state, since we need to receive the new_peak message as well.
        assert self._wallet_state_manager is not None
        trusted = self.is_trusted(peer)
        # Validate states in parallel, apply serial
        # TODO: optimize fetching
        if self.validation_semaphore is None:
            self.validation_semaphore = asyncio.Semaphore(10)

        # Rollback is handled in wallet_short_sync_backtrack for untrusted peers, so we don't need to do it here.
        # Also it's not safe to rollback, an untrusted peer can give us old fork point and make our TX dissapear.
        # wallet_short_sync_backtrack can safely rollback because we validated the weight for the new peak so we
        # know the peer is telling the truth about the reorg.

        # If there is a fork, we need to ensure that we roll back in trusted mode to properly handle reorgs
        cache: PeerRequestCache = self.get_cache_for_peer(peer)
        if trusted and fork_height is not None and height is not None and fork_height != height - 1:
            # only one peer told us to rollback so only clear for that peer
            await self.perform_atomic_rollback(fork_height, cache=cache)
        else:
            if fork_height is not None:
                # only one peer told us to rollback so only clear for that peer
                cache.clear_after_height(fork_height)
                self.log.info(f"clear_after_height {fork_height} for peer {peer}")

        all_tasks: List[asyncio.Task] = []
        target_concurrent_tasks: int = 30
        concurrent_tasks_cs_heights: List[uint32] = []

        # Ensure the list is sorted
        items = sorted(items_input, key=last_change_height_cs)

        async def receive_and_validate(inner_states: List[CoinState], inner_idx_start: int, cs_heights: List[uint32]):
            try:
                assert self.validation_semaphore is not None
                async with self.validation_semaphore:
                    if header_hash is not None:
                        assert height is not None
                        for inner_state in inner_states:
                            self.add_state_to_race_cache(header_hash, height, inner_state)
                            self.log.info(f"Added to race cache: {height}, {inner_state}")
                    valid_states = [
                        inner_state
                        for inner_state in inner_states
                        if await self.validate_received_state_from_peer(inner_state, peer, cache, fork_height)
                    ]
                    if len(valid_states) > 0:
                        async with self.wallet_state_manager.db_wrapper.writer():
                            self.log.info(
                                f"new coin state received ({inner_idx_start}-"
                                f"{inner_idx_start + len(inner_states) - 1}/ {len(items)})"
                            )
                            try:
                                await self.wallet_state_manager.new_coin_state(valid_states, peer, fork_height)

                                if update_finished_height:
                                    if len(cs_heights) == 1:
                                        # We have processed all past tasks, so we can increase the height safely
                                        synced_up_to = last_change_height_cs(valid_states[-1]) - 1
                                    else:
                                        # We know we have processed everything before this min height
                                        synced_up_to = min(cs_heights) - 1
                                    await self.wallet_state_manager.blockchain.set_finished_sync_up_to(synced_up_to)
                            except Exception as e:
                                tb = traceback.format_exc()
                                self.log.error(f"Exception while adding state: {e} {tb}")
                            else:
                                await self.wallet_state_manager.blockchain.clean_block_records()

            except Exception as e:
                tb = traceback.format_exc()
                self.log.error(f"Exception while adding state: {e} {tb}")
            finally:
                cs_heights.remove(last_change_height_cs(inner_states[0]))

        idx = 1
        # Keep chunk size below 1000 just in case, windows has sqlite limits of 999 per query
        # Untrusted has a smaller batch size since validation has to happen which takes a while
        chunk_size: int = 900 if trusted else 10
        for states in chunks(items, chunk_size):
            if self._server is None:
                self.log.error("No server")
                await asyncio.gather(*all_tasks)
                return False
            if peer.peer_node_id not in self.server.all_connections:
                self.log.error(f"Disconnected from peer {peer.peer_node_id} host {peer.peer_host}")
                await asyncio.gather(*all_tasks)
                return False
            if trusted:
                async with self.wallet_state_manager.db_wrapper.writer():
                    try:
                        self.log.info(f"new coin state received ({idx}-" f"{idx + len(states) - 1}/ {len(items)})")
                        await self.wallet_state_manager.new_coin_state(states, peer, fork_height)
                        await self.wallet_state_manager.blockchain.set_finished_sync_up_to(
                            last_change_height_cs(states[-1]) - 1
                        )
                    except Exception as e:
                        tb = traceback.format_exc()
                        self.log.error(f"Error adding states.. {e} {tb}")
                        return False
                    else:
                        await self.wallet_state_manager.blockchain.clean_block_records()

            else:
                while len(concurrent_tasks_cs_heights) >= target_concurrent_tasks:
                    await asyncio.sleep(0.1)
                    if self._shut_down:
                        self.log.info("Terminating receipt and validation due to shut down request")
                        await asyncio.gather(*all_tasks)
                        return False
                concurrent_tasks_cs_heights.append(last_change_height_cs(states[0]))
                all_tasks.append(asyncio.create_task(receive_and_validate(states, idx, concurrent_tasks_cs_heights)))
            idx += len(states)

        still_connected = self._server is not None and peer.peer_node_id in self.server.all_connections
        await asyncio.gather(*all_tasks)
        await self.update_ui()
        return still_connected and self._server is not None and peer.peer_node_id in self.server.all_connections

    async def get_coins_with_puzzle_hash(self, puzzle_hash) -> List[CoinState]:
        all_nodes = self.server.connection_by_type[NodeType.FULL_NODE]
        if len(all_nodes.keys()) == 0:
            raise ValueError("Not connected to the full node")
        first_node = list(all_nodes.values())[0]
        msg = wallet_protocol.RegisterForPhUpdates(puzzle_hash, uint32(0))
        coin_state: Optional[RespondToPhUpdates] = await first_node.register_interest_in_puzzle_hash(msg)
        assert coin_state is not None
        return coin_state.coin_states

    async def is_peer_synced(
        self, peer: WSChiaConnection, header_block: HeaderBlock, request_time: uint64
    ) -> Optional[uint64]:
        # Get last timestamp
        last_tx: Optional[HeaderBlock] = await fetch_last_tx_from_peer(header_block.height, peer)
        latest_timestamp: Optional[uint64] = None
        if last_tx is not None:
            assert last_tx.foliage_transaction_block is not None
            latest_timestamp = last_tx.foliage_transaction_block.timestamp

        # Return None if not synced
        if latest_timestamp is None or self.config["testing"] is False and latest_timestamp < request_time - 600:
            return None
        return latest_timestamp

    def is_trusted(self, peer) -> bool:
        return self.server.is_trusted_peer(peer, self.config["trusted_peers"])

    def add_state_to_race_cache(self, header_hash: bytes32, height: uint32, coin_state: CoinState) -> None:
        # Clears old state that is no longer relevant
        delete_threshold = 100
        for rc_height, rc_hh in self.race_cache_hashes:
            if height - delete_threshold >= rc_height:
                self.race_cache.pop(rc_hh)
        self.race_cache_hashes = [
            (rc_height, rc_hh) for rc_height, rc_hh in self.race_cache_hashes if height - delete_threshold < rc_height
        ]

        if header_hash not in self.race_cache:
            self.race_cache[header_hash] = set()
        self.race_cache[header_hash].add(coin_state)

    async def state_update_received(self, request: wallet_protocol.CoinStateUpdate, peer: WSChiaConnection) -> None:
        # This gets called every time there is a new coin or puzzle hash change in the DB
        # that is of interest to this wallet. It is not guaranteed to come for every height. This message is guaranteed
        # to come before the corresponding new_peak for each height. We handle this differently for trusted and
        # untrusted peers. For trusted, we always process the state, and we process reorgs as well.
        for coin in request.items:
            self.log.info(f"request coin: {coin.coin.name().hex()}{coin}")

        async with self.wallet_state_manager.lock:
            await self.receive_state_from_peer(
                request.items,
                peer,
                request.fork_height,
                request.height,
                request.peak_hash,
            )

    def get_full_node_peer(self) -> Optional[WSChiaConnection]:
        """
        Get a full node, preferring synced & trusted > synced & untrusted > unsynced & trusted > unsynced & untrusted
        """
        full_nodes: List[WSChiaConnection] = self.get_full_node_peers_in_order()
        if len(full_nodes) == 0:
            return None
        return full_nodes[0]

    def get_full_node_peers_in_order(self) -> List[WSChiaConnection]:
        """
        Get all full nodes sorted:
         preferring synced & trusted > synced & untrusted > unsynced & trusted > unsynced & untrusted
        """
        if self._server is None:
            return []

        synced_and_trusted: List[WSChiaConnection] = []
        synced: List[WSChiaConnection] = []
        trusted: List[WSChiaConnection] = []
        neither: List[WSChiaConnection] = []
        all_nodes: List[WSChiaConnection] = self.server.get_full_node_connections().copy()
        random.shuffle(all_nodes)
        for node in all_nodes:
            we_synced_to_it = node.peer_node_id in self.synced_peers
            is_trusted = self.is_trusted(node)
            if we_synced_to_it and is_trusted:
                synced_and_trusted.append(node)
            elif we_synced_to_it:
                synced.append(node)
            elif is_trusted:
                trusted.append(node)
            else:
                neither.append(node)
        return synced_and_trusted + synced + trusted + neither

    async def disconnect_and_stop_wpeers(self) -> None:
        if self._server is None:
            return

        # Close connection of non-trusted peers
        if len(self.server.get_full_node_connections()) > 1:
            for peer in self.server.get_full_node_connections():
                if not self.is_trusted(peer):
                    await peer.close()

        if self.wallet_peers is not None:
            await self.wallet_peers.ensure_is_closed()
            self.wallet_peers = None

    async def check_for_synced_trusted_peer(self, header_block: HeaderBlock, request_time: uint64) -> bool:
        if self._server is None:
            return False
        for peer in self.server.get_full_node_connections():
            if self.is_trusted(peer) and await self.is_peer_synced(peer, header_block, request_time):
                return True
        return False

    async def get_timestamp_for_height(self, height: uint32) -> uint64:
        """
        Returns the timestamp for transaction block at h=height, if not transaction block, backtracks until it finds
        a transaction block
        """
        if height in self.height_to_time:
            return self.height_to_time[height]

        for cache in self.untrusted_caches.values():
            cache_ts: Optional[uint64] = cache.get_height_timestamp(height)
            if cache_ts is not None:
                return cache_ts

        peers: List[WSChiaConnection] = self.get_full_node_peers_in_order()
        last_tx_block: Optional[HeaderBlock] = None
        for peer in peers:
            last_tx_block = await fetch_last_tx_from_peer(height, peer)
            if last_tx_block is None:
                continue

            assert last_tx_block.foliage_transaction_block is not None
            self.get_cache_for_peer(peer).add_to_blocks(last_tx_block)
            return last_tx_block.foliage_transaction_block.timestamp

        raise ValueError("Error fetching timestamp from all peers")

    async def new_peak_wallet(self, new_peak: wallet_protocol.NewPeakWallet, peer: WSChiaConnection):
        if self._wallet_state_manager is None:
            # When logging out of wallet
            return
        assert self._weight_proof_handler is not None
        request_time = uint64(int(time.time()))
        trusted: bool = self.is_trusted(peer)
        peak_hb: Optional[HeaderBlock] = await self.wallet_state_manager.blockchain.get_peak_block()
        if peak_hb is not None and new_peak.weight < peak_hb.weight:
            # Discards old blocks, but accepts blocks that are equal in weight to peak
            return

        request = wallet_protocol.RequestBlockHeader(new_peak.height)
        response: Optional[RespondBlockHeader] = await peer.request_block_header(request)
        if response is None:
            self.log.warning(f"Peer {peer.get_peer_info()} did not respond in time.")
            await peer.close(120)
            return

        new_peak_hb: HeaderBlock = response.header_block
        # check response is what we asked for
        if (
            new_peak_hb.header_hash != new_peak.header_hash
            or new_peak_hb.weight != new_peak.weight
            or new_peak_hb.height != new_peak.height
        ):
            self.log.warning(f"bad header block response from Peer {peer.get_peer_info()}.")
            # todo maybe accept the block if
            #  new_peak_hb.height == new_peak.height and new_peak_hb.weight >= new_peak.height
            # dont disconnect from peer, this might be a reorg
            return

        latest_timestamp: Optional[uint64] = await self.is_peer_synced(peer, new_peak_hb, request_time)
        if latest_timestamp is None:
            if trusted:
                self.log.debug(f"Trusted peer {peer.get_peer_info()} is not synced.")
            else:
                self.log.warning(f"Non-trusted peer {peer.get_peer_info()} is not synced, disconnecting")
                await peer.close(120)
            return

        if self.is_trusted(peer):
            await self.new_peak_from_trusted(new_peak_hb, latest_timestamp, peer)
        else:
            await self.new_peak_from_untrusted(new_peak_hb, peer, request_time)

        if peer.peer_node_id in self.synced_peers:
            await self.wallet_state_manager.blockchain.set_finished_sync_up_to(new_peak.height)
        # todo why do we call this if there was an exception / the sync is not finished
        async with self.wallet_state_manager.lock:
            await self.wallet_state_manager.new_peak(new_peak)

    async def new_peak_from_trusted(self, new_peak_hb: HeaderBlock, latest_timestamp: uint64, peer: WSChiaConnection):
        current_height: uint32 = await self.wallet_state_manager.blockchain.get_finished_sync_up_to()
        async with self.wallet_state_manager.lock:
            await self.wallet_state_manager.blockchain.set_peak_block(new_peak_hb, latest_timestamp)
            # Disconnect from all untrusted peers if our local node is trusted and synced
            await self.disconnect_and_stop_wpeers()
            # Sync to trusted node if we haven't done so yet. As long as we have synced once (and not
            # disconnected), we assume that the full node will continue to give us state updates, so we do
            # not need to resync.
            if peer.peer_node_id not in self.synced_peers:
                if new_peak_hb.height - current_height > self.LONG_SYNC_THRESHOLD:
                    self.wallet_state_manager.set_sync_mode(True)
<<<<<<< HEAD
                self._primary_peer_sync_task = asyncio.create_task(
                    self.long_sync(new_peak_hb.height, peer, uint32(max(0, current_height - 256)), rollback=True)
                )
                await self._primary_peer_sync_task
                self._primary_peer_sync_task = None
                self.wallet_state_manager.set_sync_mode(False)
=======
                if not syncing and not (
                    self._secondary_peer_sync_task is None or self._secondary_peer_sync_task.done()
                ):
                    self.log.info("Will not do secondary sync, there is already another sync task running.")
                    return
                try:
                    (
                        valid_weight_proof,
                        weight_proof,
                        summaries,
                        block_records,
                    ) = await self.fetch_and_validate_the_weight_proof(peer, response.header_block)
                    if valid_weight_proof is False:
                        if syncing:
                            self.wallet_state_manager.set_sync_mode(False)
                        await peer.close()
                        return

                    if await self.check_for_synced_trusted_peer(header_block, request_time):
                        self.wallet_state_manager.set_sync_mode(False)
                        self.log.info("Cancelling untrusted sync, we are connected to a trusted peer")
                        return
                    assert weight_proof is not None
                    old_proof = self.wallet_state_manager.blockchain.synced_weight_proof
                    if syncing:
                        # This usually happens the first time we start up the wallet. We roll back slightly to be
                        # safe, but we don't want to rollback too much (hence 16)
                        fork_point: int = max(0, current_height - 16)
                    else:
                        # In this case we will not rollback so it's OK to check some older updates as well, to ensure
                        # that no recent transactions are being hidden.
                        fork_point = 0
                    if old_proof is not None:
                        # If the weight proof fork point is in the past, rollback more to ensure we don't have duplicate
                        # state.
                        fork_point = min(fork_point, get_wp_fork_point(self.constants, old_proof, weight_proof))
                    await self.wallet_state_manager.blockchain.new_valid_weight_proof(weight_proof, block_records)
                    if syncing:
                        async with self.wallet_state_manager.lock:
                            self.log.info("Primary peer syncing")
                            self._primary_peer_sync_task = asyncio.create_task(
                                self.long_sync(new_peak.height, peer, fork_point, rollback=True)
                            )
                            await self._primary_peer_sync_task
                            self._primary_peer_sync_task = None
                    else:
                        if self._secondary_peer_sync_task is None or self._secondary_peer_sync_task.done():
                            self.log.info("Secondary peer syncing")
                            self._secondary_peer_sync_task = asyncio.create_task(
                                self.long_sync(new_peak.height, peer, fork_point, rollback=False)
                            )
                            return
                        else:
                            self.log.info("Will not do secondary sync, there is already another sync task running.")
                            return
                    self.log.info(f"New peak wallet.. {new_peak.height} {peer.get_peer_info()} 12")
                    if (
                        self.wallet_state_manager.blockchain.synced_weight_proof is None
                        or weight_proof.recent_chain_data[-1].weight
                        > self.wallet_state_manager.blockchain.synced_weight_proof.recent_chain_data[-1].weight
                    ):
                        await self.wallet_state_manager.blockchain.new_valid_weight_proof(weight_proof, block_records)
                except Exception as e:
                    tb = traceback.format_exc()
                    self.log.error(f"Error syncing to {peer.get_peer_info()} {e} {tb}")
                    if syncing:
                        self.wallet_state_manager.set_sync_mode(False)
                    tb = traceback.format_exc()
                    self.log.error(f"Error syncing to {peer.get_peer_info()} {tb}")
                    await peer.close()
                    return
                if syncing:
                    self.wallet_state_manager.set_sync_mode(False)
>>>>>>> 0a541cc5

    async def new_peak_from_untrusted(self, new_peak_hb: HeaderBlock, peer: WSChiaConnection, request_time: uint64):
        far_behind: bool = (
            new_peak_hb.height - self.wallet_state_manager.blockchain.get_peak_height() > self.LONG_SYNC_THRESHOLD
        )

        if new_peak_hb.height < self.constants.WEIGHT_PROOF_RECENT_BLOCKS:
            # this is the case happens chain is shorter then WEIGHT_PROOF_RECENT_BLOCKS
            await self.sync_from_untrusted_close_to_peak(new_peak_hb, peer)
            return

        if not far_behind and peer.peer_node_id in self.synced_peers:
            # This is the (untrusted) case where we already synced and are not too far behind. Here we just
            # fetch one by one.
            await self.sync_from_untrusted_close_to_peak(new_peak_hb, peer)
            return

        # we haven't synced fully to this peer yet
        syncing = False
        if far_behind or len(self.synced_peers) == 0:
            syncing = True
            self.wallet_state_manager.set_sync_mode(True)

        secondery_sync_running = (
            self._secondary_peer_sync_task is not None and self._secondary_peer_sync_task.done() is False
        )
        if not syncing and secondery_sync_running:
            self.log.info("Will not do secondary sync, there is already another sync task running.")
            return

        if await self.check_for_synced_trusted_peer(new_peak_hb, request_time):
            self.log.info("Cancelling untrusted sync, we are connected to a trusted peer")
            return

        try:
            await self.long_sync_from_untrusted(syncing, new_peak_hb, peer)
        except Exception as e:
            tb = traceback.format_exc()
            self.log.error(f"Error syncing to {peer.get_peer_info()} {e} {tb}")
            tb = traceback.format_exc()
            self.log.error(f"Error syncing to {peer.get_peer_info()} {tb}")
            await peer.close()
            if syncing:
                self.wallet_state_manager.set_sync_mode(False)
        return

    async def long_sync_from_untrusted(self, syncing: bool, new_peak_hb: HeaderBlock, peer: WSChiaConnection):
        current_height: uint32 = await self.wallet_state_manager.blockchain.get_finished_sync_up_to()
        weight_proof, summaries, block_records = await self.fetch_and_validate_the_weight_proof(peer, new_peak_hb)
        old_proof = self.wallet_state_manager.blockchain.synced_weight_proof
        # In this case we will not rollback so it's OK to check some older updates as well, to ensure
        # that no recent transactions are being hidden.
        fork_point: int = 0
        if syncing:
            # This usually happens the first time we start up the wallet. We roll back slightly to be
            # safe, but we don't want to rollback too much (hence 16)
            fork_point = max(0, current_height - 16)
        if old_proof is not None:
            # If the weight proof fork point is in the past, rollback more to ensure we don't have duplicate
            # state.
            fork_point = min(fork_point, get_wp_fork_point(self.constants, old_proof, weight_proof))

        await self.wallet_state_manager.blockchain.new_valid_weight_proof(weight_proof, block_records)

        if syncing:
            async with self.wallet_state_manager.lock:
                self.log.info("Primary peer syncing")
                self._primary_peer_sync_task = asyncio.create_task(
                    self.long_sync(new_peak_hb.height, peer, fork_point, rollback=True)
                )
                await self._primary_peer_sync_task
                self._primary_peer_sync_task = None
            self.log.info(f"New peak wallet.. {new_peak_hb.height} {peer.get_peer_info()} 12")
            return

        # we exit earlier in the case where syncing is False and a Secondary sync is running
        assert self._secondary_peer_sync_task is None or self._secondary_peer_sync_task.done()
        self.log.info("Secondary peer syncing")
        self._secondary_peer_sync_task = asyncio.create_task(
            self.long_sync(new_peak_hb.height, peer, fork_point, rollback=False)
        )

    async def sync_from_untrusted_close_to_peak(self, new_peak_hb, peer):
        async with self.wallet_state_manager.lock:
            peak_hb = await self.wallet_state_manager.blockchain.get_peak_block()
            if peak_hb is None or new_peak_hb.weight > peak_hb.weight:
                backtrack_fork_height: int = await self.wallet_short_sync_backtrack(new_peak_hb, peer)
            else:
                backtrack_fork_height = new_peak_hb.height - 1

            if peer.peer_node_id not in self.synced_peers:
                # Edge case, this happens when the peak < WEIGHT_PROOF_RECENT_BLOCKS
                # we still want to subscribe for all phs and coins.
                # (Hints are not in filter)
                all_coin_ids: List[bytes32] = await self.get_coin_ids_to_subscribe(uint32(0))
                phs: List[bytes32] = await self.get_puzzle_hashes_to_subscribe()
                ph_updates: List[CoinState] = await subscribe_to_phs(phs, peer, uint32(0))
                coin_updates: List[CoinState] = await subscribe_to_coin_updates(all_coin_ids, peer, uint32(0))
                peer_new_peak_height, peer_new_peak_hash = self.node_peaks[peer.peer_node_id]
                success = await self.receive_state_from_peer(
                    ph_updates + coin_updates,
                    peer,
                    height=peer_new_peak_height,
                    header_hash=peer_new_peak_hash,
                )
                if success:
                    self.synced_peers.add(peer.peer_node_id)
            else:
                if peak_hb is not None and new_peak_hb.weight <= peak_hb.weight:
                    # Don't process blocks at the same weight
                    return

            # For every block, we need to apply the cache from race_cache
            for potential_height in range(backtrack_fork_height + 1, new_peak_hb.height + 1):
                header_hash = self.wallet_state_manager.blockchain.height_to_hash(uint32(potential_height))
                if header_hash in self.race_cache:
                    self.log.info(f"Receiving race state: {self.race_cache[header_hash]}")
                    await self.receive_state_from_peer(list(self.race_cache[header_hash]), peer)

            self.wallet_state_manager.state_changed("new_block")
            self.wallet_state_manager.set_sync_mode(False)
            self.log.info(f"Finished processing new peak of {new_peak_hb.height}")

    async def wallet_short_sync_backtrack(self, header_block: HeaderBlock, peer: WSChiaConnection) -> int:
        peak: Optional[HeaderBlock] = await self.wallet_state_manager.blockchain.get_peak_block()

        top = header_block
        blocks = [top]
        # Fetch blocks backwards until we hit the one that we have,
        # then complete them with additions / removals going forward
        fork_height = 0
        if self.wallet_state_manager.blockchain.contains_block(header_block.prev_header_hash):
            fork_height = header_block.height - 1

        while not self.wallet_state_manager.blockchain.contains_block(top.prev_header_hash) and top.height > 0:
            request_prev = wallet_protocol.RequestBlockHeader(top.height - 1)
            response_prev: Optional[RespondBlockHeader] = await peer.request_block_header(request_prev)
            if response_prev is None or not isinstance(response_prev, RespondBlockHeader):
                raise RuntimeError("bad block header response from peer while syncing")
            prev_head = response_prev.header_block
            blocks.append(prev_head)
            top = prev_head
            fork_height = top.height - 1

        blocks.reverse()
        # Roll back coins and transactions
        peak_height = self.wallet_state_manager.blockchain.get_peak_height()
        if fork_height < peak_height:
            self.log.info(f"Rolling back to {fork_height}")
            # we should clear all peers since this is a full rollback
            await self.perform_atomic_rollback(fork_height)
            await self.update_ui()

        if peak is not None:
            assert header_block.weight >= peak.weight
        for block in blocks:
            # Set blockchain to the latest peak
            res, err = await self.wallet_state_manager.blockchain.receive_block(block)
            if res == ReceiveBlockResult.INVALID_BLOCK:
                raise ValueError(err)

        return fork_height

    async def update_ui(self):
        for wallet_id, wallet in self.wallet_state_manager.wallets.items():
            self.wallet_state_manager.state_changed("coin_removed", wallet_id)
            self.wallet_state_manager.state_changed("coin_added", wallet_id)

    async def fetch_and_validate_the_weight_proof(
        self, peer: WSChiaConnection, peak: HeaderBlock
    ) -> Tuple[WeightProof, List[SubEpochSummary], List[BlockRecord]]:
        assert self._weight_proof_handler
        weight_request = RequestProofOfWeight(peak.height, peak.header_hash)
        wp_timeout = self.config.get("weight_proof_timeout", 360)
        self.log.debug(f"weight proof timeout is {wp_timeout} sec")
        weight_proof_response: RespondProofOfWeight = await peer.request_proof_of_weight(
            weight_request, timeout=wp_timeout
        )

        if weight_proof_response is None:
            raise Exception("weight proof response was none")

        start_validation = time.time()
        weight_proof = weight_proof_response.wp

        if weight_proof.recent_chain_data[-1].height != peak.height:
            raise Exception("weight proof height does not match peak")
        if weight_proof.recent_chain_data[-1].weight != peak.weight:
            raise Exception("weight proof weight does not match peak")
        if weight_proof.recent_chain_data[-1].header_hash != peak.header_hash:
            raise Exception("weight proof peak hash does not match peak")

        if weight_proof.get_hash() in self.valid_wp_cache:
            valid, fork_point, summaries, block_records = self.valid_wp_cache[weight_proof.get_hash()]
        else:
            old_proof = self.wallet_state_manager.blockchain.synced_weight_proof
            fork_point = get_wp_fork_point(self.constants, old_proof, weight_proof)
            start_validation = time.time()
            (
                valid,
                summaries,
                block_records,
            ) = await self._weight_proof_handler.validate_weight_proof(weight_proof, False, old_proof)
            if not valid:
                raise Exception("weight proof failed validation")
            self.valid_wp_cache[weight_proof.get_hash()] = valid, fork_point, summaries, block_records

        end_validation = time.time()
        self.log.info(f"It took {end_validation - start_validation} time to validate the weight proof")
        return weight_proof, summaries, block_records

    async def get_puzzle_hashes_to_subscribe(self) -> List[bytes32]:
        all_puzzle_hashes = list(await self.wallet_state_manager.puzzle_store.get_all_puzzle_hashes())
        # Get all phs from interested store
        interested_puzzle_hashes = [
            t[0] for t in await self.wallet_state_manager.interested_store.get_interested_puzzle_hashes()
        ]
        all_puzzle_hashes.extend(interested_puzzle_hashes)
        return all_puzzle_hashes

    async def get_coin_ids_to_subscribe(self, min_height: int) -> List[bytes32]:
        all_coin_names: Set[bytes32] = await self.wallet_state_manager.coin_store.get_coin_names_to_check(min_height)
        removed_dict = await self.wallet_state_manager.trade_manager.get_coins_of_interest()
        all_coin_names.update(removed_dict.keys())
        all_coin_names.update(await self.wallet_state_manager.interested_store.get_interested_coin_ids())
        return list(all_coin_names)

    async def validate_received_state_from_peer(
        self,
        coin_state: CoinState,
        peer: WSChiaConnection,
        peer_request_cache: PeerRequestCache,
        fork_height: Optional[uint32],
    ) -> bool:
        """
        Returns all state that is valid and included in the blockchain proved by the weight proof. If return_old_states
        is False, only new states that are not in the coin_store are returned.
        """
        # Only use the cache if we are talking about states before the fork point. If we are evaluating something
        # in a reorg, we cannot use the cache, since we don't know if it's actually in the new chain after the reorg.
        if await can_use_peer_request_cache(coin_state, peer_request_cache, fork_height):
            return True

        spent_height = coin_state.spent_height
        confirmed_height = coin_state.created_height
        current = await self.wallet_state_manager.coin_store.get_coin_record(coin_state.coin.name())
        # if remote state is same as current local state we skip validation

        # CoinRecord unspent = height 0, coin state = None. We adjust for comparison below
        current_spent_height = None
        if current is not None and current.spent_block_height != 0:
            current_spent_height = current.spent_block_height

        # Same as current state, nothing to do
        if (
            current is not None
            and current_spent_height == spent_height
            and current.confirmed_block_height == confirmed_height
        ):
            peer_request_cache.add_to_states_validated(coin_state)
            return True

        reorg_mode = False

        # If coin was removed from the blockchain
        if confirmed_height is None:
            if current is None:
                # Coin does not exist in local DB, so no need to do anything
                return False
            # This coin got reorged
            reorg_mode = True
            confirmed_height = current.confirmed_block_height

        # request header block for created height
        state_block: Optional[HeaderBlock] = peer_request_cache.get_block(confirmed_height)
        if state_block is None or reorg_mode:
            state_blocks = await request_header_blocks(peer, confirmed_height, confirmed_height)
            if state_blocks is None:
                return False
            state_block = state_blocks[0]
            assert state_block is not None
            peer_request_cache.add_to_blocks(state_block)

        # get proof of inclusion
        assert state_block.foliage_transaction_block is not None
        validate_additions_result = await request_and_validate_additions(
            peer,
            peer_request_cache,
            state_block.height,
            state_block.header_hash,
            coin_state.coin.puzzle_hash,
            state_block.foliage_transaction_block.additions_root,
        )

        if validate_additions_result is False:
            self.log.warning("Validate false 1")
            await peer.close(9999)
            return False

        # If spent_height is None, we need to validate that the creation block is actually in the longest blockchain.
        # Otherwise, we don't have to, since we will validate the spent block later.
        if coin_state.spent_height is None:
            validated = await self.validate_block_inclusion(state_block, peer, peer_request_cache)
            if not validated:
                return False

        # TODO: make sure all cases are covered
        if current is not None:
            if spent_height is None and current.spent_block_height != 0:
                # Peer is telling us that coin that was previously known to be spent is not spent anymore
                # Check old state

                spent_state_blocks: Optional[List[HeaderBlock]] = await request_header_blocks(
                    peer, current.spent_block_height, current.spent_block_height
                )
                if spent_state_blocks is None:
                    return False
                spent_state_block = spent_state_blocks[0]
                assert spent_state_block.height == current.spent_block_height
                assert spent_state_block.foliage_transaction_block is not None
                peer_request_cache.add_to_blocks(spent_state_block)

                validate_removals_result: bool = await request_and_validate_removals(
                    peer,
                    current.spent_block_height,
                    spent_state_block.header_hash,
                    coin_state.coin.name(),
                    spent_state_block.foliage_transaction_block.removals_root,
                )
                if validate_removals_result is False:
                    self.log.warning("Validate false 2")
                    await peer.close(9999)
                    return False
                validated = await self.validate_block_inclusion(spent_state_block, peer, peer_request_cache)
                if not validated:
                    return False

        if spent_height is not None:
            # request header block for created height
            cached_spent_state_block = peer_request_cache.get_block(spent_height)
            if cached_spent_state_block is None:
                spent_state_blocks = await request_header_blocks(peer, spent_height, spent_height)
                if spent_state_blocks is None:
                    return False
                spent_state_block = spent_state_blocks[0]
                assert spent_state_block.height == spent_height
                assert spent_state_block.foliage_transaction_block is not None
                peer_request_cache.add_to_blocks(spent_state_block)
            else:
                spent_state_block = cached_spent_state_block
            assert spent_state_block is not None
            assert spent_state_block.foliage_transaction_block is not None
            validate_removals_result = await request_and_validate_removals(
                peer,
                spent_state_block.height,
                spent_state_block.header_hash,
                coin_state.coin.name(),
                spent_state_block.foliage_transaction_block.removals_root,
            )
            if validate_removals_result is False:
                self.log.warning("Validate false 3")
                await peer.close(9999)
                return False
            validated = await self.validate_block_inclusion(spent_state_block, peer, peer_request_cache)
            if not validated:
                return False
        peer_request_cache.add_to_states_validated(coin_state)

        return True

    async def validate_block_inclusion(
        self, block: HeaderBlock, peer: WSChiaConnection, peer_request_cache: PeerRequestCache
    ) -> bool:
        if self.wallet_state_manager.blockchain.contains_height(block.height):
            stored_hash = self.wallet_state_manager.blockchain.height_to_hash(block.height)
            stored_record = self.wallet_state_manager.blockchain.try_block_record(stored_hash)
            if stored_record is not None:
                if stored_record.header_hash == block.header_hash:
                    return True

        weight_proof: Optional[WeightProof] = self.wallet_state_manager.blockchain.synced_weight_proof
        if weight_proof is None:
            return False

        if block.height >= weight_proof.recent_chain_data[0].height:
            # this was already validated as part of the wp validation
            index = block.height - weight_proof.recent_chain_data[0].height
            if index >= len(weight_proof.recent_chain_data):
                return False
            if weight_proof.recent_chain_data[index].header_hash != block.header_hash:
                self.log.error("Failed validation 1")
                return False
            return True

        # block is not included in wp recent chain
        start = block.height + 1
        compare_to_recent = False
        inserted: int = 0
        first_height_recent = weight_proof.recent_chain_data[0].height
        if start > first_height_recent - 1000:
            # compare up to weight_proof.recent_chain_data[0].height
            compare_to_recent = True
            end = first_height_recent
        else:
            # get ses from wp
            start_height = block.height
            end_height = block.height + 32
            ses_start_height = 0
            end = 0
            for idx, ses in enumerate(weight_proof.sub_epochs):
                if idx == len(weight_proof.sub_epochs) - 1:
                    break
                next_ses_height = (idx + 1) * self.constants.SUB_EPOCH_BLOCKS + weight_proof.sub_epochs[
                    idx + 1
                ].num_blocks_overflow
                # start_ses_hash
                if ses_start_height <= start_height < next_ses_height:
                    inserted = idx + 1
                    if ses_start_height < end_height < next_ses_height:
                        end = next_ses_height
                        break
                    else:
                        if idx > len(weight_proof.sub_epochs) - 3:
                            break
                        # else add extra ses as request start <-> end spans two ses
                        end = (idx + 2) * self.constants.SUB_EPOCH_BLOCKS + weight_proof.sub_epochs[
                            idx + 2
                        ].num_blocks_overflow
                        inserted += 1
                        break
                ses_start_height = next_ses_height

        if end == 0:
            self.log.error("Error finding sub epoch")
            return False
        all_peers_c = self.server.get_full_node_connections()
        all_peers = [(con, self.is_trusted(con)) for con in all_peers_c]
        blocks: Optional[List[HeaderBlock]] = await fetch_header_blocks_in_range(
            start, end, peer_request_cache, all_peers
        )
        if blocks is None:
            self.log.error(f"Error fetching blocks {start} {end}")
            return False

        if compare_to_recent and weight_proof.recent_chain_data[0].header_hash != blocks[-1].header_hash:
            self.log.error("Failed validation 3")
            return False

        if not compare_to_recent:
            last = blocks[-1].finished_sub_slots[-1].reward_chain.get_hash()
            if last != weight_proof.sub_epochs[inserted].reward_chain_hash:
                self.log.error("Failed validation 4")
                return False
        pk_m_sig: List[Tuple[G1Element, bytes32, G2Element]] = []
        sigs_to_cache: List[HeaderBlock] = []
        blocks_to_cache: List[Tuple[bytes32, uint32]] = []

        signatures_to_validate: int = 30
        for idx in range(len(blocks)):
            en_block = blocks[idx]
            if idx < signatures_to_validate and not peer_request_cache.in_block_signatures_validated(en_block):
                # Validate that the block is buried in the foliage by checking the signatures
                pk_m_sig.append(
                    (
                        en_block.reward_chain_block.proof_of_space.plot_public_key,
                        en_block.foliage.foliage_block_data.get_hash(),
                        en_block.foliage.foliage_block_data_signature,
                    )
                )
                sigs_to_cache.append(en_block)

            # This is the reward chain challenge. If this is in the cache, it means the prev block
            # has been validated. We must at least check the first block to ensure they are connected
            reward_chain_hash: bytes32 = en_block.reward_chain_block.reward_chain_ip_vdf.challenge
            if idx != 0 and peer_request_cache.in_blocks_validated(reward_chain_hash):
                # As soon as we see a block we have already concluded is in the chain, we can quit.
                if idx > signatures_to_validate:
                    break
            else:
                # Validate that the block is committed to by the weight proof
                if idx == 0:
                    prev_block_rc_hash: bytes32 = block.reward_chain_block.get_hash()
                    prev_hash = block.header_hash
                else:
                    prev_block_rc_hash = blocks[idx - 1].reward_chain_block.get_hash()
                    prev_hash = blocks[idx - 1].header_hash

                if not en_block.prev_header_hash == prev_hash:
                    self.log.error("Failed validation 5")
                    return False

                if len(en_block.finished_sub_slots) > 0:
                    reversed_slots = en_block.finished_sub_slots.copy()
                    reversed_slots.reverse()
                    for slot_idx, slot in enumerate(reversed_slots[:-1]):
                        hash_val = reversed_slots[slot_idx + 1].reward_chain.get_hash()
                        if not hash_val == slot.reward_chain.end_of_slot_vdf.challenge:
                            self.log.error("Failed validation 6")
                            return False
                    if not prev_block_rc_hash == reversed_slots[-1].reward_chain.end_of_slot_vdf.challenge:
                        self.log.error("Failed validation 7")
                        return False
                else:
                    if not prev_block_rc_hash == reward_chain_hash:
                        self.log.error("Failed validation 8")
                        return False
                blocks_to_cache.append((reward_chain_hash, en_block.height))

        agg_sig: G2Element = AugSchemeMPL.aggregate([sig for (_, _, sig) in pk_m_sig])
        if not AugSchemeMPL.aggregate_verify([pk for (pk, _, _) in pk_m_sig], [m for (_, m, _) in pk_m_sig], agg_sig):
            self.log.error("Failed signature validation")
            return False
        for header_block in sigs_to_cache:
            peer_request_cache.add_to_block_signatures_validated(header_block)
        for reward_chain_hash, height in blocks_to_cache:
            peer_request_cache.add_to_blocks_validated(reward_chain_hash, height)
        return True

    async def fetch_puzzle_solution(self, height: uint32, coin: Coin, peer: WSChiaConnection) -> CoinSpend:
        solution_response = await peer.request_puzzle_solution(
            wallet_protocol.RequestPuzzleSolution(coin.name(), height)
        )
        if solution_response is None or not isinstance(solution_response, wallet_protocol.RespondPuzzleSolution):
            raise ValueError(f"Was not able to obtain solution {solution_response}")
        assert solution_response.response.puzzle.get_tree_hash() == coin.puzzle_hash
        assert solution_response.response.coin_name == coin.name()

        return CoinSpend(
            coin,
            solution_response.response.puzzle,
            solution_response.response.solution,
        )

    async def get_coin_state(
        self, coin_names: List[bytes32], peer: WSChiaConnection, fork_height: Optional[uint32] = None
    ) -> List[CoinState]:
        msg = wallet_protocol.RegisterForCoinUpdates(coin_names, uint32(0))
        coin_state: Optional[RespondToCoinUpdates] = await peer.register_interest_in_coin(msg)
        assert coin_state is not None

        if not self.is_trusted(peer):
            valid_list = []
            for coin in coin_state.coin_states:
                valid = await self.validate_received_state_from_peer(
                    coin, peer, self.get_cache_for_peer(peer), fork_height
                )
                if valid:
                    valid_list.append(coin)
            return valid_list

        return coin_state.coin_states

    async def fetch_children(
        self, coin_name: bytes32, peer: WSChiaConnection, fork_height: Optional[uint32] = None
    ) -> List[CoinState]:

        response: Optional[wallet_protocol.RespondChildren] = await peer.request_children(
            wallet_protocol.RequestChildren(coin_name)
        )
        if response is None or not isinstance(response, wallet_protocol.RespondChildren):
            raise ValueError(f"Was not able to obtain children {response}")

        if not self.is_trusted(peer):
            request_cache = self.get_cache_for_peer(peer)
            validated = []
            for state in response.coin_states:
                valid = await self.validate_received_state_from_peer(state, peer, request_cache, fork_height)
                if valid:
                    validated.append(state)
            return validated
        return response.coin_states

    # For RPC only. You should use wallet_state_manager.add_pending_transaction for normal wallet business.
    async def push_tx(self, spend_bundle):
        msg = make_msg(
            ProtocolMessageTypes.send_transaction,
            wallet_protocol.SendTransaction(spend_bundle),
        )
        full_nodes = self.server.get_full_node_connections()
        for peer in full_nodes:
            await peer.send_message(msg)<|MERGE_RESOLUTION|>--- conflicted
+++ resolved
@@ -1021,88 +1021,12 @@
             if peer.peer_node_id not in self.synced_peers:
                 if new_peak_hb.height - current_height > self.LONG_SYNC_THRESHOLD:
                     self.wallet_state_manager.set_sync_mode(True)
-<<<<<<< HEAD
                 self._primary_peer_sync_task = asyncio.create_task(
                     self.long_sync(new_peak_hb.height, peer, uint32(max(0, current_height - 256)), rollback=True)
                 )
                 await self._primary_peer_sync_task
                 self._primary_peer_sync_task = None
                 self.wallet_state_manager.set_sync_mode(False)
-=======
-                if not syncing and not (
-                    self._secondary_peer_sync_task is None or self._secondary_peer_sync_task.done()
-                ):
-                    self.log.info("Will not do secondary sync, there is already another sync task running.")
-                    return
-                try:
-                    (
-                        valid_weight_proof,
-                        weight_proof,
-                        summaries,
-                        block_records,
-                    ) = await self.fetch_and_validate_the_weight_proof(peer, response.header_block)
-                    if valid_weight_proof is False:
-                        if syncing:
-                            self.wallet_state_manager.set_sync_mode(False)
-                        await peer.close()
-                        return
-
-                    if await self.check_for_synced_trusted_peer(header_block, request_time):
-                        self.wallet_state_manager.set_sync_mode(False)
-                        self.log.info("Cancelling untrusted sync, we are connected to a trusted peer")
-                        return
-                    assert weight_proof is not None
-                    old_proof = self.wallet_state_manager.blockchain.synced_weight_proof
-                    if syncing:
-                        # This usually happens the first time we start up the wallet. We roll back slightly to be
-                        # safe, but we don't want to rollback too much (hence 16)
-                        fork_point: int = max(0, current_height - 16)
-                    else:
-                        # In this case we will not rollback so it's OK to check some older updates as well, to ensure
-                        # that no recent transactions are being hidden.
-                        fork_point = 0
-                    if old_proof is not None:
-                        # If the weight proof fork point is in the past, rollback more to ensure we don't have duplicate
-                        # state.
-                        fork_point = min(fork_point, get_wp_fork_point(self.constants, old_proof, weight_proof))
-                    await self.wallet_state_manager.blockchain.new_valid_weight_proof(weight_proof, block_records)
-                    if syncing:
-                        async with self.wallet_state_manager.lock:
-                            self.log.info("Primary peer syncing")
-                            self._primary_peer_sync_task = asyncio.create_task(
-                                self.long_sync(new_peak.height, peer, fork_point, rollback=True)
-                            )
-                            await self._primary_peer_sync_task
-                            self._primary_peer_sync_task = None
-                    else:
-                        if self._secondary_peer_sync_task is None or self._secondary_peer_sync_task.done():
-                            self.log.info("Secondary peer syncing")
-                            self._secondary_peer_sync_task = asyncio.create_task(
-                                self.long_sync(new_peak.height, peer, fork_point, rollback=False)
-                            )
-                            return
-                        else:
-                            self.log.info("Will not do secondary sync, there is already another sync task running.")
-                            return
-                    self.log.info(f"New peak wallet.. {new_peak.height} {peer.get_peer_info()} 12")
-                    if (
-                        self.wallet_state_manager.blockchain.synced_weight_proof is None
-                        or weight_proof.recent_chain_data[-1].weight
-                        > self.wallet_state_manager.blockchain.synced_weight_proof.recent_chain_data[-1].weight
-                    ):
-                        await self.wallet_state_manager.blockchain.new_valid_weight_proof(weight_proof, block_records)
-                except Exception as e:
-                    tb = traceback.format_exc()
-                    self.log.error(f"Error syncing to {peer.get_peer_info()} {e} {tb}")
-                    if syncing:
-                        self.wallet_state_manager.set_sync_mode(False)
-                    tb = traceback.format_exc()
-                    self.log.error(f"Error syncing to {peer.get_peer_info()} {tb}")
-                    await peer.close()
-                    return
-                if syncing:
-                    self.wallet_state_manager.set_sync_mode(False)
->>>>>>> 0a541cc5
 
     async def new_peak_from_untrusted(self, new_peak_hb: HeaderBlock, peer: WSChiaConnection, request_time: uint64):
         far_behind: bool = (
