--- conflicted
+++ resolved
@@ -2386,21 +2386,11 @@
 
         return filtered
 
-<<<<<<< HEAD
-    async def new_peak(self, peak: NewPeakWallet) -> None:
-        valid_list = [WalletType.POOLING_WALLET, WalletType.DAO]
-        for wallet_id, wallet in self.wallets.items():
-            if wallet.type() in valid_list:
-                valid = isinstance(wallet, PoolWallet) or isinstance(wallet, DAOWallet)
-                assert valid
-                await wallet.new_peak(uint64(peak.height))  # type: ignore[attr-defined]
-=======
     async def new_peak(self, height: uint32) -> None:
         for wallet_id, wallet in self.wallets.items():
             if wallet.type() == WalletType.POOLING_WALLET:
                 assert isinstance(wallet, PoolWallet)
                 await wallet.new_peak(height)
->>>>>>> 9071480b
         current_time = int(time.time())
 
         if self.wallet_node.last_wallet_tx_resend_time < current_time - self.wallet_node.wallet_tx_resend_timeout_secs:
