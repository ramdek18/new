from __future__ import annotations

import asyncio
import dataclasses
import logging
import multiprocessing.context
import time
import traceback
from contextlib import asynccontextmanager
from pathlib import Path
from typing import (
    TYPE_CHECKING,
    Any,
    AsyncIterator,
    Callable,
    Dict,
    Iterator,
    List,
    Optional,
    Set,
    Tuple,
    Type,
    TypeVar,
    Union,
)

import aiosqlite
from chia_rs import AugSchemeMPL, G1Element, G2Element, PrivateKey

from chia.consensus.block_rewards import calculate_base_farmer_reward, calculate_pool_reward
from chia.consensus.coinbase import farmer_parent_id, pool_parent_id
from chia.consensus.constants import ConsensusConstants
from chia.data_layer.data_layer_wallet import DataLayerWallet
from chia.data_layer.dl_wallet_store import DataLayerStore
from chia.pools.pool_puzzles import (
    SINGLETON_LAUNCHER_HASH,
    get_most_recent_singleton_coin_from_coin_spend,
    solution_to_pool_state,
)
from chia.pools.pool_wallet import PoolWallet
from chia.protocols.wallet_protocol import CoinState
from chia.rpc.rpc_server import StateChangedProtocol
from chia.server.outbound_message import NodeType
from chia.server.server import ChiaServer
from chia.server.ws_connection import WSChiaConnection
from chia.types.blockchain_format.coin import Coin
from chia.types.blockchain_format.program import Program
from chia.types.blockchain_format.sized_bytes import bytes32
from chia.types.coin_record import CoinRecord
from chia.types.coin_spend import CoinSpend, compute_additions, make_spend
from chia.types.mempool_inclusion_status import MempoolInclusionStatus
from chia.types.spend_bundle import SpendBundle
from chia.util.bech32m import encode_puzzle_hash
from chia.util.condition_tools import conditions_dict_for_solution, pkm_pairs_for_conditions_dict
from chia.util.db_synchronous import db_synchronous_on
from chia.util.db_wrapper import DBWrapper2
from chia.util.errors import Err
from chia.util.hash import std_hash
from chia.util.ints import uint16, uint32, uint64, uint128
from chia.util.lru_cache import LRUCache
from chia.util.misc import UInt32Range, UInt64Range, VersionedBlob
from chia.util.path import path_from_root
from chia.util.streamable import Streamable
from chia.wallet.cat_wallet.cat_constants import DEFAULT_CATS
from chia.wallet.cat_wallet.cat_info import CATCoinData, CATInfo, CRCATInfo
from chia.wallet.cat_wallet.cat_utils import CAT_MOD, CAT_MOD_HASH, construct_cat_puzzle, match_cat_puzzle
from chia.wallet.cat_wallet.cat_wallet import CATWallet
from chia.wallet.cat_wallet.dao_cat_wallet import DAOCATWallet
from chia.wallet.conditions import (
    AssertCoinAnnouncement,
    Condition,
    ConditionValidTimes,
    CreateCoinAnnouncement,
    parse_timelock_info,
)
from chia.wallet.dao_wallet.dao_utils import (
    get_p2_singleton_puzhash,
    match_dao_cat_puzzle,
    match_finished_puzzle,
    match_funding_puzzle,
    match_proposal_puzzle,
    match_treasury_puzzle,
)
from chia.wallet.dao_wallet.dao_wallet import DAOWallet
from chia.wallet.db_wallet.db_wallet_puzzles import MIRROR_PUZZLE_HASH
from chia.wallet.derivation_record import DerivationRecord
from chia.wallet.derive_keys import (
    _derive_path,
    _derive_path_unhardened,
    master_sk_to_wallet_sk,
    master_sk_to_wallet_sk_intermediate,
    master_sk_to_wallet_sk_unhardened,
    master_sk_to_wallet_sk_unhardened_intermediate,
)
from chia.wallet.did_wallet.did_info import DIDCoinData
from chia.wallet.did_wallet.did_wallet import DIDWallet
from chia.wallet.did_wallet.did_wallet_puzzles import DID_INNERPUZ_MOD, match_did_puzzle
from chia.wallet.key_val_store import KeyValStore
from chia.wallet.nft_wallet.nft_puzzles import get_metadata_and_phs, get_new_owner_did
from chia.wallet.nft_wallet.nft_wallet import NFTWallet
from chia.wallet.nft_wallet.uncurry_nft import NFTCoinData, UncurriedNFT
from chia.wallet.notification_manager import NotificationManager
from chia.wallet.outer_puzzles import AssetType
from chia.wallet.payment import Payment
from chia.wallet.puzzle_drivers import PuzzleInfo
from chia.wallet.puzzles.clawback.drivers import generate_clawback_spend_bundle, match_clawback_puzzle
from chia.wallet.puzzles.clawback.metadata import ClawbackMetadata, ClawbackVersion
from chia.wallet.puzzles.p2_delegated_puzzle_or_hidden_puzzle import (
    DEFAULT_HIDDEN_PUZZLE_HASH,
    calculate_synthetic_secret_key,
    puzzle_hash_for_synthetic_public_key,
)
from chia.wallet.sign_coin_spends import sign_coin_spends
<<<<<<< HEAD
from chia.wallet.signer_protocol import (
    KeyHints,
    PathHint,
    SignedTransaction,
    SigningInstructions,
    SigningResponse,
    SigningTarget,
    Spend,
    SumHint,
    TransactionInfo,
    UnsignedTransaction,
)
from chia.wallet.singleton import create_singleton_puzzle, get_inner_puzzle_from_singleton, get_singleton_id_from_puzzle
=======
from chia.wallet.singleton import (
    SINGLETON_LAUNCHER_PUZZLE,
    create_singleton_puzzle,
    get_inner_puzzle_from_singleton,
    get_singleton_id_from_puzzle,
)
>>>>>>> 1e1d9a7d
from chia.wallet.trade_manager import TradeManager
from chia.wallet.trading.trade_status import TradeStatus
from chia.wallet.transaction_record import TransactionRecord
from chia.wallet.uncurried_puzzle import uncurry_puzzle
from chia.wallet.util.address_type import AddressType
from chia.wallet.util.compute_hints import compute_spend_hints_and_additions
from chia.wallet.util.compute_memos import compute_memos
from chia.wallet.util.puzzle_decorator import PuzzleDecoratorManager
from chia.wallet.util.query_filter import HashFilter
from chia.wallet.util.transaction_type import CLAWBACK_INCOMING_TRANSACTION_TYPES, TransactionType
from chia.wallet.util.tx_config import TXConfig, TXConfigLoader
from chia.wallet.util.wallet_sync_utils import (
    PeerRequestException,
    fetch_coin_spend_for_coin_state,
    last_change_height_cs,
)
from chia.wallet.util.wallet_types import CoinType, WalletIdentifier, WalletType
from chia.wallet.vault.vault_drivers import get_vault_inner_puzzle_hash
from chia.wallet.vc_wallet.cr_cat_drivers import CRCAT, ProofsChecker, construct_pending_approval_state
from chia.wallet.vc_wallet.cr_cat_wallet import CRCATWallet
from chia.wallet.vc_wallet.vc_drivers import VerifiedCredential
from chia.wallet.vc_wallet.vc_store import VCStore
from chia.wallet.vc_wallet.vc_wallet import VCWallet
from chia.wallet.wallet import Wallet
from chia.wallet.wallet_blockchain import WalletBlockchain
from chia.wallet.wallet_coin_record import MetadataTypes, WalletCoinRecord
from chia.wallet.wallet_coin_store import WalletCoinStore
from chia.wallet.wallet_info import WalletInfo
from chia.wallet.wallet_interested_store import WalletInterestedStore
from chia.wallet.wallet_nft_store import WalletNftStore
from chia.wallet.wallet_pool_store import WalletPoolStore
from chia.wallet.wallet_protocol import WalletProtocol
from chia.wallet.wallet_puzzle_store import WalletPuzzleStore
from chia.wallet.wallet_retry_store import WalletRetryStore
from chia.wallet.wallet_transaction_store import WalletTransactionStore
from chia.wallet.wallet_user_store import WalletUserStore

TWalletType = TypeVar("TWalletType", bound=WalletProtocol[Any])

if TYPE_CHECKING:
    from chia.wallet.wallet_node import WalletNode


PendingTxCallback = Callable[[], None]


class WalletStateManager:
    interested_ph_cache: Dict[bytes32, List[int]] = {}
    interested_coin_cache: Dict[bytes32, List[int]] = {}
    constants: ConsensusConstants
    config: Dict[str, Any]
    tx_store: WalletTransactionStore
    puzzle_store: WalletPuzzleStore
    user_store: WalletUserStore
    nft_store: WalletNftStore
    vc_store: VCStore
    basic_store: KeyValStore

    # Makes sure only one asyncio thread is changing the blockchain state at one time
    lock: asyncio.Lock

    log: logging.Logger

    # TODO Don't allow user to send tx until wallet is synced
    _sync_target: Optional[uint32]

    state_changed_callback: Optional[StateChangedProtocol] = None
    pending_tx_callback: Optional[PendingTxCallback]
    db_path: Path
    db_wrapper: DBWrapper2

    main_wallet: Wallet
    wallets: Dict[uint32, WalletProtocol[Any]]
    private_key: PrivateKey

    trade_manager: TradeManager
    notification_manager: NotificationManager
    blockchain: WalletBlockchain
    coin_store: WalletCoinStore
    interested_store: WalletInterestedStore
    retry_store: WalletRetryStore
    multiprocessing_context: multiprocessing.context.BaseContext
    server: ChiaServer
    root_path: Path
    wallet_node: WalletNode
    pool_store: WalletPoolStore
    dl_store: DataLayerStore
    default_cats: Dict[str, Any]
    asset_to_wallet_map: Dict[AssetType, Any]
    initial_num_public_keys: int
    decorator_manager: PuzzleDecoratorManager

    @staticmethod
    async def create(
        private_key: PrivateKey,
        config: Dict[str, Any],
        db_path: Path,
        constants: ConsensusConstants,
        server: ChiaServer,
        root_path: Path,
        wallet_node: WalletNode,
    ) -> WalletStateManager:
        self = WalletStateManager()

        self.config = config
        self.constants = constants
        self.server = server
        self.root_path = root_path
        self.log = logging.getLogger(__name__)
        self.lock = asyncio.Lock()
        self.log.debug(f"Starting in db path: {db_path}")
        fingerprint = private_key.get_g1().get_fingerprint()
        sql_log_path: Optional[Path] = None
        if self.config.get("log_sqlite_cmds", False):
            sql_log_path = path_from_root(self.root_path, "log/wallet_sql.log")
            self.log.info(f"logging SQL commands to {sql_log_path}")

        self.db_wrapper = await DBWrapper2.create(
            database=db_path,
            reader_count=self.config.get("db_readers", 4),
            log_path=sql_log_path,
            synchronous=db_synchronous_on(self.config.get("db_sync", "auto")),
        )

        self.initial_num_public_keys = config["initial_num_public_keys"]
        min_num_public_keys = 425
        if not config.get("testing", False) and self.initial_num_public_keys < min_num_public_keys:
            self.initial_num_public_keys = min_num_public_keys

        self.coin_store = await WalletCoinStore.create(self.db_wrapper)
        self.tx_store = await WalletTransactionStore.create(self.db_wrapper)
        self.puzzle_store = await WalletPuzzleStore.create(self.db_wrapper)
        self.user_store = await WalletUserStore.create(self.db_wrapper)
        self.nft_store = await WalletNftStore.create(self.db_wrapper)
        self.vc_store = await VCStore.create(self.db_wrapper)
        self.basic_store = await KeyValStore.create(self.db_wrapper)
        self.trade_manager = await TradeManager.create(self, self.db_wrapper)
        self.notification_manager = await NotificationManager.create(self, self.db_wrapper)
        self.pool_store = await WalletPoolStore.create(self.db_wrapper)
        self.dl_store = await DataLayerStore.create(self.db_wrapper)
        self.interested_store = await WalletInterestedStore.create(self.db_wrapper)
        self.retry_store = await WalletRetryStore.create(self.db_wrapper)
        self.default_cats = DEFAULT_CATS

        self.wallet_node = wallet_node
        self._sync_target = None
        self.blockchain = await WalletBlockchain.create(self.basic_store, self.constants)
        self.state_changed_callback = None
        self.pending_tx_callback = None
        self.db_path = db_path
        puzzle_decorators = self.config.get("puzzle_decorators", {}).get(fingerprint, [])
        self.decorator_manager = PuzzleDecoratorManager.create(puzzle_decorators)

        main_wallet_info = await self.user_store.get_wallet_by_id(1)
        assert main_wallet_info is not None

        self.private_key = private_key
        self.main_wallet = await Wallet.create(self, main_wallet_info)

        self.wallets = {main_wallet_info.id: self.main_wallet}

        self.asset_to_wallet_map = {
            AssetType.CAT: CATWallet,
        }

        wallet: Optional[WalletProtocol[Any]] = None
        for wallet_info in await self.get_all_wallet_info_entries():
            wallet_type = WalletType(wallet_info.type)
            if wallet_type == WalletType.STANDARD_WALLET:
                if wallet_info.id == 1:
                    continue
                wallet = await Wallet.create(self, wallet_info)
            elif wallet_type == WalletType.CAT:
                wallet = await CATWallet.create(
                    self,
                    self.main_wallet,
                    wallet_info,
                )
            elif wallet_type == WalletType.DECENTRALIZED_ID:
                wallet = await DIDWallet.create(
                    self,
                    self.main_wallet,
                    wallet_info,
                )
            elif wallet_type == WalletType.NFT:
                wallet = await NFTWallet.create(
                    self,
                    self.main_wallet,
                    wallet_info,
                )
            elif wallet_type == WalletType.POOLING_WALLET:
                wallet = await PoolWallet.create_from_db(
                    self,
                    self.main_wallet,
                    wallet_info,
                )
            elif wallet_type == WalletType.DATA_LAYER:  # pragma: no cover
                wallet = await DataLayerWallet.create(
                    self,
                    wallet_info,
                )
            elif wallet_type == WalletType.DAO:  # pragma: no cover
                wallet = await DAOWallet.create(
                    self,
                    self.main_wallet,
                    wallet_info,
                )
            elif wallet_type == WalletType.DAO_CAT:  # pragma: no cover
                wallet = await DAOCATWallet.create(
                    self,
                    self.main_wallet,
                    wallet_info,
                )
            elif wallet_type == WalletType.VC:  # pragma: no cover
                wallet = await VCWallet.create(
                    self,
                    self.main_wallet,
                    wallet_info,
                )
            elif wallet_type == WalletType.CRCAT:  # pragma: no cover
                wallet = await CRCATWallet.create(
                    self,
                    self.main_wallet,
                    wallet_info,
                )
            if wallet is not None:
                self.wallets[wallet_info.id] = wallet

        return self

    def get_public_key_unhardened(self, index: uint32) -> G1Element:
        return master_sk_to_wallet_sk_unhardened(self.private_key, index).get_g1()

    async def get_private_key(self, puzzle_hash: bytes32) -> PrivateKey:
        record = await self.puzzle_store.record_for_puzzle_hash(puzzle_hash)
        if record is None:
            raise ValueError(f"No key for puzzle hash: {puzzle_hash.hex()}")
        if record.hardened:
            return master_sk_to_wallet_sk(self.private_key, record.index)
        return master_sk_to_wallet_sk_unhardened(self.private_key, record.index)

    async def get_synthetic_private_key_for_puzzle_hash(self, puzzle_hash: bytes32) -> Optional[PrivateKey]:
        record = await self.puzzle_store.record_for_puzzle_hash(puzzle_hash)
        if record is None:
            return None
        if record.hardened:
            base_key = master_sk_to_wallet_sk(self.private_key, record.index)
        else:
            base_key = master_sk_to_wallet_sk_unhardened(self.private_key, record.index)

        return calculate_synthetic_secret_key(base_key, DEFAULT_HIDDEN_PUZZLE_HASH)

    async def get_private_key_for_pubkey(self, pubkey: G1Element) -> Optional[PrivateKey]:
        record = await self.puzzle_store.record_for_pubkey(pubkey)
        if record is None:
            return None
        if record.hardened:
            return master_sk_to_wallet_sk(self.private_key, record.index)
        return master_sk_to_wallet_sk_unhardened(self.private_key, record.index)

    def get_wallet(self, id: uint32, required_type: Type[TWalletType]) -> TWalletType:
        wallet = self.wallets[id]
        if not isinstance(wallet, required_type):
            raise Exception(
                f"wallet id {id} is of type {type(wallet).__name__} but type {required_type.__name__} is required",
            )

        return wallet

    async def create_more_puzzle_hashes(
        self,
        from_zero: bool = False,
        mark_existing_as_used: bool = True,
        up_to_index: Optional[uint32] = None,
        num_additional_phs: Optional[int] = None,
    ) -> None:
        """
        For all wallets in the user store, generates the first few puzzle hashes so
        that we can restore the wallet from only the private keys.
        """
        targets = list(self.wallets.keys())
        self.log.debug("Target wallets to generate puzzle hashes for: %s", repr(targets))
        unused: Optional[uint32] = (
            uint32(up_to_index + 1) if up_to_index is not None else await self.puzzle_store.get_unused_derivation_path()
        )
        if unused is None:
            # This handles the case where the database has entries but they have all been used
            unused = await self.puzzle_store.get_last_derivation_path()
            self.log.debug("Tried finding unused: %s", unused)
            if unused is None:
                # This handles the case where the database is empty
                unused = uint32(0)

        self.log.debug(f"Requested to generate puzzle hashes to at least index {unused}")
        start_t = time.time()
        to_generate = num_additional_phs if num_additional_phs is not None else self.initial_num_public_keys
        new_paths: bool = False

        for wallet_id in targets:
            target_wallet = self.wallets[wallet_id]
            if not target_wallet.require_derivation_paths():
                self.log.debug("Skipping wallet %s as no derivation paths required", wallet_id)
                continue
            last: Optional[uint32] = await self.puzzle_store.get_last_derivation_path_for_wallet(wallet_id)
            self.log.debug(
                "Fetched last record for wallet %r:  %s (from_zero=%r, unused=%r)", wallet_id, last, from_zero, unused
            )
            start_index = 0
            derivation_paths: List[DerivationRecord] = []

            if last is not None:
                start_index = last + 1

            # If the key was replaced (from_zero=True), we should generate the puzzle hashes for the new key
            if from_zero:
                start_index = 0
            last_index = unused + to_generate
            if start_index >= last_index:
                self.log.debug(f"Nothing to create for for wallet_id: {wallet_id}, index: {start_index}")
            else:
                creating_msg = (
                    f"Creating puzzle hashes from {start_index} to {last_index - 1} for wallet_id: {wallet_id}"
                )
                self.log.info(f"Start: {creating_msg}")
                intermediate_sk = master_sk_to_wallet_sk_intermediate(self.private_key)
                intermediate_sk_un = master_sk_to_wallet_sk_unhardened_intermediate(self.private_key)
                for index in range(start_index, last_index):
                    if target_wallet.type() == WalletType.POOLING_WALLET:
                        continue

                    # Hardened
                    pubkey: G1Element = _derive_path(intermediate_sk, [index]).get_g1()
                    puzzlehash: Optional[bytes32] = target_wallet.puzzle_hash_for_pk(pubkey)
                    if puzzlehash is None:
                        self.log.error(f"Unable to create puzzles with wallet {target_wallet}")
                        break
                    self.log.debug(f"Puzzle at index {index} wallet ID {wallet_id} puzzle hash {puzzlehash.hex()}")
                    new_paths = True
                    derivation_paths.append(
                        DerivationRecord(
                            uint32(index),
                            puzzlehash,
                            pubkey,
                            target_wallet.type(),
                            uint32(target_wallet.id()),
                            True,
                        )
                    )
                    # Unhardened
                    pubkey_unhardened: G1Element = _derive_path_unhardened(intermediate_sk_un, [index]).get_g1()
                    puzzlehash_unhardened: Optional[bytes32] = target_wallet.puzzle_hash_for_pk(pubkey_unhardened)
                    if puzzlehash_unhardened is None:
                        self.log.error(f"Unable to create puzzles with wallet {target_wallet}")
                        break
                    self.log.debug(
                        f"Puzzle at index {index} wallet ID {wallet_id} puzzle hash {puzzlehash_unhardened.hex()}"
                    )
                    # We await sleep here to allow an asyncio context switch (since the other parts of this loop do
                    # not have await and therefore block). This can prevent networking layer from responding to ping.
                    await asyncio.sleep(0)
                    derivation_paths.append(
                        DerivationRecord(
                            uint32(index),
                            puzzlehash_unhardened,
                            pubkey_unhardened,
                            target_wallet.type(),
                            uint32(target_wallet.id()),
                            False,
                        )
                    )
                self.log.info(f"Done: {creating_msg} Time: {time.time() - start_t} seconds")
            await self.puzzle_store.add_derivation_paths(derivation_paths)
            if len(derivation_paths) > 0:
                if wallet_id == self.main_wallet.id():
                    await self.wallet_node.new_peak_queue.subscribe_to_puzzle_hashes(
                        [record.puzzle_hash for record in derivation_paths]
                    )
                self.state_changed("new_derivation_index", data_object={"index": derivation_paths[-1].index})
        # By default, we'll mark previously generated unused puzzle hashes as used if we have new paths
        if mark_existing_as_used and unused > 0 and new_paths:
            self.log.info(f"Updating last used derivation index: {unused - 1}")
            await self.puzzle_store.set_used_up_to(uint32(unused - 1))

    async def update_wallet_puzzle_hashes(self, wallet_id: uint32) -> None:
        derivation_paths: List[DerivationRecord] = []
        target_wallet = self.wallets[wallet_id]
        last: Optional[uint32] = await self.puzzle_store.get_last_derivation_path_for_wallet(wallet_id)
        unused: Optional[uint32] = await self.puzzle_store.get_unused_derivation_path()
        if unused is None:
            # This handles the case where the database has entries but they have all been used
            unused = await self.puzzle_store.get_last_derivation_path()
            if unused is None:
                # This handles the case where the database is empty
                unused = uint32(0)
        if last is not None:
            for index in range(unused, last):
                # Since DID are not released yet we can assume they are only using unhardened keys derivation
                pubkey: G1Element = self.get_public_key_unhardened(uint32(index))
                puzzlehash = target_wallet.puzzle_hash_for_pk(pubkey)
                self.log.info(f"Generating public key at index {index} puzzle hash {puzzlehash.hex()}")
                derivation_paths.append(
                    DerivationRecord(
                        uint32(index),
                        puzzlehash,
                        pubkey,
                        WalletType(target_wallet.wallet_info.type),
                        uint32(target_wallet.wallet_info.id),
                        False,
                    )
                )
            await self.puzzle_store.add_derivation_paths(derivation_paths)

    async def get_unused_derivation_record(self, wallet_id: uint32, *, hardened: bool = False) -> DerivationRecord:
        """
        Creates a puzzle hash for the given wallet, and then makes more puzzle hashes
        for every wallet to ensure we always have more in the database. Never reusue the
        same public key more than once (for privacy).
        """
        async with self.puzzle_store.lock:
            # If we have no unused public keys, we will create new ones
            unused: Optional[uint32] = await self.puzzle_store.get_unused_derivation_path()
            if unused is None:
                self.log.debug("No unused paths, generate more ")
                await self.create_more_puzzle_hashes()
                # Now we must have unused public keys
                unused = await self.puzzle_store.get_unused_derivation_path()
                assert unused is not None

            self.log.debug("Fetching derivation record for: %s %s %s", unused, wallet_id, hardened)
            record: Optional[DerivationRecord] = await self.puzzle_store.get_derivation_record(
                unused, wallet_id, hardened
            )
            if record is None:
                raise ValueError(f"Missing derivation '{unused}' for wallet id '{wallet_id}' (hardened={hardened})")

            # Set this key to used so we never use it again
            await self.puzzle_store.set_used_up_to(record.index)

            # Create more puzzle hashes / keys
            await self.create_more_puzzle_hashes()
            return record

    async def get_current_derivation_record_for_wallet(self, wallet_id: uint32) -> Optional[DerivationRecord]:
        async with self.puzzle_store.lock:
            # If we have no unused public keys, we will create new ones
            current: Optional[DerivationRecord] = await self.puzzle_store.get_current_derivation_record_for_wallet(
                wallet_id
            )
            return current

    def set_callback(self, callback: StateChangedProtocol) -> None:
        """
        Callback to be called when the state of the wallet changes.
        """
        self.state_changed_callback = callback

    def set_pending_callback(self, callback: PendingTxCallback) -> None:
        """
        Callback to be called when new pending transaction enters the store
        """
        self.pending_tx_callback = callback

    def state_changed(
        self, state: str, wallet_id: Optional[int] = None, data_object: Optional[Dict[str, Any]] = None
    ) -> None:
        """
        Calls the callback if it's present.
        """
        if self.state_changed_callback is None:
            return None
        change_data: Dict[str, Any] = {"state": state}
        if wallet_id is not None:
            change_data["wallet_id"] = wallet_id
        if data_object is not None:
            change_data["additional_data"] = data_object
        self.state_changed_callback(state, change_data)

    def tx_pending_changed(self) -> None:
        """
        Notifies the wallet node that there's new tx pending
        """
        if self.pending_tx_callback is None:
            return None

        self.pending_tx_callback()

    async def synced(self) -> bool:
        if len(self.server.get_connections(NodeType.FULL_NODE)) == 0:
            return False

        latest = await self.blockchain.get_peak_block()
        if latest is None:
            return False

        if "simulator" in self.config.get("selected_network", ""):
            return True  # sim is always synced if we have a genesis block.

        if latest.height - await self.blockchain.get_finished_sync_up_to() > 1:
            return False

        latest_timestamp = self.blockchain.get_latest_timestamp()
        has_pending_queue_items = self.wallet_node.new_peak_queue.has_pending_data_process_items()

        if latest_timestamp > int(time.time()) - 5 * 60 and not has_pending_queue_items:
            return True
        return False

    @property
    def sync_mode(self) -> bool:
        return self._sync_target is not None

    @property
    def sync_target(self) -> Optional[uint32]:
        return self._sync_target

    @asynccontextmanager
    async def set_sync_mode(self, target_height: uint32) -> AsyncIterator[uint32]:
        if self.log.level == logging.DEBUG:
            self.log.debug(f"set_sync_mode enter {await self.blockchain.get_finished_sync_up_to()}-{target_height}")
        async with self.lock:
            self._sync_target = target_height
            start_time = time.time()
            start_height = await self.blockchain.get_finished_sync_up_to()
            self.log.info(f"set_sync_mode syncing - range: {start_height}-{target_height}")
            self.state_changed("sync_changed")
            try:
                yield start_height
            except Exception:
                self.log.exception(
                    f"set_sync_mode failed - range: {start_height}-{target_height}, seconds: {time.time() - start_time}"
                )
            finally:
                self.state_changed("sync_changed")
                if self.log.level == logging.DEBUG:
                    self.log.debug(
                        f"set_sync_mode exit - range: {start_height}-{target_height}, "
                        f"get_finished_sync_up_to: {await self.blockchain.get_finished_sync_up_to()}, "
                        f"seconds: {time.time() - start_time}"
                    )
                self._sync_target = None

    async def get_confirmed_spendable_balance_for_wallet(
        self, wallet_id: int, unspent_records: Optional[Set[WalletCoinRecord]] = None
    ) -> uint128:
        """
        Returns the balance amount of all coins that are spendable.
        """

        spendable: Set[WalletCoinRecord] = await self.get_spendable_coins_for_wallet(wallet_id, unspent_records)

        spendable_amount: uint128 = uint128(0)
        for record in spendable:
            spendable_amount = uint128(spendable_amount + record.coin.amount)

        return spendable_amount

    async def does_coin_belong_to_wallet(
        self, coin: Coin, wallet_id: int, hint_dict: Dict[bytes32, bytes32] = {}
    ) -> bool:
        """
        Returns true if we have the key for this coin.
        """
        wallet_identifier = await self.get_wallet_identifier_for_coin(coin, hint_dict)
        return wallet_identifier is not None and wallet_identifier.id == wallet_id

    async def get_confirmed_balance_for_wallet(
        self,
        wallet_id: int,
        unspent_coin_records: Optional[Set[WalletCoinRecord]] = None,
    ) -> uint128:
        """
        Returns the confirmed balance, including coinbase rewards that are not spendable.
        """
        # lock only if unspent_coin_records is None
        if unspent_coin_records is None:
            if self.wallets[uint32(wallet_id)].type() == WalletType.CRCAT:
                coin_type = CoinType.CRCAT
            else:
                coin_type = CoinType.NORMAL
            unspent_coin_records = await self.coin_store.get_unspent_coins_for_wallet(wallet_id, coin_type)
        return uint128(sum(cr.coin.amount for cr in unspent_coin_records))

    async def get_unconfirmed_balance(
        self, wallet_id: int, unspent_coin_records: Optional[Set[WalletCoinRecord]] = None
    ) -> uint128:
        """
        Returns the balance, including coinbase rewards that are not spendable, and unconfirmed
        transactions.
        """
        # This API should change so that get_balance_from_coin_records is called for Set[WalletCoinRecord]
        # and this method is called only for the unspent_coin_records==None case.
        if unspent_coin_records is None:
            wallet_type: WalletType = self.wallets[uint32(wallet_id)].type()
            if wallet_type == WalletType.CRCAT:
                unspent_coin_records = await self.coin_store.get_unspent_coins_for_wallet(wallet_id, CoinType.CRCAT)
                pending_crcat = await self.coin_store.get_unspent_coins_for_wallet(wallet_id, CoinType.CRCAT_PENDING)
                unspent_coin_records = unspent_coin_records.union(pending_crcat)
            else:
                unspent_coin_records = await self.coin_store.get_unspent_coins_for_wallet(wallet_id)

        unconfirmed_tx: List[TransactionRecord] = await self.tx_store.get_unconfirmed_for_wallet(wallet_id)
        all_unspent_coins: Set[Coin] = {cr.coin for cr in unspent_coin_records}

        for record in unconfirmed_tx:
            for addition in record.additions:
                # This change or a self transaction
                if await self.does_coin_belong_to_wallet(addition, wallet_id, record.hint_dict()):
                    all_unspent_coins.add(addition)

            for removal in record.removals:
                if (
                    await self.does_coin_belong_to_wallet(removal, wallet_id, record.hint_dict())
                    and removal in all_unspent_coins
                ):
                    all_unspent_coins.remove(removal)

        return uint128(sum(coin.amount for coin in all_unspent_coins))

    async def unconfirmed_removals_for_wallet(self, wallet_id: int) -> Dict[bytes32, Coin]:
        """
        Returns new removals transactions that have not been confirmed yet.
        """
        removals: Dict[bytes32, Coin] = {}
        unconfirmed_tx = await self.tx_store.get_unconfirmed_for_wallet(wallet_id)
        for record in unconfirmed_tx:
            for coin in record.removals:
                removals[coin.name()] = coin
        trade_removals: Dict[bytes32, WalletCoinRecord] = await self.trade_manager.get_locked_coins()
        return {**removals, **{coin_id: cr.coin for coin_id, cr in trade_removals.items() if cr.wallet_id == wallet_id}}

    async def determine_coin_type(
        self, peer: WSChiaConnection, coin_state: CoinState, fork_height: Optional[uint32]
    ) -> Tuple[Optional[WalletIdentifier], Optional[Streamable]]:
        if coin_state.created_height is not None and (
            self.is_pool_reward(uint32(coin_state.created_height), coin_state.coin)
            or self.is_farmer_reward(uint32(coin_state.created_height), coin_state.coin)
        ):
            return None, None

        response: List[CoinState] = await self.wallet_node.get_coin_state(
            [coin_state.coin.parent_coin_info], peer=peer, fork_height=fork_height
        )
        if len(response) == 0:
            self.log.warning(f"Could not find a parent coin with ID: {coin_state.coin.parent_coin_info}")
            return None, None
        parent_coin_state = response[0]
        assert parent_coin_state.spent_height == coin_state.created_height

        coin_spend = await fetch_coin_spend_for_coin_state(parent_coin_state, peer)

        puzzle = Program.from_bytes(bytes(coin_spend.puzzle_reveal))
        solution = Program.from_bytes(bytes(coin_spend.solution))

        uncurried = uncurry_puzzle(puzzle)

        dao_ids = []
        wallets = self.wallets.values()
        for wallet in wallets:
            if wallet.type() == WalletType.DAO.value:
                assert isinstance(wallet, DAOWallet)
                dao_ids.append(wallet.dao_info.treasury_id)
        funding_puzzle_check = match_funding_puzzle(uncurried, solution, coin_state.coin, dao_ids)
        if funding_puzzle_check:
            return await self.get_dao_wallet_from_coinspend_hint(coin_spend, coin_state), None

        # Check if the coin is a DAO Treasury
        dao_curried_args = match_treasury_puzzle(uncurried.mod, uncurried.args)
        if dao_curried_args is not None:
            return await self.handle_dao_treasury(dao_curried_args, parent_coin_state, coin_state, coin_spend), None
        # Check if the coin is a Proposal and that it isn't the timer coin (amount == 0)
        dao_curried_args = match_proposal_puzzle(uncurried.mod, uncurried.args)
        if (dao_curried_args is not None) and (coin_state.coin.amount != 0):
            return await self.handle_dao_proposal(dao_curried_args, parent_coin_state, coin_state, coin_spend), None

        # Check if the coin is a finished proposal
        dao_curried_args = match_finished_puzzle(uncurried.mod, uncurried.args)
        if dao_curried_args is not None:
            return (
                await self.handle_dao_finished_proposals(dao_curried_args, parent_coin_state, coin_state, coin_spend),
                None,
            )

        # Check if the coin is a DAO CAT
        dao_cat_args = match_dao_cat_puzzle(uncurried)
        if dao_cat_args:
            return await self.handle_dao_cat(dao_cat_args, parent_coin_state, coin_state, coin_spend, fork_height), None

        # Check if the coin is a CAT
        cat_curried_args = match_cat_puzzle(uncurried)
        if cat_curried_args is not None:
            cat_mod_hash, tail_program_hash, cat_inner_puzzle = cat_curried_args
            cat_data: CATCoinData = CATCoinData(
                bytes32(cat_mod_hash.atom),
                bytes32(tail_program_hash.atom),
                cat_inner_puzzle,
                parent_coin_state.coin.parent_coin_info,
                uint64(parent_coin_state.coin.amount),
            )
            return (
                await self.handle_cat(
                    cat_data,
                    parent_coin_state,
                    coin_state,
                    coin_spend,
                    peer,
                    fork_height,
                ),
                cat_data,
            )

        # Check if the coin is a NFT
        #                                                        hint
        # First spend where 1 mojo coin -> Singleton launcher -> NFT -> NFT
        uncurried_nft = UncurriedNFT.uncurry(uncurried.mod, uncurried.args)
        if uncurried_nft is not None and coin_state.coin.amount % 2 == 1:
            nft_data = NFTCoinData(uncurried_nft, parent_coin_state, coin_spend)
            return await self.handle_nft(nft_data), nft_data

        # Check if the coin is a DID
        did_curried_args = match_did_puzzle(uncurried.mod, uncurried.args)
        if did_curried_args is not None and coin_state.coin.amount % 2 == 1:
            p2_puzzle, recovery_list_hash, num_verification, singleton_struct, metadata = did_curried_args
            did_data: DIDCoinData = DIDCoinData(
                p2_puzzle,
                bytes32(recovery_list_hash.atom),
                uint16(num_verification.as_int()),
                singleton_struct,
                metadata,
                get_inner_puzzle_from_singleton(coin_spend.puzzle_reveal.to_program()),
                parent_coin_state,
            )
            return await self.handle_did(did_data, parent_coin_state, coin_state, coin_spend, peer), did_data

        # Check if the coin is clawback
        solution = coin_spend.solution.to_program()
        clawback_coin_data = match_clawback_puzzle(uncurried, puzzle, solution)
        if clawback_coin_data is not None:
            return await self.handle_clawback(clawback_coin_data, coin_state, coin_spend, peer), clawback_coin_data

        # Check if the coin is a VC
        is_vc, err_msg = VerifiedCredential.is_vc(uncurried)
        if is_vc:
            vc: VerifiedCredential = VerifiedCredential.get_next_from_coin_spend(coin_spend)
            return await self.handle_vc(vc), vc

        await self.notification_manager.potentially_add_new_notification(coin_state, coin_spend)

        return None, None

    async def auto_claim_coins(self) -> None:
        # Get unspent clawback coin
        current_timestamp = self.blockchain.get_latest_timestamp()
        clawback_coins: Dict[Coin, ClawbackMetadata] = {}
        tx_fee = uint64(self.config.get("auto_claim", {}).get("tx_fee", 0))
        assert self.wallet_node.logged_in_fingerprint is not None
        tx_config_loader: TXConfigLoader = TXConfigLoader.from_json_dict(self.config.get("auto_claim", {}))
        if tx_config_loader.min_coin_amount is None:
            tx_config_loader = tx_config_loader.override(
                min_coin_amount=self.config.get("auto_claim", {}).get("min_amount"),
            )
        tx_config: TXConfig = tx_config_loader.autofill(
            constants=self.constants,
            config=self.config,
            logged_in_fingerprint=self.wallet_node.logged_in_fingerprint,
        )
        unspent_coins = await self.coin_store.get_coin_records(
            coin_type=CoinType.CLAWBACK,
            wallet_type=WalletType.STANDARD_WALLET,
            spent_range=UInt32Range(stop=uint32(0)),
            amount_range=UInt64Range(
                start=tx_config.coin_selection_config.min_coin_amount,
                stop=tx_config.coin_selection_config.max_coin_amount,
            ),
        )
        all_txs: List[TransactionRecord] = []
        for coin in unspent_coins.records:
            try:
                metadata: MetadataTypes = coin.parsed_metadata()
                assert isinstance(metadata, ClawbackMetadata)
                if await metadata.is_recipient(self.puzzle_store):
                    coin_timestamp = await self.wallet_node.get_timestamp_for_height(coin.confirmed_block_height)
                    if current_timestamp - coin_timestamp >= metadata.time_lock:
                        clawback_coins[coin.coin] = metadata
                        if len(clawback_coins) >= self.config.get("auto_claim", {}).get("batch_size", 50):
                            txs = await self.spend_clawback_coins(clawback_coins, tx_fee, tx_config)
                            all_txs.extend(txs)
                            tx_config = dataclasses.replace(
                                tx_config,
                                excluded_coin_ids=[
                                    *tx_config.excluded_coin_ids,
                                    *(c.name() for tx in txs for c in tx.removals),
                                ],
                            )
                            clawback_coins = {}
            except Exception as e:
                self.log.error(f"Failed to claim clawback coin {coin.coin.name().hex()}: %s", e)
        if len(clawback_coins) > 0:
            all_txs.extend(await self.spend_clawback_coins(clawback_coins, tx_fee, tx_config))

        await self.add_pending_transactions(all_txs)

    async def spend_clawback_coins(
        self,
        clawback_coins: Dict[Coin, ClawbackMetadata],
        fee: uint64,
        tx_config: TXConfig,
        force: bool = False,
        extra_conditions: Tuple[Condition, ...] = tuple(),
    ) -> List[TransactionRecord]:
        assert len(clawback_coins) > 0
        coin_spends: List[CoinSpend] = []
        message: bytes32 = std_hash(b"".join([c.name() for c in clawback_coins.keys()]))
        now: uint64 = uint64(int(time.time()))
        derivation_record: Optional[DerivationRecord] = None
        amount: uint64 = uint64(0)
        for coin, metadata in clawback_coins.items():
            try:
                self.log.info(f"Claiming clawback coin {coin.name().hex()}")
                # Get incoming tx
                incoming_tx = await self.tx_store.get_transaction_record(coin.name())
                assert incoming_tx is not None, f"Cannot find incoming tx for clawback coin {coin.name().hex()}"
                if incoming_tx.sent > 0 and not force:
                    self.log.error(
                        f"Clawback coin {coin.name().hex()} is already in a pending spend bundle. {incoming_tx}"
                    )
                    continue

                recipient_puzhash: bytes32 = metadata.recipient_puzzle_hash
                sender_puzhash: bytes32 = metadata.sender_puzzle_hash
                is_recipient: bool = await metadata.is_recipient(self.puzzle_store)
                if is_recipient:
                    derivation_record = await self.puzzle_store.get_derivation_record_for_puzzle_hash(recipient_puzhash)
                else:
                    derivation_record = await self.puzzle_store.get_derivation_record_for_puzzle_hash(sender_puzhash)
                assert derivation_record is not None
                amount = uint64(amount + coin.amount)
                # Remove the clawback hint since it is unnecessary for the XCH coin
                memos: List[bytes] = [] if len(incoming_tx.memos) == 0 else incoming_tx.memos[0][1][1:]
                inner_puzzle: Program = self.main_wallet.puzzle_for_pk(derivation_record.pubkey)
                inner_solution: Program = self.main_wallet.make_solution(
                    primaries=[
                        Payment(
                            derivation_record.puzzle_hash,
                            uint64(coin.amount),
                            memos,  # Forward memo of the first coin
                        )
                    ],
                    conditions=extra_conditions
                    if len(coin_spends) > 0 or fee == 0
                    else (*extra_conditions, CreateCoinAnnouncement(message)),
                )
                coin_spend: CoinSpend = generate_clawback_spend_bundle(coin, metadata, inner_puzzle, inner_solution)
                coin_spends.append(coin_spend)
                # Update incoming tx to prevent double spend and mark it is pending
                await self.tx_store.increment_sent(incoming_tx.name, "", MempoolInclusionStatus.PENDING, None)
            except Exception as e:
                self.log.error(f"Failed to create clawback spend bundle for {coin.name().hex()}: {e}")
        if len(coin_spends) == 0:
            return []
        spend_bundle: SpendBundle = await self.sign_transaction(coin_spends)
        tx_list: List[TransactionRecord] = []
        if fee > 0:
            chia_tx = await self.main_wallet.create_tandem_xch_tx(
                fee,
                tx_config,
                extra_conditions=(
                    AssertCoinAnnouncement(asserted_id=coin_spends[0].coin.name(), asserted_msg=message),
                ),
            )
            assert chia_tx.spend_bundle is not None
            spend_bundle = SpendBundle.aggregate([spend_bundle, chia_tx.spend_bundle])
            tx_list.append(dataclasses.replace(chia_tx, spend_bundle=None))
        assert derivation_record is not None
        tx_record = TransactionRecord(
            confirmed_at_height=uint32(0),
            created_at_time=now,
            to_puzzle_hash=derivation_record.puzzle_hash,
            amount=amount,
            fee_amount=uint64(fee),
            confirmed=False,
            sent=uint32(0),
            spend_bundle=spend_bundle,
            additions=spend_bundle.additions(),
            removals=spend_bundle.removals(),
            wallet_id=uint32(1),
            sent_to=[],
            trade_id=None,
            type=uint32(TransactionType.OUTGOING_CLAWBACK),
            name=spend_bundle.name(),
            memos=list(compute_memos(spend_bundle).items()),
            valid_times=parse_timelock_info(extra_conditions),
        )
        tx_list.append(tx_record)
        return tx_list

    async def filter_spam(self, new_coin_state: List[CoinState]) -> List[CoinState]:
        xch_spam_amount = self.config.get("xch_spam_amount", 1000000)

        # No need to filter anything if the filter is set to 1 or 0 mojos
        if xch_spam_amount <= 1:
            return new_coin_state

        spam_filter_after_n_txs = self.config.get("spam_filter_after_n_txs", 200)
        small_unspent_count = await self.coin_store.count_small_unspent(xch_spam_amount)

        # if small_unspent_count > spam_filter_after_n_txs:
        filtered_cs: List[CoinState] = []
        is_standard_wallet_phs: Set[bytes32] = set()

        for cs in new_coin_state:
            # Only apply filter to new coins being sent to our wallet, that are very small
            if (
                cs.created_height is not None
                and cs.spent_height is None
                and cs.coin.amount < xch_spam_amount
                and (cs.coin.puzzle_hash in is_standard_wallet_phs or await self.is_standard_wallet_tx(cs))
            ):
                is_standard_wallet_phs.add(cs.coin.puzzle_hash)
                if small_unspent_count < spam_filter_after_n_txs:
                    filtered_cs.append(cs)
                small_unspent_count += 1
            else:
                filtered_cs.append(cs)
        return filtered_cs

    async def is_standard_wallet_tx(self, coin_state: CoinState) -> bool:
        wallet_identifier = await self.get_wallet_identifier_for_puzzle_hash(coin_state.coin.puzzle_hash)
        return wallet_identifier is not None and wallet_identifier.type == WalletType.STANDARD_WALLET

    async def handle_dao_cat(
        self,
        curried_args: Iterator[Program],
        parent_coin_state: CoinState,
        coin_state: CoinState,
        coin_spend: CoinSpend,
        fork_height: Optional[uint32],
    ) -> Optional[WalletIdentifier]:
        """
        Handle the new coin when it is a DAO CAT
        """
        mod_hash, tail_hash, inner_puzzle = curried_args
        asset_id: bytes32 = bytes32(bytes(tail_hash)[1:])
        for wallet in self.wallets.values():
            if wallet.type() == WalletType.DAO_CAT:
                assert isinstance(wallet, DAOCATWallet)
                if wallet.dao_cat_info.limitations_program_hash == asset_id:
                    return WalletIdentifier.create(wallet)
        # Found a DAO_CAT, but we don't have a wallet for it. Add to unacknowledged
        await self.interested_store.add_unacknowledged_token(
            asset_id,
            CATWallet.default_wallet_name_for_unknown_cat(asset_id.hex()),
            None if parent_coin_state.spent_height is None else uint32(parent_coin_state.spent_height),
            parent_coin_state.coin.puzzle_hash,
        )
        await self.interested_store.add_unacknowledged_coin_state(
            asset_id,
            coin_state,
            fork_height,
        )
        self.state_changed("added_stray_cat")
        return None  # pragma: no cover

    async def handle_cat(
        self,
        parent_data: CATCoinData,
        parent_coin_state: CoinState,
        coin_state: CoinState,
        coin_spend: CoinSpend,
        peer: WSChiaConnection,
        fork_height: Optional[uint32],
    ) -> Optional[WalletIdentifier]:
        """
        Handle the new coin when it is a CAT
        :param parent_data: Parent CAT coin uncurried metadata
        :param parent_coin_state: Parent coin state
        :param coin_state: Current coin state
        :param coin_spend: New coin spend
        :param fork_height: Current block height
        :return: Wallet ID & Wallet Type
        """
        hinted_coin = compute_spend_hints_and_additions(coin_spend)[0][coin_state.coin.name()]
        assert hinted_coin.hint is not None, f"hint missing for coin {hinted_coin.coin}"
        derivation_record = await self.puzzle_store.get_derivation_record_for_puzzle_hash(hinted_coin.hint)

        if derivation_record is None:
            self.log.info(f"Received state for the coin that doesn't belong to us {coin_state}")
            return None
        else:
            our_inner_puzzle: Program = self.main_wallet.puzzle_for_pk(derivation_record.pubkey)
            asset_id: bytes32 = parent_data.tail_program_hash
            cat_puzzle = construct_cat_puzzle(CAT_MOD, asset_id, our_inner_puzzle, CAT_MOD_HASH)
            is_crcat: bool = False
            if cat_puzzle.get_tree_hash() != coin_state.coin.puzzle_hash:
                # Check if it is a CRCAT
                if CRCAT.is_cr_cat(uncurry_puzzle(Program.from_bytes(bytes(coin_spend.puzzle_reveal)))):
                    is_crcat = True
                else:
                    return None  # pragma: no cover
            if is_crcat:
                # Since CRCAT wallet doesn't have derivation path, every CRCAT will go through this code path
                crcat: CRCAT = next(
                    crc for crc in CRCAT.get_next_from_coin_spend(coin_spend) if crc.coin == coin_state.coin
                )

                # Make sure we control the inner puzzle or we control it if it's wrapped in the pending state
                if (
                    await self.puzzle_store.get_derivation_record_for_puzzle_hash(crcat.inner_puzzle_hash) is None
                    and crcat.inner_puzzle_hash
                    != construct_pending_approval_state(
                        hinted_coin.hint,
                        uint64(coin_state.coin.amount),
                    ).get_tree_hash()
                ):
                    self.log.error(f"Unknown CRCAT inner puzzle, coin ID:{crcat.coin.name().hex()}")  # pragma: no cover
                    return None  # pragma: no cover

                # Check if we already have a wallet
                for wallet_info in await self.get_all_wallet_info_entries(wallet_type=WalletType.CRCAT):
                    crcat_info: CRCATInfo = CRCATInfo.from_bytes(bytes.fromhex(wallet_info.data))
                    if crcat_info.limitations_program_hash == asset_id:
                        return WalletIdentifier(wallet_info.id, WalletType(wallet_info.type))

                # We didn't find a matching CR-CAT wallet, but maybe we have a matching CAT wallet that we can convert
                for wallet_info in await self.get_all_wallet_info_entries(wallet_type=WalletType.CAT):
                    cat_info: CATInfo = CATInfo.from_bytes(bytes.fromhex(wallet_info.data))
                    found_cat_wallet = self.wallets[wallet_info.id]
                    assert isinstance(found_cat_wallet, CATWallet)
                    if cat_info.limitations_program_hash == crcat.tail_hash:
                        await CRCATWallet.convert_to_cr(
                            found_cat_wallet,
                            crcat.authorized_providers,
                            ProofsChecker.from_program(uncurry_puzzle(crcat.proofs_checker)),
                        )
                        self.state_changed("converted cat wallet to cr", wallet_info.id)
                        return WalletIdentifier(wallet_info.id, WalletType(WalletType.CRCAT))
            if parent_data.tail_program_hash.hex() in self.default_cats or self.config.get(
                "automatically_add_unknown_cats", False
            ):
                if is_crcat:
                    cat_wallet: Union[CATWallet, CRCATWallet] = await CRCATWallet.get_or_create_wallet_for_cat(
                        self,
                        self.main_wallet,
                        crcat.tail_hash.hex(),
                        authorized_providers=crcat.authorized_providers,
                        proofs_checker=ProofsChecker.from_program(uncurry_puzzle(crcat.proofs_checker)),
                    )
                else:
                    cat_wallet = await CATWallet.get_or_create_wallet_for_cat(
                        self, self.main_wallet, parent_data.tail_program_hash.hex()
                    )
                return WalletIdentifier.create(cat_wallet)
            else:
                # Found unacknowledged CAT, save it in the database.
                await self.interested_store.add_unacknowledged_token(
                    asset_id,
                    CATWallet.default_wallet_name_for_unknown_cat(asset_id.hex()),
                    None if parent_coin_state.spent_height is None else uint32(parent_coin_state.spent_height),
                    parent_coin_state.coin.puzzle_hash,
                )
                await self.interested_store.add_unacknowledged_coin_state(
                    asset_id,
                    coin_state,
                    fork_height,
                )
                self.state_changed("added_stray_cat")
                return None

    async def handle_did(
        self,
        parent_data: DIDCoinData,
        parent_coin_state: CoinState,
        coin_state: CoinState,
        coin_spend: CoinSpend,
        peer: WSChiaConnection,
    ) -> Optional[WalletIdentifier]:
        """
        Handle the new coin when it is a DID
        :param parent_data: Curried data of the DID coin
        :param parent_coin_state: Parent coin state
        :param coin_state: Current coin state
        :param coin_spend: New coin spend
        :return: Wallet ID & Wallet Type
        """

        inner_puzzle_hash = parent_data.p2_puzzle.get_tree_hash()
        self.log.info(f"parent: {parent_coin_state.coin.name()} inner_puzzle_hash for parent is {inner_puzzle_hash}")

        hinted_coin = compute_spend_hints_and_additions(coin_spend)[0][coin_state.coin.name()]
        assert hinted_coin.hint is not None, f"hint missing for coin {hinted_coin.coin}"
        derivation_record = await self.puzzle_store.get_derivation_record_for_puzzle_hash(hinted_coin.hint)

        launch_id: bytes32 = bytes32(parent_data.singleton_struct.rest().first().atom)
        if derivation_record is None:
            self.log.info(f"Received state for the coin that doesn't belong to us {coin_state}")
            # Check if it was owned by us
            # If the puzzle inside is no longer recognised then delete the wallet associated
            removed_wallet_ids = []
            for wallet in self.wallets.values():
                if not isinstance(wallet, DIDWallet):
                    continue
                if (
                    wallet.did_info.origin_coin is not None
                    and launch_id == wallet.did_info.origin_coin.name()
                    and not wallet.did_info.sent_recovery_transaction
                ):
                    await self.user_store.delete_wallet(wallet.id())
                    removed_wallet_ids.append(wallet.id())
            for remove_id in removed_wallet_ids:
                self.wallets.pop(remove_id)
                self.log.info(f"Removed DID wallet {remove_id}, Launch_ID: {launch_id.hex()}")
                self.state_changed("wallet_removed", remove_id)
            return None
        else:
            our_inner_puzzle: Program = self.main_wallet.puzzle_for_pk(derivation_record.pubkey)

            self.log.info(f"Found DID, launch_id {launch_id}.")
            did_puzzle = DID_INNERPUZ_MOD.curry(
                our_inner_puzzle,
                parent_data.recovery_list_hash,
                parent_data.num_verification,
                parent_data.singleton_struct,
                parent_data.metadata,
            )
            full_puzzle = create_singleton_puzzle(did_puzzle, launch_id)
            did_puzzle_empty_recovery = DID_INNERPUZ_MOD.curry(
                our_inner_puzzle,
                Program.to([]).get_tree_hash(),
                uint64(0),
                parent_data.singleton_struct,
                parent_data.metadata,
            )
            full_puzzle_empty_recovery = create_singleton_puzzle(did_puzzle_empty_recovery, launch_id)
            if full_puzzle.get_tree_hash() != coin_state.coin.puzzle_hash:
                if full_puzzle_empty_recovery.get_tree_hash() == coin_state.coin.puzzle_hash:
                    did_puzzle = did_puzzle_empty_recovery
                    self.log.info("DID recovery list was reset by the previous owner.")
                else:
                    self.log.error("DID puzzle hash doesn't match, please check curried parameters.")
                    return None
            # Create DID wallet
            response: List[CoinState] = await self.wallet_node.get_coin_state([launch_id], peer=peer)
            if len(response) == 0:
                self.log.warning(f"Could not find the launch coin with ID: {launch_id}")
                return None
            launch_coin: CoinState = response[0]
            origin_coin = launch_coin.coin

            for wallet in self.wallets.values():
                if wallet.type() == WalletType.DECENTRALIZED_ID:
                    assert isinstance(wallet, DIDWallet)
                    assert wallet.did_info.origin_coin is not None
                    if origin_coin.name() == wallet.did_info.origin_coin.name():
                        return WalletIdentifier.create(wallet)
            if coin_state.spent_height is not None:
                # The first coin we received for DID wallet is spent.
                # This means the wallet is in a resync process, skip the coin
                return None
            did_wallet = await DIDWallet.create_new_did_wallet_from_coin_spend(
                self,
                self.main_wallet,
                launch_coin.coin,
                did_puzzle,
                coin_spend,
                f"DID {encode_puzzle_hash(launch_id, AddressType.DID.hrp(self.config))}",
            )
            wallet_identifier = WalletIdentifier.create(did_wallet)
            self.state_changed("wallet_created", wallet_identifier.id, {"did_id": did_wallet.get_my_DID()})
            return wallet_identifier

    async def get_minter_did(self, launcher_coin: Coin, peer: WSChiaConnection) -> Optional[bytes32]:
        # Get minter DID
        eve_coin = (await self.wallet_node.fetch_children(launcher_coin.name(), peer=peer))[0]
        eve_coin_spend = await fetch_coin_spend_for_coin_state(eve_coin, peer)
        eve_full_puzzle: Program = Program.from_bytes(bytes(eve_coin_spend.puzzle_reveal))
        eve_uncurried_nft: Optional[UncurriedNFT] = UncurriedNFT.uncurry(*eve_full_puzzle.uncurry())
        if eve_uncurried_nft is None:
            raise ValueError("Couldn't get minter DID for NFT")
        if not eve_uncurried_nft.supports_did:
            return None
        minter_did = get_new_owner_did(eve_uncurried_nft, eve_coin_spend.solution.to_program())
        if minter_did == b"":
            minter_did = None
        if minter_did is None:
            # Check if the NFT is a bulk minting
            launcher_parent: List[CoinState] = await self.wallet_node.get_coin_state(
                [launcher_coin.parent_coin_info], peer=peer
            )
            assert (
                launcher_parent is not None
                and len(launcher_parent) == 1
                and launcher_parent[0].spent_height is not None
            )
            did_coin: List[CoinState] = await self.wallet_node.get_coin_state(
                [launcher_parent[0].coin.parent_coin_info], peer=peer
            )
            assert did_coin is not None and len(did_coin) == 1 and did_coin[0].spent_height is not None
            did_spend = await fetch_coin_spend_for_coin_state(did_coin[0], peer)
            puzzle = Program.from_bytes(bytes(did_spend.puzzle_reveal))
            uncurried = uncurry_puzzle(puzzle)
            did_curried_args = match_did_puzzle(uncurried.mod, uncurried.args)
            if did_curried_args is not None:
                p2_puzzle, recovery_list_hash, num_verification, singleton_struct, metadata = did_curried_args
                minter_did = bytes32(bytes(singleton_struct.rest().first())[1:])
        return minter_did

    async def handle_dao_treasury(
        self,
        uncurried_args: Iterator[Program],
        parent_coin_state: CoinState,
        coin_state: CoinState,
        coin_spend: CoinSpend,
    ) -> Optional[WalletIdentifier]:
        self.log.info("Entering dao_treasury handling in WalletStateManager")
        singleton_id = get_singleton_id_from_puzzle(coin_spend.puzzle_reveal)
        for wallet in self.wallets.values():
            if wallet.type() == WalletType.DAO:
                assert isinstance(wallet, DAOWallet)
                if wallet.dao_info.treasury_id == singleton_id:
                    return WalletIdentifier.create(wallet)

        # TODO: If we can't find the wallet for this DAO but we've got here because we're subscribed,
        #        then create the wallet. (see early in dao-wallet commits for how to do this)
        return None  # pragma: no cover

    async def handle_dao_proposal(
        self,
        uncurried_args: Iterator[Program],
        parent_coin_state: CoinState,
        coin_state: CoinState,
        coin_spend: CoinSpend,
    ) -> Optional[WalletIdentifier]:
        (
            # ; second hash
            SELF_HASH,
            PROPOSAL_ID,
            PROPOSED_PUZ_HASH,
            YES_VOTES,
            TOTAL_VOTES,
            # ; first hash
            PROPOSAL_TIMER_MOD_HASH,
            SINGLETON_MOD_HASH,
            SINGLETON_LAUNCHER_PUZHASH,
            CAT_MOD_HASH,
            DAO_FINISHED_STATE_MOD_HASH,
            TREASURY_MOD_HASH,
            LOCKUP_SELF_HASH,
            CAT_TAIL_HASH,
            TREASURY_ID,
        ) = uncurried_args
        for wallet in self.wallets.values():
            if wallet.type() == WalletType.DAO:
                assert isinstance(wallet, DAOWallet)
                if wallet.dao_info.treasury_id == TREASURY_ID.as_atom():
                    assert isinstance(coin_state.created_height, int)
                    await wallet.add_or_update_proposal_info(coin_spend, uint32(coin_state.created_height))
                    return WalletIdentifier.create(wallet)
        return None  # pragma: no cover

    async def handle_dao_finished_proposals(
        self,
        uncurried_args: Iterator[Program],
        parent_coin_state: CoinState,
        coin_state: CoinState,
        coin_spend: CoinSpend,
    ) -> Optional[WalletIdentifier]:
        if coin_state.created_height is None:  # pragma: no cover
            raise ValueError("coin_state argument to handle_dao_finished_proposals cannot have created_height of None")
        (
            SINGLETON_STRUCT,  # (SINGLETON_MOD_HASH, (SINGLETON_ID, LAUNCHER_PUZZLE_HASH))
            FINISHED_STATE_MOD_HASH,
        ) = uncurried_args
        proposal_id = SINGLETON_STRUCT.rest().first().as_atom()
        for wallet in self.wallets.values():
            if wallet.type() == WalletType.DAO:
                assert isinstance(wallet, DAOWallet)
                for proposal_info in wallet.dao_info.proposals_list:
                    if proposal_info.proposal_id == proposal_id:
                        await wallet.add_or_update_proposal_info(coin_spend, uint32(coin_state.created_height))
                        return WalletIdentifier.create(wallet)
        return None

    async def get_dao_wallet_from_coinspend_hint(
        self, coin_spend: CoinSpend, coin_state: CoinState
    ) -> Optional[WalletIdentifier]:
        hinted_coin = compute_spend_hints_and_additions(coin_spend)[0][coin_state.coin.name()]
        if hinted_coin:
            for wallet in self.wallets.values():
                if wallet.type() == WalletType.DAO.value:
                    assert isinstance(wallet, DAOWallet)
                    if get_p2_singleton_puzhash(wallet.dao_info.treasury_id) == hinted_coin.hint:
                        return WalletIdentifier.create(wallet)
        return None

    async def handle_nft(
        self,
        nft_data: NFTCoinData,
    ) -> Optional[WalletIdentifier]:
        """
        Handle the new coin when it is a NFT
        :param nft_data: all necessary data to process a NFT coin
        :return: Wallet ID & Wallet Type
        """
        wallet_identifier = None
        # DID ID determines which NFT wallet should process the NFT
        new_did_id = None
        old_did_id = None
        # P2 puzzle hash determines if we should ignore the NFT
        uncurried_nft: UncurriedNFT = nft_data.uncurried_nft
        old_p2_puzhash = uncurried_nft.p2_puzzle.get_tree_hash()
        metadata, new_p2_puzhash = get_metadata_and_phs(
            uncurried_nft,
            nft_data.parent_coin_spend.solution,
        )
        if uncurried_nft.supports_did:
            new_did_id = get_new_owner_did(uncurried_nft, nft_data.parent_coin_spend.solution.to_program())
            old_did_id = uncurried_nft.owner_did
            if new_did_id is None:
                new_did_id = old_did_id
            if new_did_id == b"":
                new_did_id = None
        self.log.debug(
            "Handling NFT: %s， old DID:%s, new DID:%s, old P2:%s, new P2:%s",
            nft_data.parent_coin_spend,
            old_did_id,
            new_did_id,
            old_p2_puzhash,
            new_p2_puzhash,
        )
        new_derivation_record: Optional[
            DerivationRecord
        ] = await self.puzzle_store.get_derivation_record_for_puzzle_hash(new_p2_puzhash)
        old_derivation_record: Optional[
            DerivationRecord
        ] = await self.puzzle_store.get_derivation_record_for_puzzle_hash(old_p2_puzhash)
        if new_derivation_record is None and old_derivation_record is None:
            self.log.debug(
                "Cannot find a P2 puzzle hash for NFT:%s, this NFT belongs to others.",
                uncurried_nft.singleton_launcher_id.hex(),
            )
            return wallet_identifier
        for nft_wallet in self.wallets.copy().values():
            if not isinstance(nft_wallet, NFTWallet):
                continue
            if nft_wallet.nft_wallet_info.did_id == old_did_id and old_derivation_record is not None:
                self.log.info(
                    "Removing old NFT, NFT_ID:%s, DID_ID:%s",
                    uncurried_nft.singleton_launcher_id.hex(),
                    old_did_id,
                )
                if nft_data.parent_coin_state.spent_height is not None:
                    await nft_wallet.remove_coin(
                        nft_data.parent_coin_spend.coin, uint32(nft_data.parent_coin_state.spent_height)
                    )
                    is_empty = await nft_wallet.is_empty()
                    has_did = False
                    for did_wallet in self.wallets.values():
                        if not isinstance(did_wallet, DIDWallet):
                            continue
                        assert did_wallet.did_info.origin_coin is not None
                        if did_wallet.did_info.origin_coin.name() == old_did_id:
                            has_did = True
                            break
                    if is_empty and nft_wallet.did_id is not None and not has_did:
                        self.log.info(f"No NFT, deleting wallet {nft_wallet.did_id.hex()} ...")
                        await self.user_store.delete_wallet(nft_wallet.wallet_info.id)
                        self.wallets.pop(nft_wallet.wallet_info.id)
            if nft_wallet.nft_wallet_info.did_id == new_did_id and new_derivation_record is not None:
                self.log.info(
                    "Adding new NFT, NFT_ID:%s, DID_ID:%s",
                    uncurried_nft.singleton_launcher_id.hex(),
                    new_did_id,
                )
                wallet_identifier = WalletIdentifier.create(nft_wallet)

        if wallet_identifier is None and new_derivation_record is not None:
            # Cannot find an existed NFT wallet for the new NFT
            self.log.info(
                "Cannot find a NFT wallet for NFT_ID: %s DID_ID: %s, creating a new one.",
                uncurried_nft.singleton_launcher_id,
                new_did_id,
            )
            new_nft_wallet: NFTWallet = await NFTWallet.create_new_nft_wallet(
                self, self.main_wallet, did_id=new_did_id, name="NFT Wallet"
            )
            wallet_identifier = WalletIdentifier.create(new_nft_wallet)
        return wallet_identifier

    async def handle_clawback(
        self,
        metadata: ClawbackMetadata,
        coin_state: CoinState,
        coin_spend: CoinSpend,
        peer: WSChiaConnection,
    ) -> Optional[WalletIdentifier]:
        """
        Handle Clawback coins
        :param metadata: Clawback metadata for spending the merkle coin
        :param coin_state: Clawback merkle coin
        :param coin_spend: Parent coin spend
        :param peer: Fullnode peer
        :return:
        """
        # Record metadata
        assert coin_state.created_height is not None
        is_recipient: Optional[bool] = None
        # Check if the wallet is the sender
        sender_derivation_record: Optional[
            DerivationRecord
        ] = await self.puzzle_store.get_derivation_record_for_puzzle_hash(metadata.sender_puzzle_hash)
        # Check if the wallet is the recipient
        recipient_derivation_record = await self.puzzle_store.get_derivation_record_for_puzzle_hash(
            metadata.recipient_puzzle_hash
        )
        if sender_derivation_record is not None:
            self.log.info("Found Clawback merkle coin %s as the sender.", coin_state.coin.name().hex())
            is_recipient = False
        elif recipient_derivation_record is not None:
            self.log.info("Found Clawback merkle coin %s as the recipient.", coin_state.coin.name().hex())
            is_recipient = True
            # For the recipient we need to manually subscribe the merkle coin
            await self.add_interested_coin_ids([coin_state.coin.name()])
        if is_recipient is not None:
            spend_bundle = SpendBundle([coin_spend], G2Element())
            memos = compute_memos(spend_bundle)
            spent_height: uint32 = uint32(0)
            if coin_state.spent_height is not None:
                self.log.debug("Resync clawback coin: %s", coin_state.coin.name().hex())
                # Resync case
                spent_height = uint32(coin_state.spent_height)
                # Create Clawback outgoing transaction
                created_timestamp = await self.wallet_node.get_timestamp_for_height(uint32(coin_state.spent_height))
                clawback_coin_spend: CoinSpend = await fetch_coin_spend_for_coin_state(coin_state, peer)
                clawback_spend_bundle: SpendBundle = SpendBundle([clawback_coin_spend], G2Element())
                if await self.puzzle_store.puzzle_hash_exists(clawback_spend_bundle.additions()[0].puzzle_hash):
                    tx_record = TransactionRecord(
                        confirmed_at_height=uint32(coin_state.spent_height),
                        created_at_time=created_timestamp,
                        to_puzzle_hash=metadata.sender_puzzle_hash
                        if clawback_spend_bundle.additions()[0].puzzle_hash == metadata.sender_puzzle_hash
                        else metadata.recipient_puzzle_hash,
                        amount=uint64(coin_state.coin.amount),
                        fee_amount=uint64(0),
                        confirmed=True,
                        sent=uint32(0),
                        spend_bundle=clawback_spend_bundle,
                        additions=clawback_spend_bundle.additions(),
                        removals=clawback_spend_bundle.removals(),
                        wallet_id=uint32(1),
                        sent_to=[],
                        trade_id=None,
                        type=uint32(TransactionType.OUTGOING_CLAWBACK),
                        name=clawback_spend_bundle.name(),
                        memos=list(compute_memos(clawback_spend_bundle).items()),
                        valid_times=ConditionValidTimes(),
                    )
                    await self.tx_store.add_transaction_record(tx_record)
            coin_record = WalletCoinRecord(
                coin_state.coin,
                uint32(coin_state.created_height),
                spent_height,
                spent_height != 0,
                False,
                WalletType.STANDARD_WALLET,
                1,
                CoinType.CLAWBACK,
                VersionedBlob(ClawbackVersion.V1.value, bytes(metadata)),
            )
            # Add merkle coin
            await self.coin_store.add_coin_record(coin_record)
            # Add tx record
            # We use TransactionRecord.confirmed to indicate if a Clawback transaction is claimable
            # If the Clawback coin is unspent, confirmed should be false
            created_timestamp = await self.wallet_node.get_timestamp_for_height(uint32(coin_state.created_height))
            tx_record = TransactionRecord(
                confirmed_at_height=uint32(coin_state.created_height),
                created_at_time=uint64(created_timestamp),
                to_puzzle_hash=metadata.recipient_puzzle_hash,
                amount=uint64(coin_state.coin.amount),
                fee_amount=uint64(0),
                confirmed=spent_height != 0,
                sent=uint32(0),
                spend_bundle=None,
                additions=[coin_state.coin],
                removals=[coin_spend.coin],
                wallet_id=uint32(1),
                sent_to=[],
                trade_id=None,
                type=uint32(
                    TransactionType.INCOMING_CLAWBACK_RECEIVE
                    if is_recipient
                    else TransactionType.INCOMING_CLAWBACK_SEND
                ),
                # Use coin ID as the TX ID to mapping with the coin table
                name=coin_record.coin.name(),
                memos=list(memos.items()),
                valid_times=ConditionValidTimes(),
            )
            await self.tx_store.add_transaction_record(tx_record)
        return None

    async def handle_vc(self, vc: VerifiedCredential) -> Optional[WalletIdentifier]:
        # Check the ownership
        derivation_record: Optional[DerivationRecord] = await self.puzzle_store.get_derivation_record_for_puzzle_hash(
            vc.inner_puzzle_hash
        )
        if derivation_record is None:
            self.log.warning(
                f"Verified credential {vc.launcher_id.hex()} is not belong to the current wallet."
            )  # pragma: no cover
            return None  # pragma: no cover
        self.log.info(f"Found verified credential {vc.launcher_id.hex()}.")
        for wallet_info in await self.get_all_wallet_info_entries(wallet_type=WalletType.VC):
            return WalletIdentifier(wallet_info.id, WalletType.VC)
        else:
            # Create a new VC wallet
            vc_wallet = await VCWallet.create_new_vc_wallet(self, self.main_wallet)  # pragma: no cover
            return WalletIdentifier(vc_wallet.id(), WalletType.VC)  # pragma: no cover

    async def _add_coin_states(
        self,
        coin_states: List[CoinState],
        peer: WSChiaConnection,
        fork_height: Optional[uint32],
    ) -> None:
        # TODO: add comment about what this method does
        # Input states should already be sorted by cs_height, with reorgs at the beginning
        curr_h = -1
        for c_state in coin_states:
            last_change_height = last_change_height_cs(c_state)
            if last_change_height < curr_h:
                raise ValueError("Input coin_states is not sorted properly")
            curr_h = last_change_height

        trade_removals = await self.trade_manager.get_coins_of_interest()
        all_unconfirmed: List[TransactionRecord] = await self.tx_store.get_all_unconfirmed()
        used_up_to = -1
        ph_to_index_cache: LRUCache[bytes32, uint32] = LRUCache(100)

        coin_names = [bytes32(coin_state.coin.name()) for coin_state in coin_states]
        local_records = await self.coin_store.get_coin_records(coin_id_filter=HashFilter.include(coin_names))

        for coin_name, coin_state in zip(coin_names, coin_states):
            if peer.closed:
                raise ConnectionError("Connection closed")
            self.log.debug("Add coin state: %s: %s", coin_name, coin_state)
            local_record = local_records.coin_id_to_record.get(coin_name)
            rollback_wallets = None
            try:
                async with self.db_wrapper.writer():
                    rollback_wallets = self.wallets.copy()  # Shallow copy of wallets if writer rolls back the db
                    # This only succeeds if we don't raise out of the transaction
                    await self.retry_store.remove_state(coin_state)

                    wallet_identifier = await self.get_wallet_identifier_for_puzzle_hash(coin_state.coin.puzzle_hash)
                    coin_data: Optional[Streamable] = None
                    # If we already have this coin, & it was spent & confirmed at the same heights, then return (done)
                    if local_record is not None:
                        local_spent = None
                        if local_record.spent_block_height != 0:
                            local_spent = local_record.spent_block_height
                        if (
                            local_spent == coin_state.spent_height
                            and local_record.confirmed_block_height == coin_state.created_height
                        ):
                            continue

                    if coin_state.spent_height is not None and coin_name in trade_removals:
                        await self.trade_manager.coins_of_interest_farmed(coin_state, fork_height, peer)
                    if wallet_identifier is not None:
                        self.log.debug(f"Found existing wallet_identifier: {wallet_identifier}, coin: {coin_name}")
                    elif local_record is not None:
                        wallet_identifier = WalletIdentifier(uint32(local_record.wallet_id), local_record.wallet_type)
                    elif coin_state.created_height is not None:
                        wallet_identifier, coin_data = await self.determine_coin_type(peer, coin_state, fork_height)
                        try:
                            dl_wallet = self.get_dl_wallet()
                        except ValueError:
                            pass
                        else:
                            if (
                                await dl_wallet.get_singleton_record(coin_name) is not None
                                or coin_state.coin.puzzle_hash == MIRROR_PUZZLE_HASH
                            ):
                                wallet_identifier = WalletIdentifier.create(dl_wallet)

                    if wallet_identifier is None:
                        self.log.debug(f"No wallet for coin state: {coin_state}")
                        continue

                    # Update the DB to signal that we used puzzle hashes up to this one
                    derivation_index = ph_to_index_cache.get(coin_state.coin.puzzle_hash)
                    if derivation_index is None:
                        derivation_index = await self.puzzle_store.index_for_puzzle_hash(coin_state.coin.puzzle_hash)
                    if derivation_index is not None:
                        ph_to_index_cache.put(coin_state.coin.puzzle_hash, derivation_index)
                        if derivation_index > used_up_to:
                            await self.puzzle_store.set_used_up_to(derivation_index)
                            used_up_to = derivation_index

                    if coin_state.created_height is None:
                        # TODO implements this coin got reorged
                        # TODO: we need to potentially roll back the pool wallet here
                        pass
                    # if the new coin has not been spent (i.e not ephemeral)
                    elif coin_state.created_height is not None and coin_state.spent_height is None:
                        if local_record is None:
                            await self.coin_added(
                                coin_state.coin,
                                uint32(coin_state.created_height),
                                all_unconfirmed,
                                wallet_identifier.id,
                                wallet_identifier.type,
                                peer,
                                coin_name,
                                coin_data,
                            )

                    # if the coin has been spent
                    elif coin_state.created_height is not None and coin_state.spent_height is not None:
                        self.log.debug("Coin spent: %s", coin_state)
                        children = await self.wallet_node.fetch_children(coin_name, peer=peer, fork_height=fork_height)
                        record = local_record
                        if record is None:
                            farmer_reward = False
                            pool_reward = False
                            tx_type: int
                            if self.is_farmer_reward(uint32(coin_state.created_height), coin_state.coin):
                                farmer_reward = True
                                tx_type = TransactionType.FEE_REWARD.value
                            elif self.is_pool_reward(uint32(coin_state.created_height), coin_state.coin):
                                pool_reward = True
                                tx_type = TransactionType.COINBASE_REWARD.value
                            else:
                                tx_type = TransactionType.INCOMING_TX.value
                            record = WalletCoinRecord(
                                coin_state.coin,
                                uint32(coin_state.created_height),
                                uint32(coin_state.spent_height),
                                True,
                                farmer_reward or pool_reward,
                                wallet_identifier.type,
                                wallet_identifier.id,
                            )
                            await self.coin_store.add_coin_record(record)
                            # Coin first received
                            parent_coin_record: Optional[WalletCoinRecord] = await self.coin_store.get_coin_record(
                                coin_state.coin.parent_coin_info
                            )
                            if (
                                parent_coin_record is not None
                                and wallet_identifier.type == parent_coin_record.wallet_type
                            ):
                                change = True
                            else:
                                change = False

                            if not change:
                                created_timestamp = await self.wallet_node.get_timestamp_for_height(
                                    uint32(coin_state.created_height)
                                )
                                tx_record = TransactionRecord(
                                    confirmed_at_height=uint32(coin_state.created_height),
                                    created_at_time=uint64(created_timestamp),
                                    to_puzzle_hash=(
                                        await self.convert_puzzle_hash(
                                            wallet_identifier.id, coin_state.coin.puzzle_hash
                                        )
                                    ),
                                    amount=uint64(coin_state.coin.amount),
                                    fee_amount=uint64(0),
                                    confirmed=True,
                                    sent=uint32(0),
                                    spend_bundle=None,
                                    additions=[coin_state.coin],
                                    removals=[],
                                    wallet_id=wallet_identifier.id,
                                    sent_to=[],
                                    trade_id=None,
                                    type=uint32(tx_type),
                                    name=bytes32.secret(),
                                    memos=[],
                                    valid_times=ConditionValidTimes(),
                                )
                                await self.tx_store.add_transaction_record(tx_record)

                            additions = [state.coin for state in children]
                            if len(children) > 0:
                                fee = 0

                                to_puzzle_hash = None
                                coin_spend: Optional[CoinSpend] = None
                                clawback_metadata: Optional[ClawbackMetadata] = None
                                # Find coin that doesn't belong to us
                                amount = 0
                                for coin in additions:
                                    derivation_record = await self.puzzle_store.get_derivation_record_for_puzzle_hash(
                                        coin.puzzle_hash
                                    )
                                    if derivation_record is None:  # not change
                                        to_puzzle_hash = coin.puzzle_hash
                                        amount += coin.amount
                                        if coin_spend is None:
                                            # To prevent unnecessary fetch, we only fetch once,
                                            # if there is a child coin that is not owned by the wallet.
                                            coin_spend = await fetch_coin_spend_for_coin_state(coin_state, peer)
                                            # Check if the parent coin is a Clawback coin
                                            puzzle: Program = coin_spend.puzzle_reveal.to_program()
                                            solution: Program = coin_spend.solution.to_program()
                                            uncurried = uncurry_puzzle(puzzle)
                                            clawback_metadata = match_clawback_puzzle(uncurried, puzzle, solution)
                                        if clawback_metadata is not None:
                                            # Add the Clawback coin as the interested coin for the sender
                                            await self.add_interested_coin_ids([coin.name()])
                                    elif wallet_identifier.type == WalletType.CAT:
                                        # We subscribe to change for CATs since they didn't hint previously
                                        await self.add_interested_coin_ids([coin.name()])

                                if to_puzzle_hash is None:
                                    to_puzzle_hash = additions[0].puzzle_hash

                                spent_timestamp = await self.wallet_node.get_timestamp_for_height(
                                    uint32(coin_state.spent_height)
                                )

                                # Reorg rollback adds reorged transactions so it's possible there is tx_record already
                                # Even though we are just adding coin record to the db (after reorg)
                                tx_records: List[TransactionRecord] = []
                                for out_tx_record in all_unconfirmed:
                                    for rem_coin in out_tx_record.removals:
                                        if rem_coin == coin_state.coin:
                                            tx_records.append(out_tx_record)

                                if len(tx_records) > 0:
                                    for tx_record in tx_records:
                                        await self.tx_store.set_confirmed(
                                            tx_record.name, uint32(coin_state.spent_height)
                                        )
                                else:
                                    tx_name = bytes(coin_state.coin.name())
                                    for added_coin in additions:
                                        tx_name += bytes(added_coin.name())
                                    tx_name = std_hash(tx_name)
                                    tx_record = TransactionRecord(
                                        confirmed_at_height=uint32(coin_state.spent_height),
                                        created_at_time=uint64(spent_timestamp),
                                        to_puzzle_hash=(
                                            await self.convert_puzzle_hash(wallet_identifier.id, to_puzzle_hash)
                                        ),
                                        amount=uint64(int(amount)),
                                        fee_amount=uint64(fee),
                                        confirmed=True,
                                        sent=uint32(0),
                                        spend_bundle=None,
                                        additions=additions,
                                        removals=[coin_state.coin],
                                        wallet_id=wallet_identifier.id,
                                        sent_to=[],
                                        trade_id=None,
                                        type=uint32(TransactionType.OUTGOING_TX.value),
                                        name=tx_name,
                                        memos=[],
                                        valid_times=ConditionValidTimes(),
                                    )

                                    await self.tx_store.add_transaction_record(tx_record)
                        else:
                            await self.coin_store.set_spent(coin_name, uint32(coin_state.spent_height))
                            if record.coin_type == CoinType.CLAWBACK:
                                await self.interested_store.remove_interested_coin_id(coin_state.coin.name())
                            confirmed_tx_records: List[TransactionRecord] = []

                            for tx_record in all_unconfirmed:
                                if tx_record.type in CLAWBACK_INCOMING_TRANSACTION_TYPES:
                                    for add_coin in tx_record.additions:
                                        if add_coin == coin_state.coin:
                                            confirmed_tx_records.append(tx_record)
                                else:
                                    for rem_coin in tx_record.removals:
                                        if rem_coin == coin_state.coin:
                                            confirmed_tx_records.append(tx_record)

                            for tx_record in confirmed_tx_records:
                                await self.tx_store.set_confirmed(tx_record.name, uint32(coin_state.spent_height))
                        for unconfirmed_record in all_unconfirmed:
                            for rem_coin in unconfirmed_record.removals:
                                if rem_coin == coin_state.coin:
                                    self.log.info(f"Setting tx_id: {unconfirmed_record.name} to confirmed")
                                    await self.tx_store.set_confirmed(
                                        unconfirmed_record.name, uint32(coin_state.spent_height)
                                    )

                        if record.wallet_type in [WalletType.POOLING_WALLET, WalletType.DAO]:
                            wallet_type_to_class = {WalletType.POOLING_WALLET: PoolWallet, WalletType.DAO: DAOWallet}
                            if coin_state.spent_height is not None and coin_state.coin.amount == uint64(1):
                                singleton_wallet: Union[PoolWallet, DAOWallet] = self.get_wallet(
                                    id=uint32(record.wallet_id), required_type=wallet_type_to_class[record.wallet_type]
                                )
                                curr_coin_state: CoinState = coin_state

                                while curr_coin_state.spent_height is not None:
                                    cs: CoinSpend = await fetch_coin_spend_for_coin_state(curr_coin_state, peer)
                                    success = await singleton_wallet.apply_state_transition(
                                        cs, uint32(curr_coin_state.spent_height)
                                    )
                                    if not success:
                                        break
                                    new_singleton_coin = get_most_recent_singleton_coin_from_coin_spend(cs)
                                    if new_singleton_coin is None:
                                        # No more singleton (maybe destroyed?)
                                        break

                                    coin_name = new_singleton_coin.name()
                                    existing = await self.coin_store.get_coin_record(coin_name)
                                    if existing is None:
                                        await self.coin_added(
                                            new_singleton_coin,
                                            uint32(curr_coin_state.spent_height),
                                            [],
                                            uint32(record.wallet_id),
                                            record.wallet_type,
                                            peer,
                                            coin_name,
                                            coin_data,
                                        )
                                    await self.coin_store.set_spent(
                                        curr_coin_state.coin.name(), uint32(curr_coin_state.spent_height)
                                    )
                                    await self.add_interested_coin_ids([new_singleton_coin.name()])
                                    new_coin_state: List[CoinState] = await self.wallet_node.get_coin_state(
                                        [coin_name], peer=peer, fork_height=fork_height
                                    )
                                    assert len(new_coin_state) == 1
                                    curr_coin_state = new_coin_state[0]
                        if record.wallet_type == WalletType.DATA_LAYER:
                            singleton_spend = await fetch_coin_spend_for_coin_state(coin_state, peer)
                            dl_wallet = self.get_wallet(id=uint32(record.wallet_id), required_type=DataLayerWallet)
                            await dl_wallet.singleton_removed(
                                singleton_spend,
                                uint32(coin_state.spent_height),
                            )

                        elif record.wallet_type == WalletType.NFT:
                            if coin_state.spent_height is not None:
                                nft_wallet = self.get_wallet(id=uint32(record.wallet_id), required_type=NFTWallet)
                                await nft_wallet.remove_coin(coin_state.coin, uint32(coin_state.spent_height))
                        elif record.wallet_type == WalletType.VC:
                            if coin_state.spent_height is not None:
                                vc_wallet = self.get_wallet(id=uint32(record.wallet_id), required_type=VCWallet)
                                await vc_wallet.remove_coin(coin_state.coin, uint32(coin_state.spent_height))

                        # Check if a child is a singleton launcher
                        for child in children:
                            if child.coin.puzzle_hash != SINGLETON_LAUNCHER_HASH:
                                continue
                            if await self.have_a_pool_wallet_with_launched_id(child.coin.name()):
                                continue
                            if child.spent_height is None:
                                # TODO handle spending launcher later block
                                continue
                            launcher_spend = await fetch_coin_spend_for_coin_state(child, peer)
                            if launcher_spend is None:
                                continue
                            try:
                                pool_state = solution_to_pool_state(launcher_spend)
                                assert pool_state is not None
                            except (AssertionError, ValueError) as e:
                                self.log.debug(f"Not a pool wallet launcher {e}, child: {child}")
                                matched, inner_puzhash = await DataLayerWallet.match_dl_launcher(launcher_spend)
                                if (
                                    matched
                                    and inner_puzhash is not None
                                    and (await self.puzzle_store.puzzle_hash_exists(inner_puzhash))
                                ):
                                    try:
                                        dl_wallet = self.get_dl_wallet()
                                    except ValueError:
                                        dl_wallet = await DataLayerWallet.create_new_dl_wallet(
                                            self,
                                        )
                                    await dl_wallet.track_new_launcher_id(
                                        child.coin.name(),
                                        peer,
                                        spend=launcher_spend,
                                        height=uint32(child.spent_height),
                                    )
                                continue

                            # solution_to_pool_state may return None but this may not be an error
                            if pool_state is None:
                                self.log.debug("solution_to_pool_state returned None, ignore and continue")
                                continue

                            pool_wallet = await PoolWallet.create(
                                self,
                                self.main_wallet,
                                child.coin.name(),
                                [launcher_spend],
                                uint32(child.spent_height),
                                name="pool_wallet",
                            )
                            launcher_spend_additions = compute_additions(launcher_spend)
                            assert len(launcher_spend_additions) == 1
                            coin_added = launcher_spend_additions[0]
                            coin_name = coin_added.name()
                            existing = await self.coin_store.get_coin_record(coin_name)
                            if existing is None:
                                await self.coin_added(
                                    coin_added,
                                    uint32(coin_state.spent_height),
                                    [],
                                    pool_wallet.id(),
                                    pool_wallet.type(),
                                    peer,
                                    coin_name,
                                    coin_data,
                                )
                            await self.add_interested_coin_ids([coin_name])

                    else:
                        raise RuntimeError("All cases already handled")  # Logic error, all cases handled
            except Exception as e:
                self.log.exception(f"Failed to add coin_state: {coin_state}, error: {e}")
                if rollback_wallets is not None:
                    self.wallets = rollback_wallets  # Restore since DB will be rolled back by writer
                if isinstance(e, PeerRequestException) or isinstance(e, aiosqlite.Error):
                    await self.retry_store.add_state(coin_state, peer.peer_node_id, fork_height)
                else:
                    await self.retry_store.remove_state(coin_state)
                continue

    async def add_coin_states(
        self,
        coin_states: List[CoinState],
        peer: WSChiaConnection,
        fork_height: Optional[uint32],
    ) -> bool:
        try:
            await self._add_coin_states(coin_states, peer, fork_height)
        except Exception as e:
            log_level = logging.DEBUG if peer.closed else logging.ERROR
            self.log.log(log_level, f"add_coin_states failed - exception {e}, traceback: {traceback.format_exc()}")
            return False

        await self.blockchain.clean_block_records()

        return True

    async def have_a_pool_wallet_with_launched_id(self, launcher_id: bytes32) -> bool:
        for wallet_id, wallet in self.wallets.items():
            if wallet.type() == WalletType.POOLING_WALLET:
                assert isinstance(wallet, PoolWallet)
                if (await wallet.get_current_state()).launcher_id == launcher_id:
                    self.log.warning("Already have, not recreating")
                    return True
        return False

    def is_pool_reward(self, created_height: uint32, coin: Coin) -> bool:
        if coin.amount != calculate_pool_reward(created_height) and coin.amount != calculate_pool_reward(
            uint32(max(0, created_height - 128))
        ):
            # Optimization to avoid the computation below. Any coin that has a different amount is not a pool reward
            return False
        for i in range(0, 30):
            try_height = created_height - i
            if try_height < 0:
                break
            calculated = pool_parent_id(uint32(try_height), self.constants.GENESIS_CHALLENGE)
            if calculated == coin.parent_coin_info:
                return True
        return False

    def is_farmer_reward(self, created_height: uint32, coin: Coin) -> bool:
        if coin.amount < calculate_base_farmer_reward(created_height):
            # Optimization to avoid the computation below. Any coin less than this base amount cannot be farmer reward
            return False
        for i in range(0, 30):
            try_height = created_height - i
            if try_height < 0:
                break
            calculated = farmer_parent_id(uint32(try_height), self.constants.GENESIS_CHALLENGE)
            if calculated == coin.parent_coin_info:
                return True
        return False

    async def get_wallet_identifier_for_puzzle_hash(self, puzzle_hash: bytes32) -> Optional[WalletIdentifier]:
        wallet_identifier = await self.puzzle_store.get_wallet_identifier_for_puzzle_hash(puzzle_hash)
        if wallet_identifier is not None:
            return wallet_identifier

        interested_wallet_id = await self.interested_store.get_interested_puzzle_hash_wallet_id(puzzle_hash=puzzle_hash)
        if interested_wallet_id is not None:
            wallet_id = uint32(interested_wallet_id)
            if wallet_id not in self.wallets.keys():
                self.log.warning(f"Do not have wallet {wallet_id} for puzzle_hash {puzzle_hash}")
                return None
            return WalletIdentifier(uint32(wallet_id), self.wallets[uint32(wallet_id)].type())
        return None

    async def get_wallet_identifier_for_coin(
        self, coin: Coin, hint_dict: Dict[bytes32, bytes32] = {}
    ) -> Optional[WalletIdentifier]:
        wallet_identifier = await self.puzzle_store.get_wallet_identifier_for_puzzle_hash(coin.puzzle_hash)
        if (
            wallet_identifier is None
            and coin.name() in hint_dict
            and await self.puzzle_store.puzzle_hash_exists(hint_dict[coin.name()])
        ):
            wallet_identifier = await self.get_wallet_identifier_for_hinted_coin(coin, hint_dict[coin.name()])
        if wallet_identifier is None:
            coin_record = await self.coin_store.get_coin_record(coin.name())
            if coin_record is not None:
                wallet_identifier = WalletIdentifier(uint32(coin_record.wallet_id), coin_record.wallet_type)

        return wallet_identifier

    async def get_wallet_identifier_for_hinted_coin(self, coin: Coin, hint: bytes32) -> Optional[WalletIdentifier]:
        for wallet in self.wallets.values():
            if await wallet.match_hinted_coin(coin, hint):
                return WalletIdentifier(wallet.id(), wallet.type())
        return None

    async def coin_added(
        self,
        coin: Coin,
        height: uint32,
        all_unconfirmed_transaction_records: List[TransactionRecord],
        wallet_id: uint32,
        wallet_type: WalletType,
        peer: WSChiaConnection,
        coin_name: bytes32,
        coin_data: Optional[Streamable],
    ) -> None:
        """
        Adding coin to DB
        """

        self.log.debug(
            "Adding record to state manager coin: %s at %s wallet_id: %s and type: %s",
            coin,
            height,
            wallet_id,
            wallet_type,
        )

        if self.is_pool_reward(height, coin):
            tx_type = TransactionType.COINBASE_REWARD
        elif self.is_farmer_reward(height, coin):
            tx_type = TransactionType.FEE_REWARD
        else:
            tx_type = TransactionType.INCOMING_TX

        coinbase = tx_type in {TransactionType.FEE_REWARD, TransactionType.COINBASE_REWARD}
        coin_confirmed_transaction = False
        if not coinbase:
            for record in all_unconfirmed_transaction_records:
                if coin in record.additions and not record.confirmed:
                    await self.tx_store.set_confirmed(record.name, height)
                    coin_confirmed_transaction = True
                    break

        parent_coin_record: Optional[WalletCoinRecord] = await self.coin_store.get_coin_record(coin.parent_coin_info)
        change = parent_coin_record is not None and wallet_type.value == parent_coin_record.wallet_type
        # If the coin is from a Clawback spent, we want to add the INCOMING_TX,
        # no matter if there is another TX updated.
        clawback = parent_coin_record is not None and parent_coin_record.coin_type == CoinType.CLAWBACK

        if coinbase or clawback or not coin_confirmed_transaction and not change:
            tx_record = TransactionRecord(
                confirmed_at_height=uint32(height),
                created_at_time=await self.wallet_node.get_timestamp_for_height(height),
                to_puzzle_hash=await self.convert_puzzle_hash(wallet_id, coin.puzzle_hash),
                amount=uint64(coin.amount),
                fee_amount=uint64(0),
                confirmed=True,
                sent=uint32(0),
                spend_bundle=None,
                additions=[coin],
                removals=[],
                wallet_id=wallet_id,
                sent_to=[],
                trade_id=None,
                type=uint32(tx_type),
                name=coin_name,
                memos=[],
                valid_times=ConditionValidTimes(),
            )
            if tx_record.amount > 0:
                await self.tx_store.add_transaction_record(tx_record)

        # We only add normal coins here
        coin_record: WalletCoinRecord = WalletCoinRecord(
            coin, height, uint32(0), False, coinbase, wallet_type, wallet_id
        )

        await self.coin_store.add_coin_record(coin_record, coin_name)

        await self.wallets[wallet_id].coin_added(coin, height, peer, coin_data)

        if wallet_type == WalletType.DAO:
            return

        await self.create_more_puzzle_hashes()

    async def add_pending_transactions(
        self, tx_records: List[TransactionRecord], merge_spends: bool = True
    ) -> List[TransactionRecord]:
        """
        Add a list of transactions to be submitted to the full node.
        Aggregates the `spend_bundle` property for each transaction onto the first transaction in the list.
        """
        agg_spend: SpendBundle = SpendBundle.aggregate(
            [tx.spend_bundle for tx in tx_records if tx.spend_bundle is not None]
        )
        actual_spend_involved: bool = agg_spend != SpendBundle([], G2Element())
        if merge_spends and actual_spend_involved:
            tx_records = [
                dataclasses.replace(
                    tx,
                    spend_bundle=agg_spend if i == 0 else None,
                    name=agg_spend.name() if i == 0 else bytes32.secret(),
                )
                for i, tx in enumerate(tx_records)
            ]
        all_coins_names = []
        async with self.db_wrapper.writer_maybe_transaction():
            for tx_record in tx_records:
                # Wallet node will use this queue to retry sending this transaction until full nodes receives it
                await self.tx_store.add_transaction_record(tx_record)
                all_coins_names.extend([coin.name() for coin in tx_record.additions])
                all_coins_names.extend([coin.name() for coin in tx_record.removals])

        await self.add_interested_coin_ids(all_coins_names)

        if actual_spend_involved:
            self.tx_pending_changed()
        for wallet_id in {tx.wallet_id for tx in tx_records}:
            self.state_changed("pending_transaction", wallet_id)
        await self.wallet_node.update_ui()

        return tx_records

    async def add_transaction(self, tx_record: TransactionRecord) -> None:
        """
        Called from wallet to add transaction that is not being set to full_node
        """
        await self.tx_store.add_transaction_record(tx_record)
        self.state_changed("pending_transaction", tx_record.wallet_id)

    async def remove_from_queue(
        self,
        spendbundle_id: bytes32,
        name: str,
        send_status: MempoolInclusionStatus,
        error: Optional[Err],
    ) -> None:
        """
        Full node received our transaction, no need to keep it in queue anymore, unless there was an error
        """

        updated = await self.tx_store.increment_sent(spendbundle_id, name, send_status, error)
        if updated:
            tx: Optional[TransactionRecord] = await self.get_transaction(spendbundle_id)
            if tx is not None and tx.spend_bundle is not None:
                self.log.info("Checking if we need to cancel trade for tx: %s", tx.name)
                # we're only interested in errors that are not temporary
                if (
                    send_status != MempoolInclusionStatus.SUCCESS
                    and error
                    and error not in (Err.INVALID_FEE_LOW_FEE, Err.INVALID_FEE_TOO_CLOSE_TO_ZERO)
                ):
                    coins_removed = tx.spend_bundle.removals()
                    trade_coins_removed = set()
                    trades = []
                    for removed_coin in coins_removed:
                        trade = await self.trade_manager.get_trade_by_coin(removed_coin)
                        if trade is not None and trade.status in (
                            TradeStatus.PENDING_CONFIRM.value,
                            TradeStatus.PENDING_ACCEPT.value,
                            TradeStatus.PENDING_CANCEL.value,
                        ):
                            if trade not in trades:
                                trades.append(trade)
                            # offer was tied to these coins, lets subscribe to them to get a confirmation to
                            # cancel it if it's confirmed
                            # we send transactions to multiple peers, and in cases when mempool gets
                            # fragmented, it's safest to wait for confirmation from blockchain before setting
                            # offer to failed
                            trade_coins_removed.add(removed_coin.name())
                    if trades != [] and trade_coins_removed != set():
                        if not tx.is_valid():
                            # we've tried to send this transaction to a full node multiple times
                            # but failed, it's safe to assume that it's not going to be accepted
                            # we can mark this offer as failed
                            self.log.info("This offer can't be posted, removing it from pending offers")
                            for trade in trades:
                                await self.trade_manager.fail_pending_offer(trade.trade_id)
                        else:
                            self.log.info(
                                "Subscribing to unspendable offer coins: %s",
                                [x.hex() for x in trade_coins_removed],
                            )
                            await self.add_interested_coin_ids(list(trade_coins_removed))

                    self.state_changed(
                        "tx_update", tx.wallet_id, {"transaction": tx, "error": error.name, "status": send_status.value}
                    )
                else:
                    self.state_changed("tx_update", tx.wallet_id, {"transaction": tx})

    async def get_all_transactions(self, wallet_id: int) -> List[TransactionRecord]:
        """
        Retrieves all confirmed and pending transactions
        """
        records = await self.tx_store.get_all_transactions_for_wallet(wallet_id)
        return records

    async def get_transaction(self, tx_id: bytes32) -> Optional[TransactionRecord]:
        return await self.tx_store.get_transaction_record(tx_id)

    async def get_coin_record_by_wallet_record(self, wr: WalletCoinRecord) -> CoinRecord:
        timestamp: uint64 = await self.wallet_node.get_timestamp_for_height(wr.confirmed_block_height)
        return wr.to_coin_record(timestamp)

    async def get_coin_records_by_coin_ids(self, **kwargs: Any) -> List[CoinRecord]:
        result = await self.coin_store.get_coin_records(**kwargs)
        return [await self.get_coin_record_by_wallet_record(record) for record in result.records]

    async def get_wallet_for_coin(self, coin_id: bytes32) -> Optional[WalletProtocol[Any]]:
        coin_record = await self.coin_store.get_coin_record(coin_id)
        if coin_record is None:
            return None
        wallet_id = uint32(coin_record.wallet_id)
        wallet = self.wallets[wallet_id]
        return wallet

    async def reorg_rollback(self, height: int) -> List[uint32]:
        """
        Rolls back and updates the coin_store and transaction store. It's possible this height
        is the tip, or even beyond the tip.
        """
        await self.retry_store.rollback_to_block(height)
        await self.nft_store.rollback_to_block(height)
        await self.coin_store.rollback_to_block(height)
        await self.interested_store.rollback_to_block(height)
        reorged: List[TransactionRecord] = await self.tx_store.get_transaction_above(height)
        await self.tx_store.rollback_to_block(height)
        for record in reorged:
            if TransactionType(record.type) in [
                TransactionType.OUTGOING_TX,
                TransactionType.OUTGOING_TRADE,
                TransactionType.INCOMING_TRADE,
                TransactionType.OUTGOING_CLAWBACK,
                TransactionType.INCOMING_CLAWBACK_SEND,
                TransactionType.INCOMING_CLAWBACK_RECEIVE,
            ]:
                await self.tx_store.tx_reorged(record)

        # Removes wallets that were created from a blockchain transaction which got reorged.
        remove_ids: List[uint32] = []
        for wallet_id, wallet in self.wallets.items():
            if wallet.type() == WalletType.POOLING_WALLET.value:
                assert isinstance(wallet, PoolWallet)
                remove: bool = await wallet.rewind(height)
                if remove:
                    remove_ids.append(wallet_id)
        for wallet_id in remove_ids:
            await self.user_store.delete_wallet(wallet_id)
            self.state_changed("wallet_removed", wallet_id)

        return remove_ids

    async def _await_closed(self) -> None:
        await self.db_wrapper.close()

    def unlink_db(self) -> None:
        Path(self.db_path).unlink()

    async def get_all_wallet_info_entries(self, wallet_type: Optional[WalletType] = None) -> List[WalletInfo]:
        return await self.user_store.get_all_wallet_info_entries(wallet_type)

    async def get_wallet_for_asset_id(self, asset_id: str) -> Optional[WalletProtocol[Any]]:
        for wallet_id, wallet in self.wallets.items():
            if wallet.type() in (WalletType.CAT, WalletType.CRCAT):
                assert isinstance(wallet, CATWallet)
                if wallet.get_asset_id() == asset_id:
                    return wallet
            elif wallet.type() == WalletType.DATA_LAYER:
                assert isinstance(wallet, DataLayerWallet)
                if await wallet.get_latest_singleton(bytes32.from_hexstr(asset_id)) is not None:
                    return wallet
            elif wallet.type() == WalletType.NFT:
                assert isinstance(wallet, NFTWallet)
                nft_coin = await self.nft_store.get_nft_by_id(bytes32.from_hexstr(asset_id), wallet_id)
                if nft_coin:
                    return wallet
        return None

    async def get_wallet_for_puzzle_info(self, puzzle_driver: PuzzleInfo) -> Optional[WalletProtocol[Any]]:
        for wallet in self.wallets.values():
            match_function = getattr(wallet, "match_puzzle_info", None)
            if match_function is not None and callable(match_function):
                if await match_function(puzzle_driver):
                    return wallet
        return None

    async def create_wallet_for_puzzle_info(self, puzzle_driver: PuzzleInfo, name: Optional[str] = None) -> None:
        if AssetType(puzzle_driver.type()) in self.asset_to_wallet_map:
            await self.asset_to_wallet_map[AssetType(puzzle_driver.type())].create_from_puzzle_info(
                self,
                self.main_wallet,
                puzzle_driver,
                name,
                potential_subclasses={
                    AssetType.CR: CRCATWallet,
                },
            )

    async def add_new_wallet(self, wallet: WalletProtocol[Any]) -> None:
        self.wallets[wallet.id()] = wallet
        await self.create_more_puzzle_hashes()
        self.state_changed("wallet_created")

    async def get_spendable_coins_for_wallet(
        self, wallet_id: int, records: Optional[Set[WalletCoinRecord]] = None
    ) -> Set[WalletCoinRecord]:
        wallet_type = self.wallets[uint32(wallet_id)].type()
        if records is None:
            if wallet_type == WalletType.CRCAT:
                records = await self.coin_store.get_unspent_coins_for_wallet(wallet_id, CoinType.CRCAT)
            else:
                records = await self.coin_store.get_unspent_coins_for_wallet(wallet_id)

        # Coins that are currently part of a transaction
        unconfirmed_tx: List[TransactionRecord] = await self.tx_store.get_unconfirmed_for_wallet(wallet_id)
        removal_dict: Dict[bytes32, Coin] = {}
        for tx in unconfirmed_tx:
            for coin in tx.removals:
                # TODO, "if" might not be necessary once unconfirmed tx doesn't contain coins for other wallets
                if await self.does_coin_belong_to_wallet(coin, wallet_id, tx.hint_dict()):
                    removal_dict[coin.name()] = coin

        # Coins that are part of the trade
        offer_locked_coins: Dict[bytes32, WalletCoinRecord] = await self.trade_manager.get_locked_coins()

        filtered = set()
        for record in records:
            if record.coin.name() in offer_locked_coins:
                continue
            if record.coin.name() in removal_dict:
                continue
            filtered.add(record)

        return filtered

    async def new_peak(self, height: uint32) -> None:
        for wallet_id, wallet in self.wallets.items():
            if wallet.type() == WalletType.POOLING_WALLET:
                assert isinstance(wallet, PoolWallet)
                await wallet.new_peak(height)
        current_time = int(time.time())

        if self.wallet_node.last_wallet_tx_resend_time < current_time - self.wallet_node.wallet_tx_resend_timeout_secs:
            self.tx_pending_changed()

    async def add_interested_puzzle_hashes(self, puzzle_hashes: List[bytes32], wallet_ids: List[int]) -> None:
        # TODO: It's unclear if the intended use for this is that each puzzle hash should store all
        # the elements of wallet_ids. It only stores one wallet_id per puzzle hash in the interested_store
        # but the coin_cache keeps all wallet_ids for each puzzle hash
        for puzzle_hash in puzzle_hashes:
            if puzzle_hash in self.interested_coin_cache:
                wallet_ids_to_add = list({w for w in wallet_ids if w not in self.interested_coin_cache[puzzle_hash]})
                self.interested_coin_cache[puzzle_hash].extend(wallet_ids_to_add)
            else:
                self.interested_coin_cache[puzzle_hash] = list(set(wallet_ids))
        for puzzle_hash, wallet_id in zip(puzzle_hashes, wallet_ids):
            await self.interested_store.add_interested_puzzle_hash(puzzle_hash, wallet_id)
        if len(puzzle_hashes) > 0:
            await self.wallet_node.new_peak_queue.subscribe_to_puzzle_hashes(puzzle_hashes)

    async def add_interested_coin_ids(self, coin_ids: List[bytes32], wallet_ids: List[int] = []) -> None:
        # TODO: FIX: wallet_ids is sometimes populated unexpectedly when called from add_pending_transaction
        for coin_id in coin_ids:
            if coin_id in self.interested_coin_cache:
                # prevent repeated wallet_ids from appearing in the coin cache
                wallet_ids_to_add = list({w for w in wallet_ids if w not in self.interested_coin_cache[coin_id]})
                self.interested_coin_cache[coin_id].extend(wallet_ids_to_add)
            else:
                self.interested_coin_cache[coin_id] = list(set(wallet_ids))
        for coin_id in coin_ids:
            await self.interested_store.add_interested_coin_id(coin_id)
        if len(coin_ids) > 0:
            await self.wallet_node.new_peak_queue.subscribe_to_coin_ids(coin_ids)

    async def delete_trade_transactions(self, trade_id: bytes32) -> None:
        txs: List[TransactionRecord] = await self.tx_store.get_transactions_by_trade_id(trade_id)
        for tx in txs:
            await self.tx_store.delete_transaction_record(tx.name)

    async def convert_puzzle_hash(self, wallet_id: uint32, puzzle_hash: bytes32) -> bytes32:
        wallet = self.wallets[wallet_id]
        # This should be general to wallets but for right now this is just for CATs so we'll add this if
        if wallet.type() in (WalletType.CAT.value, WalletType.CRCAT.value):
            assert isinstance(wallet, CATWallet)
            return await wallet.convert_puzzle_hash(puzzle_hash)

        return puzzle_hash

    def get_dl_wallet(self) -> DataLayerWallet:
        for wallet in self.wallets.values():
            if wallet.type() == WalletType.DATA_LAYER.value:
                assert isinstance(
                    wallet, DataLayerWallet
                ), f"WalletType.DATA_LAYER should be a DataLayerWallet instance got: {type(wallet).__name__}"
                return wallet
        raise ValueError("DataLayerWallet not available")

    async def get_or_create_vc_wallet(self) -> VCWallet:
        for _, wallet in self.wallets.items():
            if WalletType(wallet.type()) == WalletType.VC:
                assert isinstance(wallet, VCWallet)
                vc_wallet: VCWallet = wallet
                break
        else:
            # Create a new VC wallet
            vc_wallet = await VCWallet.create_new_vc_wallet(self, self.main_wallet)

        return vc_wallet

    async def sign_transaction(self, coin_spends: List[CoinSpend]) -> SpendBundle:
        return await sign_coin_spends(
            coin_spends,
            self.get_private_key_for_pubkey,
            self.get_synthetic_private_key_for_puzzle_hash,
            self.constants.AGG_SIG_ME_ADDITIONAL_DATA,
            self.constants.MAX_BLOCK_COST_CLVM,
            [puzzle_hash_for_synthetic_public_key],
        )

<<<<<<< HEAD
    async def sum_hint_for_pubkey(self, pk: bytes) -> Optional[SumHint]:
        return await self.main_wallet.sum_hint_for_pubkey(pk)

    async def path_hint_for_pubkey(self, pk: bytes) -> Optional[PathHint]:
        return await self.main_wallet.path_hint_for_pubkey(pk)

    async def key_hints_for_pubkeys(self, pks: List[bytes]) -> KeyHints:
        return KeyHints(
            [sum_hint for pk in pks for sum_hint in (await self.sum_hint_for_pubkey(pk),) if sum_hint is not None],
            [path_hint for pk in pks for path_hint in (await self.path_hint_for_pubkey(pk),) if path_hint is not None],
        )

    async def gather_signing_info(self, coin_spends: List[Spend]) -> SigningInstructions:
        pks: List[bytes] = []
        signing_targets: List[SigningTarget] = []
        for coin_spend in coin_spends:
            _coin_spend = coin_spend.as_coin_spend()
            # Get AGG_SIG conditions
            conditions_dict = conditions_dict_for_solution(
                _coin_spend.puzzle_reveal.to_program(),
                _coin_spend.solution.to_program(),
                self.constants.MAX_BLOCK_COST_CLVM,
            )
            # Create signature
            for pk_bytes, msg in pkm_pairs_for_conditions_dict(
                conditions_dict, _coin_spend.coin, self.constants.AGG_SIG_ME_ADDITIONAL_DATA
            ):
                pks.append(pk_bytes)
                signing_targets.append(SigningTarget(pk_bytes, msg, std_hash(pk_bytes + msg)))

        return SigningInstructions(
            await self.key_hints_for_pubkeys(pks),
            signing_targets,
        )

    async def gather_signing_info_for_bundles(self, bundles: List[SpendBundle]) -> List[UnsignedTransaction]:
        utxs: List[UnsignedTransaction] = []
        for bundle in bundles:
            signer_protocol_spends: List[Spend] = [Spend.from_coin_spend(spend) for spend in bundle.coin_spends]
            utxs.append(
                UnsignedTransaction(
                    TransactionInfo(signer_protocol_spends), await self.gather_signing_info(signer_protocol_spends)
                )
            )

        return utxs

    async def gather_signing_info_for_txs(self, txs: List[TransactionRecord]) -> List[UnsignedTransaction]:
        return await self.gather_signing_info_for_bundles(
            [tx.spend_bundle for tx in txs if tx.spend_bundle is not None]
        )

    async def execute_signing_instructions(
        self, signing_instructions: SigningInstructions, partial_allowed: bool = False
    ) -> List[SigningResponse]:
        return await self.main_wallet.execute_signing_instructions(signing_instructions, partial_allowed)

    async def apply_signatures(
        self, spends: List[Spend], signing_responses: List[SigningResponse]
    ) -> SignedTransaction:
        return await self.main_wallet.apply_signatures(spends, signing_responses)

    def signed_tx_to_spendbundle(self, signed_tx: SignedTransaction) -> SpendBundle:
        if len([_ for _ in signed_tx.signatures if _.type != "bls_12381_aug_scheme"]) > 0:
            raise ValueError("Unable to handle signatures that are not bls_12381_aug_scheme")  # pragma: no cover
        return SpendBundle(
            [spend.as_coin_spend() for spend in signed_tx.transaction_info.spends],
            AugSchemeMPL.aggregate([G2Element.from_bytes(sig.signature) for sig in signed_tx.signatures]),
        )

    async def sign_transactions(
        self,
        tx_records: List[TransactionRecord],
        additional_signing_responses: List[SigningResponse],
        partial_allowed: bool = False,
    ) -> Tuple[List[TransactionRecord], List[SigningResponse]]:
        unsigned_txs: List[UnsignedTransaction] = await self.gather_signing_info_for_txs(tx_records)
        new_txs: List[TransactionRecord] = []
        all_signing_responses: List[SigningResponse] = []
        for unsigned_tx, tx in zip(
            unsigned_txs, [tx_record for tx_record in tx_records if tx_record.spend_bundle is not None]
        ):
            signing_responses: List[SigningResponse] = await self.execute_signing_instructions(
                unsigned_tx.signing_instructions, partial_allowed=partial_allowed
            )
            all_signing_responses.extend(signing_responses)
            new_bundle = self.signed_tx_to_spendbundle(
                await self.apply_signatures(
                    unsigned_tx.transaction_info.spends,
                    [*additional_signing_responses, *signing_responses],
                )
            )
            new_txs.append(dataclasses.replace(tx, spend_bundle=new_bundle, name=new_bundle.name()))
        new_txs.extend([tx_record for tx_record in tx_records if tx_record.spend_bundle is None])
        return new_txs, all_signing_responses

    async def submit_transactions(self, signed_txs: List[SignedTransaction]) -> List[bytes32]:
        bundles: List[SpendBundle] = [self.signed_tx_to_spendbundle(tx) for tx in signed_txs]
        for bundle in bundles:
            await self.wallet_node.push_tx(bundle)
        return [bundle.name() for bundle in bundles]
=======
    async def create_vault_wallet(
        self,
        secp_pk: bytes,
        hidden_puzzle_hash: bytes32,
        bls_pk: G1Element,
        timelock: uint64,
        genesis_challenge: bytes32,
        tx_config: TXConfig,
        fee: uint64 = uint64(0),
    ) -> TransactionRecord:
        """
        Returns a tx record for creating a new vault
        """
        wallet = self.main_wallet
        vault_inner_puzzle_hash = get_vault_inner_puzzle_hash(
            secp_pk, genesis_challenge, hidden_puzzle_hash, bls_pk, timelock
        )
        # Get xch coin
        amount = uint64(1)
        coins = await wallet.select_coins(uint64(amount + fee), tx_config.coin_selection_config)

        # Create singleton launcher
        origin = next(iter(coins))
        launcher_coin = Coin(origin.name(), SINGLETON_LAUNCHER_HASH, amount)

        genesis_launcher_solution = Program.to([vault_inner_puzzle_hash, amount, [secp_pk, hidden_puzzle_hash]])
        announcement_message = genesis_launcher_solution.get_tree_hash()

        [tx_record] = await wallet.generate_signed_transaction(
            amount,
            SINGLETON_LAUNCHER_HASH,
            tx_config,
            fee,
            coins,
            None,
            origin_id=origin.name(),
            extra_conditions=(
                AssertCoinAnnouncement(asserted_id=launcher_coin.name(), asserted_msg=announcement_message),
            ),
        )

        launcher_cs = make_spend(launcher_coin, SINGLETON_LAUNCHER_PUZZLE, genesis_launcher_solution)
        launcher_sb = SpendBundle([launcher_cs], AugSchemeMPL.aggregate([]))
        assert tx_record.spend_bundle is not None
        full_spend = SpendBundle.aggregate([tx_record.spend_bundle, launcher_sb])

        vault_record = TransactionRecord(
            confirmed_at_height=uint32(0),
            created_at_time=uint64(int(time.time())),
            amount=uint64(amount),
            to_puzzle_hash=vault_inner_puzzle_hash,
            fee_amount=fee,
            confirmed=False,
            sent=uint32(0),
            spend_bundle=full_spend,
            additions=full_spend.additions(),
            removals=full_spend.removals(),
            wallet_id=wallet.id(),
            sent_to=[],
            trade_id=None,
            type=uint32(TransactionType.INCOMING_TX.value),
            name=full_spend.name(),
            memos=[],
            valid_times=ConditionValidTimes(),
        )
        return vault_record
>>>>>>> 1e1d9a7d
<|MERGE_RESOLUTION|>--- conflicted
+++ resolved
@@ -111,7 +111,6 @@
     puzzle_hash_for_synthetic_public_key,
 )
 from chia.wallet.sign_coin_spends import sign_coin_spends
-<<<<<<< HEAD
 from chia.wallet.signer_protocol import (
     KeyHints,
     PathHint,
@@ -124,15 +123,12 @@
     TransactionInfo,
     UnsignedTransaction,
 )
-from chia.wallet.singleton import create_singleton_puzzle, get_inner_puzzle_from_singleton, get_singleton_id_from_puzzle
-=======
 from chia.wallet.singleton import (
     SINGLETON_LAUNCHER_PUZZLE,
     create_singleton_puzzle,
     get_inner_puzzle_from_singleton,
     get_singleton_id_from_puzzle,
 )
->>>>>>> 1e1d9a7d
 from chia.wallet.trade_manager import TradeManager
 from chia.wallet.trading.trade_status import TradeStatus
 from chia.wallet.transaction_record import TransactionRecord
@@ -2571,7 +2567,6 @@
             [puzzle_hash_for_synthetic_public_key],
         )
 
-<<<<<<< HEAD
     async def sum_hint_for_pubkey(self, pk: bytes) -> Optional[SumHint]:
         return await self.main_wallet.sum_hint_for_pubkey(pk)
 
@@ -2600,7 +2595,8 @@
                 conditions_dict, _coin_spend.coin, self.constants.AGG_SIG_ME_ADDITIONAL_DATA
             ):
                 pks.append(pk_bytes)
-                signing_targets.append(SigningTarget(pk_bytes, msg, std_hash(pk_bytes + msg)))
+                fingerprint: bytes = G1Element.from_bytes(pk_bytes).get_fingerprint().to_bytes(4, "big")
+                signing_targets.append(SigningTarget(fingerprint, msg, std_hash(pk_bytes + msg)))
 
         return SigningInstructions(
             await self.key_hints_for_pubkeys(pks),
@@ -2673,7 +2669,7 @@
         for bundle in bundles:
             await self.wallet_node.push_tx(bundle)
         return [bundle.name() for bundle in bundles]
-=======
+
     async def create_vault_wallet(
         self,
         secp_pk: bytes,
@@ -2739,5 +2735,4 @@
             memos=[],
             valid_times=ConditionValidTimes(),
         )
-        return vault_record
->>>>>>> 1e1d9a7d
+        return vault_record