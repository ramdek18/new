import asyncio
import json
import logging
import multiprocessing
import multiprocessing.context
import time
from datetime import datetime
from collections import defaultdict
from pathlib import Path
from secrets import token_bytes
from typing import Any, Callable, Dict, Iterator, List, Optional, Set, Tuple

import aiosqlite
from blspy import G1Element, PrivateKey

from chia.consensus.block_rewards import calculate_base_farmer_reward, calculate_pool_reward
from chia.consensus.coinbase import farmer_parent_id, pool_parent_id
from chia.consensus.constants import ConsensusConstants
from chia.pools.pool_puzzles import SINGLETON_LAUNCHER_HASH, solution_to_pool_state
from chia.pools.pool_wallet import PoolWallet
from chia.protocols import wallet_protocol
from chia.protocols.wallet_protocol import CoinState, PuzzleSolutionResponse, RespondPuzzleSolution
from chia.server.server import ChiaServer
from chia.server.ws_connection import WSChiaConnection
from chia.types.blockchain_format.coin import Coin
from chia.types.blockchain_format.program import Program
from chia.types.blockchain_format.sized_bytes import bytes32
from chia.types.coin_spend import CoinSpend
from chia.types.full_block import FullBlock
from chia.types.mempool_inclusion_status import MempoolInclusionStatus
from chia.util.bech32m import encode_puzzle_hash
from chia.util.byte_types import hexstr_to_bytes
from chia.util.config import process_config_start_method
from chia.util.db_synchronous import db_synchronous_on
from chia.util.db_wrapper import DBWrapper2
from chia.util.errors import Err
from chia.util.path import path_from_root
from chia.util.ints import uint8, uint32, uint64, uint128
from chia.util.lru_cache import LRUCache
from chia.wallet.cat_wallet.cat_constants import DEFAULT_CATS
from chia.wallet.cat_wallet.cat_utils import construct_cat_puzzle, match_cat_puzzle
from chia.wallet.cat_wallet.cat_wallet import CATWallet
from chia.wallet.derivation_record import DerivationRecord
from chia.wallet.derive_keys import (
    master_sk_to_wallet_sk,
    master_sk_to_wallet_sk_unhardened,
    master_sk_to_wallet_sk_intermediate,
    _derive_path,
    master_sk_to_wallet_sk_unhardened_intermediate,
    _derive_path_unhardened,
)
from chia.wallet.did_wallet.did_info import DID_HRP
from chia.wallet.did_wallet.did_wallet import DIDWallet
from chia.wallet.did_wallet.did_wallet_puzzles import DID_INNERPUZ_MOD, create_fullpuz, match_did_puzzle
from chia.wallet.key_val_store import KeyValStore
from chia.wallet.nft_wallet.nft_info import NFTWalletInfo
from chia.wallet.nft_wallet.nft_puzzles import get_metadata_and_phs, get_new_owner_did
from chia.wallet.nft_wallet.nft_wallet import NFTWallet
from chia.wallet.nft_wallet.uncurry_nft import UncurriedNFT
from chia.wallet.outer_puzzles import AssetType
from chia.wallet.puzzle_drivers import PuzzleInfo
from chia.wallet.puzzles.cat_loader import CAT_MOD, CAT_MOD_HASH
from chia.wallet.rl_wallet.rl_wallet import RLWallet
from chia.wallet.settings.user_settings import UserSettings
from chia.wallet.trade_manager import TradeManager
from chia.wallet.transaction_record import TransactionRecord
from chia.wallet.util.compute_hints import compute_coin_hints
from chia.wallet.util.transaction_type import TransactionType
from chia.wallet.util.wallet_sync_utils import last_change_height_cs
from chia.wallet.util.wallet_types import WalletType
from chia.wallet.wallet import Wallet
from chia.wallet.wallet_action import WalletAction
from chia.wallet.wallet_action_store import WalletActionStore
from chia.wallet.wallet_blockchain import WalletBlockchain
from chia.wallet.wallet_coin_record import WalletCoinRecord
from chia.wallet.wallet_coin_store import WalletCoinStore
from chia.wallet.wallet_info import WalletInfo
from chia.wallet.wallet_interested_store import WalletInterestedStore
from chia.wallet.wallet_nft_store import WalletNftStore
from chia.wallet.wallet_pool_store import WalletPoolStore
from chia.wallet.wallet_puzzle_store import WalletPuzzleStore
from chia.wallet.wallet_sync_store import WalletSyncStore
from chia.wallet.wallet_transaction_store import WalletTransactionStore
from chia.wallet.wallet_user_store import WalletUserStore
from chia.wallet.wallet_weight_proof_handler import WalletWeightProofHandler


class WalletStateManager:
    constants: ConsensusConstants
    config: Dict
    tx_store: WalletTransactionStore
    puzzle_store: WalletPuzzleStore
    user_store: WalletUserStore
    nft_store: WalletNftStore
    action_store: WalletActionStore
    basic_store: KeyValStore

    start_index: int

    # Makes sure only one asyncio thread is changing the blockchain state at one time
    lock: asyncio.Lock

    log: logging.Logger

    # TODO Don't allow user to send tx until wallet is synced
    sync_mode: bool
    sync_target: uint32
    genesis: FullBlock

    state_changed_callback: Optional[Callable]
    pending_tx_callback: Optional[Callable]
    puzzle_hash_created_callbacks: Dict = defaultdict(lambda *x: None)
    db_path: Path
    db_wrapper: DBWrapper2

    main_wallet: Wallet
    wallets: Dict[uint32, Any]
    private_key: PrivateKey

    trade_manager: TradeManager
    new_wallet: bool
    user_settings: UserSettings
    blockchain: WalletBlockchain
    coin_store: WalletCoinStore
    sync_store: WalletSyncStore
    interested_store: WalletInterestedStore
    multiprocessing_context: multiprocessing.context.BaseContext
    weight_proof_handler: WalletWeightProofHandler
    server: ChiaServer
    root_path: Path
    wallet_node: Any
    pool_store: WalletPoolStore
    default_cats: Dict[str, Any]
    asset_to_wallet_map: Dict[AssetType, Any]
    initial_num_public_keys: int

    @staticmethod
    async def create(
        private_key: PrivateKey,
        config: Dict,
        db_path: Path,
        constants: ConsensusConstants,
        server: ChiaServer,
        root_path: Path,
        wallet_node,
        name: str = None,
    ):
        self = WalletStateManager()
        self.new_wallet = False
        self.config = config
        self.constants = constants
        self.server = server
        self.root_path = root_path
        self.log = logging.getLogger(name if name else __name__)
        self.lock = asyncio.Lock()
        self.log.debug(f"Starting in db path: {db_path}")
        db_connection = await aiosqlite.connect(db_path)
        await (await db_connection.execute("pragma journal_mode=wal")).close()

        await (
            await db_connection.execute(
                "pragma synchronous={}".format(db_synchronous_on(self.config.get("db_sync", "auto"), db_path))
            )
        ).close()

        sql_log_path = path_from_root(self.root_path, "log/wallet_sql.log")

        def sql_trace_callback(req: str) -> None:
            timestamp = datetime.now().strftime("%H:%M:%S.%f")
            with open(sql_log_path, "a") as log:
                log.write(timestamp + " " + req + "\n")

        if self.config.get("log_sqlite_cmds", False):
            self.log.info(f"logging SQL commands to {sql_log_path}")

            await db_connection.set_trace_callback(sql_trace_callback)

        self.db_wrapper = DBWrapper2(db_connection)

        # add reader threads for the DB
        for i in range(self.config.get("db_readers", 4)):
            c = await aiosqlite.connect(db_path)
            if self.config.get("log_sqlite_cmds", False):
                await c.set_trace_callback(sql_trace_callback)
            await self.db_wrapper.add_connection(c)
        self.initial_num_public_keys = config["initial_num_public_keys"]
        if not config.get("testing", False) and self.initial_num_public_keys < 750:
            self.initial_num_public_keys = 750

        self.coin_store = await WalletCoinStore.create(self.db_wrapper)
        self.tx_store = await WalletTransactionStore.create(self.db_wrapper)
        self.puzzle_store = await WalletPuzzleStore.create(self.db_wrapper)
        self.user_store = await WalletUserStore.create(self.db_wrapper)
        self.nft_store = await WalletNftStore.create(self.db_wrapper)
        self.action_store = await WalletActionStore.create(self.db_wrapper)
        self.basic_store = await KeyValStore.create(self.db_wrapper)
        self.trade_manager = await TradeManager.create(self, self.db_wrapper)
        self.user_settings = await UserSettings.create(self.basic_store)
        self.pool_store = await WalletPoolStore.create(self.db_wrapper)
        self.interested_store = await WalletInterestedStore.create(self.db_wrapper)
        self.default_cats = DEFAULT_CATS

        self.wallet_node = wallet_node
        self.sync_mode = False
        self.sync_target = uint32(0)
        multiprocessing_start_method = process_config_start_method(config=self.config, log=self.log)
        self.multiprocessing_context = multiprocessing.get_context(method=multiprocessing_start_method)
        self.weight_proof_handler = WalletWeightProofHandler(
            constants=self.constants,
            multiprocessing_context=self.multiprocessing_context,
        )
        self.blockchain = await WalletBlockchain.create(self.basic_store, self.constants, self.weight_proof_handler)

        self.state_changed_callback = None
        self.pending_tx_callback = None
        self.db_path = db_path

        main_wallet_info = await self.user_store.get_wallet_by_id(1)
        assert main_wallet_info is not None

        self.private_key = private_key
        self.main_wallet = await Wallet.create(self, main_wallet_info)

        self.wallets = {main_wallet_info.id: self.main_wallet}

        self.asset_to_wallet_map = {
            AssetType.CAT: CATWallet,
        }

        wallet = None
        for wallet_info in await self.get_all_wallet_info_entries():
            if wallet_info.type == WalletType.STANDARD_WALLET:
                if wallet_info.id == 1:
                    continue
                wallet = await Wallet.create(self, wallet_info)
            elif wallet_info.type == WalletType.CAT:
                wallet = await CATWallet.create(
                    self,
                    self.main_wallet,
                    wallet_info,
                )
            elif wallet_info.type == WalletType.RATE_LIMITED:
                wallet = await RLWallet.create(self, wallet_info)
            elif wallet_info.type == WalletType.DECENTRALIZED_ID:
                wallet = await DIDWallet.create(
                    self,
                    self.main_wallet,
                    wallet_info,
                )
            elif wallet_info.type == WalletType.NFT:
                wallet = await NFTWallet.create(
                    self,
                    self.main_wallet,
                    wallet_info,
                )
            elif wallet_info.type == WalletType.POOLING_WALLET:
                wallet = await PoolWallet.create_from_db(
                    self,
                    self.main_wallet,
                    wallet_info,
                )
            if wallet is not None:
                self.wallets[wallet_info.id] = wallet

        return self

    def get_public_key(self, index: uint32) -> G1Element:
        return master_sk_to_wallet_sk(self.private_key, index).get_g1()

    def get_public_key_unhardened(self, index: uint32) -> G1Element:
        return master_sk_to_wallet_sk_unhardened(self.private_key, index).get_g1()

    async def get_keys(self, puzzle_hash: bytes32) -> Optional[Tuple[G1Element, PrivateKey]]:
        record = await self.puzzle_store.record_for_puzzle_hash(puzzle_hash)
        if record is None:
            raise ValueError(f"No key for this puzzlehash {puzzle_hash})")
        if record.hardened:
            private = master_sk_to_wallet_sk(self.private_key, record.index)
            pubkey = private.get_g1()
            return pubkey, private
        private = master_sk_to_wallet_sk_unhardened(self.private_key, record.index)
        pubkey = private.get_g1()
        return pubkey, private

    async def create_more_puzzle_hashes(
        self,
        from_zero: bool = False,
        in_transaction=False,
        mark_existing_as_used=True,
        up_to_index: Optional[uint32] = None,
        num_additional_phs: Optional[int] = None,
    ):
        """
        For all wallets in the user store, generates the first few puzzle hashes so
        that we can restore the wallet from only the private keys.
        """
        targets = list(self.wallets.keys())
        self.log.debug("Target wallets to generate puzzle hashes for: %s", repr(targets))
        unused: Optional[uint32] = (
            uint32(up_to_index + 1) if up_to_index is not None else await self.puzzle_store.get_unused_derivation_path()
        )
        if unused is None:
            # This handles the case where the database has entries but they have all been used
            unused = await self.puzzle_store.get_last_derivation_path()
            self.log.debug("Tried finding unused: %s", unused)
            if unused is None:
                # This handles the case where the database is empty
                unused = uint32(0)

        to_generate = self.initial_num_public_keys
        self.log.debug(f"Requested to generate puzzle hashes to at least index {unused}")
<<<<<<< HEAD
=======
        to_generate = num_additional_phs if num_additional_phs is not None else self.config["initial_num_public_keys"]
>>>>>>> 83f08b58
        new_paths: bool = False

        for wallet_id in targets:
            target_wallet = self.wallets[wallet_id]
            if not hasattr(target_wallet, "puzzle_for_pk"):
                self.log.debug("Skipping wallet %s as no derivation paths required", wallet_id)
                continue
            last: Optional[uint32] = await self.puzzle_store.get_last_derivation_path_for_wallet(wallet_id)
            self.log.debug(
                "Fetched last record for wallet %r:  %s (from_zero=%r, unused=%r)", wallet_id, last, from_zero, unused
            )
            start_index = 0
            derivation_paths: List[DerivationRecord] = []

            if last is not None:
                start_index = last + 1

            # If the key was replaced (from_zero=True), we should generate the puzzle hashes for the new key
            if from_zero:
                start_index = 0
            last_index = unused + to_generate
            if start_index >= last_index:
                self.log.debug(f"Nothing to create for for wallet_id: {wallet_id}, index: {start_index}")
            else:
<<<<<<< HEAD
                creating_msg = f"Creating puzzle hashes from {start_index} to {last_index} for wallet_id: {wallet_id}"
                start_t = time.time()
=======
                creating_msg = f"Creating puzzle hashes from {start_index} to {last_index-1} for wallet_id: {wallet_id}"
>>>>>>> 83f08b58
                self.log.info(f"Start: {creating_msg}")
                intermediate_sk = master_sk_to_wallet_sk_intermediate(self.private_key)
                intermediate_sk_un = master_sk_to_wallet_sk_unhardened_intermediate(self.private_key)
                for index in range(start_index, last_index):
                    if WalletType(target_wallet.type()) == WalletType.POOLING_WALLET:
                        continue

                    # Hardened
                    pubkey: G1Element = _derive_path(intermediate_sk, [index]).get_g1()
                    puzzle: Program = target_wallet.puzzle_for_pk(pubkey)
                    if puzzle is None:
                        self.log.error(f"Unable to create puzzles with wallet {target_wallet}")
                        break
                    puzzlehash: bytes32 = puzzle.get_tree_hash()
                    self.log.debug(f"Puzzle at index {index} wallet ID {wallet_id} puzzle hash {puzzlehash.hex()}")
                    new_paths = True
                    derivation_paths.append(
                        DerivationRecord(
                            uint32(index), puzzlehash, pubkey, target_wallet.type(), uint32(target_wallet.id()), True
                        )
                    )
                    # Unhardened
                    pubkey_unhardened: G1Element = _derive_path_unhardened(intermediate_sk_un, [index]).get_g1()
                    puzzle_unhardened: Program = target_wallet.puzzle_for_pk(pubkey_unhardened)
                    if puzzle_unhardened is None:
                        self.log.error(f"Unable to create puzzles with wallet {target_wallet}")
                        break
                    puzzlehash_unhardened: bytes32 = puzzle_unhardened.get_tree_hash()
                    self.log.debug(
                        f"Puzzle at index {index} wallet ID {wallet_id} puzzle hash {puzzlehash_unhardened.hex()}"
                    )
                    # We await sleep here to allow an asyncio context switch (since the other parts of this loop do
                    # not have await and therefore block). This can prevent networking layer from responding to ping.
                    await asyncio.sleep(0)
                    derivation_paths.append(
                        DerivationRecord(
                            uint32(index),
                            puzzlehash_unhardened,
                            pubkey_unhardened,
                            target_wallet.type(),
                            uint32(target_wallet.id()),
                            False,
                        )
                    )
                self.log.info(f"Done: {creating_msg} Time: {time.time() - start_t} seconds")
            await self.puzzle_store.add_derivation_paths(derivation_paths)
            await self.add_interested_puzzle_hashes(
                [record.puzzle_hash for record in derivation_paths],
                [record.wallet_id for record in derivation_paths],
            )
            if len(derivation_paths) > 0:
                self.state_changed("new_derivation_index", data_object={"index": derivation_paths[-1].index})
        # By default, we'll mark previously generated unused puzzle hashes as used if we have new paths
        if mark_existing_as_used and unused > 0 and new_paths:
            self.log.info(f"Updating last used derivation index: {unused - 1}")
            await self.puzzle_store.set_used_up_to(uint32(unused - 1))

    async def update_wallet_puzzle_hashes(self, wallet_id):
        derivation_paths: List[DerivationRecord] = []
        target_wallet = self.wallets[wallet_id]
        last: Optional[uint32] = await self.puzzle_store.get_last_derivation_path_for_wallet(wallet_id)
        unused: Optional[uint32] = await self.puzzle_store.get_unused_derivation_path()
        if unused is None:
            # This handles the case where the database has entries but they have all been used
            unused = await self.puzzle_store.get_last_derivation_path()
            if unused is None:
                # This handles the case where the database is empty
                unused = uint32(0)
        for index in range(unused, last):
            # Since DID are not released yet we can assume they are only using unhardened keys derivation
            pubkey: G1Element = self.get_public_key_unhardened(uint32(index))
            puzzle: Program = target_wallet.puzzle_for_pk(pubkey)
            puzzlehash: bytes32 = puzzle.get_tree_hash()
            self.log.info(f"Generating public key at index {index} puzzle hash {puzzlehash.hex()}")
            derivation_paths.append(
                DerivationRecord(
                    uint32(index),
                    puzzlehash,
                    pubkey,
                    target_wallet.wallet_info.type,
                    uint32(target_wallet.wallet_info.id),
                    False,
                )
            )
        await self.puzzle_store.add_derivation_paths(derivation_paths)

    async def get_unused_derivation_record(self, wallet_id: uint32, *, hardened=False) -> DerivationRecord:
        """
        Creates a puzzle hash for the given wallet, and then makes more puzzle hashes
        for every wallet to ensure we always have more in the database. Never reusue the
        same public key more than once (for privacy).
        """
        async with self.puzzle_store.lock:
            # If we have no unused public keys, we will create new ones
            unused: Optional[uint32] = await self.puzzle_store.get_unused_derivation_path()
            if unused is None:
                self.log.debug("No unused paths, generate more ")
                await self.create_more_puzzle_hashes()
                # Now we must have unused public keys
                unused = await self.puzzle_store.get_unused_derivation_path()
                assert unused is not None

            self.log.debug("Fetching derivation record for: %s %s %s", unused, wallet_id, hardened)
            record: Optional[DerivationRecord] = await self.puzzle_store.get_derivation_record(
                unused, wallet_id, hardened
            )
            assert record is not None

            # Set this key to used so we never use it again
            await self.puzzle_store.set_used_up_to(record.index)

            # Create more puzzle hashes / keys
            await self.create_more_puzzle_hashes()
            return record

    async def get_current_derivation_record_for_wallet(self, wallet_id: uint32) -> Optional[DerivationRecord]:
        async with self.puzzle_store.lock:
            # If we have no unused public keys, we will create new ones
            current: Optional[DerivationRecord] = await self.puzzle_store.get_current_derivation_record_for_wallet(
                wallet_id
            )
            return current

    def set_callback(self, callback: Callable):
        """
        Callback to be called when the state of the wallet changes.
        """
        self.state_changed_callback = callback

    def set_pending_callback(self, callback: Callable):
        """
        Callback to be called when new pending transaction enters the store
        """
        self.pending_tx_callback = callback

    def set_coin_with_puzzlehash_created_callback(self, puzzlehash: bytes32, callback: Callable):
        """
        Callback to be called when new coin is seen with specified puzzlehash
        """
        self.puzzle_hash_created_callbacks[puzzlehash] = callback

    async def puzzle_hash_created(self, coin: Coin):
        callback = self.puzzle_hash_created_callbacks[coin.puzzle_hash]
        if callback is None:
            return None
        await callback(coin)

    def state_changed(self, state: str, wallet_id: Optional[int] = None, data_object: Optional[Dict[str, Any]] = None):
        """
        Calls the callback if it's present.
        """
        if self.state_changed_callback is None:
            return None
        change_data: Dict[str, Any] = {}
        if wallet_id is not None:
            change_data["wallet_id"] = wallet_id
        if data_object is not None:
            change_data["additional_data"] = data_object
        if len(change_data) > 0:
            change_data["state"] = state
        self.state_changed_callback(state, change_data)

    def tx_pending_changed(self) -> None:
        """
        Notifies the wallet node that there's new tx pending
        """
        if self.pending_tx_callback is None:
            return None

        self.pending_tx_callback()

    async def synced(self):
        if len(self.server.get_full_node_connections()) == 0:
            return False

        latest = await self.blockchain.get_peak_block()
        if latest is None:
            return False

        if latest.height - await self.blockchain.get_finished_sync_up_to() > 1:
            return False

        latest_timestamp = self.blockchain.get_latest_timestamp()

        if latest_timestamp > int(time.time()) - 10 * 60:
            return True
        return False

    def set_sync_mode(self, mode: bool, sync_height: uint32 = uint32(0)):
        """
        Sets the sync mode. This changes the behavior of the wallet node.
        """
        self.sync_mode = mode
        self.sync_target = sync_height
        self.state_changed("sync_changed")

    async def get_confirmed_spendable_balance_for_wallet(self, wallet_id: int, unspent_records=None) -> uint128:
        """
        Returns the balance amount of all coins that are spendable.
        """

        spendable: Set[WalletCoinRecord] = await self.get_spendable_coins_for_wallet(wallet_id, unspent_records)

        spendable_amount: uint128 = uint128(0)
        for record in spendable:
            spendable_amount = uint128(spendable_amount + record.coin.amount)

        return spendable_amount

    async def does_coin_belong_to_wallet(self, coin: Coin, wallet_id: int) -> bool:
        """
        Returns true if we have the key for this coin.
        """
        info = await self.puzzle_store.wallet_info_for_puzzle_hash(coin.puzzle_hash)

        if info is None:
            return False

        coin_wallet_id, wallet_type = info
        if wallet_id == coin_wallet_id:
            return True

        return False

    async def get_confirmed_balance_for_wallet(
        self,
        wallet_id: int,
        unspent_coin_records: Optional[Set[WalletCoinRecord]] = None,
    ) -> uint128:
        """
        Returns the confirmed balance, including coinbase rewards that are not spendable.
        """
        # lock only if unspent_coin_records is None
        if unspent_coin_records is None:
            unspent_coin_records = await self.coin_store.get_unspent_coins_for_wallet(wallet_id)
        return uint128(sum(cr.coin.amount for cr in unspent_coin_records))

    async def get_unconfirmed_balance(
        self, wallet_id: int, unspent_coin_records: Optional[Set[WalletCoinRecord]] = None
    ) -> uint128:
        """
        Returns the balance, including coinbase rewards that are not spendable, and unconfirmed
        transactions.
        """
        # This API should change so that get_balance_from_coin_records is called for Set[WalletCoinRecord]
        # and this method is called only for the unspent_coin_records==None case.
        if unspent_coin_records is None:
            unspent_coin_records = await self.coin_store.get_unspent_coins_for_wallet(wallet_id)

        unconfirmed_tx: List[TransactionRecord] = await self.tx_store.get_unconfirmed_for_wallet(wallet_id)
        all_unspent_coins: Set[Coin] = {cr.coin for cr in unspent_coin_records}

        for record in unconfirmed_tx:
            for addition in record.additions:
                # This change or a self transaction
                if await self.does_coin_belong_to_wallet(addition, wallet_id):
                    all_unspent_coins.add(addition)

            for removal in record.removals:
                if await self.does_coin_belong_to_wallet(removal, wallet_id) and removal in all_unspent_coins:
                    all_unspent_coins.remove(removal)

        return uint128(sum(coin.amount for coin in all_unspent_coins))

    async def unconfirmed_removals_for_wallet(self, wallet_id: int) -> Dict[bytes32, Coin]:
        """
        Returns new removals transactions that have not been confirmed yet.
        """
        removals: Dict[bytes32, Coin] = {}
        unconfirmed_tx = await self.tx_store.get_unconfirmed_for_wallet(wallet_id)
        for record in unconfirmed_tx:
            for coin in record.removals:
                removals[coin.name()] = coin
        return removals

    async def determine_coin_type(
        self, peer: WSChiaConnection, coin_state: CoinState, fork_height: Optional[uint32]
    ) -> Tuple[Optional[uint32], Optional[WalletType]]:
        if coin_state.created_height is not None and (
            self.is_pool_reward(coin_state.created_height, coin_state.coin)
            or self.is_farmer_reward(coin_state.created_height, coin_state.coin)
        ):
            return None, None

        response: List[CoinState] = await self.wallet_node.get_coin_state(
            [coin_state.coin.parent_coin_info], fork_height, peer
        )
        if len(response) == 0:
            self.log.warning(f"Could not find a parent coin with ID: {coin_state.coin.parent_coin_info}")
            return None, None
        parent_coin_state = response[0]
        assert parent_coin_state.spent_height == coin_state.created_height

        coin_spend: Optional[CoinSpend] = await self.wallet_node.fetch_puzzle_solution(
            parent_coin_state.spent_height, parent_coin_state.coin, peer
        )
        if coin_spend is None:
            return None, None

        # Check if the coin is a CAT
        cat_matched, cat_curried_args = match_cat_puzzle(Program.from_bytes(bytes(coin_spend.puzzle_reveal)))
        if cat_matched:
            return await self.handle_cat(cat_curried_args, parent_coin_state, coin_state, coin_spend)

        # Check if the coin is a NFT
        #                                                        hint
        # First spend where 1 mojo coin -> Singleton launcher -> NFT -> NFT
        try:
            uncurried_nft = UncurriedNFT.uncurry(Program.from_bytes(bytes(coin_spend.puzzle_reveal)))
        except Exception:
            # This is not a NFT coin, skip NFT handling
            pass
        else:
            return await self.handle_nft(coin_spend, uncurried_nft)

        # Check if the coin is a DID
        did_matched, did_curried_args = match_did_puzzle(Program.from_bytes(bytes(coin_spend.puzzle_reveal)))
        if did_matched:
            return await self.handle_did(did_curried_args, parent_coin_state, coin_state, coin_spend)

        return None, None

    async def handle_cat(
        self,
        curried_args: Iterator[Program],
        parent_coin_state: CoinState,
        coin_state: CoinState,
        coin_spend: CoinSpend,
    ) -> Tuple[Optional[uint32], Optional[WalletType]]:
        """
        Handle the new coin when it is a CAT
        :param curried_args: Curried arg of the CAT mod
        :param parent_coin_state: Parent coin state
        :param coin_state: Current coin state
        :param coin_spend: New coin spend
        :return: Wallet ID & Wallet Type
        """
        wallet_id = None
        wallet_type = None
        mod_hash, tail_hash, inner_puzzle = curried_args

        hint_list = compute_coin_hints(coin_spend)
        derivation_record = None
        for hint in hint_list:
            derivation_record = await self.puzzle_store.get_derivation_record_for_puzzle_hash(bytes32(hint))
            if derivation_record is not None:
                break

        if derivation_record is None:
            self.log.info(f"Received state for the coin that doesn't belong to us {coin_state}")
        else:
            our_inner_puzzle: Program = self.main_wallet.puzzle_for_pk(derivation_record.pubkey)
            asset_id: bytes32 = bytes32(bytes(tail_hash)[1:])
            cat_puzzle = construct_cat_puzzle(CAT_MOD, asset_id, our_inner_puzzle, CAT_MOD_HASH)
            if cat_puzzle.get_tree_hash() != coin_state.coin.puzzle_hash:
                return None, None
            if bytes(tail_hash).hex()[2:] in self.default_cats or self.config.get(
                "automatically_add_unknown_cats", False
            ):
                cat_wallet = await CATWallet.create_wallet_for_cat(self, self.main_wallet, bytes(tail_hash).hex()[2:])
                wallet_id = cat_wallet.id()
                wallet_type = WalletType(cat_wallet.type())
                self.state_changed("wallet_created")
            else:
                # Found unacknowledged CAT, save it in the database.
                await self.interested_store.add_unacknowledged_token(
                    asset_id,
                    CATWallet.default_wallet_name_for_unknown_cat(asset_id.hex()),
                    parent_coin_state.spent_height,
                    parent_coin_state.coin.puzzle_hash,
                )
                self.state_changed("added_stray_cat")
        return wallet_id, wallet_type

    async def handle_did(
        self,
        curried_args: Iterator[Program],
        parent_coin_state: CoinState,
        coin_state: CoinState,
        coin_spend: CoinSpend,
    ) -> Tuple[Optional[uint32], Optional[WalletType]]:
        """
        Handle the new coin when it is a DID
        :param curried_args: Curried arg of the DID mod
        :param parent_coin_state: Parent coin state
        :param coin_state: Current coin state
        :param coin_spend: New coin spend
        :return: Wallet ID & Wallet Type
        """
        wallet_id = None
        wallet_type = None
        p2_puzzle, recovery_list_hash, num_verification, singleton_struct, metadata = curried_args
        inner_puzzle_hash = p2_puzzle.get_tree_hash()
        self.log.info(f"parent: {parent_coin_state.coin.name()} inner_puzzle_hash for parent is {inner_puzzle_hash}")

        hint_list = compute_coin_hints(coin_spend)
        derivation_record = None
        for hint in hint_list:
            derivation_record = await self.puzzle_store.get_derivation_record_for_puzzle_hash(bytes32(hint))
            if derivation_record is not None:
                break

        if derivation_record is None:
            self.log.info(f"Received state for the coin that doesn't belong to us {coin_state}")
        else:
            our_inner_puzzle: Program = self.main_wallet.puzzle_for_pk(derivation_record.pubkey)

            launch_id: bytes32 = bytes32(bytes(singleton_struct.rest().first())[1:])
            self.log.info(f"Found DID, launch_id {launch_id}.")
            did_puzzle = DID_INNERPUZ_MOD.curry(
                our_inner_puzzle, recovery_list_hash, num_verification, singleton_struct, metadata
            )
            full_puzzle = create_fullpuz(did_puzzle, launch_id)
            did_puzzle_empty_recovery = DID_INNERPUZ_MOD.curry(
                our_inner_puzzle, Program.to([]).get_tree_hash(), uint64(0), singleton_struct, metadata
            )
            full_puzzle_empty_recovery = create_fullpuz(did_puzzle_empty_recovery, launch_id)
            if full_puzzle.get_tree_hash() != coin_state.coin.puzzle_hash:
                if full_puzzle_empty_recovery.get_tree_hash() == coin_state.coin.puzzle_hash:
                    did_puzzle = did_puzzle_empty_recovery
                    self.log.info("DID recovery list was reset by the previous owner.")
                else:
                    self.log.error("DID puzzle hash doesn't match, please check curried parameters.")
                    return None, None
            # Create DID wallet
            response: List[CoinState] = await self.wallet_node.get_coin_state([launch_id])
            if len(response) == 0:
                self.log.warning(f"Could not find the launch coin with ID: {launch_id}")
                return None, None
            launch_coin: CoinState = response[0]
            origin_coin = launch_coin.coin

            for wallet in self.wallets.values():
                if (
                    wallet.type() == WalletType.DECENTRALIZED_ID
                    and origin_coin.name() == wallet.did_info.origin_coin.name()
                ):
                    return wallet.id(), wallet.type()
            did_wallet = await DIDWallet.create_new_did_wallet_from_coin_spend(
                self,
                self.main_wallet,
                launch_coin.coin,
                did_puzzle,
                coin_spend,
                f"DID {encode_puzzle_hash(launch_id, DID_HRP)}",
            )
            wallet_id = did_wallet.id()
            wallet_type = WalletType(did_wallet.type())
            self.state_changed("wallet_created")
        return wallet_id, wallet_type

    async def handle_nft(
        self, coin_spend: CoinSpend, uncurried_nft: UncurriedNFT
    ) -> Tuple[Optional[uint32], Optional[WalletType]]:
        """
        Handle the new coin when it is a NFT
        :param coin_spend: New coin spend
        :param uncurried_nft: Uncurried NFT
        :return: Wallet ID & Wallet Type
        """
        wallet_id = None
        wallet_type = None
        # DID ID determines which NFT wallet should process the NFT
        new_did_id = None
        old_did_id = None
        # P2 puzzle hash determines if we should ignore the NFT
        old_p2_puzhash = uncurried_nft.p2_puzzle.get_tree_hash()
        metadata, new_p2_puzhash = get_metadata_and_phs(
            uncurried_nft,
            coin_spend.solution,
        )
        if uncurried_nft.supports_did:
            new_did_id = get_new_owner_did(uncurried_nft, coin_spend.solution.to_program())
            old_did_id = uncurried_nft.owner_did
            if new_did_id is None:
                new_did_id = old_did_id
            if new_did_id == b"":
                new_did_id = None
        self.log.debug(
            "Handling NFT: %s， old DID:%s, new DID:%s, old P2:%s, new P2:%s",
            coin_spend,
            old_did_id,
            new_did_id,
            old_p2_puzhash,
            new_p2_puzhash,
        )
        new_derivation_record: Optional[
            DerivationRecord
        ] = await self.puzzle_store.get_derivation_record_for_puzzle_hash(new_p2_puzhash)
        old_derivation_record: Optional[
            DerivationRecord
        ] = await self.puzzle_store.get_derivation_record_for_puzzle_hash(old_p2_puzhash)
        if new_derivation_record is None and old_derivation_record is None:
            self.log.debug(
                "Cannot find a P2 puzzle hash for NFT:%s, this NFT belongs to others.",
                uncurried_nft.singleton_launcher_id.hex(),
            )
            return wallet_id, wallet_type

        for wallet_info in await self.get_all_wallet_info_entries(wallet_type=WalletType.NFT):
            nft_wallet_info: NFTWalletInfo = NFTWalletInfo.from_json_dict(json.loads(wallet_info.data))
            if nft_wallet_info.did_id == old_did_id:
                self.log.info(
                    "Removing old NFT, NFT_ID:%s, DID_ID:%s",
                    uncurried_nft.singleton_launcher_id.hex(),
                    old_did_id,
                )
                nft_wallet: NFTWallet = self.wallets[wallet_info.id]
                await nft_wallet.remove_coin(coin_spend.coin)
            if nft_wallet_info.did_id == new_did_id:
                self.log.info(
                    "Adding new NFT, NFT_ID:%s, DID_ID:%s",
                    uncurried_nft.singleton_launcher_id.hex(),
                    new_did_id,
                )
                wallet_id = wallet_info.id
                wallet_type = WalletType.NFT

        if wallet_id is None and new_derivation_record:
            # Cannot find an existed NFT wallet for the new NFT
            self.log.info(
                "Cannot find a NFT wallet for NFT_ID: %s DID_ID: %s, creating a new one.",
                uncurried_nft.singleton_launcher_id,
                new_did_id,
            )
            new_nft_wallet: NFTWallet = await NFTWallet.create_new_nft_wallet(
                self, self.main_wallet, did_id=new_did_id, name="NFT Wallet"
            )
            wallet_id = uint32(new_nft_wallet.wallet_id)
            wallet_type = WalletType.NFT
        return wallet_id, wallet_type

    async def new_coin_state(
        self, coin_states: List[CoinState], peer: WSChiaConnection, fork_height: Optional[uint32]
    ) -> None:
        # TODO: add comment about what this method does
        # Input states should already be sorted by cs_height, with reorgs at the beginning
        curr_h = -1
        for c_state in coin_states:
            last_change_height = last_change_height_cs(c_state)
            if last_change_height < curr_h:
                raise ValueError("Input coin_states is not sorted properly")
            curr_h = last_change_height

        trade_removals = await self.trade_manager.get_coins_of_interest()
        all_unconfirmed: List[TransactionRecord] = await self.tx_store.get_all_unconfirmed()
        trade_coin_removed: List[CoinState] = []
        used_up_to = -1
        ph_to_index_cache: LRUCache = LRUCache(100)

        for coin_state_idx, coin_state in enumerate(coin_states):
            coin_name: bytes32 = coin_state.coin.name()
            wallet_info: Optional[Tuple[uint32, WalletType]] = await self.get_wallet_id_for_puzzle_hash(
                coin_state.coin.puzzle_hash
            )
            local_record: Optional[WalletCoinRecord] = await self.coin_store.get_coin_record(coin_name)
            self.log.debug("%s: %s", coin_name, coin_state)

            # If we already have this coin, and it was spent and confirmed at the same heights, then we return (done)
            if local_record is not None:
                local_spent = None
                if local_record.spent_block_height != 0:
                    local_spent = local_record.spent_block_height
                if (
                    local_spent == coin_state.spent_height
                    and local_record.confirmed_block_height == coin_state.created_height
                ):
                    continue

            wallet_id: Optional[uint32] = None
            wallet_type: Optional[WalletType] = None
            if wallet_info is not None:
                wallet_id, wallet_type = wallet_info
            elif local_record is not None:
                wallet_id = uint32(local_record.wallet_id)
                wallet_type = local_record.wallet_type
            elif coin_state.created_height is not None:
                wallet_id, wallet_type = await self.determine_coin_type(peer, coin_state, fork_height)

            if wallet_id is None or wallet_type is None:
                self.log.debug(f"No wallet for coin state: {coin_state}")
                continue

            # Update the DB to signal that we used puzzle hashes up to this one
            derivation_index = ph_to_index_cache.get(coin_state.coin.puzzle_hash)
            if derivation_index is None:
                derivation_index = await self.puzzle_store.index_for_puzzle_hash(coin_state.coin.puzzle_hash)
            if derivation_index is not None:
                ph_to_index_cache.put(coin_state.coin.puzzle_hash, derivation_index)
                if derivation_index > used_up_to:
                    await self.puzzle_store.set_used_up_to(derivation_index)
                    used_up_to = max(used_up_to, derivation_index)

            if coin_state.created_height is None:
                # TODO implements this coin got reorged
                # TODO: we need to potentially roll back the pool wallet here
                pass
            # if the new coin has not been spent (i.e not ephemeral)
            elif coin_state.created_height is not None and coin_state.spent_height is None:
                if local_record is None:
                    await self.coin_added(
                        coin_state.coin,
                        coin_state.created_height,
                        all_unconfirmed,
                        wallet_id,
                        wallet_type,
                        coin_name,
                        skip_lookup=True,
                    )

            # if the coin has been spent
            elif coin_state.created_height is not None and coin_state.spent_height is not None:
                self.log.info(f"Coin Removed: {coin_state}")
                if coin_name in trade_removals:
                    trade_coin_removed.append(coin_state)
                children: Optional[List[CoinState]] = None
                record = local_record
                if record is None:
                    farmer_reward = False
                    pool_reward = False
                    tx_type: int
                    if self.is_farmer_reward(coin_state.created_height, coin_state.coin):
                        farmer_reward = True
                        tx_type = TransactionType.FEE_REWARD.value
                    elif self.is_pool_reward(coin_state.created_height, coin_state.coin):
                        pool_reward = True
                        tx_type = TransactionType.COINBASE_REWARD.value
                    else:
                        tx_type = TransactionType.INCOMING_TX.value
                    record = WalletCoinRecord(
                        coin_state.coin,
                        coin_state.created_height,
                        coin_state.spent_height,
                        True,
                        farmer_reward or pool_reward,
                        wallet_type,
                        wallet_id,
                    )
                    await self.coin_store.add_coin_record(record)
                    # Coin first received
                    coin_record: Optional[WalletCoinRecord] = await self.coin_store.get_coin_record(
                        coin_state.coin.parent_coin_info
                    )
                    if coin_record is not None and wallet_type.value == coin_record.wallet_type:
                        change = True
                    else:
                        change = False

                    if not change:
                        created_timestamp = await self.wallet_node.get_timestamp_for_height(coin_state.created_height)
                        tx_record = TransactionRecord(
                            confirmed_at_height=coin_state.created_height,
                            created_at_time=uint64(created_timestamp),
                            to_puzzle_hash=(await self.convert_puzzle_hash(wallet_id, coin_state.coin.puzzle_hash)),
                            amount=uint64(coin_state.coin.amount),
                            fee_amount=uint64(0),
                            confirmed=True,
                            sent=uint32(0),
                            spend_bundle=None,
                            additions=[coin_state.coin],
                            removals=[],
                            wallet_id=wallet_id,
                            sent_to=[],
                            trade_id=None,
                            type=uint32(tx_type),
                            name=bytes32(token_bytes()),
                            memos=[],
                        )
                        await self.tx_store.add_transaction_record(tx_record)

                    children = await self.wallet_node.fetch_children(coin_name, fork_height, peer)
                    assert children is not None
                    additions = [state.coin for state in children]
                    if len(children) > 0:
                        fee = 0

                        to_puzzle_hash = None
                        # Find coin that doesn't belong to us
                        amount = 0
                        for coin in additions:
                            derivation_record = await self.puzzle_store.get_derivation_record_for_puzzle_hash(
                                coin.puzzle_hash
                            )
                            if derivation_record is None:
                                to_puzzle_hash = coin.puzzle_hash
                                amount += coin.amount

                        if to_puzzle_hash is None:
                            to_puzzle_hash = additions[0].puzzle_hash

                        spent_timestamp = await self.wallet_node.get_timestamp_for_height(coin_state.spent_height)

                        # Reorg rollback adds reorged transactions so it's possible there is tx_record already
                        # Even though we are just adding coin record to the db (after reorg)
                        tx_records: List[TransactionRecord] = []
                        for out_tx_record in all_unconfirmed:
                            for rem_coin in out_tx_record.removals:
                                if rem_coin == coin_state.coin:
                                    tx_records.append(out_tx_record)

                        if len(tx_records) > 0:
                            for tx_record in tx_records:
                                await self.tx_store.set_confirmed(tx_record.name, coin_state.spent_height)
                        else:
                            tx_record = TransactionRecord(
                                confirmed_at_height=coin_state.spent_height,
                                created_at_time=uint64(spent_timestamp),
                                to_puzzle_hash=(await self.convert_puzzle_hash(wallet_id, to_puzzle_hash)),
                                amount=uint64(int(amount)),
                                fee_amount=uint64(fee),
                                confirmed=True,
                                sent=uint32(0),
                                spend_bundle=None,
                                additions=additions,
                                removals=[coin_state.coin],
                                wallet_id=wallet_id,
                                sent_to=[],
                                trade_id=None,
                                type=uint32(TransactionType.OUTGOING_TX.value),
                                name=bytes32(token_bytes()),
                                memos=[],
                            )

                            await self.tx_store.add_transaction_record(tx_record)
                else:
                    await self.coin_store.set_spent(coin_name, coin_state.spent_height)
                    rem_tx_records: List[TransactionRecord] = []
                    for out_tx_record in all_unconfirmed:
                        for rem_coin in out_tx_record.removals:
                            if rem_coin == coin_state.coin:
                                rem_tx_records.append(out_tx_record)

                    for tx_record in rem_tx_records:
                        await self.tx_store.set_confirmed(tx_record.name, coin_state.spent_height)
                for unconfirmed_record in all_unconfirmed:
                    for rem_coin in unconfirmed_record.removals:
                        if rem_coin == coin_state.coin:
                            self.log.info(f"Setting tx_id: {unconfirmed_record.name} to confirmed")
                            await self.tx_store.set_confirmed(unconfirmed_record.name, coin_state.spent_height)

                if record.wallet_type == WalletType.POOLING_WALLET:
                    if coin_state.spent_height is not None and coin_state.coin.amount == uint64(1):
                        wallet = self.wallets[uint32(record.wallet_id)]
                        curr_coin_state: CoinState = coin_state

                        while curr_coin_state.spent_height is not None:
                            cs: CoinSpend = await self.wallet_node.fetch_puzzle_solution(
                                curr_coin_state.spent_height, curr_coin_state.coin, peer
                            )
                            success = await wallet.apply_state_transition(cs, curr_coin_state.spent_height)
                            if not success:
                                break
                            new_singleton_coin: Optional[Coin] = wallet.get_next_interesting_coin(cs)
                            if new_singleton_coin is None:
                                # No more singleton (maybe destroyed?)
                                break
                            await self.coin_added(
                                new_singleton_coin,
                                coin_state.spent_height,
                                [],
                                uint32(record.wallet_id),
                                record.wallet_type,
                            )
                            await self.coin_store.set_spent(curr_coin_state.coin.name(), curr_coin_state.spent_height)
                            await self.add_interested_coin_ids([new_singleton_coin.name()])
                            new_coin_state: List[CoinState] = await self.wallet_node.get_coin_state(
                                [new_singleton_coin.name()], fork_height, peer
                            )
                            assert len(new_coin_state) == 1
                            curr_coin_state = new_coin_state[0]

                elif record.wallet_type == WalletType.NFT:
                    if coin_state.spent_height is not None:
                        nft_wallet = self.wallets[uint32(record.wallet_id)]
                        await nft_wallet.remove_coin(coin_state.coin)

                # Check if a child is a singleton launcher
                if children is None:
                    children = await self.wallet_node.fetch_children(coin_name, fork_height, peer)
                assert children is not None
                for child in children:
                    if child.coin.puzzle_hash != SINGLETON_LAUNCHER_HASH:
                        continue
                    if await self.have_a_pool_wallet_with_launched_id(child.coin.name()):
                        continue
                    if child.spent_height is None:
                        # TODO handle spending launcher later block
                        continue
                    launcher_spend: Optional[CoinSpend] = await self.wallet_node.fetch_puzzle_solution(
                        coin_state.spent_height, child.coin, peer
                    )
                    if launcher_spend is None:
                        continue
                    try:
                        pool_state = solution_to_pool_state(launcher_spend)
                    except Exception as e:
                        self.log.debug(f"Not a pool wallet launcher {e}")
                        continue

                    # solution_to_pool_state may return None but this may not be an error
                    if pool_state is None:
                        self.log.debug("solution_to_pool_state returned None, ignore and continue")
                        continue

                    assert child.spent_height is not None
                    pool_wallet = await PoolWallet.create(
                        self,
                        self.main_wallet,
                        child.coin.name(),
                        [launcher_spend],
                        child.spent_height,
                        name="pool_wallet",
                    )
                    launcher_spend_additions = launcher_spend.additions()
                    assert len(launcher_spend_additions) == 1
                    coin_added = launcher_spend_additions[0]
                    await self.coin_added(
                        coin_added, coin_state.spent_height, [], pool_wallet.id(), WalletType(pool_wallet.type())
                    )
                    await self.add_interested_coin_ids([coin_added.name()])

            else:
                raise RuntimeError("All cases already handled")  # Logic error, all cases handled
        for coin_state_removed in trade_coin_removed:
            await self.trade_manager.coins_of_interest_farmed(coin_state_removed, fork_height)

    async def have_a_pool_wallet_with_launched_id(self, launcher_id: bytes32) -> bool:
        for wallet_id, wallet in self.wallets.items():
            if (
                wallet.type() == WalletType.POOLING_WALLET
                and (await wallet.get_current_state()).launcher_id == launcher_id
            ):
                self.log.warning("Already have, not recreating")
                return True
        return False

    def is_pool_reward(self, created_height: uint32, coin: Coin) -> bool:
        if coin.amount != calculate_pool_reward(created_height) and coin.amount != calculate_pool_reward(
            uint32(max(0, created_height - 128))
        ):
            # Optimization to avoid the computation below. Any coin that has a different amount is not a pool reward
            return False
        for i in range(0, 30):
            try_height = created_height - i
            if try_height < 0:
                break
            calculated = pool_parent_id(uint32(try_height), self.constants.GENESIS_CHALLENGE)
            if calculated == coin.parent_coin_info:
                return True
        return False

    def is_farmer_reward(self, created_height: uint32, coin: Coin) -> bool:
        if coin.amount < calculate_base_farmer_reward(created_height):
            # Optimization to avoid the computation below. Any coin less than this base amount cannot be farmer reward
            return False
        for i in range(0, 30):
            try_height = created_height - i
            if try_height < 0:
                break
            calculated = farmer_parent_id(uint32(try_height), self.constants.GENESIS_CHALLENGE)
            if calculated == coin.parent_coin_info:
                return True
        return False

    async def get_wallet_id_for_puzzle_hash(self, puzzle_hash: bytes32) -> Optional[Tuple[uint32, WalletType]]:
        info = await self.puzzle_store.wallet_info_for_puzzle_hash(puzzle_hash)
        if info is not None:
            wallet_id, wallet_type = info
            return uint32(wallet_id), wallet_type

        interested_wallet_id = await self.interested_store.get_interested_puzzle_hash_wallet_id(puzzle_hash=puzzle_hash)
        if interested_wallet_id is not None:
            wallet_id = uint32(interested_wallet_id)
            if wallet_id not in self.wallets.keys():
                self.log.warning(f"Do not have wallet {wallet_id} for puzzle_hash {puzzle_hash}")
                return None
            wallet_type = WalletType(self.wallets[uint32(wallet_id)].type())
            return uint32(wallet_id), wallet_type
        return None

    async def coin_added(
        self,
        coin: Coin,
        height: uint32,
        all_unconfirmed_transaction_records: List[TransactionRecord],
        wallet_id: uint32,
        wallet_type: WalletType,
        coin_name: Optional[bytes32] = None,
        skip_lookup: bool = False,
    ) -> Optional[WalletCoinRecord]:
        """
        Adding coin to DB, return wallet coin record if it get's added
        """
        if coin_name is None:
            coin_name = coin.name()
        if not skip_lookup:
            existing: Optional[WalletCoinRecord] = await self.coin_store.get_coin_record(coin_name)
            if existing is not None:
                return None

        self.log.debug(
            "Adding record to state manager coin: %s at %s wallet_id: %s and type: %s",
            coin,
            height,
            wallet_id,
            wallet_type,
        )
        farmer_reward = False
        pool_reward = False
        if self.is_farmer_reward(height, coin):
            farmer_reward = True
        elif self.is_pool_reward(height, coin):
            pool_reward = True

        farm_reward = False
        coin_record: Optional[WalletCoinRecord] = await self.coin_store.get_coin_record(coin.parent_coin_info)
        if coin_record is not None and wallet_type.value == coin_record.wallet_type:
            change = True
        else:
            change = False

        if farmer_reward or pool_reward:
            farm_reward = True
            if pool_reward:
                tx_type: int = TransactionType.COINBASE_REWARD.value
            else:
                tx_type = TransactionType.FEE_REWARD.value
            timestamp = await self.wallet_node.get_timestamp_for_height(height)

            tx_record = TransactionRecord(
                confirmed_at_height=uint32(height),
                created_at_time=timestamp,
                to_puzzle_hash=(await self.convert_puzzle_hash(wallet_id, coin.puzzle_hash)),
                amount=uint64(coin.amount),
                fee_amount=uint64(0),
                confirmed=True,
                sent=uint32(0),
                spend_bundle=None,
                additions=[coin],
                removals=[],
                wallet_id=wallet_id,
                sent_to=[],
                trade_id=None,
                type=uint32(tx_type),
                name=coin_name,
                memos=[],
            )
            await self.tx_store.add_transaction_record(tx_record)
        else:
            records: List[TransactionRecord] = []
            for record in all_unconfirmed_transaction_records:
                for add_coin in record.additions:
                    if add_coin == coin:
                        records.append(record)

            if len(records) > 0:
                for record in records:
                    if record.confirmed is False:
                        await self.tx_store.set_confirmed(record.name, height)
            elif not change:
                timestamp = await self.wallet_node.get_timestamp_for_height(height)
                tx_record = TransactionRecord(
                    confirmed_at_height=uint32(height),
                    created_at_time=timestamp,
                    to_puzzle_hash=(await self.convert_puzzle_hash(wallet_id, coin.puzzle_hash)),
                    amount=uint64(coin.amount),
                    fee_amount=uint64(0),
                    confirmed=True,
                    sent=uint32(0),
                    spend_bundle=None,
                    additions=[coin],
                    removals=[],
                    wallet_id=wallet_id,
                    sent_to=[],
                    trade_id=None,
                    type=uint32(TransactionType.INCOMING_TX.value),
                    name=coin_name,
                    memos=[],
                )
                if coin.amount > 0:
                    await self.tx_store.add_transaction_record(tx_record)

        coin_record_1: WalletCoinRecord = WalletCoinRecord(
            coin, height, uint32(0), False, farm_reward, wallet_type, wallet_id
        )
        await self.coin_store.add_coin_record(coin_record_1, coin_name)

        if wallet_type == WalletType.CAT or wallet_type == WalletType.DECENTRALIZED_ID:
            wallet = self.wallets[wallet_id]
            await wallet.coin_added(coin, height)

        if wallet_type == WalletType.NFT:
            await self.wallets[wallet_id].add_nft_coin(coin, height)

        await self.create_more_puzzle_hashes()
        return coin_record_1

    async def add_pending_transaction(self, tx_record: TransactionRecord):
        """
        Called from wallet before new transaction is sent to the full_node
        """
        # Wallet node will use this queue to retry sending this transaction until full nodes receives it
        await self.tx_store.add_transaction_record(tx_record)
        all_coins_names = []
        all_coins_names.extend([coin.name() for coin in tx_record.additions])
        all_coins_names.extend([coin.name() for coin in tx_record.removals])

        await self.add_interested_coin_ids(all_coins_names)
        self.tx_pending_changed()
        self.state_changed("pending_transaction", tx_record.wallet_id)

    async def add_transaction(self, tx_record: TransactionRecord):
        """
        Called from wallet to add transaction that is not being set to full_node
        """
        await self.tx_store.add_transaction_record(tx_record)
        self.state_changed("pending_transaction", tx_record.wallet_id)

    async def remove_from_queue(
        self,
        spendbundle_id: bytes32,
        name: str,
        send_status: MempoolInclusionStatus,
        error: Optional[Err],
    ):
        """
        Full node received our transaction, no need to keep it in queue anymore
        """
        updated = await self.tx_store.increment_sent(spendbundle_id, name, send_status, error)
        if updated:
            tx: Optional[TransactionRecord] = await self.get_transaction(spendbundle_id)
            if tx is not None:
                self.state_changed("tx_update", tx.wallet_id, {"transaction": tx})

    async def get_all_transactions(self, wallet_id: int) -> List[TransactionRecord]:
        """
        Retrieves all confirmed and pending transactions
        """
        records = await self.tx_store.get_all_transactions_for_wallet(wallet_id)
        return records

    async def get_transaction(self, tx_id: bytes32) -> Optional[TransactionRecord]:
        return await self.tx_store.get_transaction_record(tx_id)

    async def is_addition_relevant(self, addition: Coin):
        """
        Check whether we care about a new addition (puzzle_hash). Returns true if we
        control this puzzle hash.
        """
        result = await self.puzzle_store.puzzle_hash_exists(addition.puzzle_hash)
        return result

    async def get_wallet_for_coin(self, coin_id: bytes32) -> Any:
        coin_record = await self.coin_store.get_coin_record(coin_id)
        if coin_record is None:
            return None
        wallet_id = uint32(coin_record.wallet_id)
        wallet = self.wallets[wallet_id]
        return wallet

    async def reorg_rollback(self, height: int) -> List[uint32]:
        """
        Rolls back and updates the coin_store and transaction store. It's possible this height
        is the tip, or even beyond the tip.
        """
        await self.coin_store.rollback_to_block(height)
        reorged: List[TransactionRecord] = await self.tx_store.get_transaction_above(height)
        await self.tx_store.rollback_to_block(height)
        for record in reorged:
            if record.type in [
                TransactionType.OUTGOING_TX,
                TransactionType.OUTGOING_TRADE,
                TransactionType.INCOMING_TRADE,
            ]:
                await self.tx_store.tx_reorged(record)

        # Removes wallets that were created from a blockchain transaction which got reorged.
        remove_ids = []
        for wallet_id, wallet in self.wallets.items():
            if wallet.type() == WalletType.POOLING_WALLET.value:
                remove: bool = await wallet.rewind(height)
                if remove:
                    remove_ids.append(wallet_id)
        for wallet_id in remove_ids:
            await self.user_store.delete_wallet(wallet_id)

        return remove_ids

    async def _await_closed(self) -> None:
        await self.db_wrapper.close()
        if self.weight_proof_handler is not None:
            self.weight_proof_handler.cancel_weight_proof_tasks()

    def unlink_db(self):
        Path(self.db_path).unlink()

    async def get_all_wallet_info_entries(self, wallet_type: Optional[WalletType] = None) -> List[WalletInfo]:
        return await self.user_store.get_all_wallet_info_entries(wallet_type)

    async def get_start_height(self):
        """
        If we have coin use that as starting height next time,
        otherwise use the peak
        """

        return 0

    async def get_wallet_for_asset_id(self, asset_id: str):
        for wallet_id in self.wallets:
            wallet = self.wallets[wallet_id]
            if wallet.type() == WalletType.CAT:
                if bytes(wallet.cat_info.limitations_program_hash).hex() == asset_id:
                    return wallet
            elif wallet.type() == WalletType.NFT:
                for nft_coin in wallet.my_nft_coins:
                    if nft_coin.nft_id.hex() == asset_id:
                        return wallet
        return None

    async def get_wallet_for_puzzle_info(self, puzzle_driver: PuzzleInfo):
        for wallet in self.wallets.values():
            match_function = getattr(wallet, "match_puzzle_info", None)
            if match_function is not None and callable(match_function):
                if match_function(puzzle_driver):
                    return wallet
        return None

    async def create_wallet_for_puzzle_info(self, puzzle_driver: PuzzleInfo, name=None):
        if AssetType(puzzle_driver.type()) in self.asset_to_wallet_map:
            await self.asset_to_wallet_map[AssetType(puzzle_driver.type())].create_from_puzzle_info(
                self,
                self.main_wallet,
                puzzle_driver,
                name,
            )

    async def add_new_wallet(self, wallet: Any, wallet_id: int, create_puzzle_hashes=True):
        self.wallets[uint32(wallet_id)] = wallet
        if create_puzzle_hashes:
            await self.create_more_puzzle_hashes()
        self.state_changed("wallet_created")

    async def get_spendable_coins_for_wallet(self, wallet_id: int, records=None) -> Set[WalletCoinRecord]:
        if records is None:
            records = await self.coin_store.get_unspent_coins_for_wallet(wallet_id)

        # Coins that are currently part of a transaction
        unconfirmed_tx: List[TransactionRecord] = await self.tx_store.get_unconfirmed_for_wallet(wallet_id)
        removal_dict: Dict[bytes32, Coin] = {}
        for tx in unconfirmed_tx:
            for coin in tx.removals:
                # TODO, "if" might not be necessary once unconfirmed tx doesn't contain coins for other wallets
                if await self.does_coin_belong_to_wallet(coin, wallet_id):
                    removal_dict[coin.name()] = coin

        # Coins that are part of the trade
        offer_locked_coins: Dict[bytes32, WalletCoinRecord] = await self.trade_manager.get_locked_coins()

        filtered = set()
        for record in records:
            if record.coin.name() in offer_locked_coins:
                continue
            if record.coin.name() in removal_dict:
                continue
            filtered.add(record)

        return filtered

    async def create_action(self, name: str, wallet_id: int, wallet_type: int, callback: str, done: bool, data: str):
        await self.action_store.create_action(name, wallet_id, wallet_type, callback, done, data)
        self.tx_pending_changed()

    async def generator_received(self, height: uint32, header_hash: uint32, program: Program):

        actions: List[WalletAction] = await self.action_store.get_all_pending_actions()
        for action in actions:
            data = json.loads(action.data)
            action_data = data["data"]["action_data"]
            if action.name == "request_generator":
                stored_header_hash = bytes32(hexstr_to_bytes(action_data["header_hash"]))
                stored_height = uint32(action_data["height"])
                if stored_header_hash == header_hash and stored_height == height:
                    if action.done:
                        return None
                    wallet = self.wallets[uint32(action.wallet_id)]
                    callback_str = action.wallet_callback
                    if callback_str is not None:
                        callback = getattr(wallet, callback_str)
                        await callback(height, header_hash, program, action.id)

    async def puzzle_solution_received(self, response: RespondPuzzleSolution):
        unwrapped: PuzzleSolutionResponse = response.response
        actions: List[WalletAction] = await self.action_store.get_all_pending_actions()
        for action in actions:
            data = json.loads(action.data)
            action_data = data["data"]["action_data"]
            if action.name == "request_puzzle_solution":
                stored_coin_name = bytes32(hexstr_to_bytes(action_data["coin_name"]))
                height = uint32(action_data["height"])
                if stored_coin_name == unwrapped.coin_name and height == unwrapped.height:
                    if action.done:
                        return None
                    wallet = self.wallets[uint32(action.wallet_id)]
                    callback_str = action.wallet_callback
                    if callback_str is not None:
                        callback = getattr(wallet, callback_str)
                        await callback(unwrapped, action.id)

    async def new_peak(self, peak: wallet_protocol.NewPeakWallet):
        for wallet_id, wallet in self.wallets.items():
            if wallet.type() == uint8(WalletType.POOLING_WALLET):
                await wallet.new_peak(peak.height)
        current_time = int(time.time())

        if self.wallet_node.last_wallet_tx_resend_time < current_time - self.wallet_node.wallet_tx_resend_timeout_secs:
            self.tx_pending_changed()

    async def add_interested_puzzle_hashes(self, puzzle_hashes: List[bytes32], wallet_ids: List[int]) -> None:
        for puzzle_hash, wallet_id in zip(puzzle_hashes, wallet_ids):
            await self.interested_store.add_interested_puzzle_hash(puzzle_hash, wallet_id)
        if len(puzzle_hashes) > 0:
            await self.wallet_node.new_peak_queue.subscribe_to_puzzle_hashes(puzzle_hashes)

    async def add_interested_coin_ids(self, coin_ids: List[bytes32]) -> None:
        for coin_id in coin_ids:
            await self.interested_store.add_interested_coin_id(coin_id)
        if len(coin_ids) > 0:
            await self.wallet_node.new_peak_queue.subscribe_to_coin_ids(coin_ids)

    async def delete_trade_transactions(self, trade_id: bytes32):
        txs: List[TransactionRecord] = await self.tx_store.get_transactions_by_trade_id(trade_id)
        for tx in txs:
            await self.tx_store.delete_transaction_record(tx.name)

    async def convert_puzzle_hash(self, wallet_id: uint32, puzzle_hash: bytes32) -> bytes32:
        wallet = self.wallets[wallet_id]
        # This should be general to wallets but for right now this is just for CATs so we'll add this if
        if wallet.type() == WalletType.CAT.value:
            return await wallet.convert_puzzle_hash(puzzle_hash)

        return puzzle_hash<|MERGE_RESOLUTION|>--- conflicted
+++ resolved
@@ -307,12 +307,8 @@
                 # This handles the case where the database is empty
                 unused = uint32(0)
 
-        to_generate = self.initial_num_public_keys
         self.log.debug(f"Requested to generate puzzle hashes to at least index {unused}")
-<<<<<<< HEAD
-=======
-        to_generate = num_additional_phs if num_additional_phs is not None else self.config["initial_num_public_keys"]
->>>>>>> 83f08b58
+        to_generate = num_additional_phs if num_additional_phs is not None else self.initial_num_public_keys
         new_paths: bool = False
 
         for wallet_id in targets:
@@ -337,12 +333,7 @@
             if start_index >= last_index:
                 self.log.debug(f"Nothing to create for for wallet_id: {wallet_id}, index: {start_index}")
             else:
-<<<<<<< HEAD
-                creating_msg = f"Creating puzzle hashes from {start_index} to {last_index} for wallet_id: {wallet_id}"
-                start_t = time.time()
-=======
                 creating_msg = f"Creating puzzle hashes from {start_index} to {last_index-1} for wallet_id: {wallet_id}"
->>>>>>> 83f08b58
                 self.log.info(f"Start: {creating_msg}")
                 intermediate_sk = master_sk_to_wallet_sk_intermediate(self.private_key)
                 intermediate_sk_un = master_sk_to_wallet_sk_unhardened_intermediate(self.private_key)
