--- conflicted
+++ resolved
@@ -8,25 +8,7 @@
 from contextlib import asynccontextmanager
 from pathlib import Path
 from secrets import token_bytes
-<<<<<<< HEAD
 from typing import TYPE_CHECKING, Any, AsyncIterator, Callable, Dict, List, Optional, Set, Tuple, Type, TypeVar, Union
-=======
-from typing import (
-    TYPE_CHECKING,
-    Any,
-    AsyncIterator,
-    Callable,
-    Dict,
-    Iterator,
-    List,
-    Optional,
-    Set,
-    Tuple,
-    Type,
-    TypeVar,
-    Union,
-)
->>>>>>> 6af4f861
 
 import aiosqlite
 from blspy import G1Element, G2Element, PrivateKey
