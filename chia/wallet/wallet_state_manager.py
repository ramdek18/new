--- conflicted
+++ resolved
@@ -1003,7 +1003,6 @@
             wallet_type = WalletType.NFT
         return wallet_id, wallet_type
 
-<<<<<<< HEAD
     async def handle_vc(self, parent_coin_spend: CoinSpend) -> Tuple[Optional[uint32], Optional[WalletType]]:
         # Check the ownership
         vc: VerifiedCredential = VerifiedCredential.get_next_from_coin_spend(parent_coin_spend)
@@ -1020,10 +1019,7 @@
             vc_wallet = await VCWallet.create_new_vc_wallet(self, self.main_wallet)
             return vc_wallet.id(), WalletType.VC
 
-    async def new_coin_state(
-=======
     async def add_coin_states(
->>>>>>> 123d695c
         self,
         coin_states: List[CoinState],
         peer: WSChiaConnection,
@@ -1043,19 +1039,12 @@
         used_up_to = -1
         ph_to_index_cache: LRUCache = LRUCache(100)
 
-<<<<<<< HEAD
-        local_records = await self.coin_store.get_coin_records([st.coin.name() for st in coin_states])
-
-        for coin_state in coin_states:
-            local_record = local_records.get(coin_state.coin.name())
-=======
         coin_names = [coin_state.coin.name() for coin_state in coin_states]
         local_records = await self.coin_store.get_coin_records(coin_names)
 
         for coin_name, coin_state in zip(coin_names, coin_states):
             self.log.debug("Add coin state: %s: %s", coin_name, coin_state)
             local_record = local_records.get(coin_name)
->>>>>>> 123d695c
             rollback_wallets = None
             try:
                 async with self.db_wrapper.writer():
@@ -1494,17 +1483,10 @@
                     await self.tx_store.set_confirmed(record.name, height)
                     coin_confirmed_transaction = True
                     break
-<<<<<<< HEAD
 
         parent_coin_record: Optional[WalletCoinRecord] = await self.coin_store.get_coin_record(coin.parent_coin_info)
         change = parent_coin_record is not None and wallet_type.value == parent_coin_record.wallet_type
 
-=======
-
-        parent_coin_record: Optional[WalletCoinRecord] = await self.coin_store.get_coin_record(coin.parent_coin_info)
-        change = parent_coin_record is not None and wallet_type.value == parent_coin_record.wallet_type
-
->>>>>>> 123d695c
         if coinbase or not coin_confirmed_transaction and not change:
             tx_record = TransactionRecord(
                 confirmed_at_height=uint32(height),
@@ -1642,7 +1624,6 @@
     async def get_coin_records_by_coin_ids(self, **kwargs) -> List[CoinRecord]:
         records = await self.coin_store.get_coin_records(**kwargs)
         return [await self.get_coin_record_by_wallet_record(record) for record in records.values()]
-<<<<<<< HEAD
 
     async def is_addition_relevant(self, addition: Coin):
         """
@@ -1651,8 +1632,6 @@
         """
         result = await self.puzzle_store.puzzle_hash_exists(addition.puzzle_hash)
         return result
-=======
->>>>>>> 123d695c
 
     async def get_wallet_for_coin(self, coin_id: bytes32) -> Optional[WalletProtocol]:
         coin_record = await self.coin_store.get_coin_record(coin_id)
