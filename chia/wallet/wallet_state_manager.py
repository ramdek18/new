--- conflicted
+++ resolved
@@ -766,10 +766,7 @@
         self.log.info(f"parent: {parent_coin_state.coin.name()} inner_puzzle_hash for parent is {inner_puzzle_hash}")
 
         hint_list = compute_coin_hints(coin_spend)
-<<<<<<< HEAD
-=======
-
->>>>>>> 8bd216bc
+
         derivation_record = None
         for hint in hint_list:
             derivation_record = await self.puzzle_store.get_derivation_record_for_puzzle_hash(bytes32(hint))
@@ -936,20 +933,25 @@
                     uncurried_nft.singleton_launcher_id.hex(),
                     old_did_id,
                 )
-<<<<<<< HEAD
-            if nft_wallet_info.did_id == new_did_id and new_derivation_record is not None:
-=======
                 nft_wallet: WalletProtocol = self.wallets[wallet_info.id]
                 assert isinstance(nft_wallet, NFTWallet)
                 if parent_coin_state.spent_height is not None:
                     await nft_wallet.remove_coin(coin_spend.coin, uint32(parent_coin_state.spent_height))
                     is_empty = await nft_wallet.is_empty()
-                    if is_empty and nft_wallet.did_id is not None and new_did_id != old_did_id:
+                    has_did = False
+                    for did_wallet_info in await self.get_all_wallet_info_entries(
+                        wallet_type=WalletType.DECENTRALIZED_ID
+                    ):
+                        did_wallet: DIDInfo = DIDInfo.from_json_dict(json.loads(did_wallet_info.data))
+                        assert did_wallet.origin_coin is not None
+                        if did_wallet.origin_coin.name() == old_did_id:
+                            has_did = True
+                            break
+                    if is_empty and nft_wallet.did_id is not None and not has_did:
                         self.log.info(f"No NFT, deleting wallet {nft_wallet.did_id.hex()} ...")
                         await self.user_store.delete_wallet(nft_wallet.wallet_info.id)
                         self.wallets.pop(nft_wallet.wallet_info.id)
-            if nft_wallet_info.did_id == new_did_id:
->>>>>>> 8bd216bc
+            if nft_wallet_info.did_id == new_did_id and new_derivation_record is not None:
                 self.log.info(
                     "Adding new NFT, NFT_ID:%s, DID_ID:%s",
                     uncurried_nft.singleton_launcher_id.hex(),
