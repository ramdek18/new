--- conflicted
+++ resolved
@@ -289,22 +289,10 @@
         if type_filter is None:
             type_filter_str = ""
         else:
-<<<<<<< HEAD
-            if len(type_filter.values) == 0 and type_filter.mode == FilterMode.include:
-                return []
-            if len(type_filter.values) == 0 and type_filter.mode == FilterMode.exclude:
-                type_filter_str = ""
-            else:
-                type_filter_str = (
-                    f"AND type {'' if type_filter.mode == FilterMode.include else 'NOT'} "
-                    f"IN ({','.join([str(x) for x in type_filter.values])})"
-                )
-=======
             type_filter_str = (
                 f"AND type {'' if type_filter.mode == FilterMode.include else 'NOT'} "
                 f"IN ({','.join([str(x) for x in type_filter.values])})"
             )
->>>>>>> d5a56f75
 
         async with self.db_wrapper.reader_no_transaction() as conn:
             rows = await conn.execute_fetchall(
