--- conflicted
+++ resolved
@@ -1,5 +1,7 @@
 import asyncio
 import logging
+import pathlib
+import random
 import tempfile
 from concurrent.futures.process import ProcessPoolExecutor
 from multiprocessing.context import BaseContext
@@ -9,7 +11,12 @@
 from chia.consensus.constants import ConsensusConstants
 from chia.full_node.weight_proof import (
     _validate_sub_epoch_summaries,
-    validate_weight_proof_inner,
+    vars_to_bytes,
+    validate_sub_epoch_sampling,
+    _validate_sub_epoch_segments,
+    _validate_recent_blocks_and_get_records,
+    chunks,
+    _validate_vdf_batch,
 )
 from chia.types.blockchain_format.sub_epoch_summary import SubEpochSummary
 
@@ -28,6 +35,11 @@
 
 
 class WalletWeightProofHandler:
+
+    LAMBDA_L = 100
+    C = 0.5
+    MAX_SAMPLES = 20
+
     def __init__(
         self,
         constants: ConsensusConstants,
@@ -55,31 +67,6 @@
     async def validate_weight_proof(
         self, weight_proof: WeightProof, skip_segment_validation: bool = False, old_proof: Optional[WeightProof] = None
     ) -> Tuple[bool, List[SubEpochSummary], List[BlockRecord]]:
-<<<<<<< HEAD
-        summaries, sub_epoch_weight_list = _validate_sub_epoch_summaries(self._constants, weight_proof)
-        await asyncio.sleep(0)  # break up otherwise multi-second sync code
-        if summaries is None or sub_epoch_weight_list is None:
-            log.error("weight proof failed sub epoch data validation")
-            return False, [], []
-        validate_from = get_fork_ses_idx(old_proof, weight_proof)
-        task: asyncio.Task = asyncio.create_task(
-            validate_weight_proof_inner(
-                self._constants,
-                self._executor,
-                self._executor_shutdown_tempfile.name,
-                self._num_processes,
-                weight_proof,
-                summaries,
-                sub_epoch_weight_list,
-                skip_segment_validation,
-                validate_from,
-            )
-        )
-        self._weight_proof_tasks.append(task)
-        valid, block_records = await task
-        self._weight_proof_tasks.remove(task)
-        return valid, summaries, block_records
-=======
         validate_from = get_fork_ses_idx(old_proof, weight_proof)
         task: asyncio.Task = asyncio.create_task(
             self._validate_weight_proof_inner(weight_proof, skip_segment_validation, validate_from)
@@ -98,19 +85,12 @@
 
         peak_height = weight_proof.recent_chain_data[-1].reward_chain_block.height
         log.info(f"validate weight proof peak height {peak_height}")
->>>>>>> a7ea13c3
-
-
-<<<<<<< HEAD
-def get_wp_fork_point(constants: ConsensusConstants, old_wp: Optional[WeightProof], new_wp: WeightProof) -> uint32:
-    """
-    iterate through sub epoch summaries to find fork point. This method is conservative, it does not return the
-    actual fork point, it can return a height that is before the actual fork point.
-    """
-
-    if old_wp is None:
-        return uint32(0)
-=======
+
+        # TODO: Consider if this can be spun off to a thread as an alternative to
+        #       sprinkling async sleeps around.  Also see the corresponding comment
+        #       in the full node code.
+        #       all instances tagged as: 098faior2ru08d08ufa
+
         summaries, sub_epoch_weight_list = _validate_sub_epoch_summaries(self._constants, weight_proof)
         await asyncio.sleep(0)  # break up otherwise multi-second sync code
         if summaries is None:
@@ -122,18 +102,10 @@
         if not validate_sub_epoch_sampling(rng, sub_epoch_weight_list, weight_proof):
             log.error("failed weight proof sub epoch sample validation")
             return False, [], []
->>>>>>> a7ea13c3
-
-    overflow = 0
-    count = 0
-    for idx, new_ses in enumerate(new_wp.sub_epochs):
-        if idx == len(new_wp.sub_epochs) - 1 or idx == len(old_wp.sub_epochs):
-            break
-        if new_ses.reward_chain_hash != old_wp.sub_epochs[idx].reward_chain_hash:
-            break
-
-<<<<<<< HEAD
-=======
+
+        summary_bytes, wp_segment_bytes, wp_recent_chain_bytes = vars_to_bytes(summaries, weight_proof)
+        await asyncio.sleep(0)  # break up otherwise multi-second sync code
+
         vdf_tasks: List[asyncio.Future] = []
         recent_blocks_validation_task: asyncio.Future = asyncio.get_running_loop().run_in_executor(
             self._executor,
@@ -207,7 +179,6 @@
         if new_ses.reward_chain_hash != old_wp.sub_epochs[idx].reward_chain_hash:
             break
 
->>>>>>> a7ea13c3
         count = idx + 1
         overflow = new_wp.sub_epochs[idx + 1].num_blocks_overflow
 
