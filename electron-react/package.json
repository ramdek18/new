{
  "name": "Chia-Blockchain",
  "author": "Straya Markovic <hello@chia.net> (https://chia.net/)",
  "description": "GUI for Chia Blockchain",
  "productName": "Chia Blockchain",
  "private": true,
  "devDependencies": {
    "electron": "^8.5.0",
    "electron-osx-sign": "github:electron/electron-osx-sign#master",
    "electron-winstaller": "^4.0.1",
    "foreman": "^3.0.1",
    "prettier-eslint": "^9.0.2",
    "prettier-eslint-cli": "^5.0.0",
    "redux-devtools-extension": "^2.13.8"
  },
  "dependencies": {
    "@material-ui/core": "^4.11.0",
    "@material-ui/icons": "^4.9.1",
    "about-window": "^1.13.4",
    "is-electron": "^2.2.0",
    "npm-audit-resolver": "^2.2.1",
    "react": "^16.13.1",
    "react-dom": "^16.13.1",
<<<<<<< HEAD
    "react-redux": "^7.2.0",
    "react-router": "^5.1.2",
    "react-router-dom": "^5.1.2",
=======
    "react-redux": "^7.2.1",
    "react-router": "^5.2.0",
    "react-router-dom": "^5.2.0",
>>>>>>> 7ead7a15
    "react-scripts": "^3.4.3",
    "redux": "^4.0.5",
    "redux-thunk": "^2.3.0",
    "stringify": "^5.2.0",
    "tail": "^2.0.4",
    "terser-webpack-plugin": "^4.1.0",
    "ws": "^7.3.1"
  },
  "homepage": "./",
  "main": "src/electron-starter.js",
  "scripts": {
    "start": "react-scripts start",
    "build": "react-scripts build",
    "test": "react-scripts test --env=jsdom",
    "eject": "react-scripts eject",
    "electron": "electron .",
    "dev": "nf start -p 3000",
    "format": "prettier-eslint --write $PWD/\"src/**/*.js\""
  },
  "browserslist": {
    "production": [
      ">0.2%",
      "not dead",
      "not op_mini all"
    ],
    "development": [
      "last 1 chrome version",
      "last 1 firefox version",
      "last 1 safari version"
    ]
  }
}<|MERGE_RESOLUTION|>--- conflicted
+++ resolved
@@ -21,15 +21,9 @@
     "npm-audit-resolver": "^2.2.1",
     "react": "^16.13.1",
     "react-dom": "^16.13.1",
-<<<<<<< HEAD
-    "react-redux": "^7.2.0",
-    "react-router": "^5.1.2",
-    "react-router-dom": "^5.1.2",
-=======
     "react-redux": "^7.2.1",
     "react-router": "^5.2.0",
     "react-router-dom": "^5.2.0",
->>>>>>> 7ead7a15
     "react-scripts": "^3.4.3",
     "redux": "^4.0.5",
     "redux-thunk": "^2.3.0",
