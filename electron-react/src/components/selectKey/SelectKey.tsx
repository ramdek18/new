import React from 'react';
import { Trans } from '@lingui/macro';
import { useSelector, useDispatch } from 'react-redux';
import styled from 'styled-components';
import { ConfirmDialog, Flex, Button, Link, Logo } from '@chia/core';
import {
  Card,
  Typography,
  Container,
  Tooltip,
  List,
  ListItem,
  ListItemText,
  ListItemSecondaryAction,
  IconButton,
} from '@material-ui/core';
import {
  Delete as DeleteIcon,
  Visibility as VisibilityIcon,
} from '@material-ui/icons';
import LayoutHero from '../layout/LayoutHero';
import {
  login_action,
  delete_key,
  get_private_key,
  selectFingerprint,
  delete_all_keys,
} from '../../modules/message';
import { resetMnemonic } from '../../modules/mnemonic';
import type { RootState } from '../../modules/rootReducer';
import type Fingerprint from '../../types/Fingerprint';
import useOpenDialog from '../../hooks/useOpenDialog';

const StyledFingerprintListItem = styled(ListItem)`
  padding-right: ${({ theme }) => `${theme.spacing(11)}px`};
`;

export default function SelectKey() {
  const dispatch = useDispatch();
  const openDialog = useOpenDialog();
  const publicKeyFingerprints = useSelector(
    (state: RootState) => state.wallet_state.public_key_fingerprints,
  );
  const hasFingerprints =
    publicKeyFingerprints && !!publicKeyFingerprints.length;

  function handleClick(fingerprint: Fingerprint) {
    dispatch(resetMnemonic());
    dispatch(selectFingerprint(fingerprint));
    dispatch(login_action(fingerprint));
  }

  function handleShowKey(fingerprint: Fingerprint) {
    dispatch(get_private_key(fingerprint));
  }

  async function handleDeletePrivateKey(fingerprint: Fingerprint) {
    const deletePrivateKey = await openDialog((
      <ConfirmDialog
        title={<Trans id="DeleteKey.title">Delete key</Trans>}
        confirmTitle={<Trans id="DeleteKey.delete">Delete</Trans>}
        cancelTitle={<Trans id="DeleteKey.back">Back</Trans>}
        confirmColor="default"
      >
        <Trans id="DeleteKey.description">
          Deleting the key will permanently remove the key from your computer,
          make sure you have backups. Are you sure you want to continue?
        </Trans>
      </ConfirmDialog>
    ));

    // @ts-ignore
    if (deletePrivateKey) {
      dispatch(delete_key(fingerprint));
    }
  }

  async function handleDeleteAllKeys() {
    const deleteAllKeys = await openDialog((
      <ConfirmDialog
        title={<Trans id="DeleteAllKeys.title">Delete all keys</Trans>}
        confirmTitle={<Trans id="DeleteAllKeys.delete">Delete</Trans>}
        cancelTitle={<Trans id="DeleteAllKeys.back">Back</Trans>}
        confirmColor="default"
      >
        <Trans id="DeleteAllKeys.description">
<<<<<<< HEAD
          Deleting all keys will permanatly remove the keys from your
=======
          Deleting all keys will permanently remove the keys from your
>>>>>>> 861deb6d
          computer, make sure you have backups. Are you sure you want to
          continue?
        </Trans>
      </ConfirmDialog>
    ));

    // @ts-ignore
    if (deleteAllKeys) {
      dispatch(delete_all_keys());
    }
  }

  return (
    <LayoutHero>
      <Container maxWidth="xs">
        <Flex flexDirection="column" alignItems="center" gap={3}>
          <Logo width={130} />
          {hasFingerprints ? (
            <Typography variant="h5" component="h1" gutterBottom>
              <Trans id="SelectKey.title">Select Key</Trans>
            </Typography>
          ) : (
            <>
              <Typography variant="h5" component="h1" gutterBottom>
                <Trans id="SelectKey.signInTitle">Sign In</Trans>
              </Typography>
              <Typography variant="subtitle1">
                <Trans id="SelectKey.signInDescription">
                  Welcome to Chia. Please log in with an existing key, or create
                  a new key.
                </Trans>
              </Typography>
            </>
          )}
          <Flex
            flexDirection="column"
            gap={3}
            alignItems="stretch"
            alignSelf="stretch"
          >
            {hasFingerprints && (
              <Card>
                <List>
                  {publicKeyFingerprints.map((fingerprint: Fingerprint) => (
                    <StyledFingerprintListItem
                      onClick={() => handleClick(fingerprint)}
                      key={fingerprint}
                      button
                    >
                      <ListItemText
                        primary={
                          <Trans id="SelectKey.selectFingerprint">
                            Private key with public fingerprint {fingerprint}
                          </Trans>
                        }
                        secondary={
                          <Trans id="SelectKey.selectKeyCanBeBacked">
                            Can be backed up to mnemonic seed
                          </Trans>
                        }
                      />
                      <ListItemSecondaryAction>
                        <Tooltip title="See private key">
                          <IconButton
                            edge="end"
                            aria-label="show"
                            onClick={() => handleShowKey(fingerprint)}
                          >
                            <VisibilityIcon />
                          </IconButton>
                        </Tooltip>
                        <Tooltip title="DANGER: permanently delete private key">
                          <IconButton
                            edge="end"
                            aria-label="delete"
                            onClick={() => handleDeletePrivateKey(fingerprint)}
                          >
                            <DeleteIcon />
                          </IconButton>
                        </Tooltip>
                      </ListItemSecondaryAction>
                    </StyledFingerprintListItem>
                  ))}
                </List>
              </Card>
            )}
            <Link to="/wallet/add">
              <Button
                type="submit"
                variant="contained"
                color="primary"
                size="large"
                fullWidth
              >
                <Trans id="SelectKey.createNewPrivateKey">
                  Create a new private key
                </Trans>
              </Button>
            </Link>
            <Link to="/wallet/import">
              <Button type="submit" variant="contained" size="large" fullWidth>
                <Trans id="SelectKey.importFromMnemonics">
                  Import from Mnemonics (24 words)
                </Trans>
              </Button>
            </Link>
            <Button
              onClick={handleDeleteAllKeys}
              type="submit"
              variant="contained"
              color="danger"
              size="large"
              fullWidth
            >
              <Trans id="SelectKey.deleteAllKeys">Delete all keys</Trans>
            </Button>
          </Flex>
        </Flex>
      </Container>
    </LayoutHero>
  );
}<|MERGE_RESOLUTION|>--- conflicted
+++ resolved
@@ -84,11 +84,7 @@
         confirmColor="default"
       >
         <Trans id="DeleteAllKeys.description">
-<<<<<<< HEAD
-          Deleting all keys will permanatly remove the keys from your
-=======
           Deleting all keys will permanently remove the keys from your
->>>>>>> 861deb6d
           computer, make sure you have backups. Are you sure you want to
           continue?
         </Trans>
