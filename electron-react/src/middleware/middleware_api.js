import {
  get_puzzle_hash,
  format_message,
  incomingMessage,
  get_balance_for_wallet,
  get_transactions,
  get_height_info,
  get_sync_status,
  get_connection_info,
  get_colour_info,
  get_colour_name,
<<<<<<< HEAD
} from "../modules/message";

import { createState } from "../modules/createWalletReducer";
import { offerParsed, resetTrades } from "../modules/TradeReducer";
import { openDialog } from "../modules/dialogReducer";

export const handle_message = (store, payload) => {
  store.dispatch(incomingMessage(payload.command, payload.data));
  if (payload.command == "start_server") {
    console.log("fetch state");
    store.dispatch(format_message("get_public_keys", {}));
  } else if (payload.command == "log_in") {
    store.dispatch(format_message("get_wallets", {}));
    store.dispatch(get_height_info());
    store.dispatch(get_sync_status());
    store.dispatch(get_connection_info());
  } else if (payload.command == "add_key") {
    if (payload.data.success) {
      store.dispatch(format_message("get_wallets", {}));
      store.dispatch(format_message("get_public_keys", {}));
    }
  } else if (payload.command == "delete_key") {
    if (payload.data.success) {
      store.dispatch(format_message("get_public_keys", {}));
    }
  } else if (payload.command == "delete_all_keys") {
    if (payload.data.success) {
      store.dispatch(format_message("get_public_keys", {}));
    }
  } else if (payload.command == "get_wallets") {
    if (payload.data.success) {
      const wallets = payload.data.wallets;
      console.log(wallets);
      wallets.map((wallet) => {
        store.dispatch(get_balance_for_wallet(wallet.id));
        store.dispatch(get_transactions(wallet.id));
        store.dispatch(get_puzzle_hash(wallet.id));
        if (wallet.type == "COLOURED_COIN") {
          store.dispatch(get_colour_name(wallet.id));
          store.dispatch(get_colour_info(wallet.id));
        }
      });
    }
  } else if (payload.command == "state_changed") {
    console.log(payload.data.state);
    console.log(payload);
    const state = payload.data.state;
    if (state === "coin_added" || state === "coin_removed") {
      var wallet_id = payload.data.wallet_id;
      console.log("WLID " + wallet_id);
      store.dispatch(get_balance_for_wallet(wallet_id));
      store.dispatch(get_transactions(wallet_id));
    } else if (state === "sync_changed") {
      store.dispatch(get_sync_status());
    } else if (state === "new_block") {
      store.dispatch(get_height_info());
    } else if (state === "pending_transaction") {
      var wallet_id = payload.data.wallet_id;
      store.dispatch(get_balance_for_wallet(wallet_id));
      store.dispatch(get_transactions(wallet_id));
    }
  } else if (payload.command === "create_new_wallet") {
    if (payload.data.success) {
      store.dispatch(format_message("get_wallets", {}));
    }
    store.dispatch(createState(true, false));
  } else if (payload.command === "cc_set_name") {
    if (payload.data.success) {
      const wallet_id = payload.data.wallet_id;
      store.dispatch(get_colour_name(wallet_id));
    }
  } else if (payload.command === "get_discrepancies_for_offer") {
    if (payload.data.success) {
      store.dispatch(offerParsed(payload.data.discrepancies));
    }
  } else if (payload.command === "respond_to_offer") {
    if (payload.data.success) {
      store.dispatch(openDialog("Success!", "Offer accepted"));
    }
    store.dispatch(resetTrades());
  }
  if (payload.data) {
    if (payload.data.reason) {
      store.dispatch(openDialog("Error?", payload.data.reason));
    }
  }

  console.log(payload);
=======
  pingWallet,
} from "../modules/message";

import { createState } from "../modules/createWalletReducer";
import { offerParsed, resetTrades } from "../modules/TradeReducer";
import { openDialog } from "../modules/dialogReducer";
import {
  service_wallet_server,
  service_full_node,
  service_simulator,
  service_farmer,
  service_harvester,
  service_plotter,
} from "../util/service_names";
import {
  pingFullNode,
  getBlockChainState,
  getLatestBlocks,
  getFullNodeConnections,
} from "../modules/fullnodeMessages";
import {
  getLatestChallenges,
  getFarmerConnections,
  pingFarmer,
} from "../modules/farmerMessages";
import {
  getPlots,
  pingHarvester,
  refreshPlots,
} from "../modules/harvesterMessages";
import {
  changeEntranceMenu,
  presentSelectKeys,
  presentNewWallet,
} from "../modules/entranceMenu";
import {
  addProgress,
  resetProgress,
  plottingStarted,
} from "../modules/plotter_messages";
import isElectron from "is-electron";

function sleep(ms) {
  return new Promise((resolve) => setTimeout(resolve, ms));
}

async function ping_wallet(store) {
  await sleep(1500);
  store.dispatch(pingWallet());
}

async function ping_full_node(store) {
  await sleep(1500);
  store.dispatch(pingFullNode());
}

async function ping_farmer(store) {
  await sleep(1500);
  store.dispatch(pingFarmer());
}

async function ping_harvester(store) {
  await sleep(1500);
  store.dispatch(pingHarvester());
}

async function track_progress(store, location) {
  if (!isElectron()) {
    return;
  }
  const Tail = window.require("tail").Tail;

  const dispatch = store.dispatch;
  var options = { fromBeginning: true, follow: true };
  if (!location) {
    return;
  }
  dispatch(plottingStarted());
  try {
    dispatch(resetProgress());
    const tail = new Tail(location, options);
    tail.on("line", (data) => {
      dispatch(addProgress(data));
    });
    tail.on("error", (err) => {
      dispatch(addProgress(err));
    });
  } catch (e) {
    console.log(e);
  }
}

export const handle_message = (store, payload) => {
  store.dispatch(incomingMessage(payload));
  if (payload.command === "ping") {
    if (payload.origin === service_wallet_server) {
      store.dispatch(format_message("get_public_keys", {}));
      store.dispatch(format_message("get_wallets", {}));
      store.dispatch(get_height_info());
      store.dispatch(get_sync_status());
      store.dispatch(get_connection_info());
    } else if (payload.origin === service_full_node) {
      store.dispatch(getBlockChainState());
      store.dispatch(getLatestBlocks());
      store.dispatch(getFullNodeConnections());
    } else if (payload.origin === service_farmer) {
      store.dispatch(getLatestChallenges());
      store.dispatch(getFarmerConnections());
    } else if (payload.origin === service_harvester) {
      store.dispatch(getPlots());
    }
  } else if (payload.command === "log_in") {
    if (payload.data.success) {
      store.dispatch(format_message("get_wallets", {}));
    }
  } else if (payload.command === "logged_in") {
    if (payload.data.logged_in) {
      store.dispatch(format_message("get_wallets", {}));
    }
  }
  if (payload.command === "add_key") {
    if (payload.data.success) {
      store.dispatch(format_message("get_wallets", {}));
      store.dispatch(format_message("get_public_keys", {}));
    }
  } else if (payload.command === "delete_key") {
    if (payload.data.success) {
      store.dispatch(format_message("get_public_keys", {}));
    }
  } else if (payload.command === "delete_all_keys") {
    if (payload.data.success) {
      store.dispatch(format_message("get_public_keys", {}));
    }
  } else if (payload.command === "get_public_keys") {
    if (
      payload.data.success &&
      payload.data.public_key_fingerprints.length > 0
    ) {
      store.dispatch(changeEntranceMenu(presentSelectKeys));
    } else {
      store.dispatch(changeEntranceMenu(presentNewWallet));
    }
  } else if (payload.command === "delete_plot") {
    store.dispatch(refreshPlots());
  } else if (payload.command === "get_wallets") {
    if (payload.data.success) {
      const wallets = payload.data.wallets;
      for (let wallet of wallets) {
        store.dispatch(get_balance_for_wallet(wallet.id));
        store.dispatch(get_transactions(wallet.id));
        store.dispatch(get_puzzle_hash(wallet.id));
        if (wallet.type === "COLOURED_COIN") {
          store.dispatch(get_colour_name(wallet.id));
          store.dispatch(get_colour_info(wallet.id));
        }
      }
    }
  } else if (payload.command === "state_changed") {
    const state = payload.data.state;
    if (state === "coin_added" || state === "coin_removed") {
      var wallet_id = payload.data.wallet_id;
      store.dispatch(get_balance_for_wallet(wallet_id));
      store.dispatch(get_transactions(wallet_id));
    } else if (state === "sync_changed") {
      store.dispatch(get_sync_status());
    } else if (state === "new_block") {
      store.dispatch(get_height_info());
    } else if (state === "pending_transaction") {
      wallet_id = payload.data.wallet_id;
      store.dispatch(get_balance_for_wallet(wallet_id));
      store.dispatch(get_transactions(wallet_id));
    }
  } else if (payload.command === "create_new_wallet") {
    if (payload.data.success) {
      store.dispatch(format_message("get_wallets", {}));
    }
    store.dispatch(createState(true, false));
  } else if (payload.command === "cc_set_name") {
    if (payload.data.success) {
      const wallet_id = payload.data.wallet_id;
      store.dispatch(get_colour_name(wallet_id));
    }
  } else if (payload.command === "respond_to_offer") {
    if (payload.data.success) {
      store.dispatch(openDialog("Success!", "Offer accepted"));
    }
    store.dispatch(resetTrades());
  } else if (payload.command === "get_wallets") {
    if (payload.data.success) {
      const wallets = payload.data.wallets;
      for (let wallet of wallets) {
        store.dispatch(get_balance_for_wallet(wallet.id));
        store.dispatch(get_transactions(wallet.id));
        store.dispatch(get_puzzle_hash(wallet.id));
        if (wallet.type === "COLOURED_COIN") {
          store.dispatch(get_colour_name(wallet.id));
          store.dispatch(get_colour_info(wallet.id));
        }
      }
    }
  } else if (payload.command === "get_discrepancies_for_offer") {
    if (payload.data.success) {
      store.dispatch(offerParsed(payload.data.discrepancies));
    }
  } else if (payload.command === "start_service") {
    const service = payload.data.service;
    if (payload.data.success) {
      if (service === service_wallet_server) {
        ping_wallet(store);
      } else if (service === service_full_node) {
        ping_full_node(store);
      } else if (service === service_simulator) {
        ping_full_node(store);
      } else if (service === service_farmer) {
        ping_farmer(store);
      } else if (service === service_harvester) {
        ping_harvester(store);
      } else if (service === service_plotter) {
        track_progress(store, payload.data.out_file);
      }
    } else if (payload.data.error === "already running") {
      if (service === service_wallet_server) {
        ping_wallet(store);
      } else if (service === service_full_node) {
        ping_full_node(store);
      } else if (service === service_simulator) {
        ping_full_node(store);
      } else if (service === service_farmer) {
        ping_farmer(store);
      } else if (service === service_harvester) {
        ping_harvester(store);
      } else if (service === service_plotter) {
      }
    }
  } else if (payload.command === "is_running") {
    if (payload.data.success) {
      const service = payload.data.service_name;
      const is_running = payload.data.is_running;
      if (service === service_plotter) {
        if (is_running) {
          track_progress(store, payload.data.out_file);
        }
      }
    }
  } else if (payload.command === "stop_service") {
    if (payload.data.success) {
      if (payload.data.service_name === service_plotter) {
        store.dispatch(resetProgress());
      }
    }
  }
  if (payload.data.success === false) {
    if (payload.data.reason) {
      store.dispatch(openDialog("Error?", payload.data.reason));
    }
  }
>>>>>>> 142af789
};<|MERGE_RESOLUTION|>--- conflicted
+++ resolved
@@ -9,97 +9,7 @@
   get_connection_info,
   get_colour_info,
   get_colour_name,
-<<<<<<< HEAD
-} from "../modules/message";
-
-import { createState } from "../modules/createWalletReducer";
-import { offerParsed, resetTrades } from "../modules/TradeReducer";
-import { openDialog } from "../modules/dialogReducer";
-
-export const handle_message = (store, payload) => {
-  store.dispatch(incomingMessage(payload.command, payload.data));
-  if (payload.command == "start_server") {
-    console.log("fetch state");
-    store.dispatch(format_message("get_public_keys", {}));
-  } else if (payload.command == "log_in") {
-    store.dispatch(format_message("get_wallets", {}));
-    store.dispatch(get_height_info());
-    store.dispatch(get_sync_status());
-    store.dispatch(get_connection_info());
-  } else if (payload.command == "add_key") {
-    if (payload.data.success) {
-      store.dispatch(format_message("get_wallets", {}));
-      store.dispatch(format_message("get_public_keys", {}));
-    }
-  } else if (payload.command == "delete_key") {
-    if (payload.data.success) {
-      store.dispatch(format_message("get_public_keys", {}));
-    }
-  } else if (payload.command == "delete_all_keys") {
-    if (payload.data.success) {
-      store.dispatch(format_message("get_public_keys", {}));
-    }
-  } else if (payload.command == "get_wallets") {
-    if (payload.data.success) {
-      const wallets = payload.data.wallets;
-      console.log(wallets);
-      wallets.map((wallet) => {
-        store.dispatch(get_balance_for_wallet(wallet.id));
-        store.dispatch(get_transactions(wallet.id));
-        store.dispatch(get_puzzle_hash(wallet.id));
-        if (wallet.type == "COLOURED_COIN") {
-          store.dispatch(get_colour_name(wallet.id));
-          store.dispatch(get_colour_info(wallet.id));
-        }
-      });
-    }
-  } else if (payload.command == "state_changed") {
-    console.log(payload.data.state);
-    console.log(payload);
-    const state = payload.data.state;
-    if (state === "coin_added" || state === "coin_removed") {
-      var wallet_id = payload.data.wallet_id;
-      console.log("WLID " + wallet_id);
-      store.dispatch(get_balance_for_wallet(wallet_id));
-      store.dispatch(get_transactions(wallet_id));
-    } else if (state === "sync_changed") {
-      store.dispatch(get_sync_status());
-    } else if (state === "new_block") {
-      store.dispatch(get_height_info());
-    } else if (state === "pending_transaction") {
-      var wallet_id = payload.data.wallet_id;
-      store.dispatch(get_balance_for_wallet(wallet_id));
-      store.dispatch(get_transactions(wallet_id));
-    }
-  } else if (payload.command === "create_new_wallet") {
-    if (payload.data.success) {
-      store.dispatch(format_message("get_wallets", {}));
-    }
-    store.dispatch(createState(true, false));
-  } else if (payload.command === "cc_set_name") {
-    if (payload.data.success) {
-      const wallet_id = payload.data.wallet_id;
-      store.dispatch(get_colour_name(wallet_id));
-    }
-  } else if (payload.command === "get_discrepancies_for_offer") {
-    if (payload.data.success) {
-      store.dispatch(offerParsed(payload.data.discrepancies));
-    }
-  } else if (payload.command === "respond_to_offer") {
-    if (payload.data.success) {
-      store.dispatch(openDialog("Success!", "Offer accepted"));
-    }
-    store.dispatch(resetTrades());
-  }
-  if (payload.data) {
-    if (payload.data.reason) {
-      store.dispatch(openDialog("Error?", payload.data.reason));
-    }
-  }
-
-  console.log(payload);
-=======
-  pingWallet,
+  pingWallet
 } from "../modules/message";
 
 import { createState } from "../modules/createWalletReducer";
@@ -111,38 +21,38 @@
   service_simulator,
   service_farmer,
   service_harvester,
-  service_plotter,
+  service_plotter
 } from "../util/service_names";
 import {
   pingFullNode,
   getBlockChainState,
   getLatestBlocks,
-  getFullNodeConnections,
+  getFullNodeConnections
 } from "../modules/fullnodeMessages";
 import {
   getLatestChallenges,
   getFarmerConnections,
-  pingFarmer,
+  pingFarmer
 } from "../modules/farmerMessages";
 import {
   getPlots,
   pingHarvester,
-  refreshPlots,
+  refreshPlots
 } from "../modules/harvesterMessages";
 import {
   changeEntranceMenu,
   presentSelectKeys,
-  presentNewWallet,
+  presentNewWallet
 } from "../modules/entranceMenu";
 import {
   addProgress,
   resetProgress,
-  plottingStarted,
+  plottingStarted
 } from "../modules/plotter_messages";
 import isElectron from "is-electron";
 
 function sleep(ms) {
-  return new Promise((resolve) => setTimeout(resolve, ms));
+  return new Promise(resolve => setTimeout(resolve, ms));
 }
 
 async function ping_wallet(store) {
@@ -180,10 +90,10 @@
   try {
     dispatch(resetProgress());
     const tail = new Tail(location, options);
-    tail.on("line", (data) => {
+    tail.on("line", data => {
       dispatch(addProgress(data));
     });
-    tail.on("error", (err) => {
+    tail.on("error", err => {
       dispatch(addProgress(err));
     });
   } catch (e) {
@@ -355,5 +265,4 @@
       store.dispatch(openDialog("Error?", payload.data.reason));
     }
   }
->>>>>>> 142af789
 };