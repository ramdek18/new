--- conflicted
+++ resolved
@@ -140,7 +140,7 @@
 find_python() {
   set +e
   unset BEST_VERSION
-  for V in 310 3.10 39 3.9 38 3.8 37 3.7 3; do
+  for V in 311 3.11 310 3.10 39 3.9 38 3.8 37 3.7 3; do
     if command -v python$V >/dev/null; then
       if [ "$BEST_VERSION" = "" ]; then
         BEST_VERSION=$V
@@ -262,35 +262,6 @@
   export BUILD_VDF_CLIENT=${BUILD_VDF_CLIENT:-N}
 fi
 
-<<<<<<< HEAD
-find_python() {
-  set +e
-  unset BEST_VERSION
-  for V in 311 3.11 310 3.10 39 3.9 38 3.8 37 3.7 3; do
-    if command -v python$V >/dev/null; then
-      if [ "$BEST_VERSION" = "" ]; then
-        BEST_VERSION=$V
-        if [ "$BEST_VERSION" = "3" ]; then
-          PY3_VERSION=$(python$BEST_VERSION --version | cut -d ' ' -f2)
-          if [[ "$PY3_VERSION" =~ 3.11.* ]]; then
-            echo "Chia requires Python version < 3.11.0" >&2
-            echo "Current Python version = $PY3_VERSION" >&2
-            # If Arch, direct to Arch Wiki
-            if type pacman >/dev/null 2>&1 && [ -f "/etc/arch-release" ]; then
-              echo "Please see https://wiki.archlinux.org/title/python#Old_versions for support." >&2
-            fi
-            exit 1
-          fi
-        fi
-      fi
-    fi
-  done
-  echo $BEST_VERSION
-  set -e
-}
-
-=======
->>>>>>> 9fa965ba
 if [ "$INSTALL_PYTHON_VERSION" = "" ]; then
   echo "Searching available python executables..."
   find_python
