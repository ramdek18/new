import React, { type ReactNode } from 'react';
import styled from 'styled-components';
import { Box } from '@mui/material';
import Flex from '../Flex';
import { Outlet } from 'react-router';

const StyledRoot = styled(Flex)`
  width: 100%;
  height: 100%;
`;

const StyledSidebar = styled(Box)`
  height: 100%;
  position: relative;
`;

const StyledHeader = styled(Box)`
  padding-top: ${({ theme }) => theme.spacing(3)};
  padding-bottom: ${({ theme }) => theme.spacing(3)};
  padding-right: ${({ theme }) => theme.spacing(3)};

  padding-left: ${({ theme, sidebar }) => !sidebar ? theme.spacing(3) : '10px'};
  margin-left: ${({ sidebar }) => !sidebar ? `0` : '-10px'};
`;

const StyledContent = styled(Box)`
  height: 100%;
  flex-grow: 1;
  overflow-y: scroll;
  position: relative;

<<<<<<< HEAD
  padding-top: ${({ theme, header }) => header ? 0 : theme.spacing(3)};
  padding-bottom: ${({ theme }) => theme.spacing(3)};
  padding-right: ${({ theme }) => theme.spacing(3)};

  padding-left: ${({ theme, sidebar }) => !sidebar ? theme.spacing(3) : '10px'};
=======
  padding-top: ${({ theme }) => `${theme.spacing(3)}`};
  padding-bottom: ${({ theme }) => `${theme.spacing(3)}`};
  padding-right: ${({ theme }) => `${theme.spacing(3)}`};

  padding-left: ${({ theme, sidebar }) => !sidebar ? `${theme.spacing(3)}` : '10px'};
>>>>>>> 8bf3c74e
  margin-left: ${({ sidebar }) => !sidebar ? `0` : '-10px'};
`;

export type DashboardLayoutProps = {
  sidebar?: ReactNode;
  children?: ReactNode;
  header?: ReactNode;
  outlet?: boolean;
};

export default function DashboardLayout(props: DashboardLayoutProps) {
  const { sidebar, children, outlet = false, header } = props;
  // two layout column with always visible left column
  // and right column with content
  return (
    <StyledRoot>
      {sidebar && (
        <StyledSidebar>
          {sidebar}
        </StyledSidebar>
      )}
<<<<<<< HEAD
      {header ? (
        <Flex flexDirection="column" flexGrow={1}>
          <StyledHeader sidebar={!!sidebar}>
            {header}
          </StyledHeader>
          <StyledContent sidebar={!!sidebar} header={!!header}>
            {outlet ? <Outlet /> : children}
          </StyledContent>
        </Flex>
      ) : (
        <StyledContent sidebar={!!sidebar}>
          {outlet ? <Outlet /> : children}
        </StyledContent>
      )}
=======
      <StyledContent sidebar={!!sidebar}>
        {outlet ? <Outlet /> : children}
      </StyledContent>
>>>>>>> 8bf3c74e
    </StyledRoot>
  );
}<|MERGE_RESOLUTION|>--- conflicted
+++ resolved
@@ -19,8 +19,9 @@
   padding-bottom: ${({ theme }) => theme.spacing(3)};
   padding-right: ${({ theme }) => theme.spacing(3)};
 
-  padding-left: ${({ theme, sidebar }) => !sidebar ? theme.spacing(3) : '10px'};
-  margin-left: ${({ sidebar }) => !sidebar ? `0` : '-10px'};
+  padding-left: ${({ theme, sidebar }) =>
+    !sidebar ? theme.spacing(3) : '10px'};
+  margin-left: ${({ sidebar }) => (!sidebar ? `0` : '-10px')};
 `;
 
 const StyledContent = styled(Box)`
@@ -29,20 +30,13 @@
   overflow-y: scroll;
   position: relative;
 
-<<<<<<< HEAD
-  padding-top: ${({ theme, header }) => header ? 0 : theme.spacing(3)};
+  padding-top: ${({ theme, header }) => (header ? 0 : theme.spacing(3))};
   padding-bottom: ${({ theme }) => theme.spacing(3)};
   padding-right: ${({ theme }) => theme.spacing(3)};
 
-  padding-left: ${({ theme, sidebar }) => !sidebar ? theme.spacing(3) : '10px'};
-=======
-  padding-top: ${({ theme }) => `${theme.spacing(3)}`};
-  padding-bottom: ${({ theme }) => `${theme.spacing(3)}`};
-  padding-right: ${({ theme }) => `${theme.spacing(3)}`};
-
-  padding-left: ${({ theme, sidebar }) => !sidebar ? `${theme.spacing(3)}` : '10px'};
->>>>>>> 8bf3c74e
-  margin-left: ${({ sidebar }) => !sidebar ? `0` : '-10px'};
+  padding-left: ${({ theme, sidebar }) =>
+    !sidebar ? theme.spacing(3) : '10px'};
+  margin-left: ${({ sidebar }) => (!sidebar ? `0` : '-10px')};
 `;
 
 export type DashboardLayoutProps = {
@@ -58,17 +52,10 @@
   // and right column with content
   return (
     <StyledRoot>
-      {sidebar && (
-        <StyledSidebar>
-          {sidebar}
-        </StyledSidebar>
-      )}
-<<<<<<< HEAD
+      {sidebar && <StyledSidebar>{sidebar}</StyledSidebar>}
       {header ? (
         <Flex flexDirection="column" flexGrow={1}>
-          <StyledHeader sidebar={!!sidebar}>
-            {header}
-          </StyledHeader>
+          <StyledHeader sidebar={!!sidebar}>{header}</StyledHeader>
           <StyledContent sidebar={!!sidebar} header={!!header}>
             {outlet ? <Outlet /> : children}
           </StyledContent>
@@ -78,11 +65,6 @@
           {outlet ? <Outlet /> : children}
         </StyledContent>
       )}
-=======
-      <StyledContent sidebar={!!sidebar}>
-        {outlet ? <Outlet /> : children}
-      </StyledContent>
->>>>>>> 8bf3c74e
     </StyledRoot>
   );
 }