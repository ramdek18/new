--- conflicted
+++ resolved
@@ -350,7 +350,6 @@
 
                     totalLength += chunk.byteLength;
 
-<<<<<<< HEAD
                     if (fileSize > 0) {
                       mainWindow?.webContents.send(
                         'fetchBinaryContentProgress',
@@ -360,29 +359,6 @@
                         },
                       );
                     }
-=======
-                response.on('end', () => {
-                  // special case for iso-8859-1, which is mapped to 'latin1' in node
-                  if (encoding.toLowerCase() === 'iso-8859-1') {
-                    encoding = 'latin1';
-                  }
-
-                  try {
-                    resolve(
-                      Buffer.concat(buffers).toString(
-                        encoding as BufferEncoding,
-                      ),
-                    );
-                  } catch (e: any) {
-                    console.error(
-                      `Failed to convert data to string using encoding ${encoding}: ${e.message}`,
-                    );
-                  }
-
-                  reject(new Error('Failed to convert data to string'));
-                });
->>>>>>> 7d84dda5
-
                     if (totalLength > maxSize || fileSize > maxSize) {
                       if (allRequests[rest.url]) {
                         allRequests[rest.url].abort();
@@ -392,11 +368,21 @@
                   });
 
                   response.on('end', () => {
-                    const content = Buffer.concat(buffers).toString(
-                      encoding as BufferEncoding,
-                    );
+                    let content;
+                    // special case for iso-8859-1, which is mapped to 'latin1' in node
+                    if (encoding.toLowerCase() === 'iso-8859-1') {
+                      encoding = 'latin1';
+                    }
+                    try {
+                      content = Buffer.concat(buffers).toString(
+                        encoding as BufferEncoding,
+                      );
+                    } catch (e: any) {
+                      console.error(
+                        `Failed to convert data to string using encoding ${encoding}: ${e.message}`,
+                      );
+                    }
                     fileStream.end();
-
                     getChecksum(fileOnDisk).then((checksum) => {
                       const isValid =
                         (checksum as string).replace(/^0x/, '') ===
