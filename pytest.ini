--- conflicted
+++ resolved
@@ -26,11 +26,6 @@
     ignore:`coin_solutions` is now `coin_spends`:UserWarning
     ignore:Exception ignored in:pytest.PytestUnraisableExceptionWarning
     ignore:cannot collect test class:pytest.PytestCollectionWarning
-<<<<<<< HEAD
-    ignore:getargs. The 'u' format is deprecated. Use 'U' instead.:DeprecationWarning
-=======
-    ignore:The distutils package is deprecated:DeprecationWarning
->>>>>>> 2180c6cb
     ignore:BackendFinder.find_spec\(\) not found; falling back to find_module\(\):ImportWarning
     ignore:BackendLoader.exec_module\(\) not found; falling back to load_module\(\):ImportWarning
     ignore:The --rsyncdir command line argument and rsyncdirs config variable are deprecated.:DeprecationWarning
