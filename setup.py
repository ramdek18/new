--- conflicted
+++ resolved
@@ -3,11 +3,7 @@
 
 dependencies = [
     "aiter==0.13.20191203",  # Used for async generator tools
-<<<<<<< HEAD
-    "blspy==0.1.30",  # Signature library
-=======
     "blspy==0.2.0",  # Signature library
->>>>>>> 84e6a4da
     "chiavdf==0.12.22",  # timelord and vdf verification
     "chiabip158==0.15",  # bip158-style wallet filters
     "chiapos==0.12.23",  # proof of space
@@ -76,11 +72,7 @@
     entry_points={
         "console_scripts": [
             "chia = src.cmds.chia:main",
-<<<<<<< HEAD
             "chia_wallet = src.server.start_wallet:main",
-=======
-            "chia-wallet = src.server.start_wallet:main",
->>>>>>> 84e6a4da
             "chia_full_node = src.server.start_full_node:main",
             "chia_harvester = src.server.start_harvester:main",
             "chia_farmer = src.server.start_farmer:main",
