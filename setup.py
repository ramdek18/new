--- conflicted
+++ resolved
@@ -6,13 +6,8 @@
     "blspy==0.2.3",  # Signature library
     "chiavdf==0.12.24",  # timelord and vdf verification
     "chiabip158==0.16",  # bip158-style wallet filters
-<<<<<<< HEAD
-    "chiapos==0.12.24",  # proof of space
-    "clvm==0.4",  # contract language
-=======
     "chiapos==0.12.28",  # proof of space
     "clvm==0.4.1",  # contract language
->>>>>>> f40ed905
     "clvm-tools==0.1.4",  # clvm compiler tools
     "aiohttp==3.6.2",  # HTTP server for full node rpc
     "aiosqlite@git+https://github.com/mariano54/aiosqlite.git@28cb5754deec562ac931da8fca799fb82df97a12#egg=aiosqlite",
@@ -20,15 +15,9 @@
     "bitstring==3.1.7",  # Binary data management library
     "cbor2==5.1.2",  # Used for network wire format
     "colorlog==4.2.1",  # Adds color to logs
-<<<<<<< HEAD
-    "concurrent-log-handler==0.9.16",  # Concurrently log and rotate logs
-    "cryptography==3.0", #Python cryptography library for TLS
-    "keyring==21.3.0",  # Store keys in MacOS Keychain, Windows Credential Locker
-=======
     "concurrent-log-handler==0.9.17",  # Concurrently log and rotate logs
     "cryptography==3.1",  # Python cryptography library for TLS
     "keyring==21.4.0",  # Store keys in MacOS Keychain, Windows Credential Locker
->>>>>>> f40ed905
     "keyrings.cryptfile==1.3.4",  # Secure storage for keys on Linux (Will be replaced)
     "PyYAML==5.3.1",  # Used for config file format
     "sortedcontainers==2.2.2",  # For maintaining sorted mempools
