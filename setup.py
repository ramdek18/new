--- conflicted
+++ resolved
@@ -1,7 +1,6 @@
 #!/usr/bin/python3
 from setuptools import setup
 
-<<<<<<< HEAD
 dependencies = [
     "aiter",            # Used for async generator tools
     "blspy",            # Signature library
@@ -16,9 +15,6 @@
     "setproctitle",     # Used to change the name of the process for ps, etc.
     "prompt-toolkit"    # Used to create a terminal based UI for full node
 ]
-=======
-dependencies = ["aiter", "blspy", "cbor2", "pyyaml", "asyncssh", "motor", "miniupnpc", "uvloop", "setuptools_scm", "prompt-toolkit"]
->>>>>>> 2f10a02a
 dev_dependencies = [
     "pytest",
     "flake8",
