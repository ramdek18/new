--- conflicted
+++ resolved
@@ -7,12 +7,8 @@
     "chiavdf==0.13.3",  # timelord and vdf verification
     "chiabip158==0.18",  # bip158-style wallet filters
     "chiapos==0.12.42b2",  # proof of space
-<<<<<<< HEAD
-    "clvm==0.7",
-=======
     "clvm>=0.7.1",
     "clvm_rs>=0.1.0",
->>>>>>> 3604f850
     "clvm_tools==0.2.0",
     "aiohttp==3.7.3",  # HTTP server for full node rpc
     "aiosqlite@git+https://github.com/mariano54/aiosqlite.git@47c7b21dd04adb1d41073ee9911a9d4b9c4b370f#egg=aiosqlite",
