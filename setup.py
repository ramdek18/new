from __future__ import annotations

import os
import sys

from setuptools import find_packages, setup

dependencies = [
    "aiofiles==23.2.1",  # Async IO for files
    "anyio==4.0.0",
    "boto3==1.33.2",  # AWS S3 for DL s3 plugin
    "chiavdf==1.1.1",  # timelord and vdf verification
    "chiabip158==1.3",  # bip158-style wallet filters
    "chiapos==2.0.3",  # proof of space
    "clvm==0.9.8",
    "clvm_tools==0.4.7",  # Currying, Program.to, other conveniences
    "chia_rs==0.2.13",
    "clvm-tools-rs==0.1.39",  # Rust implementation of clvm_tools' compiler
    "aiohttp==3.9.1",  # HTTP server for full node rpc
    "aiosqlite==0.19.0",  # asyncio wrapper for sqlite, to store blocks
    "bitstring==4.1.3",  # Binary data management library
    "colorama==0.4.6",  # Colorizes terminal output
    "colorlog==6.7.0",  # Adds color to logs
    "concurrent-log-handler==0.9.24",  # Concurrently log and rotate logs
    "cryptography==41.0.7",  # Python cryptography library for TLS - keyring conflict
    "filelock==3.13.1",  # For reading and writing config multiprocess and multithread safely  (non-reentrant locks)
    "keyring==24.3.0",  # Store keys in MacOS Keychain, Windows Credential Locker
    "PyYAML==6.0.1",  # Used for config file format
    "setproctitle==1.3.3",  # Gives the chia processes readable names
    "sortedcontainers==2.4.0",  # For maintaining sorted mempools
    "click==8.1.3",  # For the CLI
    "dnspython==2.4.2",  # Query DNS seeds
    "watchdog==2.2.0",  # Filesystem event watching - watches keyring.yaml
    "dnslib==0.9.23",  # dns lib
    "typing-extensions==4.8.0",  # typing backports like Protocol and TypedDict
    "zstd==1.5.5.1",
    "packaging==23.2",
    "psutil==5.9.4",
<<<<<<< HEAD
    "quex-hsms==0.1.dev157",
=======
    "ecdsa==0.18.0",  # For SECP
>>>>>>> a8e732e1
]

upnp_dependencies = [
    "miniupnpc==2.2.2",  # Allows users to open ports on their router
]

dev_dependencies = [
    "build==1.0.3",
    "coverage==7.3.2",
    "diff-cover==8.0.1",
    "pre-commit==3.5.0",
    "py3createtorrent==1.1.0",
    "pylint==3.0.2",
    "pytest==7.4.3",
    "pytest-cov==4.1.0",
    "pytest-mock==3.12.0",
    "pytest-xdist==3.5.0",
    "pyupgrade==3.15.0",
    "twine==4.0.2",
    "isort==5.12.0",
    "flake8==6.1.0",
    "mypy==1.7.1",
    "black==23.11.0",
    "lxml==4.9.3",
    "aiohttp_cors==0.7.0",  # For blackd
    "pyinstaller==5.13.0",
    "types-aiofiles==23.2.0.0",
    "types-cryptography==3.3.23.2",
    "types-pyyaml==6.0.12.12",
    "types-setuptools==68.2.0.2",
]

legacy_keyring_dependencies = [
    "keyrings.cryptfile==1.3.9",
]

kwargs = dict(
    name="chia-blockchain",
    author="Mariano Sorgente",
    author_email="mariano@chia.net",
    description="Chia blockchain full node, farmer, timelord, and wallet.",
    url="https://chia.net/",
    license="Apache License",
    python_requires=">=3.8.1, <4",
    keywords="chia blockchain node",
    install_requires=dependencies,
    extras_require=dict(
        dev=dev_dependencies,
        upnp=upnp_dependencies,
        legacy_keyring=legacy_keyring_dependencies,
    ),
    packages=find_packages(include=["build_scripts", "chia", "chia.*", "mozilla-ca"]),
    entry_points={
        "console_scripts": [
            "chia = chia.cmds.chia:main",
            "chia_daemon = chia.daemon.server:main",
            "chia_wallet = chia.server.start_wallet:main",
            "chia_full_node = chia.server.start_full_node:main",
            "chia_harvester = chia.server.start_harvester:main",
            "chia_farmer = chia.server.start_farmer:main",
            "chia_introducer = chia.server.start_introducer:main",
            "chia_crawler = chia.seeder.start_crawler:main",
            "chia_seeder = chia.seeder.dns_server:main",
            "chia_timelord = chia.server.start_timelord:main",
            "chia_timelord_launcher = chia.timelord.timelord_launcher:main",
            "chia_full_node_simulator = chia.simulator.start_simulator:main",
            "chia_data_layer = chia.server.start_data_layer:main",
            "chia_data_layer_http = chia.data_layer.data_layer_server:main",
            "chia_data_layer_s3_plugin = chia.data_layer.s3_plugin_service:run_server",
        ]
    },
    package_data={
        "": ["*.clsp", "*.clsp.hex", "*.clvm", "*.clib", "py.typed"],
        "chia.util": ["initial-*.yaml", "english.txt"],
        "chia.ssl": ["chia_ca.crt", "chia_ca.key", "dst_root_ca.pem"],
        "mozilla-ca": ["cacert.pem"],
    },
    long_description=open("README.md").read(),
    long_description_content_type="text/markdown",
    zip_safe=False,
    project_urls={
        "Source": "https://github.com/Chia-Network/chia-blockchain/",
        "Changelog": "https://github.com/Chia-Network/chia-blockchain/blob/main/CHANGELOG.md",
    },
)

if "setup_file" in sys.modules:
    # include dev deps in regular deps when run in snyk
    dependencies.extend(dev_dependencies)

if len(os.environ.get("CHIA_SKIP_SETUP", "")) < 1:
    setup(**kwargs)  # type: ignore<|MERGE_RESOLUTION|>--- conflicted
+++ resolved
@@ -36,11 +36,8 @@
     "zstd==1.5.5.1",
     "packaging==23.2",
     "psutil==5.9.4",
-<<<<<<< HEAD
     "quex-hsms==0.1.dev157",
-=======
     "ecdsa==0.18.0",  # For SECP
->>>>>>> a8e732e1
 ]
 
 upnp_dependencies = [
