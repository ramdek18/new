--- conflicted
+++ resolved
@@ -9,13 +9,8 @@
     "clvm==0.9.7",
     "clvm_tools==0.4.4",  # Currying, Program.to, other conveniences
     "chia_rs==0.1.1",
-<<<<<<< HEAD
     "clvm-tools-rs==0.1.8",  # Rust implementation of clvm_tools
-    "aiohttp==3.7.4",  # HTTP server for full node rpc
-=======
-    "clvm-tools-rs==0.1.7",  # Rust implementation of clvm_tools
     "aiohttp==3.8.1",  # HTTP server for full node rpc
->>>>>>> e0df18f8
     "aiosqlite==0.17.0",  # asyncio wrapper for sqlite, to store blocks
     "bitstring==3.1.9",  # Binary data management library
     "colorama==0.4.4",  # Colorizes terminal output
