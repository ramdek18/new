--- conflicted
+++ resolved
@@ -7,13 +7,8 @@
     "chiavdf==0.12.26",  # timelord and vdf verification
     "chiabip158==0.17",  # bip158-style wallet filters
     "chiapos==0.12.36",  # proof of space
-<<<<<<< HEAD
-    "clvm==0.5.3",
-    "clvm_tools==0.1.7",
-=======
     "clvm==0.6",
     "clvm_tools==0.1.8",
->>>>>>> 2f1e2003
     "aiohttp==3.7.3",  # HTTP server for full node rpc
     "aiosqlite@git+https://github.com/mariano54/aiosqlite.git@28cb5754deec562ac931da8fca799fb82df97a12#egg=aiosqlite",
     # asyncio wrapper for sqlite, to store blocks
