from setuptools import setup

dependencies = [
    "aiofiles==0.7.0",  # Async IO for files
    "blspy==1.0.9",  # Signature library
    "chiavdf==1.0.6",  # timelord and vdf verification
    "chiabip158==1.1",  # bip158-style wallet filters
    "chiapos==1.0.10",  # proof of space
    "clvm==0.9.7",
    "clvm_tools==0.4.4",  # Currying, Program.to, other conveniences
    "chia_rs==0.1.1",
<<<<<<< HEAD
    "clvm-tools-rs==0.1.8",  # Rust implementation of clvm_tools
=======
    "clvm-tools-rs==0.1.9",  # Rust implementation of clvm_tools
>>>>>>> 761c42ee
    "aiohttp==3.8.1",  # HTTP server for full node rpc
    "aiosqlite==0.17.0",  # asyncio wrapper for sqlite, to store blocks
    "bitstring==3.1.9",  # Binary data management library
    "colorama==0.4.4",  # Colorizes terminal output
    "colorlog==6.6.0",  # Adds color to logs
    "concurrent-log-handler==0.9.19",  # Concurrently log and rotate logs
    "cryptography==36.0.2",  # Python cryptography library for TLS - keyring conflict
    "fasteners==0.16.3",  # For interprocess file locking, expected to be replaced by filelock
    "filelock==3.4.2",  # For reading and writing config multiprocess and multithread safely  (non-reentrant locks)
    "keyring==23.0.1",  # Store keys in MacOS Keychain, Windows Credential Locker
    "keyrings.cryptfile==1.3.4",  # Secure storage for keys on Linux (Will be replaced)
    #  "keyrings.cryptfile==1.3.8",  # Secure storage for keys on Linux (Will be replaced)
    #  See https://github.com/frispete/keyrings.cryptfile/issues/15
    "PyYAML==6.0",  # Used for config file format
    "setproctitle==1.2.3",  # Gives the chia processes readable names
    "sortedcontainers==2.4.0",  # For maintaining sorted mempools
    # TODO: when moving to click 8 remove the pinning of black noted below
    "click==7.1.2",  # For the CLI
    "dnspythonchia==2.2.0",  # Query DNS seeds
    "watchdog==2.1.7",  # Filesystem event watching - watches keyring.yaml
    "dnslib==0.9.17",  # dns lib
    "typing-extensions==4.0.1",  # typing backports like Protocol and TypedDict
    "zstd==1.5.0.4",
    "packaging==21.0",
]

upnp_dependencies = [
    "miniupnpc==2.2.2",  # Allows users to open ports on their router
]

dev_dependencies = [
    "build",
    "coverage",
    "pre-commit",
    "pytest",
    "pytest-asyncio>=0.18.1",  # require attribute 'fixture'
    "pytest-monitor; sys_platform == 'linux'",
    "pytest-xdist",
    "twine",
    "isort",
    "flake8",
    "mypy",
    # TODO: black 22.1.0 requires click>=8, remove this pin after updating to click 8
    "black==21.12b0",
    "aiohttp_cors",  # For blackd
    "ipython",  # For asyncio debugging
    "pyinstaller==5.0",
    "types-aiofiles",
    "types-click",
    "types-cryptography",
    "types-pkg_resources",
    "types-pyyaml",
    "types-setuptools",
]

kwargs = dict(
    name="chia-blockchain",
    author="Mariano Sorgente",
    author_email="mariano@chia.net",
    description="Chia blockchain full node, farmer, timelord, and wallet.",
    url="https://chia.net/",
    license="Apache License",
    python_requires=">=3.7, <4",
    keywords="chia blockchain node",
    install_requires=dependencies,
    extras_require=dict(
        uvloop=["uvloop"],
        dev=dev_dependencies,
        upnp=upnp_dependencies,
    ),
    packages=[
        "build_scripts",
        "chia",
        "chia.cmds",
        "chia.clvm",
        "chia.consensus",
        "chia.daemon",
        "chia.full_node",
        "chia.timelord",
        "chia.farmer",
        "chia.harvester",
        "chia.introducer",
        "chia.plot_sync",
        "chia.plotters",
        "chia.plotting",
        "chia.pools",
        "chia.protocols",
        "chia.rpc",
        "chia.seeder",
        "chia.server",
        "chia.simulator",
        "chia.types.blockchain_format",
        "chia.types",
        "chia.util",
        "chia.wallet",
        "chia.wallet.puzzles",
        "chia.wallet.rl_wallet",
        "chia.wallet.cat_wallet",
        "chia.wallet.did_wallet",
        "chia.wallet.settings",
        "chia.wallet.trading",
        "chia.wallet.util",
        "chia.ssl",
        "mozilla-ca",
    ],
    entry_points={
        "console_scripts": [
            "chia = chia.cmds.chia:main",
            "chia_daemon = chia.daemon.server:main",
            "chia_wallet = chia.server.start_wallet:main",
            "chia_full_node = chia.server.start_full_node:main",
            "chia_harvester = chia.server.start_harvester:main",
            "chia_farmer = chia.server.start_farmer:main",
            "chia_introducer = chia.server.start_introducer:main",
            "chia_crawler = chia.seeder.start_crawler:main",
            "chia_seeder = chia.seeder.dns_server:main",
            "chia_timelord = chia.server.start_timelord:main",
            "chia_timelord_launcher = chia.timelord.timelord_launcher:main",
            "chia_full_node_simulator = chia.simulator.start_simulator:main",
        ]
    },
    package_data={
        "chia": ["pyinstaller.spec"],
        "": ["*.clvm", "*.clvm.hex", "*.clib", "*.clinc", "*.clsp", "py.typed"],
        "chia.util": ["initial-*.yaml", "english.txt"],
        "chia.ssl": ["chia_ca.crt", "chia_ca.key", "dst_root_ca.pem"],
        "mozilla-ca": ["cacert.pem"],
    },
    long_description=open("README.md").read(),
    long_description_content_type="text/markdown",
    zip_safe=False,
)


if __name__ == "__main__":
    setup(**kwargs)  # type: ignore<|MERGE_RESOLUTION|>--- conflicted
+++ resolved
@@ -9,11 +9,7 @@
     "clvm==0.9.7",
     "clvm_tools==0.4.4",  # Currying, Program.to, other conveniences
     "chia_rs==0.1.1",
-<<<<<<< HEAD
-    "clvm-tools-rs==0.1.8",  # Rust implementation of clvm_tools
-=======
     "clvm-tools-rs==0.1.9",  # Rust implementation of clvm_tools
->>>>>>> 761c42ee
     "aiohttp==3.8.1",  # HTTP server for full node rpc
     "aiosqlite==0.17.0",  # asyncio wrapper for sqlite, to store blocks
     "bitstring==3.1.9",  # Binary data management library
