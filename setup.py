from setuptools import setup


dependencies = [
    "aiter==0.13.20191203",  # Used for async generator tools
<<<<<<< HEAD
    "blspy==0.9",  # Signature library
    "chiavdf==0.15.1",  # timelord and vdf verification
=======
    "blspy==0.3.5",  # Signature library
    "chiavdf==0.9",  # timelord and vdf verification
>>>>>>> ccbd20bc
    "chiabip158==1.0",  # bip158-style wallet filters
    "chiapos==0.12.45",  # proof of space
    "clvm==0.9.4",
    "clvm_rs==0.1.4",
    "clvm_tools==0.4.3",
    "aiohttp==3.7.4",  # HTTP server for full node rpc
    "aiosqlite==0.17.0",  # asyncio wrapper for sqlite, to store blocks
    "bitstring==3.1.7",  # Binary data management library
    "colorlog==4.7.2",  # Adds color to logs
    "concurrent-log-handler==0.9.19",  # Concurrently log and rotate logs
    #  "cryptography==3.4.1",  # Python cryptography library for TLS - keyring conflict
    "cryptography==3.3.2",  # Python cryptography library for TLS
    "keyring==21.5.0",  # Store keys in MacOS Keychain, Windows Credential Locker
    "keyrings.cryptfile==1.3.4",  # Secure storage for keys on Linux (Will be replaced)
    "PyYAML==5.4.1",  # Used for config file format
    "setproctitle==1.2.2",  # Gives the chia processes readable names
    "sortedcontainers==2.3.0",  # For maintaining sorted mempools
    "websockets==8.1.0",  # For use in wallet RPC and electron UI
    "click==7.1.2",  # For the CLI
]

upnp_dependencies = [
    "miniupnpc==2.0.2",  # Allows users to open ports on their router
]
dev_dependencies = [
    "pytest",
    "pytest-asyncio",
    "flake8",
    "mypy",
    "black",
]

kwargs = dict(
    name="chia-blockchain",
    author="Mariano Sorgente",
    author_email="mariano@chia.net",
    description="Chia blockchain full node, farmer, timelord, and wallet.",
    url="https://chia.net/",
    license="Apache License",
    python_requires=">=3.7, <4",
    keywords="chia blockchain node",
    install_requires=dependencies,
    setup_requires=["setuptools_scm"],
    extras_require=dict(
        uvloop=["uvloop"],
        dev=dev_dependencies,
        upnp=upnp_dependencies,
    ),
    packages=[
        "build_scripts",
        "src",
        "src.cmds",
        "src.consensus",
        "src.daemon",
        "src.full_node",
        "src.timelord",
        "src.farmer",
        "src.harvester",
        "src.introducer",
        "src.protocols",
        "src.rpc",
        "src.server",
        "src.simulator",
        "src.types",
        "src.util",
        "src.wallet",
        "src.wallet.puzzles",
        "src.wallet.rl_wallet",
        "src.wallet.cc_wallet",
        "src.wallet.util",
        "src.wallet.trading",
        "src.ssl",
    ],
    entry_points={
        "console_scripts": [
            "chia = src.cmds.chia:main",
            "chia_wallet = src.server.start_wallet:main",
            "chia_full_node = src.server.start_full_node:main",
            "chia_harvester = src.server.start_harvester:main",
            "chia_farmer = src.server.start_farmer:main",
            "chia_introducer = src.server.start_introducer:main",
            "chia_timelord = src.server.start_timelord:main",
            "chia_timelord_launcher = src.timelord.timelord_launcher:main",
            "chia_full_node_simulator = src.simulator.start_simulator:main",
        ]
    },
    package_data={
        "src.util": ["initial-*.yaml", "english.txt"],
        "src.ssl": ["chia_ca.crt", "chia_ca.key", "dst_root_ca.pem"],
    },
    use_scm_version={"fallback_version": "unknown-no-.git-directory"},
    long_description=open("README.md").read(),
    long_description_content_type="text/markdown",
    zip_safe=False,
)


if __name__ == "__main__":
    setup(**kwargs)<|MERGE_RESOLUTION|>--- conflicted
+++ resolved
@@ -3,13 +3,8 @@
 
 dependencies = [
     "aiter==0.13.20191203",  # Used for async generator tools
-<<<<<<< HEAD
     "blspy==0.9",  # Signature library
-    "chiavdf==0.15.1",  # timelord and vdf verification
-=======
-    "blspy==0.3.5",  # Signature library
     "chiavdf==0.9",  # timelord and vdf verification
->>>>>>> ccbd20bc
     "chiabip158==1.0",  # bip158-style wallet filters
     "chiapos==0.12.45",  # proof of space
     "clvm==0.9.4",
