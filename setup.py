from setuptools import setup

dependencies = [
    "aiofiles==0.7.0",  # Async IO for files
    "blspy==1.0.13",  # Signature library
    "chiavdf==1.0.6",  # timelord and vdf verification
    "chiabip158==1.1",  # bip158-style wallet filters
    "chiapos==1.0.10",  # proof of space
    "clvm==0.9.7",
    "clvm_tools==0.4.4",  # Currying, Program.to, other conveniences
    "chia_rs==0.1.5",
    "clvm-tools-rs==0.1.9",  # Rust implementation of clvm_tools
    "aiohttp==3.8.1",  # HTTP server for full node rpc
    "aiosqlite==0.17.0",  # asyncio wrapper for sqlite, to store blocks
    "bitstring==3.1.9",  # Binary data management library
    "colorama==0.4.4",  # Colorizes terminal output
    "colorlog==6.6.0",  # Adds color to logs
    "concurrent-log-handler==0.9.19",  # Concurrently log and rotate logs
    "cryptography==36.0.2",  # Python cryptography library for TLS - keyring conflict
    "fasteners==0.16.3",  # For interprocess file locking, expected to be replaced by filelock
    "filelock==3.4.2",  # For reading and writing config multiprocess and multithread safely  (non-reentrant locks)
    "keyring==23.0.1",  # Store keys in MacOS Keychain, Windows Credential Locker
    "keyrings.cryptfile==1.3.4",  # Secure storage for keys on Linux (Will be replaced)
    #  "keyrings.cryptfile==1.3.8",  # Secure storage for keys on Linux (Will be replaced)
    #  See https://github.com/frispete/keyrings.cryptfile/issues/15
    "PyYAML==6.0",  # Used for config file format
    "setproctitle==1.2.3",  # Gives the chia processes readable names
    "sortedcontainers==2.4.0",  # For maintaining sorted mempools
    # TODO: when moving to click 8 remove the pinning of black noted below
    "click==7.1.2",  # For the CLI
    "dnspython==2.2.0",  # Query DNS seeds
    "watchdog==2.1.9",  # Filesystem event watching - watches keyring.yaml
    "dnslib==0.9.17",  # dns lib
    "typing-extensions==4.0.1",  # typing backports like Protocol and TypedDict
    "zstd==1.5.0.4",
    "packaging==21.0",
]

upnp_dependencies = [
    "miniupnpc==2.2.2",  # Allows users to open ports on their router
]

dev_dependencies = [
    "build",
    "coverage",
    "pre-commit",
<<<<<<< HEAD
    "py3createtorrent",
=======
    "pylint",
>>>>>>> a67779ae
    "pytest",
    "pytest-asyncio>=0.18.1",  # require attribute 'fixture'
    "pytest-monitor; sys_platform == 'linux'",
    "pytest-xdist",
    "twine",
    "isort",
    "flake8",
    "mypy",
    # TODO: black 22.1.0 requires click>=8, remove this pin after updating to click 8
    "black==21.12b0",
    "aiohttp_cors",  # For blackd
    "ipython",  # For asyncio debugging
    "pyinstaller==5.0",
    "types-aiofiles",
    "types-click",
    "types-cryptography",
    "types-pkg_resources",
    "types-pyyaml",
    "types-setuptools",
]

kwargs = dict(
    name="chia-blockchain",
    author="Mariano Sorgente",
    author_email="mariano@chia.net",
    description="Chia blockchain full node, farmer, timelord, and wallet.",
    url="https://chia.net/",
    license="Apache License",
    python_requires=">=3.7, <4",
    keywords="chia blockchain node",
    install_requires=dependencies,
    extras_require=dict(
        uvloop=["uvloop"],
        dev=dev_dependencies,
        upnp=upnp_dependencies,
    ),
    packages=[
        "build_scripts",
        "chia",
        "chia.cmds",
        "chia.clvm",
        "chia.consensus",
        "chia.daemon",
        "chia.full_node",
        "chia.timelord",
        "chia.farmer",
        "chia.harvester",
        "chia.introducer",
        "chia.plot_sync",
        "chia.plotters",
        "chia.plotting",
        "chia.pools",
        "chia.protocols",
        "chia.rpc",
        "chia.seeder",
        "chia.server",
        "chia.simulator",
        "chia.types.blockchain_format",
        "chia.types",
        "chia.util",
        "chia.wallet",
        "chia.wallet.puzzles",
        "chia.wallet.rl_wallet",
        "chia.wallet.cat_wallet",
        "chia.wallet.did_wallet",
        "chia.wallet.nft_wallet",
        "chia.wallet.settings",
        "chia.wallet.trading",
        "chia.wallet.util",
        "chia.ssl",
        "mozilla-ca",
    ],
    entry_points={
        "console_scripts": [
            "chia = chia.cmds.chia:main",
            "chia_daemon = chia.daemon.server:main",
            "chia_wallet = chia.server.start_wallet:main",
            "chia_full_node = chia.server.start_full_node:main",
            "chia_harvester = chia.server.start_harvester:main",
            "chia_farmer = chia.server.start_farmer:main",
            "chia_introducer = chia.server.start_introducer:main",
            "chia_crawler = chia.seeder.start_crawler:main",
            "chia_seeder = chia.seeder.dns_server:main",
            "chia_timelord = chia.server.start_timelord:main",
            "chia_timelord_launcher = chia.timelord.timelord_launcher:main",
            "chia_full_node_simulator = chia.simulator.start_simulator:main",
        ]
    },
    package_data={
        "chia": ["pyinstaller.spec"],
        "": ["*.clvm", "*.clvm.hex", "*.clib", "*.clinc", "*.clsp", "py.typed"],
        "chia.util": ["initial-*.yaml", "english.txt"],
        "chia.ssl": ["chia_ca.crt", "chia_ca.key", "dst_root_ca.pem"],
        "mozilla-ca": ["cacert.pem"],
    },
    long_description=open("README.md").read(),
    long_description_content_type="text/markdown",
    zip_safe=False,
    project_urls={
        "Source": "https://github.com/Chia-Network/chia-blockchain/",
        "Changelog": "https://github.com/Chia-Network/chia-blockchain/blob/main/CHANGELOG.md",
    },
)


if __name__ == "__main__":
    setup(**kwargs)  # type: ignore<|MERGE_RESOLUTION|>--- conflicted
+++ resolved
@@ -44,11 +44,8 @@
     "build",
     "coverage",
     "pre-commit",
-<<<<<<< HEAD
     "py3createtorrent",
-=======
     "pylint",
->>>>>>> a67779ae
     "pytest",
     "pytest-asyncio>=0.18.1",  # require attribute 'fixture'
     "pytest-monitor; sys_platform == 'linux'",
