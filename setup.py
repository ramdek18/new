from setuptools import setup


dependencies = [
    "aiter==0.13.20191203",  # Used for async generator tools
<<<<<<< HEAD
    "blspy==0.2.8",  # Signature library
    "chiavdf==0.13.0b1",  # timelord and vdf verification
=======
    "blspy==0.2.9",  # Signature library
    "chiavdf==0.12.26",  # timelord and vdf verification
>>>>>>> cf6b1a23
    "chiabip158==0.17",  # bip158-style wallet filters
    "chiapos==0.12.38",  # proof of space
    "clvm==0.6",
    "clvm_tools==0.1.9",
    "aiohttp==3.7.3",  # HTTP server for full node rpc
    "aiosqlite@git+https://github.com/mariano54/aiosqlite.git@28cb5754deec562ac931da8fca799fb82df97a12#egg=aiosqlite",
    # asyncio wrapper for sqlite, to store blocks
    "bitstring==3.1.7",  # Binary data management library
    "cbor2==5.2.0",  # Used for network wire format
    "colorlog==4.6.2",  # Adds color to logs
    "concurrent-log-handler==0.9.19",  # Concurrently log and rotate logs
    "cryptography==3.3",  # Python cryptography library for TLS
    "keyring==21.5.0",  # Store keys in MacOS Keychain, Windows Credential Locker
    "keyrings.cryptfile==1.3.4",  # Secure storage for keys on Linux (Will be replaced)
    "PyYAML==5.3.1",  # Used for config file format
    "sortedcontainers==2.3.0",  # For maintaining sorted mempools
    "websockets==8.1.0",  # For use in wallet RPC and electron UI
]

upnp_dependencies = [
    "miniupnpc==2.1",  # Allows users to open ports on their router
]
dev_dependencies = [
    "pytest",
    "pytest-asyncio",
    "flake8",
    "mypy",
    "black",
]

kwargs = dict(
    name="chia-blockchain",
    author="Mariano Sorgente",
    author_email="mariano@chia.net",
    description="Chia blockchain full node, farmer, timelord, and wallet.",
    url="https://chia.net/",
    license="Apache License",
    python_requires=">=3.7, <4",
    keywords="chia blockchain node",
    install_requires=dependencies,
    setup_requires=["setuptools_scm"],
    extras_require=dict(
        uvloop=["uvloop"],
        dev=dev_dependencies,
        upnp=upnp_dependencies,
    ),
    packages=[
        "build_scripts",
        "src",
        "src.cmds",
        "src.consensus",
        "src.daemon",
        "src.full_node",
        "src.protocols",
        "src.remote",
        "src.rpc",
        "src.server",
        "src.simulator",
        "src.types",
        "src.util",
        "src.wallet",
        "src.wallet.puzzles",
        "src.wallet.rl_wallet",
        "src.wallet.cc_wallet",
        "src.wallet.util",
        "src.wallet.trading",
        "src.ssl",
    ],
    entry_points={
        "console_scripts": [
            "chia = src.cmds.chia:main",
            "chia_wallet = src.server.start_wallet:main",
            "chia_full_node = src.server.start_full_node:main",
            "chia_harvester = src.server.start_harvester:main",
            "chia_farmer = src.server.start_farmer:main",
            "chia_introducer = src.server.start_introducer:main",
            "chia_timelord = src.server.start_timelord:main",
            "chia_timelord_launcher = src.timelord_launcher:main",
            "chia_full_node_simulator = src.simulator.start_simulator:main",
        ]
    },
    package_data={
        "src.util": ["initial-*.yaml", "english.txt"],
        "src.server": ["dummy.crt", "dummy.key"],
    },
    use_scm_version={"fallback_version": "unknown-no-.git-directory"},
    long_description=open("README.md").read(),
    long_description_content_type="text/markdown",
    zip_safe=False,
)


if __name__ == "__main__":
    setup(**kwargs)<|MERGE_RESOLUTION|>--- conflicted
+++ resolved
@@ -3,13 +3,8 @@
 
 dependencies = [
     "aiter==0.13.20191203",  # Used for async generator tools
-<<<<<<< HEAD
-    "blspy==0.2.8",  # Signature library
-    "chiavdf==0.13.0b1",  # timelord and vdf verification
-=======
     "blspy==0.2.9",  # Signature library
-    "chiavdf==0.12.26",  # timelord and vdf verification
->>>>>>> cf6b1a23
+    "chiavdf==0.12.28",  # timelord and vdf verification
     "chiabip158==0.17",  # bip158-style wallet filters
     "chiapos==0.12.38",  # proof of space
     "clvm==0.6",
