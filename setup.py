from __future__ import annotations

import os

from setuptools import setup

dependencies = [
    "aiofiles==22.1.0",  # Async IO for files
    "blspy==1.0.16",  # Signature library
    "chiavdf==1.0.8",  # timelord and vdf verification
    "chiabip158==1.2",  # bip158-style wallet filters
    "chiapos==1.0.11",  # proof of space
    "clvm==0.9.7",
    "clvm_tools==0.4.6",  # Currying, Program.to, other conveniences
    "chia_rs==0.1.14",
    "clvm-tools-rs==0.1.25",  # Rust implementation of clvm_tools' compiler
    "aiohttp==3.8.3",  # HTTP server for full node rpc
    "aiosqlite==0.17.0",  # asyncio wrapper for sqlite, to store blocks
    "bitstring==3.1.9",  # Binary data management library
    "colorama==0.4.5",  # Colorizes terminal output
    "colorlog==6.7.0",  # Adds color to logs
    "concurrent-log-handler==0.9.20",  # Concurrently log and rotate logs
    "cryptography==38.0.3",  # Python cryptography library for TLS - keyring conflict
    "filelock==3.8.0",  # For reading and writing config multiprocess and multithread safely  (non-reentrant locks)
    "keyring==23.9.3",  # Store keys in MacOS Keychain, Windows Credential Locker
    "PyYAML==6.0",  # Used for config file format
    "setproctitle==1.2.3",  # Gives the chia processes readable names
    "sortedcontainers==2.4.0",  # For maintaining sorted mempools
    "click==8.1.3",  # For the CLI
    "dnspython==2.2.1",  # Query DNS seeds
    "watchdog==2.1.9",  # Filesystem event watching - watches keyring.yaml
    "dnslib==0.9.23",  # dns lib
    "typing-extensions==4.4.0",  # typing backports like Protocol and TypedDict
    "zstd==1.5.2.6",
    "packaging==21.3",
    "psutil==5.9.4",
]

upnp_dependencies = [
    "miniupnpc==2.2.2",  # Allows users to open ports on their router
]

dev_dependencies = [
    "build",
    "coverage",
    "diff-cover",
    "pre-commit",
    "py3createtorrent",
    "pylint",
    "pytest",
    "pytest-asyncio>=0.18.1",  # require attribute 'fixture'
    "pytest-cov",
    "pytest-monitor; sys_platform == 'linux'",
    "pytest-xdist",
    "twine",
    "isort",
    "flake8",
    "mypy",
    "black==22.10.0",
    "aiohttp_cors",  # For blackd
    "ipython",  # For asyncio debugging
<<<<<<< HEAD
    "pyinstaller==5.5",
=======
    "pyinstaller==5.6.2",
>>>>>>> 5f706cea
    "types-aiofiles",
    "types-cryptography",
    "types-pkg_resources",
    "types-pyyaml",
    "types-setuptools",
]

kwargs = dict(
    name="chia-blockchain",
    author="Mariano Sorgente",
    author_email="mariano@chia.net",
    description="Chia blockchain full node, farmer, timelord, and wallet.",
    url="https://chia.net/",
    license="Apache License",
    python_requires=">=3.7, <4",
    keywords="chia blockchain node",
    install_requires=dependencies,
    extras_require=dict(
        dev=dev_dependencies,
        upnp=upnp_dependencies,
    ),
    packages=[
        "build_scripts",
        "chia",
        "chia.cmds",
        "chia.clvm",
        "chia.consensus",
        "chia.daemon",
        "chia.data_layer",
        "chia.full_node",
        "chia.timelord",
        "chia.farmer",
        "chia.harvester",
        "chia.introducer",
        "chia.plot_sync",
        "chia.plotters",
        "chia.plotting",
        "chia.pools",
        "chia.protocols",
        "chia.rpc",
        "chia.seeder",
        "chia.server",
        "chia.simulator",
        "chia.types.blockchain_format",
        "chia.types",
        "chia.util",
        "chia.wallet",
        "chia.wallet.db_wallet",
        "chia.wallet.puzzles",
        "chia.wallet.cat_wallet",
        "chia.wallet.did_wallet",
        "chia.wallet.nft_wallet",
        "chia.wallet.settings",
        "chia.wallet.trading",
        "chia.wallet.util",
        "chia.ssl",
        "mozilla-ca",
    ],
    entry_points={
        "console_scripts": [
            "chia = chia.cmds.chia:main",
            "chia_daemon = chia.daemon.server:main",
            "chia_wallet = chia.server.start_wallet:main",
            "chia_full_node = chia.server.start_full_node:main",
            "chia_harvester = chia.server.start_harvester:main",
            "chia_farmer = chia.server.start_farmer:main",
            "chia_introducer = chia.server.start_introducer:main",
            "chia_crawler = chia.seeder.start_crawler:main",
            "chia_seeder = chia.seeder.dns_server:main",
            "chia_timelord = chia.server.start_timelord:main",
            "chia_timelord_launcher = chia.timelord.timelord_launcher:main",
            "chia_full_node_simulator = chia.simulator.start_simulator:main",
            "chia_data_layer = chia.server.start_data_layer:main",
            "chia_data_layer_http = chia.data_layer.data_layer_server:main",
        ]
    },
    package_data={
        "chia": ["pyinstaller.spec"],
        "": ["*.clvm", "*.clvm.hex", "*.clib", "*.clinc", "*.clsp", "py.typed"],
        "chia.util": ["initial-*.yaml", "english.txt"],
        "chia.ssl": ["chia_ca.crt", "chia_ca.key", "dst_root_ca.pem"],
        "mozilla-ca": ["cacert.pem"],
    },
    long_description=open("README.md").read(),
    long_description_content_type="text/markdown",
    zip_safe=False,
    project_urls={
        "Source": "https://github.com/Chia-Network/chia-blockchain/",
        "Changelog": "https://github.com/Chia-Network/chia-blockchain/blob/main/CHANGELOG.md",
    },
)


if len(os.environ.get("CHIA_SKIP_SETUP", "")) < 1:
    setup(**kwargs)  # type: ignore<|MERGE_RESOLUTION|>--- conflicted
+++ resolved
@@ -59,11 +59,7 @@
     "black==22.10.0",
     "aiohttp_cors",  # For blackd
     "ipython",  # For asyncio debugging
-<<<<<<< HEAD
-    "pyinstaller==5.5",
-=======
     "pyinstaller==5.6.2",
->>>>>>> 5f706cea
     "types-aiofiles",
     "types-cryptography",
     "types-pkg_resources",
