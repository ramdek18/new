from src import __version__
import os
import shutil

from argparse import Namespace, ArgumentParser
from typing import List, Dict, Any
from src.util.keychain import Keychain

from src.util.config import unflatten_properties
from pathlib import Path
from src.consensus.coinbase import create_puzzlehash_for_pk
from src.util.ints import uint32

from src.util.config import (
    config_path_for_filename,
    create_default_chia_config,
    load_config,
    save_config,
    initial_config_file,
)
from src.util.path import mkdir
import yaml

from src.ssl.create_ssl import generate_selfsigned_cert
from src.wallet.derive_keys import master_sk_to_wallet_sk, master_sk_to_pool_sk
from src.util.chech32 import encode_puzzle_hash


def make_parser(parser: ArgumentParser):
    parser.set_defaults(function=init)


def dict_add_new_default(updated: Dict, default: Dict, do_not_migrate_keys: Dict[str, Any]):
    for k, v in default.items():
        if isinstance(v, dict) and k in updated:
            # If there is an intermediate key with empty string value, do not migrate all descendants
            if do_not_migrate_keys.get(k, None) == "":
                do_not_migrate_keys[k] = v
            dict_add_new_default(updated[k], default[k], do_not_migrate_keys.get(k, {}))
        elif k not in updated or k in do_not_migrate_keys:
            updated[k] = v


def check_keys(new_root):
    keychain: Keychain = Keychain()
    all_sks = keychain.get_all_private_keys()
    if len(all_sks) == 0:
        print("No keys are present in the keychain. Generate them with 'chia keys generate'")
        return

    config: Dict = load_config(new_root, "config.yaml")
    pool_child_pubkeys = [master_sk_to_pool_sk(sk).get_g1() for sk, _ in all_sks]
    all_targets = []
    stop_searching_for_farmer = "xch_target_address" not in config["farmer"]
    stop_searching_for_pool = "xch_target_address" not in config["pool"]
    for i in range(500):
        if stop_searching_for_farmer and stop_searching_for_pool and i > 0:
            break
        for sk, _ in all_sks:
            all_targets.append(
                encode_puzzle_hash(create_puzzlehash_for_pk(master_sk_to_wallet_sk(sk, uint32(i)).get_g1()))
            )
            if all_targets[-1] == config["farmer"].get("xch_target_address"):
                stop_searching_for_farmer = True
            if all_targets[-1] == config["pool"].get("xch_target_address"):
                stop_searching_for_pool = True

    # Set the destinations
    if "xch_target_address" not in config["farmer"]:
        print(f"Setting the xch destination address for coinbase fees reward to {all_targets[0]}")
        config["farmer"]["xch_target_address"] = all_targets[0]
    elif config["farmer"]["xch_target_address"] not in all_targets:
        print(
            f"WARNING: farmer using a puzzle hash which we don't have the private"
            f" keys for. Overriding "
            f"{config['farmer']['xch_target_address']} with {all_targets[0]}"
        )
        config["farmer"]["xch_target_address"] = all_targets[0]

    if "pool" not in config:
        config["pool"] = {}
    if "xch_target_address" not in config["pool"]:
        print(f"Setting the xch destination address for coinbase reward to {all_targets[0]}")
        config["pool"]["xch_target_address"] = all_targets[0]
    elif config["pool"]["xch_target_address"] not in all_targets:
        print(
            f"WARNING: pool using a puzzle hash which we don't have the private"
            f" keys for. Overriding "
            f"{config['pool']['xch_target_address']} with {all_targets[0]}"
        )
        config["pool"]["xch_target_address"] = all_targets[0]

    # Set the pool pks in the farmer
    pool_pubkeys_hex = set(bytes(pk).hex() for pk in pool_child_pubkeys)
    if "pool_public_keys" in config["farmer"]:
        for pk_hex in config["farmer"]["pool_public_keys"]:
            # Add original ones in config
            pool_pubkeys_hex.add(pk_hex)

    config["farmer"]["pool_public_keys"] = pool_pubkeys_hex
    save_config(new_root, "config.yaml", config)


def migrate_from(
    old_root: Path,
    new_root: Path,
    manifest: List[str],
    do_not_migrate_settings: List[str],
):
    """
    Copy all the files in "manifest" to the new config directory.
    """
    if old_root == new_root:
        print("same as new path, exiting")
        return 1
    if not old_root.is_dir():
        print(f"{old_root} not found - this is ok if you did not install this version.")
        return 0
    print(f"\n{old_root} found")
    print(f"Copying files from {old_root} to {new_root}\n")
    not_found = []

    def copy_files_rec(old_path: Path, new_path: Path):
        if old_path.is_file():
            print(f"{new_path}")
            mkdir(new_path.parent)
            shutil.copy(old_path, new_path)
        elif old_path.is_dir():
            for old_path_child in old_path.iterdir():
                new_path_child = new_path / old_path_child.name
                copy_files_rec(old_path_child, new_path_child)
        else:
            not_found.append(f)
            print(f"{old_path} not found, skipping")

    for f in manifest:
        old_path = old_root / f
        new_path = new_root / f
        copy_files_rec(old_path, new_path)

    # update config yaml with new keys
    config: Dict = load_config(new_root, "config.yaml")
    config_str: str = initial_config_file("config.yaml")
    default_config: Dict = yaml.safe_load(config_str)
    flattened_keys = unflatten_properties({k: "" for k in do_not_migrate_settings})
    dict_add_new_default(config, default_config, flattened_keys)

    save_config(new_root, "config.yaml", config)

    if "config/trusted.key" in not_found or "config/trusted.key" in not_found:
        initialize_ssl(new_root)

    return 1


def initialize_ssl(root_path: Path):
    cert, key = generate_selfsigned_cert()
    path_crt = config_path_for_filename(root_path, "trusted.crt")
    path_key = config_path_for_filename(root_path, "trusted.key")
    with open(path_crt, "w") as f:
        f.write(cert)
    with open(path_key, "w") as f:
        f.write(key)


def init(args: Namespace, parser: ArgumentParser):
    return chia_init(args.root_path)


def chiaMinorReleaseNumber():
    scm_full_version = __version__
    left_full_version = scm_full_version.split("+")

    version = left_full_version[0].split(".")

    scm_major_version = version[0]
    scm_minor_version = version[1]
    if len(version) > 2:
        smc_patch_version = version[2]
        patch_release_number = smc_patch_version
    else:
        smc_patch_version = ""

    major_release_number = scm_major_version
    minor_release_number = scm_minor_version
    dev_release_number = ""

    # If this is a beta dev release - get which beta it is
    if "0b" in scm_minor_version:
        orignial_minor_ver_list = scm_minor_version.split("0b")
        major_release_number = str(1 - int(scm_major_version))  # decrement the major release for beta
        minor_release_number = scm_major_version
        patch_release_number = orignial_minor_ver_list[1]
        if smc_patch_version and "dev" in smc_patch_version:
            dev_release_number = "." + smc_patch_version
    elif "0rc" in version[1]:
        original_minor_ver_list = scm_minor_version.split("0rc")
        major_release_number = str(1 - int(scm_major_version))  # decrement the major release for release candidate
        minor_release_number = str(int(scm_major_version) + 1)  # RC is 0.2.1 for RC 1
        patch_release_number = original_minor_ver_list[1]
        if smc_patch_version and "dev" in smc_patch_version:
            dev_release_number = "." + smc_patch_version
    else:
        major_release_number = scm_major_version
        minor_release_number = scm_minor_version
        patch_release_number = smc_patch_version
        dev_release_number = ""

    install_release_number = major_release_number + "." + minor_release_number
    if len(patch_release_number) > 0:
        install_release_number += "." + patch_release_number
    if len(dev_release_number) > 0:
        install_release_number += dev_release_number

    print(f"Install release number: {install_release_number}")
    return int(patch_release_number)


def chia_init(root_path: Path):
    if os.environ.get("CHIA_ROOT", None) is not None:
        print(
            f"warning, your CHIA_ROOT is set to {os.environ['CHIA_ROOT']}. "
            f"Please unset the environment variable and run chia init again\n"
            f"or manually migrate config.yaml."
        )

    print(f"Chia directory {root_path}")
    if root_path.is_dir() and Path(root_path / "config" / "config.yaml").exists():
        # This is reached if CHIA_ROOT is set, or if user has run chia init twice
        # before a new update.
        check_keys(root_path)

        print(f"{root_path} already exists, no migration action taken")
        return -1

    # These are the config keys that will not be migrated, and instead the default is used
    DO_NOT_MIGRATE_SETTINGS: List[str] = [
        "full_node.introducer_peer",
        "wallet.introducer_peer",
        "wallet.full_node_peer",
        "full_node.database_path",
        "wallet.database_path",
        "full_node.simulator_database_path",
        "farmer.full_node_peer.port",
        "timelord.full_node_peer.port",
        "full_node.port",
    ]

    # These are the files that will be migrated
    MANIFEST: List[str] = [
        "config",
        "db/blockchain_v22.db",
<<<<<<< HEAD
        # "wallet",
=======
        "wallet",
>>>>>>> 861deb6d
    ]

    for versionnumber in range(chiaMinorReleaseNumber() - 1, 8, -1):
        old_path = Path(os.path.expanduser("~/.chia/beta-1.0b%s" % versionnumber))
        manifest = MANIFEST
        print(f"Checking {old_path}")
        # This is reached if the user has updated the application, and therefore a new configuration
        # folder must be used. First we migrate the config fies, and then we migrate the private keys.
        r = migrate_from(old_path, root_path, manifest, DO_NOT_MIGRATE_SETTINGS)
        if r:
            check_keys(root_path)
            break
    else:
        create_default_chia_config(root_path)
        initialize_ssl(root_path)
        check_keys(root_path)
        print("")
        print("To see your keys, run 'chia keys show'")

    return 0<|MERGE_RESOLUTION|>--- conflicted
+++ resolved
@@ -250,11 +250,7 @@
     MANIFEST: List[str] = [
         "config",
         "db/blockchain_v22.db",
-<<<<<<< HEAD
-        # "wallet",
-=======
         "wallet",
->>>>>>> 861deb6d
     ]
 
     for versionnumber in range(chiaMinorReleaseNumber() - 1, 8, -1):
