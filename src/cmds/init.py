--- conflicted
+++ resolved
@@ -238,9 +238,6 @@
 
     PATH_MANIFEST_LIST: List[Tuple[Path, List[str]]] = [
         (Path(os.path.expanduser("~/.chia/beta-%s" % _)), MANIFEST)
-<<<<<<< HEAD
-        for _ in ["1.0b7", "1.0b6", "1.0b5", "1.0b5.dev0", "1.0b4", "1.0b3", "1.0b2", "1.0b1"]
-=======
         for _ in [
             "1.0b7",
             "1.0b6",
@@ -251,7 +248,6 @@
             "1.0b2",
             "1.0b1",
         ]
->>>>>>> 2232cc22
     ]
 
     for old_path, manifest in PATH_MANIFEST_LIST:
