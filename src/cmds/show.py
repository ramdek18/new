--- conflicted
+++ resolved
@@ -301,152 +301,6 @@
             else:
                 print("Block with header hash", args.block_by_header_hash, "not found.")
 
-<<<<<<< HEAD
-        if args.wallet_balances:
-            if "wallet_rpc_port" not in args or args.wallet_rpc_port is None:
-                wallet_rpc_port = config["wallet"]["rpc_port"]
-            else:
-                wallet_rpc_port = args.wallet_rpc_port
-            wallet_client = await WalletRpcClient.create(self_hostname, wallet_rpc_port)
-            get_keys_response = await wallet_client.get_keys()
-            if (
-                "public_key_fingerprints" not in get_keys_response
-                or len(get_keys_response["public_key_fingerprints"]) == 0
-            ):
-                print("Error, no keys loaded")
-                wallet_client.close()
-                await wallet_client.await_closed()
-                client.close()
-                await client.await_closed()
-                return
-            fingerprints = get_keys_response["public_key_fingerprints"]
-            fingerprint = None
-            if len(fingerprints) == 1:
-                fingerprint = fingerprints[0][0]
-                log_in_response = await wallet_client.log_in(fingerprint)
-            else:
-                print("Choose wallet key:")
-                for i, fp in enumerate(fingerprints):
-                    print(f"{i+1}) {fp[0]}")
-                val = None
-                while val is None:
-                    val = input("Enter number to pick press q to quite: ")
-                    if val == "q":
-                        return
-                    if not val.isdigit():
-                        val = None
-                    else:
-                        index = int(val) - 1
-                        if index >= len(fingerprints):
-                            print("Invalid value")
-                            val = None
-                            continue
-                        else:
-                            fingerprint = fingerprints[index][0]
-                log_in_response = await wallet_client.log_in(fingerprint)
-
-            if log_in_response["success"] is False:
-                if log_in_response["error"] == "not_initialized":
-                    use_cloud = True
-                    if "backup_path" in log_in_response:
-                        path = log_in_response["backup_path"]
-                        print(
-                            f"Backup file from backup.chia.net downloaded and written to: {path}"
-                        )
-                        val = input(
-                            "Do you want to use this file to restore from backup? (Y/N) "
-                        )
-                        if val.lower() == "y":
-                            log_in_response = await wallet_client.log_in_and_restore(
-                                fingerprint, path
-                            )
-                        else:
-                            use_cloud = False
-
-                    if "backup_path" not in log_in_response or use_cloud is False:
-                        if use_cloud is True:
-                            val = input(
-                                "No online backup file found, \n Press S to skip restore from backup"
-                                " \n Press F to use your own backup file: "
-                            )
-                        else:
-                            val = input(
-                                "Cloud backup declined, \n Press S to skip restore from backup"
-                                " \n Press F to use your own backup file: "
-                            )
-
-                        if val.lower() == "s":
-                            log_in_response = await wallet_client.log_in_and_skip(
-                                fingerprint
-                            )
-                        elif val.lower() == "f":
-                            val = input(
-                                "Please provide the full path to your backup file: "
-                            )
-                            log_in_response = await wallet_client.log_in_and_restore(
-                                fingerprint, val
-                            )
-
-            if "success" not in log_in_response or log_in_response["success"] is False:
-                if "error" in log_in_response:
-                    error = log_in_response["error"]
-                    print(f"Error: {log_in_response[error]}")
-
-            summaries_response = await wallet_client.get_wallet_summaries()
-            if "wallet_summaries" not in summaries_response:
-                print("Wallet summary cannot be displayed")
-            else:
-                print("Balances")
-                for wallet_id, summary in summaries_response[
-                    "wallet_summaries"
-                ].items():
-                    balances_response = await wallet_client.get_wallet_balance(
-                        wallet_id
-                    )
-                    if "wallet_balance" not in balances_response:
-                        print("Balances cannot be displayed")
-                        continue
-                    balances = balances_response["wallet_balance"]
-                    typ = WalletType(int(summary["type"])).name
-                    if "name" in summary:
-                        print(f"Wallet ID {wallet_id} type {typ} {summary['name']}")
-                        print(
-                            f"   -Confirmed: {balances['confirmed_wallet_balance']/units['colouredcoin']}"
-                        )
-                        print(
-                            f"   -Unconfirmed: {balances['unconfirmed_wallet_balance']/units['colouredcoin']}"
-                        )
-                        print(
-                            f"   -Spendable: {balances['spendable_balance']/units['colouredcoin']}"
-                        )
-                        print(
-                            f"   -Frozen: {balances['frozen_balance']/units['colouredcoin']}"
-                        )
-                        print(
-                            f"   -Pending change: {balances['pending_change']/units['colouredcoin']}"
-                        )
-                    else:
-                        print(f"Wallet ID {wallet_id} type {typ}")
-                        print(
-                            f"   -Confirmed: {balances['confirmed_wallet_balance']/units['chia']} TXCH"
-                        )
-                        print(
-                            f"   -Unconfirmed: {balances['unconfirmed_wallet_balance']/units['chia']} TXCH"
-                        )
-                        print(
-                            f"   -Spendable: {balances['spendable_balance']/units['chia']} TXCH"
-                        )
-                        print(
-                            f"   -Frozen: {balances['frozen_balance']/units['chia']} TXCH"
-                        )
-                        print(
-                            f"   -Pending change: {balances['pending_change']/units['chia']} TXCH"
-                        )
-            wallet_client.close()
-            await wallet_client.await_closed()
-
-=======
->>>>>>> af6ecd4f
     except Exception as e:
         if isinstance(e, aiohttp.client_exceptions.ClientConnectorError):
             print(f"Connection error. Check if full node is running at {args.rpc_port}")
