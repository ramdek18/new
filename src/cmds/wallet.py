--- conflicted
+++ resolved
@@ -295,26 +295,17 @@
     asyncio.run(execute_with_wallet(wallet_rpc_port, fingerprint, {}, print_balances))
 
 
-<<<<<<< HEAD
-@wallet_cmd.command("get_address", short_help="get a wallet receive address")
-=======
 @wallet_cmd.command("get_address", short_help="Get a wallet receive address")
->>>>>>> 5e80117f
-@click.option(
-    "-wp",
-    "--wallet-rpc-port",
-    help="Set the port where the Wallet is hosting the RPC interface. See the rpc_port under wallet in config.yaml",
-    type=int,
-    default=9256,
-    show_default=True,
-)
-<<<<<<< HEAD
-@click.option("-i", "--id", help="Id of the wallet to use.", type=int, default=1, show_default=True, required=True)
-@click.option("-f", "--fingerprint", help="Set the fingerprint to specify which wallet to use.", type=int)
-=======
+@click.option(
+    "-wp",
+    "--wallet-rpc-port",
+    help="Set the port where the Wallet is hosting the RPC interface. See the rpc_port under wallet in config.yaml",
+    type=int,
+    default=9256,
+    show_default=True,
+)
 @click.option("-i", "--id", help="Id of the wallet to use", type=int, default=1, show_default=True, required=True)
 @click.option("-f", "--fingerprint", help="Set the fingerprint to specify which wallet to use", type=int)
->>>>>>> 5e80117f
 def get_address_cmd(wallet_rpc_port: int, id, fingerprint: int) -> None:
     extra_params = {"id": id}
     asyncio.run(execute_with_wallet(wallet_rpc_port, fingerprint, extra_params, get_address))