import collections
from typing import Union, Optional, Set, List, Dict, Tuple

from blspy import AugSchemeMPL, G2Element
from chiabip158 import PyBIP158
from clvm.casts import int_from_bytes

from src.consensus.block_rewards import (
    calculate_pool_reward,
    calculate_base_farmer_reward,
)
from src.consensus.blockchain_interface import BlockchainInterface
from src.consensus.coinbase import create_pool_coin, create_farmer_coin
from src.consensus.constants import ConsensusConstants
from src.consensus.find_fork_point import find_fork_point_in_chain
from src.consensus.block_root_validation import validate_block_merkle_roots
from src.full_node.block_store import BlockStore
from src.consensus.blockchain_check_conditions import blockchain_check_conditions_dict
from src.full_node.coin_store import CoinStore
from src.consensus.cost_calculator import calculate_cost_of_program
from src.consensus.sub_block_record import SubBlockRecord
from src.types.coin import Coin
from src.types.coin_record import CoinRecord
from src.types.condition_opcodes import ConditionOpcode
from src.types.condition_var_pair import ConditionVarPair
from src.types.full_block import FullBlock, additions_for_npc
from src.types.name_puzzle_condition import NPC
from src.types.sized_bytes import bytes32
from src.types.unfinished_block import UnfinishedBlock
from src.util.condition_tools import pkm_pairs_for_conditions_dict
from src.util.errors import Err
from src.util.hash import std_hash
from src.util.ints import uint64, uint32

import logging

log = logging.getLogger(__name__)


async def validate_block_body(
    constants: ConsensusConstants,
<<<<<<< HEAD
    sub_blocks: BlockchainInterface,
=======
    sub_blocks: Dict[bytes32, SubBlockRecord],
    sub_height_to_hash: Dict[uint32, bytes32],
>>>>>>> 861deb6d
    block_store: BlockStore,
    coin_store: CoinStore,
    peak: Optional[SubBlockRecord],
    block: Union[FullBlock, UnfinishedBlock],
    sub_height: uint32,
    height: Optional[uint32],
) -> Optional[Err]:
    """
    This assumes the header block has been completely validated.
    Validates the transactions and body of the block. Returns None if everything
    validates correctly, or an Err if something does not validate.
    """
    if isinstance(block, FullBlock):
        assert sub_height == block.sub_block_height
        if height is not None:
            assert height == block.height
            assert block.is_block()
        else:
            assert not block.is_block()

    # 1. For non block sub-blocks, foliage block, transaction filter, transactions info, and generator must be empty
    # If it is a sub block but not a block, there is no body to validate. Check that all fields are None
    if block.foliage_sub_block.foliage_block_hash is None:
        if (
            block.foliage_block is not None
            or block.transactions_info is not None
            or block.transactions_generator is not None
        ):
            return Err.NOT_BLOCK_BUT_HAS_DATA
        return None  # This means the sub-block is valid

    # 2. For blocks, foliage block, transaction filter, transactions info must not be empty
    if block.foliage_block is None or block.foliage_block.filter_hash is None or block.transactions_info is None:
        return Err.IS_BLOCK_BUT_NO_DATA

    # keeps track of the reward coins that need to be incorporated
    expected_reward_coins: Set[Coin] = set()

    # 3. The transaction info hash in the Foliage block must match the transaction info
    if block.foliage_block.transactions_info_hash != std_hash(block.transactions_info):
        return Err.INVALID_TRANSACTIONS_INFO_HASH

    # 4. The foliage block hash in the foliage sub block must match the foliage block
    if block.foliage_sub_block.foliage_block_hash != std_hash(block.foliage_block):
        return Err.INVALID_FOLIAGE_BLOCK_HASH

    # 5. The prev generators root must be valid
    # TODO(straya): implement prev generators

    # 6. The generator root must be the tree-hash of the generator (or zeroes if no generator)
    if block.transactions_generator is not None:
        if block.transactions_generator.get_tree_hash() != block.transactions_info.generator_root:
            return Err.INVALID_TRANSACTIONS_GENERATOR_ROOT
    else:
        if block.transactions_info.generator_root != bytes([0] * 32):
            return Err.INVALID_TRANSACTIONS_GENERATOR_ROOT

    # 7. The reward claims must be valid for the previous sub-blocks, and current block fees
    if sub_height > 0:
        # Add reward claims for all sub-blocks from the prev prev block, until the prev block (including the latter)
        prev_block = sub_blocks.sub_block_record(block.foliage_block.prev_block_hash)

        assert prev_block.fees is not None
        pool_coin = create_pool_coin(
            prev_block.sub_block_height,
            prev_block.pool_puzzle_hash,
            calculate_pool_reward(prev_block.height),
        )
        farmer_coin = create_farmer_coin(
            prev_block.sub_block_height,
            prev_block.farmer_puzzle_hash,
            uint64(calculate_base_farmer_reward(prev_block.height) + prev_block.fees),
        )
        # Adds the previous block
        expected_reward_coins.add(pool_coin)
        expected_reward_coins.add(farmer_coin)

        # For the second block in the chain, don't go back further
        if prev_block.sub_block_height > 0:
            curr_sb = sub_blocks.sub_block_record(prev_block.prev_hash)
            curr_height = curr_sb.height
            while not curr_sb.is_block:
                expected_reward_coins.add(
                    create_pool_coin(
                        curr_sb.sub_block_height,
                        curr_sb.pool_puzzle_hash,
                        calculate_pool_reward(curr_height),
                    )
                )
                expected_reward_coins.add(
                    create_farmer_coin(
                        curr_sb.sub_block_height,
                        curr_sb.farmer_puzzle_hash,
                        calculate_base_farmer_reward(curr_height),
                    )
                )
                curr_sb = sub_blocks.sub_block_record(curr_sb.prev_hash)

    if set(block.transactions_info.reward_claims_incorporated) != expected_reward_coins:
        return Err.INVALID_REWARD_COINS

    removals: List[bytes32] = []
    coinbase_additions: List[Coin] = list(expected_reward_coins)
    additions: List[Coin] = []
    npc_list: List[NPC] = []
    removals_puzzle_dic: Dict[bytes32, bytes32] = {}
    cost: uint64 = uint64(0)

    if block.transactions_generator is not None:
        # Get List of names removed, puzzles hashes for removed coins and conditions crated
        error, npc_list, cost = calculate_cost_of_program(
            block.transactions_generator, constants.CLVM_COST_RATIO_CONSTANT
        )

        # 8. Check that cost <= MAX_BLOCK_COST_CLVM
        if cost > constants.MAX_BLOCK_COST_CLVM:
            return Err.BLOCK_COST_EXCEEDS_MAX
        if error:
            return error

        for npc in npc_list:
            removals.append(npc.coin_name)
            removals_puzzle_dic[npc.coin_name] = npc.puzzle_hash

        additions = additions_for_npc(npc_list)

    # 9. Check that the correct cost is in the transactions info
    if block.transactions_info.cost != cost:
        return Err.INVALID_BLOCK_COST

    additions_dic: Dict[bytes32, Coin] = {}
    # 10. Check additions for max coin amount
    for coin in additions + coinbase_additions:
        additions_dic[coin.name()] = coin
        if coin.amount >= constants.MAX_COIN_AMOUNT:
            return Err.COIN_AMOUNT_EXCEEDS_MAXIMUM

    # 11. Validate addition and removal roots
    root_error = validate_block_merkle_roots(
        block.foliage_block.additions_root,
        block.foliage_block.removals_root,
        additions + coinbase_additions,
        removals,
    )
    if root_error:
        return root_error

    # 12. The additions and removals must result in the correct filter
    byte_array_tx: List[bytes32] = []

    for coin in additions + coinbase_additions:
        byte_array_tx.append(bytearray(coin.puzzle_hash))
    for coin_name in removals:
        byte_array_tx.append(bytearray(coin_name))

    bip158: PyBIP158 = PyBIP158(byte_array_tx)
    encoded_filter = bytes(bip158.GetEncoded())
    filter_hash = std_hash(encoded_filter)

    if filter_hash != block.foliage_block.filter_hash:
        return Err.INVALID_TRANSACTIONS_FILTER_HASH

    # 13. Check for duplicate outputs in additions
    addition_counter = collections.Counter(_.name() for _ in additions + coinbase_additions)
    for k, v in addition_counter.items():
        if v > 1:
            return Err.DUPLICATE_OUTPUT

    # 14. Check for duplicate spends inside block
    removal_counter = collections.Counter(removals)
    for k, v in removal_counter.items():
        if v > 1:
            return Err.DOUBLE_SPEND

    # 15. Check if removals exist and were not previously spent. (unspent_db + diff_store + this_block)
    if peak is None or sub_height == 0:
        fork_sub_h: int = -1
    else:
<<<<<<< HEAD
        fork_h = find_fork_point_in_chain(sub_blocks, peak, sub_blocks.sub_block_record(block.prev_header_hash))
=======
        fork_sub_h = find_fork_point_in_chain(sub_blocks, peak, sub_blocks[block.prev_header_hash])

    if fork_sub_h == -1:
        coin_store_reorg_height = -1
    else:
        last_sb_in_common = sub_blocks[sub_height_to_hash[uint32(fork_sub_h)]]
        if last_sb_in_common.is_block:
            coin_store_reorg_height = last_sb_in_common.height
        else:
            coin_store_reorg_height = last_sb_in_common.height - 1
>>>>>>> 861deb6d

    # Get additions and removals since (after) fork_h but not including this block
    additions_since_fork: Dict[bytes32, Tuple[Coin, uint32]] = {}
    removals_since_fork: Set[bytes32] = set()
    coinbases_since_fork: Dict[bytes32, uint32] = {}

    if sub_height > 0:
        curr: Optional[FullBlock] = await block_store.get_full_block(block.prev_header_hash)
        assert curr is not None

        while curr.sub_block_height > fork_sub_h:
            removals_in_curr, additions_in_curr = await curr.tx_removals_and_additions()
            for c_name in removals_in_curr:
                removals_since_fork.add(c_name)
            for c in additions_in_curr:
                additions_since_fork[c.name()] = (c, curr.sub_block_height)

            for coinbase_coin in curr.get_included_reward_coins():
                additions_since_fork[coinbase_coin.name()] = (coinbase_coin, curr.sub_block_height)
                coinbases_since_fork[coinbase_coin.name()] = curr.sub_block_height
            if curr.sub_block_height == 0:
                break
            curr = await block_store.get_full_block(curr.prev_header_hash)
            assert curr is not None

    removal_coin_records: Dict[bytes32, CoinRecord] = {}
    for rem in removals:
        if rem in additions_dic:
            # Ephemeral coin
            rem_coin: Coin = additions_dic[rem]
            new_unspent: CoinRecord = CoinRecord(
                rem_coin,
                sub_height,
                uint32(0),
                False,
                False,
                block.foliage_block.timestamp,
            )
            removal_coin_records[new_unspent.name] = new_unspent
        else:
            unspent = await coin_store.get_coin_record(rem)
            if unspent is not None and unspent.confirmed_block_index <= coin_store_reorg_height:
                # Spending something in the current chain, confirmed before fork
                # (We ignore all coins confirmed after fork)
                if unspent.spent == 1 and unspent.spent_block_index <= coin_store_reorg_height:
                    # Check for coins spent in an ancestor block
                    return Err.DOUBLE_SPEND
                removal_coin_records[unspent.name] = unspent
            else:
                # This coin is not in the current heaviest chain, so it must be in the fork
                if rem not in additions_since_fork:
                    # Check for spending a coin that does not exist in this fork
                    # TODO: fix this, there is a consensus bug here
                    return Err.UNKNOWN_UNSPENT
                new_coin, confirmed_height = additions_since_fork[rem]
                new_coin_record: CoinRecord = CoinRecord(
                    new_coin,
                    confirmed_height,
                    uint32(0),
                    False,
                    (rem in coinbases_since_fork),
                    block.foliage_block.timestamp,
                )
                removal_coin_records[new_coin_record.name] = new_coin_record

            # This check applies to both coins created before fork (pulled from coin_store),
            # and coins created after fork (additions_since_fork)>
            if rem in removals_since_fork:
                # This coin was spent in the fork
                return Err.DOUBLE_SPEND

    removed = 0
    for unspent in removal_coin_records.values():
        removed += unspent.coin.amount

    added = 0
    for coin in additions:
        added += coin.amount

    # 16. Check that the total coin amount for added is <= removed
    if removed < added:
        return Err.MINTING_COIN

    fees = removed - added
    assert_fee_sum: uint64 = uint64(0)

    for npc in npc_list:
        if ConditionOpcode.ASSERT_FEE in npc.condition_dict:
            fee_list: List[ConditionVarPair] = npc.condition_dict[ConditionOpcode.ASSERT_FEE]
            for cvp in fee_list:
                fee = int_from_bytes(cvp.vars[0])
                assert_fee_sum = assert_fee_sum + fee

    # 17. Check that the assert fee sum <= fees
    if fees < assert_fee_sum:
        return Err.ASSERT_FEE_CONDITION_FAILED

    # 18. Check that the computed fees are equal to the fees in the block header
    if block.transactions_info.fees != fees:
        return Err.INVALID_BLOCK_FEE_AMOUNT

    # 19. Verify that removed coin puzzle_hashes match with calculated puzzle_hashes
    for unspent in removal_coin_records.values():
        if unspent.coin.puzzle_hash != removals_puzzle_dic[unspent.name]:
            return Err.WRONG_PUZZLE_HASH

    # 20. Verify conditions
    # create hash_key list for aggsig check
    pairs_pks = []
    pairs_msgs = []
    for npc in npc_list:
        assert height is not None
        unspent = removal_coin_records[npc.coin_name]
        error = blockchain_check_conditions_dict(
            unspent,
            removal_coin_records,
            npc.condition_dict,
            height,
            block.foliage_block.timestamp,
        )
        if error:
            return error
        for pk, m in pkm_pairs_for_conditions_dict(npc.condition_dict, npc.coin_name):
            pairs_pks.append(pk)
            pairs_msgs.append(m)

    # 21. Verify aggregated signature
    # TODO: move this to pre_validate_blocks_multiprocessing so we can sync faster
    if not block.transactions_info.aggregated_signature:
        return Err.BAD_AGGREGATE_SIGNATURE

    if len(pairs_pks) == 0:
        if len(pairs_msgs) != 0 or block.transactions_info.aggregated_signature != G2Element.infinity():
            return Err.BAD_AGGREGATE_SIGNATURE
    else:
        # noinspection PyTypeChecker
        validates = AugSchemeMPL.aggregate_verify(pairs_pks, pairs_msgs, block.transactions_info.aggregated_signature)
        if not validates:
            return Err.BAD_AGGREGATE_SIGNATURE

    return None<|MERGE_RESOLUTION|>--- conflicted
+++ resolved
@@ -39,12 +39,8 @@
 
 async def validate_block_body(
     constants: ConsensusConstants,
-<<<<<<< HEAD
     sub_blocks: BlockchainInterface,
-=======
-    sub_blocks: Dict[bytes32, SubBlockRecord],
     sub_height_to_hash: Dict[uint32, bytes32],
->>>>>>> 861deb6d
     block_store: BlockStore,
     coin_store: CoinStore,
     peak: Optional[SubBlockRecord],
@@ -223,9 +219,6 @@
     if peak is None or sub_height == 0:
         fork_sub_h: int = -1
     else:
-<<<<<<< HEAD
-        fork_h = find_fork_point_in_chain(sub_blocks, peak, sub_blocks.sub_block_record(block.prev_header_hash))
-=======
         fork_sub_h = find_fork_point_in_chain(sub_blocks, peak, sub_blocks[block.prev_header_hash])
 
     if fork_sub_h == -1:
@@ -236,7 +229,6 @@
             coin_store_reorg_height = last_sb_in_common.height
         else:
             coin_store_reorg_height = last_sb_in_common.height - 1
->>>>>>> 861deb6d
 
     # Get additions and removals since (after) fork_h but not including this block
     additions_since_fork: Dict[bytes32, Tuple[Coin, uint32]] = {}
