import dataclasses

from src.types.sized_bytes import bytes32
from src.util.ints import uint64, uint32, uint8


@dataclasses.dataclass(frozen=True)
class ConsensusConstants:
    SLOT_SUB_BLOCKS_TARGET: uint32  # How many sub-blocks to target per sub-slot
    MIN_SUB_BLOCKS_PER_CHALLENGE_BLOCK: uint8  # How many sub-blocks must be created per slot (to make challenge sb)
    # Max number of sub-blocks that can be infused into a sub-slot.
    # Note: this must be less than SUB_EPOCH_SUB_BLOCKS/2, and > SLOT_SUB_BLOCKS_TARGET
    MAX_SUB_SLOT_SUB_BLOCKS: uint32
    NUM_SPS_SUB_SLOT: uint32  # The number of signage points per sub-slot (including the 0th sp at the sub-slot start)

    SUB_SLOT_ITERS_STARTING: uint64  # The sub_slot_iters for the first epoch
    DIFFICULTY_STARTING: uint64  # The difficulty for the first epoch
    DIFFICULTY_FACTOR: uint32  # The maximum factor by which difficulty and sub_slot_iters can change per epoch
    SUB_EPOCH_SUB_BLOCKS: uint32  # The number of sub-blocks per sub-epoch
    EPOCH_SUB_BLOCKS: uint32  # The number of sub-blocks per sub-epoch, must be a multiple of SUB_EPOCH_SUB_BLOCKS

    SIGNIFICANT_BITS: int  # The number of bits to look at in difficulty and min iters. The rest are zeroed
    DISCRIMINANT_SIZE_BITS: int  # Max is 1024 (based on ClassGroupElement int size)
    NUMBER_ZERO_BITS_PLOT_FILTER: int  # H(plot id + challenge hash + signage point) must start with these many zeroes
    MIN_PLOT_SIZE: int
    MAX_PLOT_SIZE: int
    SUB_SLOT_TIME_TARGET: int  # The target number of seconds per sub-slot
    NUM_SP_INTERVALS_EXTRA: int  # The difference between signage point and infusion point (plus required_iters)
    MAX_FUTURE_TIME: int  # The next block can have a timestamp of at most these many seconds more
    NUMBER_OF_TIMESTAMPS: int  # Than the average of the last NUMBER_OF_TIMESTAMPS blocks
<<<<<<< HEAD
    FIRST_CC_CHALLENGE: bytes  # The "hash" of the "challenge chain end of slot" for the sub-slot before the 1st one
    FIRST_RC_CHALLENGE: bytes  # The "hash" of the "reward chain end of slot" for the sub-slot before the 1st one
=======
    FIRST_CC_CHALLENGE: bytes32  # The "hash" of the "challenge chain end of slot" for the sub-slot before the 1st one
    FIRST_RC_CHALLENGE: bytes32  # The "hash" of the "reward chain end of slot" for the sub-slot before the 1st one
>>>>>>> 861deb6d
    GENESIS_PRE_FARM_POOL_PUZZLE_HASH: bytes32  # The block at height must pay out to this pool puzzle hash
    GENESIS_PREV_HASH: bytes32  # The prev sub-block and prev block of the genesis block
    GENESIS_SES_HASH: bytes32  # The sub epoch summary "hash" of the sub-epoch that end at height -
    MAX_VDF_WITNESS_SIZE: int  # The maximum number of classgroup elements within an n-wesolowski proof
    # Target tx count per sec
    TX_PER_SEC: int
    # Size of mempool = 10x the size of block
    MEMPOOL_BLOCK_BUFFER: int
    # Max coin amount uint(1 << 64)
    MAX_COIN_AMOUNT: int
    # Raw size per block target = 1,000,000 bytes
    # Rax TX (single in, single out) = 219 bytes (not compressed)
    # TX = 457 vBytes
    # floor(1,000,000 / 219) * 457 = 2086662 (size in vBytes)
    # Max block cost in virtual bytes
    MAX_BLOCK_COST: int
    # MAX block cost in clvm cost units = MAX_BLOCK_COST * CLVM_COST_RATIO_CONSTANT
    # 1 vByte = 108 clvm cost units
    CLVM_COST_RATIO_CONSTANT: int
    # Max block cost in clvm cost units (MAX_BLOCK_COST * CLVM_COST_RATIO_CONSTANT)
    MAX_BLOCK_COST_CLVM: int

    WEIGHT_PROOF_THRESHOLD: uint8
    WEIGHT_PROOF_RECENT_BLOCKS: uint32
    MAX_BLOCK_COUNT_PER_REQUESTS: uint32

    def replace(self, **changes):
        return dataclasses.replace(self, **changes)<|MERGE_RESOLUTION|>--- conflicted
+++ resolved
@@ -28,13 +28,8 @@
     NUM_SP_INTERVALS_EXTRA: int  # The difference between signage point and infusion point (plus required_iters)
     MAX_FUTURE_TIME: int  # The next block can have a timestamp of at most these many seconds more
     NUMBER_OF_TIMESTAMPS: int  # Than the average of the last NUMBER_OF_TIMESTAMPS blocks
-<<<<<<< HEAD
-    FIRST_CC_CHALLENGE: bytes  # The "hash" of the "challenge chain end of slot" for the sub-slot before the 1st one
-    FIRST_RC_CHALLENGE: bytes  # The "hash" of the "reward chain end of slot" for the sub-slot before the 1st one
-=======
     FIRST_CC_CHALLENGE: bytes32  # The "hash" of the "challenge chain end of slot" for the sub-slot before the 1st one
     FIRST_RC_CHALLENGE: bytes32  # The "hash" of the "reward chain end of slot" for the sub-slot before the 1st one
->>>>>>> 861deb6d
     GENESIS_PRE_FARM_POOL_PUZZLE_HASH: bytes32  # The block at height must pay out to this pool puzzle hash
     GENESIS_PREV_HASH: bytes32  # The prev sub-block and prev block of the genesis block
     GENESIS_SES_HASH: bytes32  # The sub epoch summary "hash" of the sub-epoch that end at height -
