--- conflicted
+++ resolved
@@ -55,67 +55,4 @@
     MAX_BLOCK_COST_CLVM: int
 
     def replace(self, **changes):
-<<<<<<< HEAD
-        return dataclasses.replace(self, **changes)
-
-
-testnet_kwargs = {
-    # TODO(mariano): write comments here
-    "SLOT_SUB_BLOCKS_TARGET": 16,
-    "MIN_SUB_BLOCKS_PER_CHALLENGE_BLOCK": 5,
-    "MAX_SLOT_SUB_BLOCKS": 64,
-    "NUM_CHECKPOINTS_PER_SLOT": 32,
-    "IPS_STARTING": 400000,
-    # DIFFICULTY_STARTING is the starting difficulty for the first epoch, which is then further
-    # multiplied by another factor of 2^32, to be used in the VDF iter calculation formula.
-    "DIFFICULTY_STARTING": 2 ** 20,
-    "DIFFICULTY_FACTOR": 3,  # The next difficulty is truncated to range [prev / FACTOR, prev * FACTOR]
-    # These 3 constants must be changed at the same time
-    "SUB_EPOCH_SUB_BLOCKS": 128,  # The number of sub-blocks per sub-epoch, mainnet 284
-    "EPOCH_SUB_BLOCKS": 4096,  # The number of sub-blocks per epoch, mainnet 32256
-    "SIGNIFICANT_BITS": 12,  # The number of bits to look at in difficulty and min iters. The rest are zeroed
-    "DISCRIMINANT_SIZE_BITS": 1024,  # Max is 1024 (based on ClassGroupElement int size)
-    "NUMBER_ZERO_BITS_PLOT_FILTER": 3,  # H(plot signature of the challenge) must start with these many zeroes
-    "NUMBER_ZERO_BITS_ICP_FILTER": 4,  # H(plot signature of the challenge) must start with these many zeroes
-    "SLOT_TIME_TARGET": 300,  # The target number of seconds per slot
-    "EXTRA_ITERS_TIME_TARGET": 37.5,
-    "MAX_FUTURE_TIME": 7200,  # The next block can have a timestamp of at most these many seconds more
-    "NUMBER_OF_TIMESTAMPS": 11,  # Than the average of the last NUMBER_OF_TIMESTAMPS blocks
-    # If an unfinished block is more than these many seconds slower than the best unfinished block,
-    # don't propagate it.
-    "PROPAGATION_THRESHOLD": 300,
-    # If the expected time is more than these seconds, slightly delay the propagation of the unfinished
-    # block, to allow better leaders to be released first. This is a slow block.
-    "PROPAGATION_DELAY_THRESHOLD": 1500,
-    # Hardcoded genesis block, generated using tests/block_tools.py
-    # Replace this any time the constants change.
-    "FIRST_CC_CHALLENGE": bytes([0x00] * 32),
-    "FIRST_RC_CHALLENGE": bytes([0x00] * 32),
-    "GENESIS_PRE_FARM_PUZZLE_HASH": bytes.fromhex("7a916bdc50d3d0337b0998668a4f439670339467d7e9039b8650ba7b1d4fc1a0"),
-    "MAX_VDF_WITNESS_SIZE": 64,
-    # Target tx count per sec
-    "TX_PER_SEC": 20,
-    # Size of mempool = 10x the size of block
-    "MEMPOOL_BLOCK_BUFFER": 10,
-    # Coinbase rewards are not spendable for 200 blocks
-    "COINBASE_FREEZE_PERIOD": 200,
-    # Max coin amount uint(1 << 64)
-    "MAX_COIN_AMOUNT": 0xFFFFFFFFFFFFFFFF,
-    # Raw size per block target = 1,000,000 bytes
-    # Rax TX (single in, single out) = 219 bytes (not compressed)
-    # TX = 457 vBytes
-    # floor(1,000,000 / 219) * 457 = 2086662 (size in vBytes)
-    # Max block cost in virtual bytes
-    "MAX_BLOCK_COST": 2086662,
-    # MAX block cost in clvm cost units = MAX_BLOCK_COST * CLVM_COST_RATIO_CONSTANT
-    # 1 vByte = 108 clvm cost units
-    "CLVM_COST_RATIO_CONSTANT": 108,
-    # Max block cost in clvm cost units (MAX_BLOCK_COST * CLVM_COST_RATIO_CONSTANT)
-    "MAX_BLOCK_COST_CLVM": 225359496,
-}
-
-
-constants = ConsensusConstants(**testnet_kwargs)  # type: ignore
-=======
-        return dataclasses.replace(self, **changes)
->>>>>>> 49e835f6
+        return dataclasses.replace(self, **changes)