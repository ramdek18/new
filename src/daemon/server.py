--- conflicted
+++ resolved
@@ -370,25 +370,6 @@
 
         return command_args
 
-<<<<<<< HEAD
-        if service_name in self.services:
-            service = self.services[service_name]
-            r = service is not None and service.poll() is None
-            if r is False:
-                self.services.pop(service_name)
-                error = None
-            else:
-                error = f"Service {service_name} already running"
-        if error is None:
-            try:
-                self.log.info(f"Start potting: {command_args}")
-                process, pid_path = launch_plotter(self.root_path, service_name, command_args)
-                self.services[service_name] = process
-                success = True
-            except (subprocess.SubprocessError, IOError):
-                log.exception(f"problem starting {service_name}")
-                error = "start failed"
-=======
     def _is_serial_plotting_running(self):
         response = False
         for item in self.plots_queue:
@@ -495,7 +476,6 @@
             loop.create_task(self._start_plotting(id, loop))
         else:
             log.info("Plotting will start automatically when previous plotting finish")
->>>>>>> c5b9153d
 
         response = {
             "success": True,
