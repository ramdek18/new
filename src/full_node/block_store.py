--- conflicted
+++ resolved
@@ -6,10 +6,7 @@
 from src.types.header_block import HeaderBlock
 from src.types.sized_bytes import bytes32
 from src.types.sub_epoch_summary import SubEpochSummary
-<<<<<<< HEAD
-=======
 from src.types.weight_proof import SubEpochSegments, SubEpochChallengeSegment
->>>>>>> 977b2b3e
 from src.util.ints import uint32
 from src.consensus.sub_block_record import SubBlockRecord
 
@@ -35,14 +32,11 @@
             "CREATE TABLE IF NOT EXISTS sub_block_records(header_hash "
             "text PRIMARY KEY, prev_hash text, sub_height bigint,"
             "sub_block blob,sub_epoch_summary blob, is_peak tinyint, is_block tinyint)"
-<<<<<<< HEAD
-=======
         )
 
         # Sub epoch segments for weight proofs
         await self.db.execute(
             "CREATE TABLE IF NOT EXISTS sub_epoch_segments(ses_sub_height bigint PRIMARY KEY, challenge_segments blob)"
->>>>>>> 977b2b3e
         )
 
         # Height index so we can look up in order of height for sync purposes
@@ -175,11 +169,7 @@
             header_hash = bytes.fromhex(row[0])
             ret[header_hash] = SubBlockRecord.from_bytes(row[3])
             if row[5]:
-<<<<<<< HEAD
-                assert peak is None  # Sanity check, only one peak
-=======
                 # assert peak is None  # Sanity check, only one peak
->>>>>>> 977b2b3e
                 peak = header_hash
         return ret, peak
 
