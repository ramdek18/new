--- conflicted
+++ resolved
@@ -4,7 +4,6 @@
 from concurrent.futures.process import ProcessPoolExecutor
 from enum import Enum
 import multiprocessing
-import concurrent
 from typing import Dict, List, Optional, Set, Tuple, Union
 from blspy import AugSchemeMPL
 
@@ -23,10 +22,10 @@
 from src.types.condition_var_pair import ConditionVarPair
 from src.types.full_block import FullBlock, additions_for_npc
 from src.types.header_block import HeaderBlock
-from src.types.unfinished_block import UnfinishedBlock
 from src.types.sized_bytes import bytes32
 from src.full_node.blockchain_check_conditions import blockchain_check_conditions_dict
 from src.full_node.sub_block_record import SubBlockRecord
+from src.types.unfinished_block import UnfinishedBlock
 from src.util.clvm import int_from_bytes
 from src.util.condition_tools import pkm_pairs_for_conditions_dict
 from src.full_node.cost_calculator import calculate_cost_of_program
@@ -95,15 +94,9 @@
         self = Blockchain()
         self.lock = asyncio.Lock()  # External lock handled by full node
         cpu_count = multiprocessing.cpu_count()
-<<<<<<< HEAD
-        self.pool = concurrent.futures.ProcessPoolExecutor(max_workers=max(cpu_count - 1, 1))
-=======
         if cpu_count > 61:
             cpu_count = 61  # Windows Server 2016 has an issue https://bugs.python.org/issue26903
-        self.pool = concurrent.futures.ProcessPoolExecutor(
-            max_workers=max(cpu_count - 2, 1)
-        )
->>>>>>> 49e835f6
+        self.pool = ProcessPoolExecutor(max_workers=max(cpu_count - 2, 1))
         self.constants = consensus_constants
         self.coin_store = coin_store
         self.block_store = block_store
