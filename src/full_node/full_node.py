import asyncio
import concurrent
import logging
import traceback
import time
import random
from pathlib import Path
from typing import AsyncGenerator, Dict, List, Optional, Tuple, Callable
import aiosqlite
from chiabip158 import PyBIP158
from chiapos import Verifier
from blspy import G2Element, AugSchemeMPL

from src.consensus.block_rewards import calculate_base_fee, calculate_block_reward
from src.consensus.constants import ConsensusConstants
from src.consensus.pot_iterations import calculate_iterations
from src.consensus.coinbase import create_coinbase_coin, create_fees_coin
from src.full_node.block_store import BlockStore
from src.full_node.blockchain import Blockchain, ReceiveBlockResult
from src.full_node.coin_store import CoinStore
from src.full_node.full_node_store import FullNodeStore
from src.full_node.mempool_manager import MempoolManager
from src.full_node.sync_blocks_processor import SyncBlocksProcessor
from src.full_node.sync_peers_handler import SyncPeersHandler
from src.full_node.sync_store import SyncStore
from src.protocols import (
    introducer_protocol,
    farmer_protocol,
    full_node_protocol,
    timelord_protocol,
    wallet_protocol,
)
from src.protocols.wallet_protocol import GeneratorResponse
from src.server.connection import PeerConnections
from src.server.outbound_message import Delivery, Message, NodeType, OutboundMessage
from src.server.server import ChiaServer
from src.types.challenge import Challenge
from src.types.coin import Coin, hash_coin_list
from src.types.full_block import FullBlock
from src.types.header import Header, HeaderData
from src.types.header_block import HeaderBlock
from src.types.mempool_inclusion_status import MempoolInclusionStatus
from src.types.mempool_item import MempoolItem
from src.types.program import Program
from src.types.proof_of_space import ProofOfSpace
from src.types.proof_of_time import ProofOfTime
from src.types.sized_bytes import bytes32
from src.types.spend_bundle import SpendBundle
from src.util.api_decorators import api_request
from src.full_node.bundle_tools import best_solution_program
from src.full_node.cost_calculator import calculate_cost_of_program
from src.util.errors import ConsensusError, Err
from src.util.hash import std_hash
from src.util.ints import uint32, uint64, uint128
from src.util.merkle_set import MerkleSet
from src.util.path import mkdir, path_from_root
<<<<<<< HEAD
from src.server.node_discovery import FullNodePeers
=======
>>>>>>> a0f1aedb
from src.types.peer_info import PeerInfo

OutboundMessageGenerator = AsyncGenerator[OutboundMessage, None]


class FullNode:
    block_store: BlockStore
    full_node_store: FullNodeStore
    full_node_peers: FullNodePeers
    sync_store: SyncStore
    coin_store: CoinStore
    mempool_manager: MempoolManager
    connection: aiosqlite.Connection
    sync_peers_handler: Optional[SyncPeersHandler]
    blockchain: Blockchain
    config: Dict
    global_connections: Optional[PeerConnections]
    server: Optional[ChiaServer]
    log: logging.Logger
    constants: ConsensusConstants
    _shut_down: bool
    root_path: Path
    state_changed_callback: Optional[Callable]

    def __init__(
        self,
        config: Dict,
        root_path: Path,
        consensus_constants: ConsensusConstants,
        name: str = None,
    ):
        self.root_path = root_path
        self.config = config
        self.server = None
        self._shut_down = False  # Set to true to close all infinite loops
        self.constants = consensus_constants
        self.sync_peers_handler = None
        if name:
            self.log = logging.getLogger(name)
        else:
            self.log = logging.getLogger(__name__)

        self.global_connections = None

        self.db_path = path_from_root(root_path, config["database_path"])
        mkdir(self.db_path.parent)

    async def _start(self):
        # create the store (db) and full node instance
        self.connection = await aiosqlite.connect(self.db_path)
        self.block_store = await BlockStore.create(self.connection)
        self.full_node_store = await FullNodeStore.create(self.connection)
        self.sync_store = await SyncStore.create()
        self.coin_store = await CoinStore.create(self.connection)
        self.full_node_peers = FullNodePeers(
            self.server,
            self.root_path,
            self.global_connections,
            self.config["target_peer_count"]
            - self.config["target_outbound_peer_count"],
            self.config["target_outbound_peer_count"],
            self.config["peer_db_path"],
            self.config["introducer_peer"],
            self.config["peer_connect_interval"],
            self.log,
        )
        await self.full_node_peers.start()

        self.log.info("Initializing blockchain from disk")
        self.blockchain = await Blockchain.create(
            self.coin_store, self.block_store, self.constants
        )
        self.log.info(
            f"Blockchain initialized to tips at {[t.height for t in self.blockchain.get_current_tips()]}"
        )

        self.mempool_manager = MempoolManager(self.coin_store, self.constants)
        await self.mempool_manager.new_tips(await self.blockchain.get_full_tips())
        self.state_changed_callback = None
        uncompact_interval = self.config["send_uncompact_interval"]
        if uncompact_interval > 0:
            self.broadcast_uncompact_task = asyncio.create_task(
                self.broadcast_uncompact_blocks(uncompact_interval)
            )

        for ((_, _), block) in (
            await self.full_node_store.get_unfinished_blocks()
        ).items():
            if block.height > self.full_node_store.get_unfinished_block_leader()[0]:
                self.full_node_store.set_unfinished_block_leader(
                    (block.height, 999999999999)
                )

    def _set_global_connections(self, global_connections: PeerConnections):
        self.global_connections = global_connections

    def _set_server(self, server: ChiaServer):
        self.server = server

    def _set_state_changed_callback(self, callback: Callable):
        self.state_changed_callback = callback
        if self.global_connections is not None:
            self.global_connections.set_state_changed_callback(callback)

    def _state_changed(self, change: str):
        if self.state_changed_callback is not None:
            self.state_changed_callback(change)

    async def _send_tips_to_farmers(
        self, delivery: Delivery = Delivery.BROADCAST
    ) -> OutboundMessageGenerator:
        """
        Sends all of the current heads to all farmer peers. Also sends the latest
        estimated proof of time rate, so farmer can calulate which proofs are good.
        """
        requests: List[farmer_protocol.ProofOfSpaceFinalized] = []
        async with self.blockchain.lock:
            tips: List[Header] = self.blockchain.get_current_tips()
            for tip in tips:
                full_tip: Optional[FullBlock] = await self.block_store.get_block(
                    tip.header_hash
                )
                assert full_tip is not None
                challenge: Optional[Challenge] = self.blockchain.get_challenge(full_tip)
                assert challenge is not None
                challenge_hash = challenge.get_hash()
                if tip.height > 0:
                    difficulty: uint64 = self.blockchain.get_next_difficulty(
                        self.blockchain.headers[tip.prev_header_hash]
                    )
                else:
                    difficulty = uint64(tip.weight)
                requests.append(
                    farmer_protocol.ProofOfSpaceFinalized(
                        challenge_hash, tip.height, tip.weight, difficulty
                    )
                )
            full_block: Optional[FullBlock] = await self.block_store.get_block(
                tips[0].header_hash
            )
            assert full_block is not None
            proof_of_time_min_iters: uint64 = self.blockchain.get_next_min_iters(
                full_block
            )
            proof_of_time_rate: uint64 = uint64(
                proof_of_time_min_iters
                * self.constants.MIN_ITERS_PROPORTION
                // (self.constants.BLOCK_TIME_TARGET)
            )
        rate_update = farmer_protocol.ProofOfTimeRate(proof_of_time_rate)
        yield OutboundMessage(
            NodeType.FARMER, Message("proof_of_time_rate", rate_update), delivery
        )
        for request in requests:
            yield OutboundMessage(
                NodeType.FARMER, Message("proof_of_space_finalized", request), delivery
            )

    async def _send_challenges_to_timelords(
        self, delivery: Delivery = Delivery.BROADCAST
    ) -> OutboundMessageGenerator:
        """
        Sends all of the current heads (as well as Pos infos) to all timelord peers.
        """
        challenge_requests: List[timelord_protocol.ChallengeStart] = []
        pos_info_requests: List[timelord_protocol.ProofOfSpaceInfo] = []
        tips: List[Header] = self.blockchain.get_current_tips()
        tips_blocks: List[Optional[FullBlock]] = [
            await self.block_store.get_block(tip.header_hash) for tip in tips
        ]
        for tip in tips_blocks:
            assert tip is not None
            challenge = self.blockchain.get_challenge(tip)
            assert challenge is not None
            challenge_requests.append(
                timelord_protocol.ChallengeStart(challenge.get_hash(), tip.weight)
            )

        tip_hashes = [tip.header_hash for tip in tips]
        tip_infos = [
            (tup[0], tup[1])
            for tup in list(
                (await self.full_node_store.get_unfinished_blocks()).items()
            )
            if tup[1].prev_header_hash in tip_hashes
        ]
        for ((chall, iters), _) in tip_infos:
            pos_info_requests.append(timelord_protocol.ProofOfSpaceInfo(chall, iters))

        # Sends our best unfinished block (proof of space) to peer
        for ((_, iters), block) in sorted(tip_infos, key=lambda t: t[0][1]):
            if block.height < self.full_node_store.get_unfinished_block_leader()[0]:
                continue
            unfinished_block_msg = full_node_protocol.NewUnfinishedBlock(
                block.prev_header_hash, iters, block.header_hash
            )
            yield OutboundMessage(
                NodeType.FULL_NODE,
                Message("new_unfinished_block", unfinished_block_msg),
                delivery,
            )
            break
        for challenge_msg in challenge_requests:
            yield OutboundMessage(
                NodeType.TIMELORD, Message("challenge_start", challenge_msg), delivery
            )
        for pos_info_msg in pos_info_requests:
            yield OutboundMessage(
                NodeType.TIMELORD,
                Message("proof_of_space_info", pos_info_msg),
                delivery,
            )

    async def _on_connect(self) -> OutboundMessageGenerator:
        """
        Whenever we connect to another node / wallet, send them our current heads. Also send heads to farmers
        and challenges to timelords.
        """
        tips: List[Header] = self.blockchain.get_current_tips()
        for t in tips:
            request = full_node_protocol.NewTip(t.height, t.weight, t.header_hash)
            yield OutboundMessage(
                NodeType.FULL_NODE, Message("new_tip", request), Delivery.RESPOND
            )
        # If connected to a wallet, send the LCA
        lca = self.blockchain.lca_block
        new_lca = wallet_protocol.NewLCA(lca.header_hash, lca.height, lca.weight)
        yield OutboundMessage(
            NodeType.WALLET, Message("new_lca", new_lca), Delivery.RESPOND
        )

        # Send filter to node and request mempool items that are not in it
        my_filter = self.mempool_manager.get_filter()
        mempool_request = full_node_protocol.RequestMempoolTransactions(my_filter)

        yield OutboundMessage(
            NodeType.FULL_NODE,
            Message("request_mempool_transactions", mempool_request),
            Delivery.RESPOND,
        )

        # Update farmers and timelord with most recent information
        async for msg in self._send_challenges_to_timelords(Delivery.RESPOND):
            yield msg
        async for msg in self._send_tips_to_farmers(Delivery.RESPOND):
            yield msg

    @api_request
    async def request_peers_with_peer_info(
        self,
        request: full_node_protocol.RequestPeers,
        peer_info: PeerInfo,
    ):
        async for msg in self.full_node_peers.request_peers(peer_info):
            yield msg

    @api_request
    async def respond_peers_with_peer_info(
        self,
        request: introducer_protocol.RespondPeers,
        peer_info: PeerInfo,
    ):
        await self.full_node_peers.respond_peers(request, peer_info, False)

    @api_request
    async def respond_peers_full_node_with_peer_info(
        self,
        request: full_node_protocol.RespondPeers,
        peer_info: PeerInfo,
    ):
        await self.full_node_peers.respond_peers(request, peer_info, True)

    def _num_needed_peers(self) -> int:
        assert self.global_connections is not None
        diff = self.config["target_peer_count"] - len(
            self.global_connections.get_full_node_connections()
        )
        return diff if diff >= 0 else 0

    def _close(self):
        self._shut_down = True
        self.blockchain.shut_down()
        asyncio.create_task(self.full_node_peers.close())

    async def _await_closed(self):
        await self.connection.close()

    async def _sync(self) -> OutboundMessageGenerator:
        """
        Performs a full sync of the blockchain.
            - Check which are the heaviest tips
            - Request headers for the heaviest
            - Find the fork point to see where to start downloading headers
            - Verify the weight of the tip, using the headers
            - Download all blocks
            - Disconnect peers that provide invalid blocks or don't have the blocks
        """
        self.log.info("Starting to perform sync with peers.")
        self.log.info("Waiting to receive tips from peers.")
        self.sync_peers_handler = None
        self.sync_store.set_waiting_for_tips(True)
        # TODO: better way to tell that we have finished receiving tips
        # TODO: fix DOS issue. Attacker can request syncing to an invalid blockchain
        await asyncio.sleep(2)
        highest_weight: uint128 = uint128(0)
        tip_block: FullBlock
        tip_height = 0
        sync_start_time = time.time()

        # Based on responses from peers about the current heads, see which head is the heaviest
        # (similar to longest chain rule).
        self.sync_store.set_waiting_for_tips(False)

        potential_tips: List[
            Tuple[bytes32, FullBlock]
        ] = self.sync_store.get_potential_tips_tuples()
        self.log.info(f"Have collected {len(potential_tips)} potential tips")
        if self._shut_down:
            return

        for header_hash, potential_tip_block in potential_tips:
            if potential_tip_block.proof_of_time is None:
                raise ValueError(
                    f"Invalid tip block {potential_tip_block.header_hash} received"
                )
            if potential_tip_block.weight > highest_weight:
                highest_weight = potential_tip_block.weight
                tip_block = potential_tip_block
                tip_height = potential_tip_block.height
        if highest_weight <= max(
            [t.weight for t in self.blockchain.get_current_tips()]
        ):
            self.log.info("Not performing sync, already caught up.")
            return

        assert tip_block
        self.log.info(
            f"Tip block {tip_block.header_hash} tip height {tip_block.height}"
        )

        self.sync_store.set_potential_hashes_received(asyncio.Event())

        sleep_interval = 10
        total_time_slept = 0

        # TODO: verify weight here once we have the correct protocol messages (interative flyclient)
        while True:
            if total_time_slept > 30:
                raise TimeoutError("Took too long to fetch header hashes.")
            if self._shut_down:
                return
            # Download all the header hashes and find the fork point
            request = full_node_protocol.RequestAllHeaderHashes(tip_block.header_hash)
            yield OutboundMessage(
                NodeType.FULL_NODE,
                Message("request_all_header_hashes", request),
                Delivery.RANDOM,
            )
            try:
                phr = self.sync_store.get_potential_hashes_received()
                assert phr is not None
                await asyncio.wait_for(
                    phr.wait(),
                    timeout=sleep_interval,
                )
                break
            # https://github.com/python/cpython/pull/13528
            except (concurrent.futures.TimeoutError, asyncio.TimeoutError):
                total_time_slept += sleep_interval
                self.log.warning("Did not receive desired header hashes")

        # Finding the fork point allows us to only download headers and blocks from the fork point
        header_hashes = self.sync_store.get_potential_hashes()

        async with self.blockchain.lock:
            # Lock blockchain so we can copy over the headers without any reorgs
            fork_point_height: uint32 = self.blockchain.find_fork_point_alternate_chain(
                header_hashes
            )

        fork_point_hash: bytes32 = header_hashes[fork_point_height]
        self.log.info(f"Fork point: {fork_point_hash} at height {fork_point_height}")

        assert self.global_connections is not None
        peers = [
            con.node_id
            for con in self.global_connections.get_connections()
            if (con.node_id is not None and con.connection_type == NodeType.FULL_NODE)
        ]

        self.sync_peers_handler = SyncPeersHandler(
            self.sync_store, peers, fork_point_height, self.blockchain
        )

        # Start processing blocks that we have received (no block yet)
        block_processor = SyncBlocksProcessor(
            self.sync_store,
            fork_point_height,
            uint32(tip_height),
            self.blockchain,
        )
        block_processor_task = asyncio.create_task(block_processor.process())
        lca = self.blockchain.lca_block
        while not self.sync_peers_handler.done():
            # Periodically checks for done, timeouts, shutdowns, new peers or disconnected peers.
            if self._shut_down:
                block_processor.shut_down()
                break
            if block_processor_task.done():
                break
            async for msg in self.sync_peers_handler.monitor_timeouts():
                yield msg  # Disconnects from peers that are not responding

            cur_peers = [
                con.node_id
                for con in self.global_connections.get_connections()
                if (
                    con.node_id is not None
                    and con.connection_type == NodeType.FULL_NODE
                )
            ]
            for node_id in cur_peers:
                if node_id not in peers:
                    self.sync_peers_handler.new_node_connected(node_id)
            for node_id in peers:
                if node_id not in cur_peers:
                    # Disconnected peer, removes requests that are being sent to it
                    self.sync_peers_handler.node_disconnected(node_id)
            peers = cur_peers

            async for msg in self.sync_peers_handler._add_to_request_sets():
                yield msg  # Send more requests if we can

            new_lca = self.blockchain.lca_block
            if new_lca != lca:
                new_lca_req = wallet_protocol.NewLCA(
                    new_lca.header_hash,
                    new_lca.height,
                    new_lca.weight,
                )
                yield OutboundMessage(
                    NodeType.WALLET, Message("new_lca", new_lca_req), Delivery.BROADCAST
                )

            self._state_changed("block")
            await asyncio.sleep(5)

        # Awaits for all blocks to be processed, a timeout to happen, or the node to shutdown
        await block_processor_task
        block_processor_task.result()  # If there was a timeout, this will raise TimeoutError
        if self._shut_down:
            return

        current_tips = self.blockchain.get_current_tips()
        assert max([h.height for h in current_tips]) == tip_height

        self.full_node_store.set_proof_of_time_estimate_ips(
            (
                self.blockchain.get_next_min_iters(tip_block)
                * self.constants.MIN_ITERS_PROPORTION
                // self.constants.BLOCK_TIME_TARGET
            )
        )

        self.log.info(
            f"Finished sync up to height {tip_height}. Total time: "
            f"{round((time.time() - sync_start_time)/60, 2)} minutes."
        )

    async def _finish_sync(self) -> OutboundMessageGenerator:
        """
        Finalize sync by setting sync mode to False, clearing all sync information, and adding any final
        blocks that we have finalized recently.
        """
        potential_fut_blocks = (self.sync_store.get_potential_future_blocks()).copy()
        self.sync_store.set_sync_mode(False)

        async with self.blockchain.lock:
            await self.sync_store.clear_sync_info()
            await self.blockchain.recreate_diff_stores()

        for block in potential_fut_blocks:
            if self._shut_down:
                return
            async for msg in self.respond_block(full_node_protocol.RespondBlock(block)):
                yield msg

        # Update farmers and timelord with most recent information
        async for msg in self._send_challenges_to_timelords():
            yield msg
        async for msg in self._send_tips_to_farmers():
            yield msg

        lca = self.blockchain.lca_block
        new_lca = wallet_protocol.NewLCA(lca.header_hash, lca.height, lca.weight)
        yield OutboundMessage(
            NodeType.WALLET, Message("new_lca", new_lca), Delivery.BROADCAST
        )
        self._state_changed("block")

    @api_request
    async def new_tip(
        self, request: full_node_protocol.NewTip
    ) -> OutboundMessageGenerator:
        """
        A peer notifies us that they have added a new tip to their blockchain. If we don't have it,
        we can ask for it.
        """
        # Check if we have this block in the blockchain
        if self.blockchain.contains_block(request.header_hash):
            return

        # TODO: potential optimization, don't request blocks that we have already sent out
        # a "request_block" message for.
        message = Message(
            "request_block",
            full_node_protocol.RequestBlock(request.height, request.header_hash),
        )
        yield OutboundMessage(NodeType.FULL_NODE, message, Delivery.RESPOND)

    @api_request
    async def removing_tip(
        self, request: full_node_protocol.RemovingTip
    ) -> OutboundMessageGenerator:
        """
        A peer notifies us that they have removed a tip from their blockchain.
        """
        for _ in []:
            yield _

    @api_request
    async def new_transaction(
        self, transaction: full_node_protocol.NewTransaction
    ) -> OutboundMessageGenerator:
        """
        A peer notifies us of a new transaction.
        Requests a full transaction if we haven't seen it previously, and if the fees are enough.
        """
        # Ignore if syncing
        if self.sync_store.get_sync_mode():
            return
        # Ignore if already seen
        if self.mempool_manager.seen(transaction.transaction_id):
            return

        if self.mempool_manager.is_fee_enough(transaction.fees, transaction.cost):
            requestTX = full_node_protocol.RequestTransaction(
                transaction.transaction_id
            )
            yield OutboundMessage(
                NodeType.FULL_NODE,
                Message("request_transaction", requestTX),
                Delivery.RESPOND,
            )

    @api_request
    async def request_transaction(
        self, request: full_node_protocol.RequestTransaction
    ) -> OutboundMessageGenerator:
        """ Peer has requested a full transaction from us. """
        # Ignore if syncing
        if self.sync_store.get_sync_mode():
            return
        spend_bundle = self.mempool_manager.get_spendbundle(request.transaction_id)
        if spend_bundle is None:
            reject = full_node_protocol.RejectTransactionRequest(request.transaction_id)
            yield OutboundMessage(
                NodeType.FULL_NODE,
                Message("reject_transaction_request", reject),
                Delivery.RESPOND,
            )
            return

        transaction = full_node_protocol.RespondTransaction(spend_bundle)
        yield OutboundMessage(
            NodeType.FULL_NODE,
            Message("respond_transaction", transaction),
            Delivery.RESPOND,
        )

        self.log.info(f"sending transaction (tx_id: {spend_bundle.name()}) to peer")

    @api_request
    async def respond_transaction(
        self, tx: full_node_protocol.RespondTransaction
    ) -> OutboundMessageGenerator:
        """
        Receives a full transaction from peer.
        If tx is added to mempool, send tx_id to others. (new_transaction)
        """
        # Ignore if syncing
        if self.sync_store.get_sync_mode():
            return

        async with self.blockchain.lock:
            # Ignore if we have already added this transaction
            if self.mempool_manager.get_spendbundle(tx.transaction.name()) is not None:
                return
            cost, status, error = await self.mempool_manager.add_spendbundle(
                tx.transaction
            )
            if status == MempoolInclusionStatus.SUCCESS:
                self.log.info(f"Added transaction to mempool: {tx.transaction.name()}")
                fees = tx.transaction.fees()
                assert fees >= 0
                assert cost is not None
                new_tx = full_node_protocol.NewTransaction(
                    tx.transaction.name(),
                    cost,
                    uint64(tx.transaction.fees()),
                )
                yield OutboundMessage(
                    NodeType.FULL_NODE,
                    Message("new_transaction", new_tx),
                    Delivery.BROADCAST_TO_OTHERS,
                )
            else:
                self.log.warning(
                    f"Wasn't able to add transaction with id {tx.transaction.name()}, {status} error: {error}"
                )
                return

    @api_request
    async def reject_transaction_request(
        self, reject: full_node_protocol.RejectTransactionRequest
    ) -> OutboundMessageGenerator:
        """
        The peer rejects the request for a transaction.
        """
        self.log.warning(f"Rejected request for transaction {reject}")
        for _ in []:
            yield _

    @api_request
    async def new_proof_of_time(
        self, new_proof_of_time: full_node_protocol.NewProofOfTime
    ) -> OutboundMessageGenerator:
        if new_proof_of_time.witness_type == 0:
            # A honest sanitizer will always sanitize until the LCA block.
            if new_proof_of_time.height >= self.blockchain.lca_block.height:
                return
            # If we already have the compact PoT in a connected to header block, return
            blocks: List[FullBlock] = await self.block_store.get_blocks_at(
                [new_proof_of_time.height]
            )
            if new_proof_of_time.height not in self.blockchain.height_to_hash:
                self.log.error(
                    f"Height {new_proof_of_time.height} not found in height_to_hash."
                )
                return
            header_hash = self.blockchain.height_to_hash[new_proof_of_time.height]
            for block in blocks:
                assert block.proof_of_time is not None
                if (
                    block.proof_of_time.witness_type == 0
                    and block.header_hash == header_hash
                ):
                    return
        else:
            # If we don't have an unfinished block for this PoT, we don't care about it
            if (
                await self.full_node_store.get_unfinished_block(
                    (
                        new_proof_of_time.challenge_hash,
                        new_proof_of_time.number_of_iterations,
                    )
                )
            ) is None:
                return

            # If we already have the PoT in a finished block, return
            blocks = await self.block_store.get_blocks_at([new_proof_of_time.height])
            for block in blocks:
                if (
                    block.proof_of_time is not None
                    and block.proof_of_time.challenge_hash
                    == new_proof_of_time.challenge_hash
                    and block.proof_of_time.number_of_iterations
                    == new_proof_of_time.number_of_iterations
                ):
                    return

            self.full_node_store.add_proof_of_time_heights(
                (
                    new_proof_of_time.challenge_hash,
                    new_proof_of_time.number_of_iterations,
                ),
                new_proof_of_time.height,
            )

        yield OutboundMessage(
            NodeType.FULL_NODE,
            Message(
                "request_proof_of_time",
                full_node_protocol.RequestProofOfTime(
                    new_proof_of_time.height,
                    new_proof_of_time.challenge_hash,
                    new_proof_of_time.number_of_iterations,
                    new_proof_of_time.witness_type,
                ),
            ),
            Delivery.RESPOND,
        )

    @api_request
    async def request_proof_of_time(
        self, request_proof_of_time: full_node_protocol.RequestProofOfTime
    ) -> OutboundMessageGenerator:
        blocks: List[FullBlock] = await self.block_store.get_blocks_at(
            [request_proof_of_time.height]
        )
        for block in blocks:
            if (
                block.proof_of_time is not None
                and block.proof_of_time.challenge_hash
                == request_proof_of_time.challenge_hash
                and block.proof_of_time.number_of_iterations
                == request_proof_of_time.number_of_iterations
                and block.proof_of_time.witness_type
                == request_proof_of_time.witness_type
            ):
                yield OutboundMessage(
                    NodeType.FULL_NODE,
                    Message(
                        "respond_proof_of_time",
                        full_node_protocol.RespondProofOfTime(block.proof_of_time),
                    ),
                    Delivery.RESPOND,
                )
                return
        reject = Message(
            "reject_proof_of_time_request",
            full_node_protocol.RejectProofOfTimeRequest(
                request_proof_of_time.challenge_hash,
                request_proof_of_time.number_of_iterations,
            ),
        )
        yield OutboundMessage(NodeType.FULL_NODE, reject, Delivery.RESPOND)

    @api_request
    async def respond_proof_of_time(
        self, respond_proof_of_time: full_node_protocol.RespondProofOfTime
    ) -> OutboundMessageGenerator:
        """
        A proof of time, received by a peer full node. If we have the rest of the block,
        we can complete it. Otherwise, we just verify and propagate the proof.
        """
        processed = False
        if respond_proof_of_time.proof.witness_type == 0:
            request = timelord_protocol.ProofOfTimeFinished(respond_proof_of_time.proof)

            async for msg in self.proof_of_time_finished(request):
                yield msg
            processed = True

        if (
            await self.full_node_store.get_unfinished_block(
                (
                    respond_proof_of_time.proof.challenge_hash,
                    respond_proof_of_time.proof.number_of_iterations,
                )
            )
        ) is not None:
            height: Optional[uint32] = self.full_node_store.get_proof_of_time_heights(
                (
                    respond_proof_of_time.proof.challenge_hash,
                    respond_proof_of_time.proof.number_of_iterations,
                )
            )
            if height is not None:
                yield OutboundMessage(
                    NodeType.FULL_NODE,
                    Message(
                        "new_proof_of_time",
                        full_node_protocol.NewProofOfTime(
                            height,
                            respond_proof_of_time.proof.challenge_hash,
                            respond_proof_of_time.proof.number_of_iterations,
                            respond_proof_of_time.proof.witness_type,
                        ),
                    ),
                    Delivery.BROADCAST_TO_OTHERS,
                )
            if not processed:
                request = timelord_protocol.ProofOfTimeFinished(
                    respond_proof_of_time.proof
                )
                async for msg in self.proof_of_time_finished(request):
                    yield msg

    @api_request
    async def reject_proof_of_time_request(
        self, reject: full_node_protocol.RejectProofOfTimeRequest
    ) -> OutboundMessageGenerator:
        self.log.warning(f"Rejected PoT Request {reject}")
        for _ in []:
            yield _

    async def _respond_compact_proof_of_time(
        self,
        proof: ProofOfTime,
    ) -> OutboundMessageGenerator:
        """
        A proof of time, received by a peer full node. If we have the rest of the block,
        we can complete it. Otherwise, we just verify and propagate the proof.
        """
        height: Optional[uint32] = self.block_store.get_height_proof_of_time(
            proof.challenge_hash,
            proof.number_of_iterations,
        )
        if height is None:
            self.log.info("No block for compact proof of time.")
            return
        if not proof.is_valid(self.constants.DISCRIMINANT_SIZE_BITS):
            self.log.error("Invalid compact proof of time.")
            return

        blocks: List[FullBlock] = await self.block_store.get_blocks_at([height])
        for block in blocks:
            assert block.proof_of_time is not None
            if (
                block.proof_of_time.witness_type != 0
                and block.proof_of_time.challenge_hash == proof.challenge_hash
                and block.proof_of_time.number_of_iterations
                == proof.number_of_iterations
            ):
                block_new = FullBlock(
                    block.proof_of_space,
                    proof,
                    block.header,
                    block.transactions_generator,
                    block.transactions_filter,
                )
                if self.block_store.seen_compact_proof(
                    proof.challenge_hash,
                    proof.number_of_iterations,
                ):
                    return
                await self.block_store.add_block(block_new)
                self.log.info(f"Stored compact block at height {block.height}.")
                yield OutboundMessage(
                    NodeType.FULL_NODE,
                    Message(
                        "new_proof_of_time",
                        full_node_protocol.NewProofOfTime(
                            height,
                            proof.challenge_hash,
                            proof.number_of_iterations,
                            proof.witness_type,
                        ),
                    ),
                    Delivery.BROADCAST_TO_OTHERS,
                )

    # Periodically scans for blocks with non compact proof of time
    # (witness_type != 0) and sends them to the connected timelords.
    async def broadcast_uncompact_blocks(
        self, uncompact_interval, delivery: Delivery = Delivery.BROADCAST
    ):
        min_height = 1
        while not self._shut_down:
            while self.sync_store.get_sync_mode():
                if self._shut_down:
                    return
                await asyncio.sleep(30)

            broadcast_list: List = []
            new_min_height = None
            max_height = self.blockchain.lca_block.height
            uncompact_blocks = 0
            self.log.info("Scanning the blockchain for uncompact blocks.")

            for h in range(min_height, max_height):
                if self._shut_down:
                    return
                blocks: List[FullBlock] = await self.block_store.get_blocks_at(
                    [uint32(h)]
                )
                header_hash = self.blockchain.height_to_hash[uint32(h)]
                for block in blocks:
                    assert block.proof_of_time is not None
                    if block.header_hash != header_hash:
                        continue

                    if block.proof_of_time.witness_type != 0:
                        challenge_msg = timelord_protocol.ChallengeStart(
                            block.proof_of_time.challenge_hash,
                            block.weight,
                        )
                        pos_info_msg = timelord_protocol.ProofOfSpaceInfo(
                            block.proof_of_time.challenge_hash,
                            block.proof_of_time.number_of_iterations,
                        )
                        broadcast_list.append(
                            (
                                challenge_msg,
                                pos_info_msg,
                            )
                        )
                        # Scan only since the first uncompact block we know about.
                        # No block earlier than this will be uncompact in the future,
                        # unless a reorg happens. The range to scan next time
                        # is always at least 200 blocks, to protect against reorgs.
                        if uncompact_blocks == 0 and h <= max(1, max_height - 200):
                            new_min_height = h
                        uncompact_blocks += 1

            if new_min_height is None:
                # Every block is compact, but we still keep at least 200 blocks to iterate.
                new_min_height = max(1, max_height - 200)
            min_height = new_min_height

            self.log.info(f"Collected {uncompact_blocks} uncompact blocks.")
            if len(broadcast_list) > 50:
                random.shuffle(broadcast_list)
                broadcast_list = broadcast_list[:50]
            if self.sync_store.get_sync_mode():
                continue
            if self.server is not None:
                for challenge_msg, pos_info_msg in broadcast_list:
                    self.server.push_message(
                        OutboundMessage(
                            NodeType.TIMELORD,
                            Message("challenge_start", challenge_msg),
                            delivery,
                        )
                    )
                    self.server.push_message(
                        OutboundMessage(
                            NodeType.TIMELORD,
                            Message("proof_of_space_info", pos_info_msg),
                            delivery,
                        )
                    )
            self.log.info(
                f"Broadcasted {len(broadcast_list)} uncompact blocks to timelords."
            )
            await asyncio.sleep(uncompact_interval)

    @api_request
    async def new_unfinished_block(
        self, new_unfinished_block: full_node_protocol.NewUnfinishedBlock
    ) -> OutboundMessageGenerator:
        if self.blockchain.contains_block(new_unfinished_block.new_header_hash):
            return
        if not self.blockchain.contains_block(
            new_unfinished_block.previous_header_hash
        ):
            return
        prev_block: Optional[FullBlock] = await self.block_store.get_block(
            new_unfinished_block.previous_header_hash
        )
        if prev_block is not None:
            challenge = self.blockchain.get_challenge(prev_block)
            if challenge is not None:
                if (
                    await (
                        self.full_node_store.get_unfinished_block(
                            (
                                challenge.get_hash(),
                                new_unfinished_block.number_of_iterations,
                            )
                        )
                    )
                    is not None
                ):
                    return
            assert challenge is not None
            yield OutboundMessage(
                NodeType.FULL_NODE,
                Message(
                    "request_unfinished_block",
                    full_node_protocol.RequestUnfinishedBlock(
                        new_unfinished_block.new_header_hash
                    ),
                ),
                Delivery.RESPOND,
            )

    @api_request
    async def request_unfinished_block(
        self, request_unfinished_block: full_node_protocol.RequestUnfinishedBlock
    ) -> OutboundMessageGenerator:
        for _, block in (await self.full_node_store.get_unfinished_blocks()).items():
            if block.header_hash == request_unfinished_block.header_hash:
                yield OutboundMessage(
                    NodeType.FULL_NODE,
                    Message(
                        "respond_unfinished_block",
                        full_node_protocol.RespondUnfinishedBlock(block),
                    ),
                    Delivery.RESPOND,
                )
                return
        fetched: Optional[FullBlock] = await self.block_store.get_block(
            request_unfinished_block.header_hash
        )
        if fetched is not None:
            yield OutboundMessage(
                NodeType.FULL_NODE,
                Message(
                    "respond_unfinished_block",
                    full_node_protocol.RespondUnfinishedBlock(fetched),
                ),
                Delivery.RESPOND,
            )
            return

        reject = Message(
            "reject_unfinished_block_request",
            full_node_protocol.RejectUnfinishedBlockRequest(
                request_unfinished_block.header_hash
            ),
        )
        yield OutboundMessage(NodeType.FULL_NODE, reject, Delivery.RESPOND)

    @api_request
    async def respond_unfinished_block(
        self, respond_unfinished_block: full_node_protocol.RespondUnfinishedBlock
    ) -> OutboundMessageGenerator:
        """
        We have received an unfinished block, either created by us, or from another peer.
        We can validate it and if it's a good block, propagate it to other peers and
        timelords.
        """
        block = respond_unfinished_block.block
        # Adds the unfinished block to seen, and check if it's seen before, to prevent
        # processing it twice
        if self.full_node_store.seen_unfinished_block(block.header_hash):
            return

        if not self.blockchain.is_child_of_head(block):
            return

        prev_full_block: Optional[FullBlock] = await self.block_store.get_block(
            block.prev_header_hash
        )

        assert prev_full_block is not None
        async with self.blockchain.lock:
            (
                error_code,
                iterations_needed,
            ) = await self.blockchain.validate_unfinished_block(block, prev_full_block)

        if error_code is not None:
            raise ConsensusError(error_code)
        assert iterations_needed is not None

        challenge = self.blockchain.get_challenge(prev_full_block)
        assert challenge is not None
        challenge_hash = challenge.get_hash()

        if (
            await (
                self.full_node_store.get_unfinished_block(
                    (challenge_hash, iterations_needed)
                )
            )
            is not None
        ):
            return

        expected_time: uint64 = uint64(
            int(
                iterations_needed
                / (self.full_node_store.get_proof_of_time_estimate_ips())
            )
        )

        if expected_time > self.constants.PROPAGATION_DELAY_THRESHOLD:
            self.log.info(f"Block is slow, expected {expected_time} seconds, waiting")
            # If this block is slow, sleep to allow faster blocks to come out first
            await asyncio.sleep(5)

        leader: Tuple[
            uint32, uint64
        ] = self.full_node_store.get_unfinished_block_leader()
        if leader is None or block.height > leader[0]:
            self.log.info(
                f"This is the first unfinished block at height {block.height}, so propagate."
            )
            # If this is the first block we see at this height, propagate
            self.full_node_store.set_unfinished_block_leader(
                (block.height, expected_time)
            )
        elif block.height == leader[0]:
            if expected_time > leader[1] + self.constants.PROPAGATION_THRESHOLD:
                # If VDF is expected to finish X seconds later than the best, don't propagate
                self.log.info(
                    f"VDF will finish too late {expected_time} seconds, so don't propagate"
                )
                return
            elif expected_time < leader[1]:
                self.log.info(f"New best unfinished block at height {block.height}")
                # If this will be the first block to finalize, update our leader
                self.full_node_store.set_unfinished_block_leader(
                    (leader[0], expected_time)
                )
        else:
            # If we have seen an unfinished block at a greater or equal height, don't propagate
            self.log.info("Unfinished block at old height, so don't propagate")
            return

        await self.full_node_store.add_unfinished_block(
            (challenge_hash, iterations_needed), block
        )

        timelord_request = timelord_protocol.ProofOfSpaceInfo(
            challenge_hash, iterations_needed
        )

        yield OutboundMessage(
            NodeType.TIMELORD,
            Message("proof_of_space_info", timelord_request),
            Delivery.BROADCAST,
        )
        new_unfinished_block = full_node_protocol.NewUnfinishedBlock(
            block.prev_header_hash, iterations_needed, block.header_hash
        )
        yield OutboundMessage(
            NodeType.FULL_NODE,
            Message("new_unfinished_block", new_unfinished_block),
            Delivery.BROADCAST_TO_OTHERS,
        )
        self._state_changed("block")

    @api_request
    async def reject_unfinished_block_request(
        self, reject: full_node_protocol.RejectUnfinishedBlockRequest
    ) -> OutboundMessageGenerator:
        self.log.warning(f"Rejected unfinished block request {reject}")
        for _ in []:
            yield _

    @api_request
    async def request_all_header_hashes(
        self, request: full_node_protocol.RequestAllHeaderHashes
    ) -> OutboundMessageGenerator:
        try:
            header_hashes = self.blockchain.get_header_hashes(request.tip_header_hash)
            message = Message(
                "all_header_hashes", full_node_protocol.AllHeaderHashes(header_hashes)
            )
            yield OutboundMessage(NodeType.FULL_NODE, message, Delivery.RESPOND)
        except ValueError:
            self.log.info("Do not have requested header hashes.")

    @api_request
    async def all_header_hashes(
        self, all_header_hashes: full_node_protocol.AllHeaderHashes
    ) -> OutboundMessageGenerator:
        assert len(all_header_hashes.header_hashes) > 0
        self.sync_store.set_potential_hashes(all_header_hashes.header_hashes)
        phr = self.sync_store.get_potential_hashes_received()
        assert phr is not None
        phr.set()
        for _ in []:  # Yields nothing
            yield _

    @api_request
    async def request_header_block(
        self, request: full_node_protocol.RequestHeaderBlock
    ) -> OutboundMessageGenerator:
        """
        A peer requests a list of header blocks, by height. Used for syncing or light clients.
        """
        full_block: Optional[FullBlock] = await self.block_store.get_block(
            request.header_hash
        )
        if full_block is not None:
            header_block: Optional[HeaderBlock] = self.blockchain.get_header_block(
                full_block
            )
            if header_block is not None and header_block.height == request.height:
                response = full_node_protocol.RespondHeaderBlock(header_block)
                yield OutboundMessage(
                    NodeType.FULL_NODE,
                    Message("respond_header_block", response),
                    Delivery.RESPOND,
                )
                return
        reject = full_node_protocol.RejectHeaderBlockRequest(
            request.height, request.header_hash
        )
        yield OutboundMessage(
            NodeType.FULL_NODE,
            Message("reject_header_block_request", reject),
            Delivery.RESPOND,
        )

    @api_request
    async def respond_header_block(
        self, request: full_node_protocol.RespondHeaderBlock
    ) -> OutboundMessageGenerator:
        """
        Receive header blocks from a peer.
        """
        self.log.info(f"Received header block {request.header_block.height}.")
        if self.sync_peers_handler is not None:
            async for req in self.sync_peers_handler.new_block(request.header_block):
                yield req

    @api_request
    async def reject_header_block_request(
        self, request: full_node_protocol.RejectHeaderBlockRequest
    ) -> OutboundMessageGenerator:
        self.log.warning(f"Reject header block request, {request}")
        if self.sync_store.get_sync_mode():
            yield OutboundMessage(NodeType.FULL_NODE, Message("", None), Delivery.CLOSE)

    @api_request
    async def request_header_hash(
        self, request: farmer_protocol.RequestHeaderHash
    ) -> OutboundMessageGenerator:
        """
        Creates a block body and header, with the proof of space, coinbase, and fee targets provided
        by the farmer, and sends the hash of the header data back to the farmer.
        """
        plot_id: bytes32 = request.proof_of_space.get_plot_id()

        # Checks that the proof of space is valid
        quality_string: bytes = Verifier().validate_proof(
            plot_id,
            request.proof_of_space.size,
            request.challenge_hash,
            bytes(request.proof_of_space.proof),
        )
        assert len(quality_string) == 32

        # Retrieves the correct tip for the challenge
        tips: List[Header] = self.blockchain.get_current_tips()
        tips_blocks: List[Optional[FullBlock]] = [
            await self.block_store.get_block(tip.header_hash) for tip in tips
        ]
        target_tip_block: Optional[FullBlock] = None
        target_tip: Optional[Header] = None
        for tip in tips_blocks:
            assert tip is not None
            tip_challenge: Optional[Challenge] = self.blockchain.get_challenge(tip)
            assert tip_challenge is not None
            if tip_challenge.get_hash() == request.challenge_hash:
                target_tip_block = tip
                target_tip = tip.header
        if target_tip is None:
            self.log.warning(
                f"Challenge hash: {request.challenge_hash} not in one of three tips"
            )
            return

        assert target_tip is not None
        # Grab best transactions from Mempool for given tip target
        async with self.blockchain.lock:
            spend_bundle: Optional[
                SpendBundle
            ] = await self.mempool_manager.create_bundle_for_tip(target_tip)
        spend_bundle_fees = 0
        aggregate_sig: G2Element = request.pool_target_signature
        solution_program: Optional[Program] = None

        if spend_bundle:
            solution_program = best_solution_program(spend_bundle)
            spend_bundle_fees = spend_bundle.fees()
            aggregate_sig = AugSchemeMPL.aggregate(
                [spend_bundle.aggregated_signature, aggregate_sig]
            )

        base_fee_reward = calculate_base_fee(target_tip.height + 1)
        full_fee_reward = uint64(int(base_fee_reward + spend_bundle_fees))

        # Calculate the cost of transactions
        cost = uint64(0)
        if solution_program:
            _, _, cost = calculate_cost_of_program(
                solution_program, self.constants.CLVM_COST_RATIO_CONSTANT
            )

        extension_data: bytes32 = bytes32([0] * 32)

        # Creates a block with transactions, coinbase, and fees
        # Creates the block header
        prev_header_hash: bytes32 = target_tip.get_hash()
        timestamp: uint64 = uint64(int(time.time()))

        # Create filter
        byte_array_tx: List[bytes32] = []
        if spend_bundle:
            additions: List[Coin] = spend_bundle.additions()
            removals: List[Coin] = spend_bundle.removals()
            for coin in additions:
                byte_array_tx.append(bytearray(coin.puzzle_hash))
            for coin in removals:
                byte_array_tx.append(bytearray(coin.name()))

        byte_array_tx.append(bytearray(request.farmer_rewards_puzzle_hash))
        byte_array_tx.append(bytearray(request.pool_target.puzzle_hash))

        bip158: PyBIP158 = PyBIP158(byte_array_tx)
        encoded_filter: bytes = bytes(bip158.GetEncoded())

        proof_of_space_hash: bytes32 = request.proof_of_space.get_hash()
        difficulty = self.blockchain.get_next_difficulty(target_tip)

        assert target_tip_block is not None
        vdf_min_iters: uint64 = self.blockchain.get_next_min_iters(target_tip_block)

        iterations_needed: uint64 = calculate_iterations(
            request.proof_of_space,
            difficulty,
            vdf_min_iters,
            self.constants.NUMBER_ZERO_BITS_CHALLENGE_SIG,
        )

        removal_merkle_set = MerkleSet()
        addition_merkle_set = MerkleSet()

        additions = []
        removals = []

        if spend_bundle:
            additions = spend_bundle.additions()
            removals = spend_bundle.removals()

        # Create removal Merkle set
        for coin in removals:
            removal_merkle_set.add_already_hashed(coin.name())
        cb_reward = calculate_block_reward(target_tip.height + 1)
        cb_coin = create_coinbase_coin(
            target_tip.height + 1, request.pool_target.puzzle_hash, cb_reward
        )
        fees_coin = create_fees_coin(
            target_tip.height + 1,
            request.farmer_rewards_puzzle_hash,
            full_fee_reward,
        )

        # Create addition Merkle set
        puzzlehash_coins_map: Dict[bytes32, List[Coin]] = {}
        for coin in additions + [cb_coin, fees_coin]:
            if coin.puzzle_hash in puzzlehash_coins_map:
                puzzlehash_coins_map[coin.puzzle_hash].append(coin)
            else:
                puzzlehash_coins_map[coin.puzzle_hash] = [coin]

        # Addition Merkle set contains puzzlehash and hash of all coins with that puzzlehash
        for puzzle, coins in puzzlehash_coins_map.items():
            addition_merkle_set.add_already_hashed(puzzle)
            addition_merkle_set.add_already_hashed(hash_coin_list(coins))

        additions_root = addition_merkle_set.get_root()
        removal_root = removal_merkle_set.get_root()

        generator_hash = (
            solution_program.get_tree_hash()
            if solution_program is not None
            else bytes32([0] * 32)
        )
        filter_hash = std_hash(encoded_filter)

        block_header_data: HeaderData = HeaderData(
            uint32(target_tip.height + 1),
            prev_header_hash,
            timestamp,
            filter_hash,
            proof_of_space_hash,
            uint128(target_tip.weight + difficulty),
            uint64(target_tip.data.total_iters + iterations_needed),
            additions_root,
            removal_root,
            request.farmer_rewards_puzzle_hash,
            full_fee_reward,
            request.pool_target,
            aggregate_sig,
            cost,
            extension_data,
            generator_hash,
        )

        block_header_data_hash: bytes32 = block_header_data.get_hash()

        # Stores this block so we can submit it to the blockchain after it's signed by harvester
        self.full_node_store.add_candidate_block(
            proof_of_space_hash,
            solution_program,
            encoded_filter,
            block_header_data,
            request.proof_of_space,
            target_tip.height + 1,
        )

        message = farmer_protocol.HeaderHash(
            proof_of_space_hash, block_header_data_hash
        )
        yield OutboundMessage(
            NodeType.FARMER, Message("header_hash", message), Delivery.RESPOND
        )

    @api_request
    async def header_signature(
        self, header_signature: farmer_protocol.HeaderSignature
    ) -> OutboundMessageGenerator:
        """
        Signature of header hash, by the harvester. This is enough to create an unfinished
        block, which only needs a Proof of Time to be finished. If the signature is valid,
        we call the unfinished_block routine.
        """
        candidate: Optional[
            Tuple[Optional[Program], bytes, HeaderData, ProofOfSpace]
        ] = self.full_node_store.get_candidate_block(header_signature.pos_hash)
        if candidate is None:
            self.log.warning(
                f"PoS hash {header_signature.pos_hash} not found in database"
            )
            return
        # Verifies that we have the correct header and body stored
        generator, filt, block_header_data, pos = candidate

        assert block_header_data.get_hash() == header_signature.header_hash

        block_header: Header = Header(
            block_header_data, header_signature.header_signature
        )
        unfinished_block_obj: FullBlock = FullBlock(
            pos, None, block_header, generator, filt
        )

        # Propagate to ourselves (which validates and does further propagations)
        request = full_node_protocol.RespondUnfinishedBlock(unfinished_block_obj)
        async for m in self.respond_unfinished_block(request):
            # Yield all new messages (propagation to peers)
            yield m

    # TIMELORD PROTOCOL
    @api_request
    async def proof_of_time_finished(
        self, request: timelord_protocol.ProofOfTimeFinished
    ) -> OutboundMessageGenerator:
        """
        A proof of time, received by a peer timelord. We can use this to complete a block,
        and call the block routine (which handles propagation and verification of blocks).
        """
        if request.proof.witness_type == 0:
            async for msg in self._respond_compact_proof_of_time(request.proof):
                yield msg

        dict_key = (
            request.proof.challenge_hash,
            request.proof.number_of_iterations,
        )

        unfinished_block_obj: Optional[
            FullBlock
        ] = await self.full_node_store.get_unfinished_block(dict_key)
        if not unfinished_block_obj:
            if request.proof.witness_type > 0:
                self.log.warning(
                    f"Received a proof of time that we cannot use to complete a block {dict_key}"
                )
            return

        new_full_block: FullBlock = FullBlock(
            unfinished_block_obj.proof_of_space,
            request.proof,
            unfinished_block_obj.header,
            unfinished_block_obj.transactions_generator,
            unfinished_block_obj.transactions_filter,
        )

        if self.sync_store.get_sync_mode():
            self.sync_store.add_potential_future_block(new_full_block)
        else:
            async for msg in self.respond_block(
                full_node_protocol.RespondBlock(new_full_block)
            ):
                yield msg

    @api_request
    async def request_block(
        self, request_block: full_node_protocol.RequestBlock
    ) -> OutboundMessageGenerator:
        block: Optional[FullBlock] = await self.block_store.get_block(
            request_block.header_hash
        )
        if block is not None:
            yield OutboundMessage(
                NodeType.FULL_NODE,
                Message("respond_block", full_node_protocol.RespondBlock(block)),
                Delivery.RESPOND,
            )
            return
        reject = Message(
            "reject_block_request",
            full_node_protocol.RejectBlockRequest(
                request_block.height, request_block.header_hash
            ),
        )
        yield OutboundMessage(NodeType.FULL_NODE, reject, Delivery.RESPOND)

    @api_request
    async def respond_block(
        self, respond_block: full_node_protocol.RespondBlock
    ) -> OutboundMessageGenerator:
        """
        Receive a full block from a peer full node (or ourselves).
        """
        if self.sync_store.get_sync_mode():
            # This is a tip sent to us by another peer
            if self.sync_store.get_waiting_for_tips():
                # Add the block to our potential tips list
                self.sync_store.add_potential_tip(respond_block.block)
                return

            # This is a block we asked for during sync
            if self.sync_peers_handler is not None:
                async for req in self.sync_peers_handler.new_block(respond_block.block):
                    yield req
            return

        # Adds the block to seen, and check if it's seen before (which means header is in memory)
        header_hash = respond_block.block.header.get_hash()
        if self.blockchain.contains_block(header_hash):
            return

        prev_lca = self.blockchain.lca_block

        async with self.blockchain.lock:
            # Tries to add the block to the blockchain
            added, replaced, error_code = await self.blockchain.receive_block(
                respond_block.block, False, None, sync_mode=False
            )
            if added == ReceiveBlockResult.ADDED_TO_HEAD:
                await self.mempool_manager.new_tips(
                    await self.blockchain.get_full_tips()
                )

        if added == ReceiveBlockResult.ALREADY_HAVE_BLOCK:
            return
        elif added == ReceiveBlockResult.INVALID_BLOCK:
            self.log.error(
                f"Block {header_hash} at height {respond_block.block.height} is invalid with code {error_code}."
            )
            assert error_code is not None
            raise ConsensusError(error_code, header_hash)

        elif added == ReceiveBlockResult.DISCONNECTED_BLOCK:
            self.log.info(
                f"Disconnected block {header_hash} at height {respond_block.block.height}"
            )
            tip_height = min(
                [head.height for head in self.blockchain.get_current_tips()]
            )

            if (
                respond_block.block.height
                > tip_height + self.config["sync_blocks_behind_threshold"]
            ):
                async with self.blockchain.lock:
                    if self.sync_store.get_sync_mode():
                        return
                    await self.sync_store.clear_sync_info()
                    self.sync_store.add_potential_tip(respond_block.block)
                    self.sync_store.set_sync_mode(True)
                self.log.info(
                    f"We are too far behind this block. Our height is {tip_height} and block is at "
                    f"{respond_block.block.height}"
                )
                try:
                    # Performs sync, and catch exceptions so we don't close the connection
                    async for ret_msg in self._sync():
                        yield ret_msg
                except asyncio.CancelledError:
                    self.log.error("Syncing failed, CancelledError")
                except Exception as e:
                    tb = traceback.format_exc()
                    self.log.error(f"Error with syncing: {type(e)}{tb}")
                finally:
                    async for ret_msg in self._finish_sync():
                        yield ret_msg

            elif respond_block.block.height >= tip_height - 3:
                self.log.info(
                    f"We have received a disconnected block at height {respond_block.block.height}, "
                    f"current tip is {tip_height}"
                )
                msg = Message(
                    "request_block",
                    full_node_protocol.RequestBlock(
                        uint32(respond_block.block.height - 1),
                        respond_block.block.prev_header_hash,
                    ),
                )
                self.full_node_store.add_disconnected_block(respond_block.block)
                yield OutboundMessage(NodeType.FULL_NODE, msg, Delivery.RESPOND)
            return
        elif added == ReceiveBlockResult.ADDED_TO_HEAD:
            # Only propagate blocks which extend the blockchain (becomes one of the heads)
            self.log.info(
                f"Updated heads, new heights: {[b.height for b in self.blockchain.get_current_tips()]}"
            )

            difficulty = self.blockchain.get_next_difficulty(
                self.blockchain.headers[respond_block.block.prev_header_hash]
            )
            next_vdf_min_iters = self.blockchain.get_next_min_iters(respond_block.block)
            next_vdf_ips = uint64(
                next_vdf_min_iters
                * self.constants.MIN_ITERS_PROPORTION
                // self.constants.BLOCK_TIME_TARGET
            )
            self.log.info(f"Difficulty {difficulty} IPS {next_vdf_ips}")
            if next_vdf_ips != self.full_node_store.get_proof_of_time_estimate_ips():
                self.full_node_store.set_proof_of_time_estimate_ips(next_vdf_ips)
                rate_update = farmer_protocol.ProofOfTimeRate(next_vdf_ips)
                self.log.info(f"Sending proof of time rate {next_vdf_ips}")
                yield OutboundMessage(
                    NodeType.FARMER,
                    Message("proof_of_time_rate", rate_update),
                    Delivery.BROADCAST,
                )
                # Occasionally clear the seen list to keep it small
                await self.full_node_store.clear_seen_unfinished_blocks()

            challenge: Optional[Challenge] = self.blockchain.get_challenge(
                respond_block.block
            )
            assert challenge is not None
            challenge_hash: bytes32 = challenge.get_hash()
            farmer_request = farmer_protocol.ProofOfSpaceFinalized(
                challenge_hash,
                respond_block.block.height,
                respond_block.block.weight,
                difficulty,
            )
            timelord_request = timelord_protocol.ChallengeStart(
                challenge_hash,
                respond_block.block.weight,
            )
            # Tell timelord to stop previous challenge and start with new one
            yield OutboundMessage(
                NodeType.TIMELORD,
                Message("challenge_start", timelord_request),
                Delivery.BROADCAST,
            )
            # Tell peers about the new tip
            yield OutboundMessage(
                NodeType.FULL_NODE,
                Message(
                    "new_tip",
                    full_node_protocol.NewTip(
                        respond_block.block.height,
                        respond_block.block.weight,
                        respond_block.block.header_hash,
                    ),
                ),
                Delivery.BROADCAST_TO_OTHERS,
            )
            # Tell peers about the tip that was removed (if one was removed)
            if replaced is not None:
                yield OutboundMessage(
                    NodeType.FULL_NODE,
                    Message(
                        "removing_tip",
                        full_node_protocol.RemovingTip(replaced.header_hash),
                    ),
                    Delivery.BROADCAST,
                )

            # Tell peer wallets about the new LCA, if it changed
            new_lca = self.blockchain.lca_block
            if new_lca != prev_lca:
                new_lca_req = wallet_protocol.NewLCA(
                    new_lca.header_hash,
                    new_lca.height,
                    new_lca.weight,
                )
                yield OutboundMessage(
                    NodeType.WALLET, Message("new_lca", new_lca_req), Delivery.BROADCAST
                )

            # Tell farmer about the new block
            yield OutboundMessage(
                NodeType.FARMER,
                Message("proof_of_space_finalized", farmer_request),
                Delivery.BROADCAST,
            )

        elif added == ReceiveBlockResult.ADDED_AS_ORPHAN:
            self.log.info(
                f"Received orphan block of height {respond_block.block.height}"
            )
        else:
            # Should never reach here, all the cases are covered
            raise RuntimeError(f"Invalid result from receive_block {added}")

        # This code path is reached if added == ADDED_AS_ORPHAN or ADDED_TO_HEAD
        next_block: Optional[
            FullBlock
        ] = self.full_node_store.get_disconnected_block_by_prev(
            respond_block.block.header_hash
        )

        # Recursively process the next block if we have it
        if next_block is not None:
            async for ret_msg in self.respond_block(
                full_node_protocol.RespondBlock(next_block)
            ):
                yield ret_msg

        # Removes all temporary data for old blocks
        lowest_tip = min(tip.height for tip in self.blockchain.get_current_tips())
        clear_height = uint32(max(0, lowest_tip - 30))
        self.full_node_store.clear_candidate_blocks_below(clear_height)
        self.full_node_store.clear_disconnected_blocks_below(clear_height)
        await self.full_node_store.clear_unfinished_blocks_below(clear_height)
        self._state_changed("block")

    @api_request
    async def reject_block_request(
        self, reject: full_node_protocol.RejectBlockRequest
    ) -> OutboundMessageGenerator:
        self.log.warning(f"Rejected block request {reject}")
        if self.sync_store.get_sync_mode():
            yield OutboundMessage(NodeType.FULL_NODE, Message("", None), Delivery.CLOSE)
        for _ in []:
            yield _

    @api_request
<<<<<<< HEAD
=======
    async def request_peers(
        self, request: full_node_protocol.RequestPeers
    ) -> OutboundMessageGenerator:
        if self.global_connections is None:
            return
        connected_peers = self.global_connections.get_full_node_peerinfos()
        unconnected_peers = self.global_connections.peers.get_peers(
            recent_threshold=24 * 60 * 60
        )
        peers = list(set(connected_peers + unconnected_peers))

        yield OutboundMessage(
            NodeType.FULL_NODE,
            Message("respond_peers_full_node", full_node_protocol.RespondPeers(peers)),
            Delivery.RESPOND,
        )

    @api_request
    async def respond_peers(
        self, request: introducer_protocol.RespondPeers
    ) -> OutboundMessageGenerator:
        if self.server is None or self.global_connections is None:
            return
        conns = self.global_connections
        for peer in request.peer_list:
            conns.peers.add(PeerInfo(peer.host, peer.port))

        # Pseudo-message to close the connection
        yield OutboundMessage(NodeType.INTRODUCER, Message("", None), Delivery.CLOSE)

        unconnected = conns.get_unconnected_peers(
            recent_threshold=self.config["recent_peer_threshold"]
        )
        to_connect = unconnected[: self._num_needed_peers()]
        if not len(to_connect):
            return

        self.log.info(f"Trying to connect to peers: {to_connect}")
        for target in to_connect:
            asyncio.create_task(self.server.start_client(target, self._on_connect))

    @api_request
    async def respond_peers_full_node(self, request: full_node_protocol.RespondPeers):
        pass

    @api_request
>>>>>>> a0f1aedb
    async def request_mempool_transactions(
        self, request: full_node_protocol.RequestMempoolTransactions
    ) -> OutboundMessageGenerator:
        received_filter = PyBIP158(bytearray(request.filter))

        items: List[MempoolItem] = await self.mempool_manager.get_items_not_in_filter(
            received_filter
        )

        for item in items:
            transaction = full_node_protocol.RespondTransaction(item.spend_bundle)
            yield OutboundMessage(
                NodeType.FULL_NODE,
                Message("respond_transaction", transaction),
                Delivery.RESPOND,
            )

    # WALLET PROTOCOL
    @api_request
    async def send_transaction(
        self, tx: wallet_protocol.SendTransaction
    ) -> OutboundMessageGenerator:
        # Ignore if syncing
        if self.sync_store.get_sync_mode():
            status = MempoolInclusionStatus.FAILED
            error: Optional[Err] = Err.UNKNOWN
        else:
            async with self.blockchain.lock:
                cost, status, error = await self.mempool_manager.add_spendbundle(
                    tx.transaction
                )
                if status == MempoolInclusionStatus.SUCCESS:
                    self.log.info(
                        f"Added transaction to mempool: {tx.transaction.name()}"
                    )
                    # Only broadcast successful transactions, not pending ones. Otherwise it's a DOS
                    # vector.
                    fees = tx.transaction.fees()
                    assert fees >= 0
                    assert cost is not None
                    new_tx = full_node_protocol.NewTransaction(
                        tx.transaction.name(),
                        cost,
                        uint64(tx.transaction.fees()),
                    )
                    yield OutboundMessage(
                        NodeType.FULL_NODE,
                        Message("new_transaction", new_tx),
                        Delivery.BROADCAST_TO_OTHERS,
                    )
                else:
                    self.log.warning(
                        f"Wasn't able to add transaction with id {tx.transaction.name()}, "
                        f"status {status} error: {error}"
                    )

        error_name = error.name if error is not None else None
        if status == MempoolInclusionStatus.SUCCESS:
            response = wallet_protocol.TransactionAck(
                tx.transaction.name(), status, error_name
            )
        else:
            # If if failed/pending, but it previously succeeded (in mempool), this is idempotence, return SUCCESS
            if self.mempool_manager.get_spendbundle(tx.transaction.name()) is not None:
                response = wallet_protocol.TransactionAck(
                    tx.transaction.name(), MempoolInclusionStatus.SUCCESS, None
                )
            else:
                response = wallet_protocol.TransactionAck(
                    tx.transaction.name(), status, error_name
                )
        yield OutboundMessage(
            NodeType.WALLET, Message("transaction_ack", response), Delivery.RESPOND
        )

    @api_request
    async def request_all_proof_hashes(
        self, request: wallet_protocol.RequestAllProofHashes
    ) -> OutboundMessageGenerator:
        proof_hashes_map = await self.block_store.get_proof_hashes()
        curr = self.blockchain.lca_block

        hashes: List[Tuple[bytes32, Optional[uint64], Optional[uint64]]] = []
        while curr.height > 0:
            difficulty_update: Optional[uint64] = None
            iters_update: Optional[uint64] = None
            if (
                curr.height % self.constants.DIFFICULTY_EPOCH
                == self.constants.DIFFICULTY_DELAY
            ):
                difficulty_update = self.blockchain.get_next_difficulty(
                    self.blockchain.headers[curr.prev_header_hash]
                )
            if (curr.height + 1) % self.constants.DIFFICULTY_EPOCH == 0:
                iters_update = curr.data.total_iters
            hashes.append(
                (proof_hashes_map[curr.header_hash], difficulty_update, iters_update)
            )
            curr = self.blockchain.headers[curr.prev_header_hash]

        hashes.append(
            (
                proof_hashes_map[self.blockchain.genesis.header_hash],
                uint64(self.blockchain.genesis.weight),
                None,
            )
        )
        response = wallet_protocol.RespondAllProofHashes(list(reversed(hashes)))
        yield OutboundMessage(
            NodeType.WALLET,
            Message("respond_all_proof_hashes", response),
            Delivery.RESPOND,
        )

    @api_request
    async def request_all_header_hashes_after(
        self, request: wallet_protocol.RequestAllHeaderHashesAfter
    ) -> OutboundMessageGenerator:
        header_hash: Optional[bytes32] = self.blockchain.height_to_hash.get(
            request.starting_height, None
        )
        if header_hash is None:
            reject = wallet_protocol.RejectAllHeaderHashesAfterRequest(
                request.starting_height, request.previous_challenge_hash
            )
            yield OutboundMessage(
                NodeType.WALLET,
                Message("reject_all_header_hashes_after_request", reject),
                Delivery.RESPOND,
            )
            return
        block: Optional[FullBlock] = await self.block_store.get_block(header_hash)
        header_hash_again: Optional[bytes32] = self.blockchain.height_to_hash.get(
            request.starting_height, None
        )

        if (
            block is None
            or block.proof_of_space.challenge_hash != request.previous_challenge_hash
            or header_hash_again != header_hash
        ):
            reject = wallet_protocol.RejectAllHeaderHashesAfterRequest(
                request.starting_height, request.previous_challenge_hash
            )
            yield OutboundMessage(
                NodeType.WALLET,
                Message("reject_all_header_hashes_after_request", reject),
                Delivery.RESPOND,
            )
            return
        header_hashes: List[bytes32] = []
        for height in range(
            request.starting_height, self.blockchain.lca_block.height + 1
        ):
            header_hashes.append(self.blockchain.height_to_hash[uint32(height)])
        response = wallet_protocol.RespondAllHeaderHashesAfter(
            request.starting_height, request.previous_challenge_hash, header_hashes
        )
        yield OutboundMessage(
            NodeType.WALLET,
            Message("respond_all_header_hashes_after", response),
            Delivery.RESPOND,
        )

    @api_request
    async def request_header(
        self, request: wallet_protocol.RequestHeader
    ) -> OutboundMessageGenerator:
        full_block: Optional[FullBlock] = await self.block_store.get_block(
            request.header_hash
        )
        if full_block is not None:
            header_block: Optional[HeaderBlock] = self.blockchain.get_header_block(
                full_block
            )
            if header_block is not None and header_block.height == request.height:
                response = wallet_protocol.RespondHeader(
                    header_block, full_block.transactions_filter
                )
                yield OutboundMessage(
                    NodeType.WALLET,
                    Message("respond_header", response),
                    Delivery.RESPOND,
                )
                return
        reject = wallet_protocol.RejectHeaderRequest(
            request.height, request.header_hash
        )
        yield OutboundMessage(
            NodeType.WALLET,
            Message("reject_header_request", reject),
            Delivery.RESPOND,
        )

    @api_request
    async def request_removals(
        self, request: wallet_protocol.RequestRemovals
    ) -> OutboundMessageGenerator:
        block: Optional[FullBlock] = await self.block_store.get_block(
            request.header_hash
        )
        if (
            block is None
            or block.height != request.height
            or block.height not in self.blockchain.height_to_hash
            or self.blockchain.height_to_hash[block.height] != block.header_hash
        ):
            reject = wallet_protocol.RejectRemovalsRequest(
                request.height, request.header_hash
            )
            yield OutboundMessage(
                NodeType.WALLET,
                Message("reject_removals_request", reject),
                Delivery.RESPOND,
            )
            return

        assert block is not None
        all_removals, _ = await block.tx_removals_and_additions()

        coins_map: List[Tuple[bytes32, Optional[Coin]]] = []
        proofs_map: List[Tuple[bytes32, bytes]] = []

        # If there are no transactions, respond with empty lists
        if block.transactions_generator is None:
            proofs: Optional[List]
            if request.coin_names is None:
                proofs = None
            else:
                proofs = []
            response = wallet_protocol.RespondRemovals(
                block.height, block.header_hash, [], proofs
            )
        elif request.coin_names is None or len(request.coin_names) == 0:
            for removal in all_removals:
                cr = await self.coin_store.get_coin_record(removal)
                assert cr is not None
                coins_map.append((cr.coin.name(), cr.coin))
            response = wallet_protocol.RespondRemovals(
                block.height, block.header_hash, coins_map, None
            )
        else:
            assert block.transactions_generator
            removal_merkle_set = MerkleSet()
            for coin_name in all_removals:
                removal_merkle_set.add_already_hashed(coin_name)
            assert removal_merkle_set.get_root() == block.header.data.removals_root
            for coin_name in request.coin_names:
                result, proof = removal_merkle_set.is_included_already_hashed(coin_name)
                proofs_map.append((coin_name, proof))
                if coin_name in all_removals:
                    cr = await self.coin_store.get_coin_record(coin_name)
                    assert cr is not None
                    coins_map.append((coin_name, cr.coin))
                    assert result
                else:
                    coins_map.append((coin_name, None))
                    assert not result
            response = wallet_protocol.RespondRemovals(
                block.height, block.header_hash, coins_map, proofs_map
            )

        yield OutboundMessage(
            NodeType.WALLET,
            Message("respond_removals", response),
            Delivery.RESPOND,
        )

    @api_request
    async def request_additions(
        self, request: wallet_protocol.RequestAdditions
    ) -> OutboundMessageGenerator:
        block: Optional[FullBlock] = await self.block_store.get_block(
            request.header_hash
        )
        if (
            block is None
            or block.height != request.height
            or block.height not in self.blockchain.height_to_hash
            or self.blockchain.height_to_hash[block.height] != block.header_hash
        ):
            reject = wallet_protocol.RejectAdditionsRequest(
                request.height, request.header_hash
            )
            yield OutboundMessage(
                NodeType.WALLET,
                Message("reject_additions_request", reject),
                Delivery.RESPOND,
            )
            return

        assert block is not None
        _, additions = await block.tx_removals_and_additions()
        puzzlehash_coins_map: Dict[bytes32, List[Coin]] = {}
        for coin in additions + [block.get_coinbase(), block.get_fees_coin()]:
            if coin.puzzle_hash in puzzlehash_coins_map:
                puzzlehash_coins_map[coin.puzzle_hash].append(coin)
            else:
                puzzlehash_coins_map[coin.puzzle_hash] = [coin]

        coins_map: List[Tuple[bytes32, List[Coin]]] = []
        proofs_map: List[Tuple[bytes32, bytes, Optional[bytes]]] = []

        if request.puzzle_hashes is None:
            for puzzle_hash, coins in puzzlehash_coins_map.items():
                coins_map.append((puzzle_hash, coins))
            response = wallet_protocol.RespondAdditions(
                block.height, block.header_hash, coins_map, None
            )
        else:
            # Create addition Merkle set
            addition_merkle_set = MerkleSet()
            # Addition Merkle set contains puzzlehash and hash of all coins with that puzzlehash
            for puzzle, coins in puzzlehash_coins_map.items():
                addition_merkle_set.add_already_hashed(puzzle)
                addition_merkle_set.add_already_hashed(hash_coin_list(coins))

            assert addition_merkle_set.get_root() == block.header.data.additions_root
            for puzzle_hash in request.puzzle_hashes:
                result, proof = addition_merkle_set.is_included_already_hashed(
                    puzzle_hash
                )
                if puzzle_hash in puzzlehash_coins_map:
                    coins_map.append((puzzle_hash, puzzlehash_coins_map[puzzle_hash]))
                    hash_coin_str = hash_coin_list(puzzlehash_coins_map[puzzle_hash])
                    result_2, proof_2 = addition_merkle_set.is_included_already_hashed(
                        hash_coin_str
                    )
                    assert result
                    assert result_2
                    proofs_map.append((puzzle_hash, proof, proof_2))
                else:
                    coins_map.append((puzzle_hash, []))
                    assert not result
                    proofs_map.append((puzzle_hash, proof, None))
            response = wallet_protocol.RespondAdditions(
                block.height, block.header_hash, coins_map, proofs_map
            )

        yield OutboundMessage(
            NodeType.WALLET,
            Message("respond_additions", response),
            Delivery.RESPOND,
        )

    @api_request
    async def request_generator(
        self, request: wallet_protocol.RequestGenerator
    ) -> OutboundMessageGenerator:
        full_block: Optional[FullBlock] = await self.block_store.get_block(
            request.header_hash
        )
        if full_block is not None:
            if full_block.transactions_generator is not None:
                wrapper = GeneratorResponse(
                    full_block.height,
                    full_block.header_hash,
                    full_block.transactions_generator,
                )
                response = wallet_protocol.RespondGenerator(wrapper)
                yield OutboundMessage(
                    NodeType.WALLET,
                    Message("respond_generator", response),
                    Delivery.RESPOND,
                )
                return

        reject = wallet_protocol.RejectGeneratorRequest(
            request.height, request.header_hash
        )
        yield OutboundMessage(
            NodeType.WALLET,
            Message("reject_generator_request", reject),
            Delivery.RESPOND,
        )<|MERGE_RESOLUTION|>--- conflicted
+++ resolved
@@ -54,10 +54,7 @@
 from src.util.ints import uint32, uint64, uint128
 from src.util.merkle_set import MerkleSet
 from src.util.path import mkdir, path_from_root
-<<<<<<< HEAD
 from src.server.node_discovery import FullNodePeers
-=======
->>>>>>> a0f1aedb
 from src.types.peer_info import PeerInfo
 
 OutboundMessageGenerator = AsyncGenerator[OutboundMessage, None]
@@ -1785,55 +1782,6 @@
             yield _
 
     @api_request
-<<<<<<< HEAD
-=======
-    async def request_peers(
-        self, request: full_node_protocol.RequestPeers
-    ) -> OutboundMessageGenerator:
-        if self.global_connections is None:
-            return
-        connected_peers = self.global_connections.get_full_node_peerinfos()
-        unconnected_peers = self.global_connections.peers.get_peers(
-            recent_threshold=24 * 60 * 60
-        )
-        peers = list(set(connected_peers + unconnected_peers))
-
-        yield OutboundMessage(
-            NodeType.FULL_NODE,
-            Message("respond_peers_full_node", full_node_protocol.RespondPeers(peers)),
-            Delivery.RESPOND,
-        )
-
-    @api_request
-    async def respond_peers(
-        self, request: introducer_protocol.RespondPeers
-    ) -> OutboundMessageGenerator:
-        if self.server is None or self.global_connections is None:
-            return
-        conns = self.global_connections
-        for peer in request.peer_list:
-            conns.peers.add(PeerInfo(peer.host, peer.port))
-
-        # Pseudo-message to close the connection
-        yield OutboundMessage(NodeType.INTRODUCER, Message("", None), Delivery.CLOSE)
-
-        unconnected = conns.get_unconnected_peers(
-            recent_threshold=self.config["recent_peer_threshold"]
-        )
-        to_connect = unconnected[: self._num_needed_peers()]
-        if not len(to_connect):
-            return
-
-        self.log.info(f"Trying to connect to peers: {to_connect}")
-        for target in to_connect:
-            asyncio.create_task(self.server.start_client(target, self._on_connect))
-
-    @api_request
-    async def respond_peers_full_node(self, request: full_node_protocol.RespondPeers):
-        pass
-
-    @api_request
->>>>>>> a0f1aedb
     async def request_mempool_transactions(
         self, request: full_node_protocol.RequestMempoolTransactions
     ) -> OutboundMessageGenerator:
