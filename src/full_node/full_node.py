--- conflicted
+++ resolved
@@ -852,18 +852,12 @@
         if self.full_node_store.seen_unfinished_block(block.header_hash):
             return
 
-<<<<<<< HEAD
         # This searched for the trunk hash (unfinished reward hash). If we have already added a block with the same
         # hash, return
         if self.full_node_store.get_unfinished_block(block.reward_chain_sub_block.get_hash()) is not None:
             return
 
         if block.height > 0 and not self.blockchain.contains_block(block.prev_header_hash):
-=======
-        if block.height > 0 and not self.blockchain.contains_block(
-            block.prev_header_hash
-        ):
->>>>>>> 735e9eec
             # No need to request the parent, since the peer will send it to us anyway, via NewPeak
             self.log.info(
                 f"Received a disconnected unfinished block at height {block.height}"
@@ -881,19 +875,12 @@
 
         async with self.blockchain.lock:
             # TODO: pre-validate VDFs outside of lock
-<<<<<<< HEAD
             required_iters, error_code = await self.blockchain.validate_unfinished_block(block)
-=======
-            error_code: Optional[Err] = await self.blockchain.validate_unfinished_block(
-                block
-            )
->>>>>>> 735e9eec
             if error_code is not None:
                 raise ConsensusError(error_code)
 
         assert required_iters is not None
 
-<<<<<<< HEAD
         # Perform another check, in case we have already concurrently added the same unfinished block
         if self.full_node_store.get_unfinished_block(block.reward_chain_sub_block.get_hash()) is not None:
             return
@@ -924,61 +911,6 @@
             block.challenge_chain_icp_proof,
             block.reward_chain_icp_proof,
             block.foliage_sub_block,
-=======
-        if (
-            await (
-                self.full_node_store.get_unfinished_block(
-                    (challenge_hash, iterations_needed)
-                )
-            )
-            is not None
-        ):
-            return
-
-        expected_time: uint64 = uint64(
-            int(
-                iterations_needed
-                / (self.full_node_store.get_proof_of_time_estimate_ips())
-            )
-        )
-
-        if expected_time > self.constants.PROPAGATION_DELAY_THRESHOLD:
-            self.log.info(f"Block is slow, expected {expected_time} seconds, waiting")
-            # If this block is slow, sleep to allow faster blocks to come out first
-            await asyncio.sleep(5)
-
-        leader: Tuple[
-            uint32, uint64
-        ] = self.full_node_store.get_unfinished_block_leader()
-        if leader is None or block.height > leader[0]:
-            self.log.info(
-                f"This is the first unfinished block at height {block.height}, so propagate."
-            )
-            # If this is the first block we see at this height, propagate
-            self.full_node_store.set_unfinished_block_leader(
-                (block.height, expected_time)
-            )
-        elif block.height == leader[0]:
-            if expected_time > leader[1] + self.constants.PROPAGATION_THRESHOLD:
-                # If VDF is expected to finish X seconds later than the best, don't propagate
-                self.log.info(
-                    f"VDF will finish too late {expected_time} seconds, so don't propagate"
-                )
-                return
-            elif expected_time < leader[1]:
-                self.log.info(f"New best unfinished block at height {block.height}")
-                # If this will be the first block to finalize, update our leader
-                self.full_node_store.set_unfinished_block_leader(
-                    (leader[0], expected_time)
-                )
-        else:
-            # If we have seen an unfinished block at a greater or equal height, don't propagate
-            self.log.info("Unfinished block at old height, so don't propagate")
-            return
-
-        await self.full_node_store.add_unfinished_block(
-            (challenge_hash, iterations_needed), block
->>>>>>> 735e9eec
         )
 
         timelord_request = timelord_protocol.ProofOfSpaceInfo(
