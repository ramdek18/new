--- conflicted
+++ resolved
@@ -619,12 +619,9 @@
                 await self.mempool_manager.new_peak(self.blockchain.get_peak())
                 if not self.sync_store.get_sync_mode():
                     self.blockchain.clean_sub_block_records()
-<<<<<<< HEAD
-=======
                 sub_block_record = self.blockchain.sub_block_record(sub_block.header_hash)
                 if sub_block_record.sub_epoch_summary_included is not None:
                     await self.weight_proof_handler.create_prev_sub_epoch_segments(sub_block_record)
->>>>>>> 977b2b3e
                 self._state_changed("new_peak")
             validation_time = time.time() - validation_start
 
