import asyncio
import concurrent
import logging
import traceback
import time
<<<<<<< HEAD
=======
import random
from asyncio import Event
>>>>>>> d5cea83b
from pathlib import Path
from typing import AsyncGenerator, Dict, List, Optional, Tuple, Callable

import aiosqlite
from chiabip158 import PyBIP158
from chiapos import Verifier

from src.consensus.constants import constants as consensus_constants
from src.consensus.block_rewards import calculate_base_fee
from src.consensus.pot_iterations import calculate_iterations
from src.full_node.block_store import BlockStore
from src.full_node.blockchain import Blockchain, ReceiveBlockResult
from src.full_node.coin_store import CoinStore
from src.full_node.full_node_store import FullNodeStore
from src.full_node.mempool_manager import MempoolManager
from src.full_node.sync_blocks_processor import SyncBlocksProcessor
from src.full_node.sync_peers_handler import SyncPeersHandler
from src.full_node.sync_store import SyncStore
from src.protocols import (
    introducer_protocol,
    farmer_protocol,
    full_node_protocol,
    timelord_protocol,
    wallet_protocol,
)
from src.protocols.wallet_protocol import GeneratorResponse
from src.server.connection import PeerConnections
from src.server.outbound_message import Delivery, Message, NodeType, OutboundMessage
from src.server.server import ChiaServer
from src.types.BLSSignature import BLSSignature
from src.types.challenge import Challenge
from src.types.coin import Coin, hash_coin_list
from src.types.full_block import FullBlock
from src.types.header import Header, HeaderData
from src.types.header_block import HeaderBlock
from src.types.mempool_inclusion_status import MempoolInclusionStatus
from src.types.mempool_item import MempoolItem
from src.types.program import Program
from src.types.proof_of_space import ProofOfSpace
from src.types.sized_bytes import bytes32
from src.types.spend_bundle import SpendBundle
from src.util.api_decorators import api_request
from src.util.bundle_tools import best_solution_program
from src.util.cost_calculator import calculate_cost_of_program
from src.util.errors import ConsensusError, Err
from src.util.hash import std_hash
from src.util.ints import uint32, uint64, uint128
from src.util.merkle_set import MerkleSet
from src.util.path import mkdir, path_from_root

OutboundMessageGenerator = AsyncGenerator[OutboundMessage, None]


class FullNode:
    block_store: BlockStore
    full_node_store: FullNodeStore
    sync_store: SyncStore
    coin_store: CoinStore
    mempool_manager: MempoolManager
    connection: aiosqlite.Connection
    sync_peers_handler: Optional[SyncPeersHandler]
    blockchain: Blockchain
    config: Dict
    global_connections: Optional[PeerConnections]
    server: Optional[ChiaServer]
    log: logging.Logger
    constants: Dict
    _shut_down: bool
    root_path: Path
    state_changed_callback: Optional[Callable]

    def __init__(
        self, config: Dict, root_path: Path, name: str = None, override_constants={},
    ):
        self.root_path = root_path
        self.config = config
        self.server = None
        self._shut_down = False  # Set to true to close all infinite loops
        self.constants = consensus_constants.copy()
        self.sync_peers_handler = None
        for key, value in override_constants.items():
            self.constants[key] = value
        if name:
            self.log = logging.getLogger(name)
        else:
            self.log = logging.getLogger(__name__)

        self.global_connections = None

        self.db_path = path_from_root(root_path, config["database_path"])
        mkdir(self.db_path.parent)

    async def _start(self):
        # create the store (db) and full node instance
        self.connection = await aiosqlite.connect(self.db_path)
        self.block_store = await BlockStore.create(self.connection)
        self.full_node_store = await FullNodeStore.create(self.connection)
        self.sync_store = await SyncStore.create()
        self.coin_store = await CoinStore.create(self.connection)

        self.log.info("Initializing blockchain from disk")
        self.blockchain = await Blockchain.create(
            self.coin_store, self.block_store, self.constants
        )
        self.log.info(
            f"Blockchain initialized to tips at {[t.height for t in self.blockchain.get_current_tips()]}"
        )

        self.mempool_manager = MempoolManager(self.coin_store, self.constants)
        await self.mempool_manager.new_tips(await self.blockchain.get_full_tips())
        self.state_changed_callback = None
        uncompact_interval = self.config["send_uncompact_interval"]
        if uncompact_interval > 0:
            self.broadcast_uncompact_task = asyncio.create_task(
                self.broadcast_uncompact_blocks(uncompact_interval)
            )

    def _set_global_connections(self, global_connections: PeerConnections):
        self.global_connections = global_connections

    def _set_server(self, server: ChiaServer):
        self.server = server

    def _set_state_changed_callback(self, callback: Callable):
        self.state_changed_callback = callback
        if self.global_connections is not None:
            self.global_connections.set_state_changed_callback(callback)

    def _state_changed(self, change: str):
        if self.state_changed_callback is not None:
            self.state_changed_callback(change)

    async def _send_tips_to_farmers(
        self, delivery: Delivery = Delivery.BROADCAST
    ) -> OutboundMessageGenerator:
        """
        Sends all of the current heads to all farmer peers. Also sends the latest
        estimated proof of time rate, so farmer can calulate which proofs are good.
        """
        requests: List[farmer_protocol.ProofOfSpaceFinalized] = []
        async with self.blockchain.lock:
            tips: List[Header] = self.blockchain.get_current_tips()
            for tip in tips:
                full_tip: Optional[FullBlock] = await self.block_store.get_block(
                    tip.header_hash
                )
                assert full_tip is not None
                challenge: Optional[Challenge] = self.blockchain.get_challenge(full_tip)
                assert challenge is not None
                challenge_hash = challenge.get_hash()
                if tip.height > 0:
                    difficulty: uint64 = self.blockchain.get_next_difficulty(
                        self.blockchain.headers[tip.prev_header_hash]
                    )
                else:
                    difficulty = uint64(tip.weight)
                requests.append(
                    farmer_protocol.ProofOfSpaceFinalized(
                        challenge_hash, tip.height, tip.weight, difficulty
                    )
                )
            full_block: Optional[FullBlock] = await self.block_store.get_block(
                tips[0].header_hash
            )
            assert full_block is not None
            proof_of_time_min_iters: uint64 = self.blockchain.get_next_min_iters(
                full_block
            )
            proof_of_time_rate: uint64 = proof_of_time_min_iters // (
                self.constants["BLOCK_TIME_TARGET"]
                / self.constants["MIN_ITERS_PROPORTION"]
            )
        rate_update = farmer_protocol.ProofOfTimeRate(proof_of_time_rate)
        yield OutboundMessage(
            NodeType.FARMER, Message("proof_of_time_rate", rate_update), delivery
        )
        for request in requests:
            yield OutboundMessage(
                NodeType.FARMER, Message("proof_of_space_finalized", request), delivery
            )

    async def _send_challenges_to_timelords(
        self, delivery: Delivery = Delivery.BROADCAST
    ) -> OutboundMessageGenerator:
        """
        Sends all of the current heads (as well as Pos infos) to all timelord peers.
        """
        challenge_requests: List[timelord_protocol.ChallengeStart] = []
        pos_info_requests: List[timelord_protocol.ProofOfSpaceInfo] = []
        tips: List[Header] = self.blockchain.get_current_tips()
        tips_blocks: List[Optional[FullBlock]] = [
            await self.block_store.get_block(tip.header_hash) for tip in tips
        ]
        for tip in tips_blocks:
            assert tip is not None
            challenge = self.blockchain.get_challenge(tip)
            assert challenge is not None
            challenge_requests.append(
                timelord_protocol.ChallengeStart(challenge.get_hash(), tip.weight)
            )

        tip_hashes = [tip.header_hash for tip in tips]
        tip_infos = [
            tup[0]
            for tup in list(
                (await self.full_node_store.get_unfinished_blocks()).items()
            )
            if tup[1].prev_header_hash in tip_hashes
        ]
        for chall, iters in tip_infos:
            pos_info_requests.append(timelord_protocol.ProofOfSpaceInfo(chall, iters))
        for challenge_msg in challenge_requests:
            yield OutboundMessage(
                NodeType.TIMELORD, Message("challenge_start", challenge_msg), delivery
            )
        for pos_info_msg in pos_info_requests:
            yield OutboundMessage(
                NodeType.TIMELORD,
                Message("proof_of_space_info", pos_info_msg),
                delivery,
            )

    async def _on_connect(self) -> OutboundMessageGenerator:
        """
        Whenever we connect to another node / wallet, send them our current heads. Also send heads to farmers
        and challenges to timelords.
        """
        tips: List[Header] = self.blockchain.get_current_tips()
        for t in tips:
            request = full_node_protocol.NewTip(t.height, t.weight, t.header_hash)
            yield OutboundMessage(
                NodeType.FULL_NODE, Message("new_tip", request), Delivery.RESPOND
            )
        # If connected to a wallet, send the LCA
        lca = self.blockchain.lca_block
        new_lca = wallet_protocol.NewLCA(lca.header_hash, lca.height, lca.weight)
        yield OutboundMessage(
            NodeType.WALLET, Message("new_lca", new_lca), Delivery.RESPOND
        )

        # Send filter to node and request mempool items that are not in it
        my_filter = self.mempool_manager.get_filter()
        mempool_request = full_node_protocol.RequestMempoolTransactions(my_filter)

        yield OutboundMessage(
            NodeType.FULL_NODE,
            Message("request_mempool_transactions", mempool_request),
            Delivery.RESPOND,
        )

        # Update farmers and timelord with most recent information
        async for msg in self._send_challenges_to_timelords(Delivery.RESPOND):
            yield msg
        async for msg in self._send_tips_to_farmers(Delivery.RESPOND):
            yield msg

    def _num_needed_peers(self) -> int:
        assert self.global_connections is not None
        diff = self.config["target_peer_count"] - len(
            self.global_connections.get_full_node_connections()
        )
        return diff if diff >= 0 else 0

    def _close(self):
        self._shut_down = True
        self.blockchain.shut_down()

    async def _await_closed(self):
        await self.connection.close()

    async def _sync(self) -> OutboundMessageGenerator:
        """
        Performs a full sync of the blockchain.
            - Check which are the heaviest tips
            - Request headers for the heaviest
            - Find the fork point to see where to start downloading headers
            - Verify the weight of the tip, using the headers
            - Download all blocks
            - Disconnect peers that provide invalid blocks or don't have the blocks
        """
        self.log.info("Starting to perform sync with peers.")
        self.log.info("Waiting to receive tips from peers.")
        self.sync_peers_handler = None
        self.sync_store.set_waiting_for_tips(True)
        # TODO: better way to tell that we have finished receiving tips
        # TODO: fix DOS issue. Attacker can request syncing to an invalid blockchain
        await asyncio.sleep(2)
        highest_weight: uint128 = uint128(0)
        tip_block: FullBlock
        tip_height = 0
        sync_start_time = time.time()

        # Based on responses from peers about the current heads, see which head is the heaviest
        # (similar to longest chain rule).
        self.sync_store.set_waiting_for_tips(False)

        potential_tips: List[
            Tuple[bytes32, FullBlock]
        ] = self.sync_store.get_potential_tips_tuples()
        self.log.info(f"Have collected {len(potential_tips)} potential tips")
        if self._shut_down:
            return

        for header_hash, potential_tip_block in potential_tips:
            if potential_tip_block.proof_of_time is None:
                raise ValueError(
                    f"Invalid tip block {potential_tip_block.header_hash} received"
                )
            if potential_tip_block.weight > highest_weight:
                highest_weight = potential_tip_block.weight
                tip_block = potential_tip_block
                tip_height = potential_tip_block.height
        if highest_weight <= max(
            [t.weight for t in self.blockchain.get_current_tips()]
        ):
            self.log.info("Not performing sync, already caught up.")
            return

        assert tip_block
        self.log.info(
            f"Tip block {tip_block.header_hash} tip height {tip_block.height}"
        )

        self.sync_store.set_potential_hashes_received(asyncio.Event())

        sleep_interval = 10
        total_time_slept = 0

        # TODO: verify weight here once we have the correct protocol messages (interative flyclient)
        while True:
            if total_time_slept > 30:
                raise TimeoutError("Took too long to fetch header hashes.")
            if self._shut_down:
                return
            # Download all the header hashes and find the fork point
            request = full_node_protocol.RequestAllHeaderHashes(tip_block.header_hash)
            yield OutboundMessage(
                NodeType.FULL_NODE,
                Message("request_all_header_hashes", request),
                Delivery.RANDOM,
            )
            try:
                phr = self.sync_store.get_potential_hashes_received()
                assert phr is not None
                await asyncio.wait_for(
                    phr.wait(), timeout=sleep_interval,
                )
                break
            except concurrent.futures.TimeoutError:
                total_time_slept += sleep_interval
                self.log.warning("Did not receive desired header hashes")

        # Finding the fork point allows us to only download headers and blocks from the fork point
        header_hashes = self.sync_store.get_potential_hashes()

        async with self.blockchain.lock:
            # Lock blockchain so we can copy over the headers without any reorgs
            fork_point_height: uint32 = self.blockchain.find_fork_point_alternate_chain(
                header_hashes
            )

        fork_point_hash: bytes32 = header_hashes[fork_point_height]
        self.log.info(f"Fork point: {fork_point_hash} at height {fork_point_height}")

        assert self.global_connections is not None
        peers = [
            con.node_id
            for con in self.global_connections.get_connections()
            if (con.node_id is not None and con.connection_type == NodeType.FULL_NODE)
        ]

        self.sync_peers_handler = SyncPeersHandler(
            self.sync_store, peers, fork_point_height, self.blockchain
        )

        # Start processing blocks that we have received (no block yet)
        block_processor = SyncBlocksProcessor(
            self.sync_store, fork_point_height, uint32(tip_height), self.blockchain,
        )
        block_processor_task = asyncio.create_task(block_processor.process())

        while not self.sync_peers_handler.done():
            # Periodically checks for done, timeouts, shutdowns, new peers or disconnected peers.
            if self._shut_down:
                block_processor.shut_down()
                break
            if block_processor_task.done():
                break
            async for msg in self.sync_peers_handler.monitor_timeouts():
                yield msg  # Disconnects from peers that are not responding

            cur_peers = [
                con.node_id
                for con in self.global_connections.get_connections()
                if (
                    con.node_id is not None
                    and con.connection_type == NodeType.FULL_NODE
                )
            ]
            for node_id in cur_peers:
                if node_id not in peers:
                    self.sync_peers_handler.new_node_connected(node_id)
            for node_id in peers:
                if node_id not in cur_peers:
                    # Disconnected peer, removes requests that are being sent to it
                    self.sync_peers_handler.node_disconnected(node_id)
            peers = cur_peers

            async for msg in self.sync_peers_handler._add_to_request_sets():
                yield msg  # Send more requests if we can

            self._state_changed("block")
            await asyncio.sleep(5)

        # Awaits for all blocks to be processed, a timeout to happen, or the node to shutdown
        await block_processor_task
        block_processor_task.result()  # If there was a timeout, this will raise TimeoutError
        if self._shut_down:
            return

        current_tips = self.blockchain.get_current_tips()
        assert max([h.height for h in current_tips]) == tip_height

        self.full_node_store.set_proof_of_time_estimate_ips(
            self.blockchain.get_next_min_iters(tip_block)
            // (
                self.constants["BLOCK_TIME_TARGET"]
                / self.constants["MIN_ITERS_PROPORTION"]
            )
        )

        self.log.info(
            f"Finished sync up to height {tip_height}. Total time: "
            f"{round((time.time() - sync_start_time)/60, 2)} minutes."
        )

    async def _finish_sync(self) -> OutboundMessageGenerator:
        """
        Finalize sync by setting sync mode to False, clearing all sync information, and adding any final
        blocks that we have finalized recently.
        """
        potential_fut_blocks = (self.sync_store.get_potential_future_blocks()).copy()
        self.sync_store.set_sync_mode(False)

        async with self.blockchain.lock:
            await self.sync_store.clear_sync_info()
            await self.blockchain.recreate_diff_stores()

        for block in potential_fut_blocks:
            if self._shut_down:
                return
            async for msg in self.respond_block(full_node_protocol.RespondBlock(block)):
                yield msg

        # Update farmers and timelord with most recent information
        async for msg in self._send_challenges_to_timelords():
            yield msg
        async for msg in self._send_tips_to_farmers():
            yield msg

        lca = self.blockchain.lca_block
        new_lca = wallet_protocol.NewLCA(lca.header_hash, lca.height, lca.weight)
        yield OutboundMessage(
            NodeType.WALLET, Message("new_lca", new_lca), Delivery.BROADCAST
        )
        self._state_changed("block")

    @api_request
    async def new_tip(
        self, request: full_node_protocol.NewTip
    ) -> OutboundMessageGenerator:
        """
        A peer notifies us that they have added a new tip to their blockchain. If we don't have it,
        we can ask for it.
        """
        # Check if we have this block in the blockchain
        if self.blockchain.contains_block(request.header_hash):
            return

        # TODO: potential optimization, don't request blocks that we have already sent out
        # a "request_block" message for.
        message = Message(
            "request_block",
            full_node_protocol.RequestBlock(request.height, request.header_hash),
        )
        yield OutboundMessage(NodeType.FULL_NODE, message, Delivery.RESPOND)

    @api_request
    async def removing_tip(
        self, request: full_node_protocol.RemovingTip
    ) -> OutboundMessageGenerator:
        """
        A peer notifies us that they have removed a tip from their blockchain.
        """
        for _ in []:
            yield _

    @api_request
    async def new_transaction(
        self, transaction: full_node_protocol.NewTransaction
    ) -> OutboundMessageGenerator:
        """
        A peer notifies us of a new transaction.
        Requests a full transaction if we haven't seen it previously, and if the fees are enough.
        """
        # Ignore if syncing
        if self.sync_store.get_sync_mode():
            return
        # Ignore if already seen
        if self.mempool_manager.seen(transaction.transaction_id):
            return

        elif self.mempool_manager.is_fee_enough(transaction.fees, transaction.cost):
            requestTX = full_node_protocol.RequestTransaction(
                transaction.transaction_id
            )
            yield OutboundMessage(
                NodeType.FULL_NODE,
                Message("request_transaction", requestTX),
                Delivery.RESPOND,
            )

    @api_request
    async def request_transaction(
        self, request: full_node_protocol.RequestTransaction
    ) -> OutboundMessageGenerator:
        """ Peer has requested a full transaction from us. """
        # Ignore if syncing
        if self.sync_store.get_sync_mode():
            return
        spend_bundle = self.mempool_manager.get_spendbundle(request.transaction_id)
        if spend_bundle is None:
            reject = full_node_protocol.RejectTransactionRequest(request.transaction_id)
            yield OutboundMessage(
                NodeType.FULL_NODE,
                Message("reject_transaction_request", reject),
                Delivery.RESPOND,
            )
            return

        transaction = full_node_protocol.RespondTransaction(spend_bundle)
        yield OutboundMessage(
            NodeType.FULL_NODE,
            Message("respond_transaction", transaction),
            Delivery.RESPOND,
        )

        self.log.info(f"sending transaction (tx_id: {spend_bundle.name()}) to peer")

    @api_request
    async def respond_transaction(
        self, tx: full_node_protocol.RespondTransaction
    ) -> OutboundMessageGenerator:
        """
        Receives a full transaction from peer.
        If tx is added to mempool, send tx_id to others. (new_transaction)
        """
        # Ignore if syncing
        if self.sync_store.get_sync_mode():
            return
        async with self.blockchain.lock:
            cost, status, error = await self.mempool_manager.add_spendbundle(
                tx.transaction
            )
            if status == MempoolInclusionStatus.SUCCESS:
                fees = tx.transaction.fees()
                assert fees >= 0
                assert cost is not None
                new_tx = full_node_protocol.NewTransaction(
                    tx.transaction.name(), cost, uint64(tx.transaction.fees()),
                )
                yield OutboundMessage(
                    NodeType.FULL_NODE,
                    Message("new_transaction", new_tx),
                    Delivery.BROADCAST_TO_OTHERS,
                )
            else:
                self.log.warning(
                    f"Wasn't able to add transaction with id {tx.transaction.name()}, {status} error: {error}"
                )
                return

    @api_request
    async def reject_transaction_request(
        self, reject: full_node_protocol.RejectTransactionRequest
    ) -> OutboundMessageGenerator:
        """
        The peer rejects the request for a transaction.
        """
        self.log.warning(f"Rejected request for transaction {reject}")
        for _ in []:
            yield _

    @api_request
    async def new_proof_of_time(
        self, new_proof_of_time: full_node_protocol.NewProofOfTime
    ) -> OutboundMessageGenerator:
        # If we don't have an unfinished block for this PoT, we don't care about it
        if (
            await self.full_node_store.get_unfinished_block(
                (
                    new_proof_of_time.challenge_hash,
                    new_proof_of_time.number_of_iterations,
                )
            )
        ) is None:
            return

        # If we already have the PoT in a finished block, return
        blocks: List[FullBlock] = await self.block_store.get_blocks_at(
            [new_proof_of_time.height]
        )
        for block in blocks:
            if (
                block.proof_of_time is not None
                and block.proof_of_time.challenge_hash
                == new_proof_of_time.challenge_hash
                and block.proof_of_time.number_of_iterations
                == new_proof_of_time.number_of_iterations
            ):
                return

        self.full_node_store.add_proof_of_time_heights(
            (new_proof_of_time.challenge_hash, new_proof_of_time.number_of_iterations),
            new_proof_of_time.height,
        )
        yield OutboundMessage(
            NodeType.FULL_NODE,
            Message(
                "request_proof_of_time",
                full_node_protocol.RequestProofOfTime(
                    new_proof_of_time.height,
                    new_proof_of_time.challenge_hash,
                    new_proof_of_time.number_of_iterations,
                ),
            ),
            Delivery.RESPOND,
        )

    @api_request
    async def request_proof_of_time(
        self, request_proof_of_time: full_node_protocol.RequestProofOfTime
    ) -> OutboundMessageGenerator:
        blocks: List[FullBlock] = await self.block_store.get_blocks_at(
            [request_proof_of_time.height]
        )
        for block in blocks:
            if (
                block.proof_of_time is not None
                and block.proof_of_time.challenge_hash
                == request_proof_of_time.challenge_hash
                and block.proof_of_time.number_of_iterations
                == request_proof_of_time.number_of_iterations
            ):
                yield OutboundMessage(
                    NodeType.FULL_NODE,
                    Message(
                        "respond_proof_of_time",
                        full_node_protocol.RespondProofOfTime(block.proof_of_time),
                    ),
                    Delivery.RESPOND,
                )
                return
        reject = Message(
            "reject_proof_of_time_request",
            full_node_protocol.RejectProofOfTimeRequest(
                request_proof_of_time.challenge_hash,
                request_proof_of_time.number_of_iterations,
            ),
        )
        yield OutboundMessage(NodeType.FULL_NODE, reject, Delivery.RESPOND)

    @api_request
    async def respond_proof_of_time(
        self, respond_proof_of_time: full_node_protocol.RespondProofOfTime
    ) -> OutboundMessageGenerator:
        """
        A proof of time, received by a peer full node. If we have the rest of the block,
        we can complete it. Otherwise, we just verify and propagate the proof.
        """
        if (
            await self.full_node_store.get_unfinished_block(
                (
                    respond_proof_of_time.proof.challenge_hash,
                    respond_proof_of_time.proof.number_of_iterations,
                )
            )
        ) is not None:
            height: Optional[uint32] = self.full_node_store.get_proof_of_time_heights(
                (
                    respond_proof_of_time.proof.challenge_hash,
                    respond_proof_of_time.proof.number_of_iterations,
                )
            )
            if height is not None:
                yield OutboundMessage(
                    NodeType.FULL_NODE,
                    Message(
                        "new_proof_of_time",
                        full_node_protocol.NewProofOfTime(
                            height,
                            respond_proof_of_time.proof.challenge_hash,
                            respond_proof_of_time.proof.number_of_iterations,
                        ),
                    ),
                    Delivery.BROADCAST_TO_OTHERS,
                )

            request = timelord_protocol.ProofOfTimeFinished(respond_proof_of_time.proof)
            async for msg in self.proof_of_time_finished(request):
                yield msg

    @api_request
    async def reject_proof_of_time_request(
        self, reject: full_node_protocol.RejectProofOfTimeRequest
    ) -> OutboundMessageGenerator:
        self.log.warning(f"Rejected PoT Request {reject}")
        for _ in []:
            yield _

    @api_request
    async def new_compact_proof_of_time(
        self, new_compact_proof_of_time: full_node_protocol.NewCompactProofOfTime
    ) -> OutboundMessageGenerator:
        # If we already have the compact PoT in a connected to header block, return
        blocks: List[FullBlock] = await self.block_store.get_blocks_at(
            [new_compact_proof_of_time.height]
        )
        for block in blocks:
            assert block.proof_of_time is not None
            if (
                block.proof_of_time.witness_type == 0
                and block.header_hash in self.blockchain.headers
            ):
                return

        yield OutboundMessage(
            NodeType.FULL_NODE,
            Message(
                "request_compact_proof_of_time",
                full_node_protocol.RequestProofOfTime(
                    new_compact_proof_of_time.height,
                    new_compact_proof_of_time.challenge_hash,
                    new_compact_proof_of_time.number_of_iterations,
                ),
            ),
            Delivery.RESPOND,
        )

    @api_request
    async def request_compact_proof_of_time(
        self,
        request_compact_proof_of_time: full_node_protocol.RequestCompactProofOfTime,
    ) -> OutboundMessageGenerator:
        # If we already have the compact PoT in a finished block, return it
        blocks: List[FullBlock] = await self.block_store.get_blocks_at(
            [request_compact_proof_of_time.height]
        )
        for block in blocks:
            assert block.proof_of_time is not None
            if (
                block.proof_of_time.witness_type == 0
                and block.proof_of_time.challenge_hash
                == request_compact_proof_of_time.challenge_hash
                and block.proof_of_time.number_of_iterations
                == request_compact_proof_of_time.number_of_iterations
            ):
                yield OutboundMessage(
                    NodeType.FULL_NODE,
                    Message(
                        "respond_compact_proof_of_time",
                        full_node_protocol.RespondCompactProofOfTime(
                            block.proof_of_time
                        ),
                    ),
                    Delivery.RESPOND,
                )
                return

        reject = Message(
            "reject_compact_proof_of_time_request",
            full_node_protocol.RejectCompactProofOfTimeRequest(
                request_compact_proof_of_time.challenge_hash,
                request_compact_proof_of_time.number_of_iterations,
            ),
        )
        yield OutboundMessage(NodeType.FULL_NODE, reject, Delivery.RESPOND)

    @api_request
    async def respond_compact_proof_of_time(
        self,
        respond_compact_proof_of_time: full_node_protocol.RespondCompactProofOfTime,
    ) -> OutboundMessageGenerator:
        """
        A proof of time, received by a peer full node. If we have the rest of the block,
        we can complete it. Otherwise, we just verify and propagate the proof.
        """
        height: Optional[uint32] = self.block_store.get_height_proof_of_time(
            respond_compact_proof_of_time.proof.challenge_hash,
            respond_compact_proof_of_time.proof.number_of_iterations,
        )
        if height is None:
            self.log.info("No block for compact proof of time.")
            return
        if not respond_compact_proof_of_time.proof.is_valid(
            self.constants["DISCRIMINANT_SIZE_BITS"]
        ):
            self.log.error("Invalid compact proof of time.")
            return

        blocks: List[FullBlock] = await self.block_store.get_blocks_at([height])
        for block in blocks:
            assert block.proof_of_time is not None
            if (
                block.proof_of_time.witness_type != 0
                and block.proof_of_time.challenge_hash
                == respond_compact_proof_of_time.proof.challenge_hash
                and block.proof_of_time.number_of_iterations
                == respond_compact_proof_of_time.proof.number_of_iterations
            ):
                block_new = FullBlock(
                    block.proof_of_space,
                    respond_compact_proof_of_time.proof,
                    block.header,
                    block.transactions_generator,
                    block.transactions_filter,
                )
                if self.block_store.seen_compact_proof(
                    respond_compact_proof_of_time.proof.challenge_hash,
                    respond_compact_proof_of_time.proof.number_of_iterations,
                ):
                    return
                await self.block_store.add_block(block_new)
                self.log.info(f"Stored compact block at height {block.height}.")
                yield OutboundMessage(
                    NodeType.FULL_NODE,
                    Message(
                        "new_compact_proof_of_time",
                        full_node_protocol.NewProofOfTime(
                            height,
                            respond_compact_proof_of_time.proof.challenge_hash,
                            respond_compact_proof_of_time.proof.number_of_iterations,
                        ),
                    ),
                    Delivery.BROADCAST_TO_OTHERS,
                )

    @api_request
    async def reject_compact_proof_of_time_request(
        self, reject: full_node_protocol.RejectCompactProofOfTimeRequest
    ) -> OutboundMessageGenerator:
        self.log.warning(f"Rejected compact PoT Request {reject}")
        for _ in []:
            yield _

    # Periodically scans for blocks with non compact proof of time
    # (witness_type != 0) and sends them to the connected timelords.
    async def broadcast_uncompact_blocks(
        self, uncompact_interval, delivery: Delivery = Delivery.BROADCAST
    ):
        min_height = 1
        while not self._shut_down:
            while self.sync_store.get_sync_mode():
                if self._shut_down:
                    return
                await asyncio.sleep(30)

            broadcast_list: List = []
            new_min_height = None
            max_height = self.blockchain.lca_block.height
            uncompact_blocks = 0
            self.log.info("Scanning the blockchain for uncompact blocks.")

            for h in range(min_height, max_height):
                blocks: List[FullBlock] = await self.block_store.get_blocks_at(
                    [uint32(h)]
                )
                for block in blocks:
                    assert block.proof_of_time is not None
                    if block.header_hash not in self.blockchain.headers:
                        continue

                    if block.proof_of_time.witness_type != 0:
                        challenge_msg = timelord_protocol.ChallengeStart(
                            block.proof_of_time.challenge_hash,
                            block.weight,
                        )
                        pos_info_msg = timelord_protocol.ProofOfSpaceInfo(
                            block.proof_of_time.challenge_hash,
                            block.proof_of_time.number_of_iterations,
                        )
                        broadcast_list.append(
                            (
                                challenge_msg,
                                pos_info_msg,
                            )
                        )
                        # Scan only since the first uncompact block we know about.
                        # No block earlier than this will be uncompact in the future,
                        # unless a reorg happens. The range to scan next time
                        # is always at least 200 blocks, to protect against reorgs.
                        if (
                            uncompact_blocks == 0
                            and h <= max(1, max_height - 200)
                        ):
                            new_min_height = h
                        uncompact_blocks += 1

            if new_min_height is None:
                # Every block is compact, but we still keep at least 200 blocks to iterate.
                new_min_height = max(1, max_height - 200)
            min_height = new_min_height

            self.log.info(f"Collected {uncompact_blocks} uncompact blocks.")
            if len(broadcast_list) > 50:
                random.shuffle(broadcast_list)
                broadcast_list = broadcast_list[:50]
            if self.sync_store.get_sync_mode():
                continue
            if self.server is not None:
                for challenge_msg, pos_info_msg in broadcast_list:
                    self.server.push_message(
                        OutboundMessage(
                            NodeType.TIMELORD,
                            Message("challenge_start", challenge_msg),
                            delivery,
                        )
                    )
                    self.server.push_message(
                        OutboundMessage(
                            NodeType.TIMELORD,
                            Message("proof_of_space_info", pos_info_msg),
                            delivery,
                        )
                    )
            self.log.info(f"Broadcasted {len(broadcast_list)} uncompact blocks to timelords.")
            await asyncio.sleep(uncompact_interval)

    @api_request
    async def new_unfinished_block(
        self, new_unfinished_block: full_node_protocol.NewUnfinishedBlock
    ) -> OutboundMessageGenerator:
        if self.blockchain.contains_block(new_unfinished_block.new_header_hash):
            return
        if not self.blockchain.contains_block(
            new_unfinished_block.previous_header_hash
        ):
            return
        prev_block: Optional[FullBlock] = await self.block_store.get_block(
            new_unfinished_block.previous_header_hash
        )
        if prev_block is not None:
            challenge = self.blockchain.get_challenge(prev_block)
            if challenge is not None:
                if (
                    await (
                        self.full_node_store.get_unfinished_block(
                            (
                                challenge.get_hash(),
                                new_unfinished_block.number_of_iterations,
                            )
                        )
                    )
                    is not None
                ):
                    return
            assert challenge is not None
            yield OutboundMessage(
                NodeType.FULL_NODE,
                Message(
                    "request_unfinished_block",
                    full_node_protocol.RequestUnfinishedBlock(
                        new_unfinished_block.new_header_hash
                    ),
                ),
                Delivery.RESPOND,
            )

    @api_request
    async def request_unfinished_block(
        self, request_unfinished_block: full_node_protocol.RequestUnfinishedBlock
    ) -> OutboundMessageGenerator:
        for _, block in (await self.full_node_store.get_unfinished_blocks()).items():
            if block.header_hash == request_unfinished_block.header_hash:
                yield OutboundMessage(
                    NodeType.FULL_NODE,
                    Message(
                        "respond_unfinished_block",
                        full_node_protocol.RespondUnfinishedBlock(block),
                    ),
                    Delivery.RESPOND,
                )
                return
        fetched: Optional[FullBlock] = await self.block_store.get_block(
            request_unfinished_block.header_hash
        )
        if fetched is not None:
            yield OutboundMessage(
                NodeType.FULL_NODE,
                Message(
                    "respond_unfinished_block",
                    full_node_protocol.RespondUnfinishedBlock(fetched),
                ),
                Delivery.RESPOND,
            )
            return

        reject = Message(
            "reject_unfinished_block_request",
            full_node_protocol.RejectUnfinishedBlockRequest(
                request_unfinished_block.header_hash
            ),
        )
        yield OutboundMessage(NodeType.FULL_NODE, reject, Delivery.RESPOND)

    @api_request
    async def respond_unfinished_block(
        self, respond_unfinished_block: full_node_protocol.RespondUnfinishedBlock
    ) -> OutboundMessageGenerator:
        """
        We have received an unfinished block, either created by us, or from another peer.
        We can validate it and if it's a good block, propagate it to other peers and
        timelords.
        """
        block = respond_unfinished_block.block
        # Adds the unfinished block to seen, and check if it's seen before, to prevent
        # processing it twice
        if self.full_node_store.seen_unfinished_block(block.header_hash):
            return

        if not self.blockchain.is_child_of_head(block):
            return

        prev_full_block: Optional[FullBlock] = await self.block_store.get_block(
            block.prev_header_hash
        )

        assert prev_full_block is not None
        async with self.blockchain.lock:
            (
                error_code,
                iterations_needed,
            ) = await self.blockchain.validate_unfinished_block(block, prev_full_block)

        if error_code is not None:
            raise ConsensusError(error_code)
        assert iterations_needed is not None

        challenge = self.blockchain.get_challenge(prev_full_block)
        assert challenge is not None
        challenge_hash = challenge.get_hash()

        if (
            await (
                self.full_node_store.get_unfinished_block(
                    (challenge_hash, iterations_needed)
                )
            )
            is not None
        ):
            return

        expected_time: uint64 = uint64(
            int(
                iterations_needed
                / (self.full_node_store.get_proof_of_time_estimate_ips())
            )
        )

        if expected_time > self.constants["PROPAGATION_DELAY_THRESHOLD"]:
            self.log.info(f"Block is slow, expected {expected_time} seconds, waiting")
            # If this block is slow, sleep to allow faster blocks to come out first
            await asyncio.sleep(5)

        leader: Tuple[
            uint32, uint64
        ] = self.full_node_store.get_unfinished_block_leader()
        if leader is None or block.height > leader[0]:
            self.log.info(
                f"This is the first unfinished block at height {block.height}, so propagate."
            )
            # If this is the first block we see at this height, propagate
            self.full_node_store.set_unfinished_block_leader(
                (block.height, expected_time)
            )
        elif block.height == leader[0]:
            if expected_time > leader[1] + self.constants["PROPAGATION_THRESHOLD"]:
                # If VDF is expected to finish X seconds later than the best, don't propagate
                self.log.info(
                    f"VDF will finish too late {expected_time} seconds, so don't propagate"
                )
                return
            elif expected_time < leader[1]:
                self.log.info(f"New best unfinished block at height {block.height}")
                # If this will be the first block to finalize, update our leader
                self.full_node_store.set_unfinished_block_leader(
                    (leader[0], expected_time)
                )
        else:
            # If we have seen an unfinished block at a greater or equal height, don't propagate
            self.log.info("Unfinished block at old height, so don't propagate")
            return

        await self.full_node_store.add_unfinished_block(
            (challenge_hash, iterations_needed), block
        )

        timelord_request = timelord_protocol.ProofOfSpaceInfo(
            challenge_hash, iterations_needed
        )

        yield OutboundMessage(
            NodeType.TIMELORD,
            Message("proof_of_space_info", timelord_request),
            Delivery.BROADCAST,
        )
        new_unfinished_block = full_node_protocol.NewUnfinishedBlock(
            block.prev_header_hash, iterations_needed, block.header_hash
        )
        yield OutboundMessage(
            NodeType.FULL_NODE,
            Message("new_unfinished_block", new_unfinished_block),
            Delivery.BROADCAST_TO_OTHERS,
        )
        self._state_changed("block")

    @api_request
    async def reject_unfinished_block_request(
        self, reject: full_node_protocol.RejectUnfinishedBlockRequest
    ) -> OutboundMessageGenerator:
        self.log.warning(f"Rejected unfinished block request {reject}")
        for _ in []:
            yield _

    @api_request
    async def request_all_header_hashes(
        self, request: full_node_protocol.RequestAllHeaderHashes
    ) -> OutboundMessageGenerator:
        try:
            header_hashes = self.blockchain.get_header_hashes(request.tip_header_hash)
            message = Message(
                "all_header_hashes", full_node_protocol.AllHeaderHashes(header_hashes)
            )
            yield OutboundMessage(NodeType.FULL_NODE, message, Delivery.RESPOND)
        except ValueError:
            self.log.info("Do not have requested header hashes.")

    @api_request
    async def all_header_hashes(
        self, all_header_hashes: full_node_protocol.AllHeaderHashes
    ) -> OutboundMessageGenerator:
        assert len(all_header_hashes.header_hashes) > 0
        self.sync_store.set_potential_hashes(all_header_hashes.header_hashes)
        phr = self.sync_store.get_potential_hashes_received()
        assert phr is not None
        phr.set()
        for _ in []:  # Yields nothing
            yield _

    @api_request
    async def request_header_block(
        self, request: full_node_protocol.RequestHeaderBlock
    ) -> OutboundMessageGenerator:
        """
        A peer requests a list of header blocks, by height. Used for syncing or light clients.
        """
        full_block: Optional[FullBlock] = await self.block_store.get_block(
            request.header_hash
        )
        if full_block is not None:
            header_block: Optional[HeaderBlock] = self.blockchain.get_header_block(
                full_block
            )
            if header_block is not None and header_block.height == request.height:
                response = full_node_protocol.RespondHeaderBlock(header_block)
                yield OutboundMessage(
                    NodeType.FULL_NODE,
                    Message("respond_header_block", response),
                    Delivery.RESPOND,
                )
                return
        reject = full_node_protocol.RejectHeaderBlockRequest(
            request.height, request.header_hash
        )
        yield OutboundMessage(
            NodeType.FULL_NODE,
            Message("reject_header_block_request", reject),
            Delivery.RESPOND,
        )

    @api_request
    async def respond_header_block(
        self, request: full_node_protocol.RespondHeaderBlock
    ) -> OutboundMessageGenerator:
        """
        Receive header blocks from a peer.
        """
        self.log.info(f"Received header block {request.header_block.height}.")
        if self.sync_peers_handler is not None:
            async for req in self.sync_peers_handler.new_block(request.header_block):
                yield req

    @api_request
    async def reject_header_block_request(
        self, request: full_node_protocol.RejectHeaderBlockRequest
    ) -> OutboundMessageGenerator:
        self.log.warning(f"Reject header block request, {request}")
        if self.sync_store.get_sync_mode():
            yield OutboundMessage(NodeType.FULL_NODE, Message("", None), Delivery.CLOSE)

    @api_request
    async def request_header_hash(
        self, request: farmer_protocol.RequestHeaderHash
    ) -> OutboundMessageGenerator:
        """
        Creates a block body and header, with the proof of space, coinbase, and fee targets provided
        by the farmer, and sends the hash of the header data back to the farmer.
        """
        plot_seed: bytes32 = request.proof_of_space.get_plot_seed()

        # Checks that the proof of space is valid
        quality_string: bytes = Verifier().validate_proof(
            plot_seed,
            request.proof_of_space.size,
            request.challenge_hash,
            bytes(request.proof_of_space.proof),
        )
        assert len(quality_string) == 32

        # Retrieves the correct tip for the challenge
        tips: List[Header] = self.blockchain.get_current_tips()
        tips_blocks: List[Optional[FullBlock]] = [
            await self.block_store.get_block(tip.header_hash) for tip in tips
        ]
        target_tip_block: Optional[FullBlock] = None
        target_tip: Optional[Header] = None
        for tip in tips_blocks:
            assert tip is not None
            tip_challenge: Optional[Challenge] = self.blockchain.get_challenge(tip)
            assert tip_challenge is not None
            if tip_challenge.get_hash() == request.challenge_hash:
                target_tip_block = tip
                target_tip = tip.header
        if target_tip is None:
            self.log.warning(
                f"Challenge hash: {request.challenge_hash} not in one of three tips"
            )
            return

        assert target_tip is not None
        # Grab best transactions from Mempool for given tip target
        async with self.blockchain.lock:
            spend_bundle: Optional[
                SpendBundle
            ] = await self.mempool_manager.create_bundle_for_tip(target_tip)
        spend_bundle_fees = 0
        aggregate_sig: Optional[BLSSignature] = None
        solution_program: Optional[Program] = None

        if spend_bundle:
            solution_program = best_solution_program(spend_bundle)
            spend_bundle_fees = spend_bundle.fees()
            aggregate_sig = spend_bundle.aggregated_signature

        base_fee_reward = calculate_base_fee(target_tip.height + 1)
        full_fee_reward = uint64(int(base_fee_reward + spend_bundle_fees))
        # Create fees coin
        fee_hash = std_hash(std_hash(uint32(target_tip.height + 1)))
        fees_coin = Coin(fee_hash, request.fees_target_puzzle_hash, full_fee_reward)

        # Calculate the cost of transactions
        cost = uint64(0)
        if solution_program:
            _, _, cost = calculate_cost_of_program(solution_program)

        extension_data: bytes32 = bytes32([0] * 32)

        # Creates a block with transactions, coinbase, and fees
        # Creates the block header
        prev_header_hash: bytes32 = target_tip.get_hash()
        timestamp: uint64 = uint64(int(time.time()))

        # Create filter
        encoded_filter: Optional[bytes] = None
        byte_array_tx: List[bytes32] = []
        if spend_bundle:
            additions: List[Coin] = spend_bundle.additions()
            removals: List[Coin] = spend_bundle.removals()
            for coin in additions:
                byte_array_tx.append(bytearray(coin.puzzle_hash))
            for coin in removals:
                byte_array_tx.append(bytearray(coin.name()))

            bip158: PyBIP158 = PyBIP158(byte_array_tx)
            encoded_filter = bytes(bip158.GetEncoded())

        proof_of_space_hash: bytes32 = request.proof_of_space.get_hash()
        difficulty = self.blockchain.get_next_difficulty(target_tip)

        assert target_tip_block is not None
        vdf_min_iters: uint64 = self.blockchain.get_next_min_iters(target_tip_block)

        iterations_needed: uint64 = calculate_iterations(
            request.proof_of_space, difficulty, vdf_min_iters,
        )

        removal_merkle_set = MerkleSet()
        addition_merkle_set = MerkleSet()

        additions = []
        removals = []

        if spend_bundle:
            additions = spend_bundle.additions()
            removals = spend_bundle.removals()

        # Create removal Merkle set
        for coin in removals:
            removal_merkle_set.add_already_hashed(coin.name())

        # Create addition Merkle set
        puzzlehash_coins_map: Dict[bytes32, List[Coin]] = {}
        for coin in additions:
            if coin.puzzle_hash in puzzlehash_coins_map:
                puzzlehash_coins_map[coin.puzzle_hash].append(coin)
            else:
                puzzlehash_coins_map[coin.puzzle_hash] = [coin]

        # Addition Merkle set contains puzzlehash and hash of all coins with that puzzlehash
        for puzzle, coins in puzzlehash_coins_map.items():
            addition_merkle_set.add_already_hashed(puzzle)
            addition_merkle_set.add_already_hashed(hash_coin_list(coins))

        additions_root = addition_merkle_set.get_root()
        removal_root = removal_merkle_set.get_root()

        generator_hash = (
            solution_program.get_tree_hash()
            if solution_program is not None
            else bytes32([0] * 32)
        )
        filter_hash = (
            std_hash(encoded_filter)
            if encoded_filter is not None
            else bytes32([0] * 32)
        )
        block_header_data: HeaderData = HeaderData(
            uint32(target_tip.height + 1),
            prev_header_hash,
            timestamp,
            filter_hash,
            proof_of_space_hash,
            uint128(target_tip.weight + difficulty),
            uint64(target_tip.data.total_iters + iterations_needed),
            additions_root,
            removal_root,
            request.coinbase,
            request.coinbase_signature,
            fees_coin,
            aggregate_sig,
            cost,
            extension_data,
            generator_hash,
        )

        block_header_data_hash: bytes32 = block_header_data.get_hash()

        # Stores this block so we can submit it to the blockchain after it's signed by harvester
        self.full_node_store.add_candidate_block(
            proof_of_space_hash,
            solution_program,
            encoded_filter,
            block_header_data,
            request.proof_of_space,
            target_tip.height + 1,
        )

        message = farmer_protocol.HeaderHash(
            proof_of_space_hash, block_header_data_hash
        )
        yield OutboundMessage(
            NodeType.FARMER, Message("header_hash", message), Delivery.RESPOND
        )

    @api_request
    async def header_signature(
        self, header_signature: farmer_protocol.HeaderSignature
    ) -> OutboundMessageGenerator:
        """
        Signature of header hash, by the harvester. This is enough to create an unfinished
        block, which only needs a Proof of Time to be finished. If the signature is valid,
        we call the unfinished_block routine.
        """
        candidate: Optional[
            Tuple[Optional[Program], Optional[bytes], HeaderData, ProofOfSpace]
        ] = self.full_node_store.get_candidate_block(header_signature.pos_hash)
        if candidate is None:
            self.log.warning(
                f"PoS hash {header_signature.pos_hash} not found in database"
            )
            return
        # Verifies that we have the correct header and body stored
        generator, filt, block_header_data, pos = candidate

        assert block_header_data.get_hash() == header_signature.header_hash

        block_header: Header = Header(
            block_header_data, header_signature.header_signature
        )
        unfinished_block_obj: FullBlock = FullBlock(
            pos, None, block_header, generator, filt
        )

        # Propagate to ourselves (which validates and does further propagations)
        request = full_node_protocol.RespondUnfinishedBlock(unfinished_block_obj)
        async for m in self.respond_unfinished_block(request):
            # Yield all new messages (propagation to peers)
            yield m

    # TIMELORD PROTOCOL
    @api_request
    async def proof_of_time_finished(
        self, request: timelord_protocol.ProofOfTimeFinished
    ) -> OutboundMessageGenerator:
        """
        A proof of time, received by a peer timelord. We can use this to complete a block,
        and call the block routine (which handles propagation and verification of blocks).
        """
        if request.proof.witness_type == 0:
            compact_request = full_node_protocol.RespondCompactProofOfTime(
                request.proof
            )
            async for msg in self.respond_compact_proof_of_time(compact_request):
                yield msg

        dict_key = (
            request.proof.challenge_hash,
            request.proof.number_of_iterations,
        )

        unfinished_block_obj: Optional[
            FullBlock
        ] = await self.full_node_store.get_unfinished_block(dict_key)
        if not unfinished_block_obj:
            if request.proof.witness_type > 0:
                self.log.warning(
                    f"Received a proof of time that we cannot use to complete a block {dict_key}"
                )
            return

        new_full_block: FullBlock = FullBlock(
            unfinished_block_obj.proof_of_space,
            request.proof,
            unfinished_block_obj.header,
            unfinished_block_obj.transactions_generator,
            unfinished_block_obj.transactions_filter,
        )

        if self.sync_store.get_sync_mode():
            self.sync_store.add_potential_future_block(new_full_block)
        else:
            async for msg in self.respond_block(
                full_node_protocol.RespondBlock(new_full_block)
            ):
                yield msg

    @api_request
    async def request_block(
        self, request_block: full_node_protocol.RequestBlock
    ) -> OutboundMessageGenerator:
        block: Optional[FullBlock] = await self.block_store.get_block(
            request_block.header_hash
        )
        if block is not None:
            yield OutboundMessage(
                NodeType.FULL_NODE,
                Message("respond_block", full_node_protocol.RespondBlock(block)),
                Delivery.RESPOND,
            )
            return
        reject = Message(
            "reject_block_request",
            full_node_protocol.RejectBlockRequest(
                request_block.height, request_block.header_hash
            ),
        )
        yield OutboundMessage(NodeType.FULL_NODE, reject, Delivery.RESPOND)

    @api_request
    async def respond_block(
        self, respond_block: full_node_protocol.RespondBlock
    ) -> OutboundMessageGenerator:
        """
        Receive a full block from a peer full node (or ourselves).
        """
        if self.sync_store.get_sync_mode():
            # This is a tip sent to us by another peer
            if self.sync_store.get_waiting_for_tips():
                # Add the block to our potential tips list
                self.sync_store.add_potential_tip(respond_block.block)
                return

            # This is a block we asked for during sync
            if self.sync_peers_handler is not None:
                async for req in self.sync_peers_handler.new_block(respond_block.block):
                    yield req
            return

        # Adds the block to seen, and check if it's seen before (which means header is in memory)
        header_hash = respond_block.block.header.get_hash()
        if self.blockchain.contains_block(header_hash):
            return

        prev_lca = self.blockchain.lca_block

        async with self.blockchain.lock:
            # Tries to add the block to the blockchain
            added, replaced, error_code = await self.blockchain.receive_block(
                respond_block.block, False, None, sync_mode=False
            )
            if added == ReceiveBlockResult.ADDED_TO_HEAD:
                await self.mempool_manager.new_tips(
                    await self.blockchain.get_full_tips()
                )

        if added == ReceiveBlockResult.ALREADY_HAVE_BLOCK:
            return
        elif added == ReceiveBlockResult.INVALID_BLOCK:
            self.log.error(
                f"Block {header_hash} at height {respond_block.block.height} is invalid with code {error_code}."
            )
            assert error_code is not None
            raise ConsensusError(error_code, header_hash)

        elif added == ReceiveBlockResult.DISCONNECTED_BLOCK:
            self.log.info(
                f"Disconnected block {header_hash} at height {respond_block.block.height}"
            )
            tip_height = min(
                [head.height for head in self.blockchain.get_current_tips()]
            )

            if (
                respond_block.block.height
                > tip_height + self.config["sync_blocks_behind_threshold"]
            ):
                async with self.blockchain.lock:
                    if self.sync_store.get_sync_mode():
                        return
                    await self.sync_store.clear_sync_info()
                    self.sync_store.add_potential_tip(respond_block.block)
                    self.sync_store.set_sync_mode(True)
                self.log.info(
                    f"We are too far behind this block. Our height is {tip_height} and block is at "
                    f"{respond_block.block.height}"
                )
                try:
                    # Performs sync, and catch exceptions so we don't close the connection
                    async for ret_msg in self._sync():
                        yield ret_msg
                except asyncio.CancelledError:
                    self.log.error("Syncing failed, CancelledError")
                except Exception as e:
                    tb = traceback.format_exc()
                    self.log.error(f"Error with syncing: {type(e)}{tb}")
                finally:
                    async for ret_msg in self._finish_sync():
                        yield ret_msg

            elif respond_block.block.height >= tip_height - 3:
                self.log.info(
                    f"We have received a disconnected block at height {respond_block.block.height}, "
                    f"current tip is {tip_height}"
                )
                msg = Message(
                    "request_block",
                    full_node_protocol.RequestBlock(
                        uint32(respond_block.block.height - 1),
                        respond_block.block.prev_header_hash,
                    ),
                )
                self.full_node_store.add_disconnected_block(respond_block.block)
                yield OutboundMessage(NodeType.FULL_NODE, msg, Delivery.RESPOND)
            return
        elif added == ReceiveBlockResult.ADDED_TO_HEAD:
            # Only propagate blocks which extend the blockchain (becomes one of the heads)
            self.log.info(
                f"Updated heads, new heights: {[b.height for b in self.blockchain.get_current_tips()]}"
            )

            difficulty = self.blockchain.get_next_difficulty(
                self.blockchain.headers[respond_block.block.prev_header_hash]
            )
            next_vdf_min_iters = self.blockchain.get_next_min_iters(respond_block.block)
            next_vdf_ips = next_vdf_min_iters // (
                self.constants["BLOCK_TIME_TARGET"]
                / self.constants["MIN_ITERS_PROPORTION"]
            )
            self.log.info(f"Difficulty {difficulty} IPS {next_vdf_ips}")
            if next_vdf_ips != self.full_node_store.get_proof_of_time_estimate_ips():
                self.full_node_store.set_proof_of_time_estimate_ips(next_vdf_ips)
                rate_update = farmer_protocol.ProofOfTimeRate(next_vdf_ips)
                self.log.info(f"Sending proof of time rate {next_vdf_ips}")
                yield OutboundMessage(
                    NodeType.FARMER,
                    Message("proof_of_time_rate", rate_update),
                    Delivery.BROADCAST,
                )
                # Occasionally clear the seen list to keep it small
                await self.full_node_store.clear_seen_unfinished_blocks()

            challenge: Optional[Challenge] = self.blockchain.get_challenge(
                respond_block.block
            )
            assert challenge is not None
            challenge_hash: bytes32 = challenge.get_hash()
            farmer_request = farmer_protocol.ProofOfSpaceFinalized(
                challenge_hash,
                respond_block.block.height,
                respond_block.block.weight,
                difficulty,
            )
            timelord_request = timelord_protocol.ChallengeStart(
                challenge_hash, respond_block.block.weight,
            )
            # Tell timelord to stop previous challenge and start with new one
            yield OutboundMessage(
                NodeType.TIMELORD,
                Message("challenge_start", timelord_request),
                Delivery.BROADCAST,
            )
            # Tell peers about the new tip
            yield OutboundMessage(
                NodeType.FULL_NODE,
                Message(
                    "new_tip",
                    full_node_protocol.NewTip(
                        respond_block.block.height,
                        respond_block.block.weight,
                        respond_block.block.header_hash,
                    ),
                ),
                Delivery.BROADCAST_TO_OTHERS,
            )
            # Tell peers about the tip that was removed (if one was removed)
            if replaced is not None:
                yield OutboundMessage(
                    NodeType.FULL_NODE,
                    Message(
                        "removing_tip",
                        full_node_protocol.RemovingTip(replaced.header_hash),
                    ),
                    Delivery.BROADCAST,
                )

            # Tell peer wallets about the new LCA, if it changed
            new_lca = self.blockchain.lca_block
            if new_lca != prev_lca:
                new_lca_req = wallet_protocol.NewLCA(
                    new_lca.header_hash, new_lca.height, new_lca.weight,
                )
                yield OutboundMessage(
                    NodeType.WALLET, Message("new_lca", new_lca_req), Delivery.BROADCAST
                )

            # Tell farmer about the new block
            yield OutboundMessage(
                NodeType.FARMER,
                Message("proof_of_space_finalized", farmer_request),
                Delivery.BROADCAST,
            )

        elif added == ReceiveBlockResult.ADDED_AS_ORPHAN:
            self.log.info(
                f"Received orphan block of height {respond_block.block.height}"
            )
        else:
            # Should never reach here, all the cases are covered
            raise RuntimeError(f"Invalid result from receive_block {added}")

        # This code path is reached if added == ADDED_AS_ORPHAN or ADDED_TO_HEAD
        next_block: Optional[
            FullBlock
        ] = self.full_node_store.get_disconnected_block_by_prev(
            respond_block.block.header_hash
        )

        # Recursively process the next block if we have it
        if next_block is not None:
            async for ret_msg in self.respond_block(
                full_node_protocol.RespondBlock(next_block)
            ):
                yield ret_msg

        # Removes all temporary data for old blocks
        lowest_tip = min(tip.height for tip in self.blockchain.get_current_tips())
        clear_height = uint32(max(0, lowest_tip - 30))
        self.full_node_store.clear_candidate_blocks_below(clear_height)
        self.full_node_store.clear_disconnected_blocks_below(clear_height)
        await self.full_node_store.clear_unfinished_blocks_below(clear_height)
        self._state_changed("block")

    @api_request
    async def reject_block_request(
        self, reject: full_node_protocol.RejectBlockRequest
    ) -> OutboundMessageGenerator:
        self.log.warning(f"Rejected block request {reject}")
        if self.sync_store.get_sync_mode():
            yield OutboundMessage(NodeType.FULL_NODE, Message("", None), Delivery.CLOSE)
        for _ in []:
            yield _

    @api_request
    async def request_peers(
        self, request: introducer_protocol.RequestPeers
    ) -> OutboundMessageGenerator:
        if self.global_connections is None:
            return
        peers = self.global_connections.peers.get_peers()

        yield OutboundMessage(
            NodeType.FULL_NODE,
            Message("respond_peers", introducer_protocol.RespondPeers(peers)),
            Delivery.RESPOND,
        )

    @api_request
    async def respond_peers(
        self, request: introducer_protocol.RespondPeers
    ) -> OutboundMessageGenerator:
        if self.server is None or self.global_connections is None:
            return
        conns = self.global_connections
        for peer in request.peer_list:
            conns.peers.add(peer)

        # Pseudo-message to close the connection
        yield OutboundMessage(NodeType.INTRODUCER, Message("", None), Delivery.CLOSE)

        unconnected = conns.get_unconnected_peers(
            recent_threshold=self.config["recent_peer_threshold"]
        )
        to_connect = unconnected[: self._num_needed_peers()]
        if not len(to_connect):
            return

        self.log.info(f"Trying to connect to peers: {to_connect}")
        for peer in to_connect:
            asyncio.create_task(self.server.start_client(peer, None))

    @api_request
    async def request_mempool_transactions(
        self, request: full_node_protocol.RequestMempoolTransactions
    ) -> OutboundMessageGenerator:
        received_filter = PyBIP158(bytearray(request.filter))

        items: List[MempoolItem] = await self.mempool_manager.get_items_not_in_filter(
            received_filter
        )

        for item in items:
            transaction = full_node_protocol.RespondTransaction(item.spend_bundle)
            yield OutboundMessage(
                NodeType.FULL_NODE,
                Message("respond_transaction", transaction),
                Delivery.RESPOND,
            )

    # WALLET PROTOCOL
    @api_request
    async def send_transaction(
        self, tx: wallet_protocol.SendTransaction
    ) -> OutboundMessageGenerator:
        # Ignore if syncing
        if self.sync_store.get_sync_mode():
            status = MempoolInclusionStatus.FAILED
            error: Optional[Err] = Err.UNKNOWN
        else:
            async with self.blockchain.lock:
                cost, status, error = await self.mempool_manager.add_spendbundle(
                    tx.transaction
                )
                if status == MempoolInclusionStatus.SUCCESS:
                    # Only broadcast successful transactions, not pending ones. Otherwise it's a DOS
                    # vector.
                    fees = tx.transaction.fees()
                    assert fees >= 0
                    assert cost is not None
                    new_tx = full_node_protocol.NewTransaction(
                        tx.transaction.name(), cost, uint64(tx.transaction.fees()),
                    )
                    yield OutboundMessage(
                        NodeType.FULL_NODE,
                        Message("new_transaction", new_tx),
                        Delivery.BROADCAST_TO_OTHERS,
                    )
                else:
                    self.log.warning(
                        f"Wasn't able to add transaction with id {tx.transaction.name()}, "
                        f"status {status} error: {error}"
                    )

        error_name = error.name if error is not None else None
        if status == MempoolInclusionStatus.SUCCESS:
            response = wallet_protocol.TransactionAck(
                tx.transaction.name(), status, error_name
            )
        else:
            # If if failed/pending, but it previously succeeded (in mempool), this is idempotence, return SUCCESS
            if self.mempool_manager.get_spendbundle(tx.transaction.name()) is not None:
                response = wallet_protocol.TransactionAck(
                    tx.transaction.name(), MempoolInclusionStatus.SUCCESS, None
                )
            else:
                response = wallet_protocol.TransactionAck(
                    tx.transaction.name(), status, error_name
                )
        yield OutboundMessage(
            NodeType.WALLET, Message("transaction_ack", response), Delivery.RESPOND
        )

    @api_request
    async def request_all_proof_hashes(
        self, request: wallet_protocol.RequestAllProofHashes
    ) -> OutboundMessageGenerator:
        proof_hashes_map = await self.block_store.get_proof_hashes()
        curr = self.blockchain.lca_block

        hashes: List[Tuple[bytes32, Optional[uint64], Optional[uint64]]] = []
        while curr.height > 0:
            difficulty_update: Optional[uint64] = None
            iters_update: Optional[uint64] = None
            if (
                curr.height % self.constants["DIFFICULTY_EPOCH"]
                == self.constants["DIFFICULTY_DELAY"]
            ):
                difficulty_update = self.blockchain.get_next_difficulty(
                    self.blockchain.headers[curr.prev_header_hash]
                )
            if (curr.height + 1) % self.constants["DIFFICULTY_EPOCH"] == 0:
                iters_update = curr.data.total_iters
            hashes.append(
                (proof_hashes_map[curr.header_hash], difficulty_update, iters_update)
            )
            curr = self.blockchain.headers[curr.prev_header_hash]

        hashes.append(
            (
                proof_hashes_map[self.blockchain.genesis.header_hash],
                uint64(self.blockchain.genesis.weight),
                None,
            )
        )
        response = wallet_protocol.RespondAllProofHashes(list(reversed(hashes)))
        yield OutboundMessage(
            NodeType.WALLET,
            Message("respond_all_proof_hashes", response),
            Delivery.RESPOND,
        )

    @api_request
    async def request_all_header_hashes_after(
        self, request: wallet_protocol.RequestAllHeaderHashesAfter
    ) -> OutboundMessageGenerator:
        header_hash: Optional[bytes32] = self.blockchain.height_to_hash.get(
            request.starting_height, None
        )
        if header_hash is None:
            reject = wallet_protocol.RejectAllHeaderHashesAfterRequest(
                request.starting_height, request.previous_challenge_hash
            )
            yield OutboundMessage(
                NodeType.WALLET,
                Message("reject_all_header_hashes_after_request", reject),
                Delivery.RESPOND,
            )
            return
        block: Optional[FullBlock] = await self.block_store.get_block(header_hash)
        header_hash_again: Optional[bytes32] = self.blockchain.height_to_hash.get(
            request.starting_height, None
        )

        if (
            block is None
            or block.proof_of_space.challenge_hash != request.previous_challenge_hash
            or header_hash_again != header_hash
        ):
            reject = wallet_protocol.RejectAllHeaderHashesAfterRequest(
                request.starting_height, request.previous_challenge_hash
            )
            yield OutboundMessage(
                NodeType.WALLET,
                Message("reject_all_header_hashes_after_request", reject),
                Delivery.RESPOND,
            )
            return
        header_hashes: List[bytes32] = []
        for height in range(
            request.starting_height, self.blockchain.lca_block.height + 1
        ):
            header_hashes.append(self.blockchain.height_to_hash[uint32(height)])
        response = wallet_protocol.RespondAllHeaderHashesAfter(
            request.starting_height, request.previous_challenge_hash, header_hashes
        )
        yield OutboundMessage(
            NodeType.WALLET,
            Message("respond_all_header_hashes_after", response),
            Delivery.RESPOND,
        )

    @api_request
    async def request_header(
        self, request: wallet_protocol.RequestHeader
    ) -> OutboundMessageGenerator:
        full_block: Optional[FullBlock] = await self.block_store.get_block(
            request.header_hash
        )
        if full_block is not None:
            header_block: Optional[HeaderBlock] = self.blockchain.get_header_block(
                full_block
            )
            if header_block is not None and header_block.height == request.height:
                response = wallet_protocol.RespondHeader(
                    header_block, full_block.transactions_filter
                )
                yield OutboundMessage(
                    NodeType.WALLET,
                    Message("respond_header", response),
                    Delivery.RESPOND,
                )
                return
        reject = wallet_protocol.RejectHeaderRequest(
            request.height, request.header_hash
        )
        yield OutboundMessage(
            NodeType.WALLET, Message("reject_header_request", reject), Delivery.RESPOND,
        )

    @api_request
    async def request_removals(
        self, request: wallet_protocol.RequestRemovals
    ) -> OutboundMessageGenerator:
        block: Optional[FullBlock] = await self.block_store.get_block(
            request.header_hash
        )
        if (
            block is None
            or block.height != request.height
            or block.height not in self.blockchain.height_to_hash
            or self.blockchain.height_to_hash[block.height] != block.header_hash
        ):
            reject = wallet_protocol.RejectRemovalsRequest(
                request.height, request.header_hash
            )
            yield OutboundMessage(
                NodeType.WALLET,
                Message("reject_removals_request", reject),
                Delivery.RESPOND,
            )
            return

        assert block is not None
        all_removals, _ = await block.tx_removals_and_additions()

        coins_map: List[Tuple[bytes32, Optional[Coin]]] = []
        proofs_map: List[Tuple[bytes32, bytes]] = []

        # If there are no transactions, respond with empty lists
        if block.transactions_generator is None:
            proofs: Optional[List]
            if request.coin_names is None:
                proofs = None
            else:
                proofs = []
            response = wallet_protocol.RespondRemovals(
                block.height, block.header_hash, [], proofs
            )
        elif request.coin_names is None or len(request.coin_names) == 0:
            for removal in all_removals:
                cr = await self.coin_store.get_coin_record(removal)
                assert cr is not None
                coins_map.append((cr.coin.name(), cr.coin))
            response = wallet_protocol.RespondRemovals(
                block.height, block.header_hash, coins_map, None
            )
        else:
            assert block.transactions_generator
            removal_merkle_set = MerkleSet()
            for coin_name in all_removals:
                removal_merkle_set.add_already_hashed(coin_name)
            assert removal_merkle_set.get_root() == block.header.data.removals_root
            for coin_name in request.coin_names:
                result, proof = removal_merkle_set.is_included_already_hashed(coin_name)
                proofs_map.append((coin_name, proof))
                if coin_name in all_removals:
                    cr = await self.coin_store.get_coin_record(coin_name)
                    assert cr is not None
                    coins_map.append((coin_name, cr.coin))
                    assert result
                else:
                    coins_map.append((coin_name, None))
                    assert not result
            response = wallet_protocol.RespondRemovals(
                block.height, block.header_hash, coins_map, proofs_map
            )

        yield OutboundMessage(
            NodeType.WALLET, Message("respond_removals", response), Delivery.RESPOND,
        )

    @api_request
    async def request_additions(
        self, request: wallet_protocol.RequestAdditions
    ) -> OutboundMessageGenerator:
        block: Optional[FullBlock] = await self.block_store.get_block(
            request.header_hash
        )
        if (
            block is None
            or block.height != request.height
            or block.height not in self.blockchain.height_to_hash
            or self.blockchain.height_to_hash[block.height] != block.header_hash
        ):
            reject = wallet_protocol.RejectAdditionsRequest(
                request.height, request.header_hash
            )
            yield OutboundMessage(
                NodeType.WALLET,
                Message("reject_additions_request", reject),
                Delivery.RESPOND,
            )
            return

        assert block is not None
        _, additions = await block.tx_removals_and_additions()
        puzzlehash_coins_map: Dict[bytes32, List[Coin]] = {}
        for coin in additions:
            if coin.puzzle_hash in puzzlehash_coins_map:
                puzzlehash_coins_map[coin.puzzle_hash].append(coin)
            else:
                puzzlehash_coins_map[coin.puzzle_hash] = [coin]

        coins_map: List[Tuple[bytes32, List[Coin]]] = []
        proofs_map: List[Tuple[bytes32, bytes, Optional[bytes]]] = []

        if block.transactions_generator is None:
            proofs: Optional[List]
            if request.puzzle_hashes is None:
                proofs = None
            else:
                proofs = []
            response = wallet_protocol.RespondAdditions(
                block.height, block.header_hash, [], proofs
            )
        elif request.puzzle_hashes is None:
            for puzzle_hash, coins in puzzlehash_coins_map.items():
                coins_map.append((puzzle_hash, coins))
            response = wallet_protocol.RespondAdditions(
                block.height, block.header_hash, coins_map, None
            )
        else:
            # Create addition Merkle set
            addition_merkle_set = MerkleSet()
            # Addition Merkle set contains puzzlehash and hash of all coins with that puzzlehash
            for puzzle, coins in puzzlehash_coins_map.items():
                addition_merkle_set.add_already_hashed(puzzle)
                addition_merkle_set.add_already_hashed(hash_coin_list(coins))

            assert addition_merkle_set.get_root() == block.header.data.additions_root
            for puzzle_hash in request.puzzle_hashes:
                result, proof = addition_merkle_set.is_included_already_hashed(
                    puzzle_hash
                )
                if puzzle_hash in puzzlehash_coins_map:
                    coins_map.append((puzzle_hash, puzzlehash_coins_map[puzzle_hash]))
                    hash_coin_str = hash_coin_list(puzzlehash_coins_map[puzzle_hash])
                    result_2, proof_2 = addition_merkle_set.is_included_already_hashed(
                        hash_coin_str
                    )
                    assert result
                    assert result_2
                    proofs_map.append((puzzle_hash, proof, proof_2))
                else:
                    coins_map.append((puzzle_hash, []))
                    assert not result
                    proofs_map.append((puzzle_hash, proof, None))
            response = wallet_protocol.RespondAdditions(
                block.height, block.header_hash, coins_map, proofs_map
            )

        yield OutboundMessage(
            NodeType.WALLET, Message("respond_additions", response), Delivery.RESPOND,
        )

    @api_request
    async def request_generator(
        self, request: wallet_protocol.RequestGenerator
    ) -> OutboundMessageGenerator:
        full_block: Optional[FullBlock] = await self.block_store.get_block(
            request.header_hash
        )
        if full_block is not None:
            if full_block.transactions_generator is not None:
                wrapper = GeneratorResponse(
                    full_block.height,
                    full_block.header_hash,
                    full_block.transactions_generator,
                )
                response = wallet_protocol.RespondGenerator(wrapper)
                yield OutboundMessage(
                    NodeType.WALLET,
                    Message("respond_generator", response),
                    Delivery.RESPOND,
                )
                return

        reject = wallet_protocol.RejectGeneratorRequest(
            request.height, request.header_hash
        )
        yield OutboundMessage(
            NodeType.WALLET,
            Message("reject_generator_request", reject),
            Delivery.RESPOND,
        )<|MERGE_RESOLUTION|>--- conflicted
+++ resolved
@@ -3,11 +3,7 @@
 import logging
 import traceback
 import time
-<<<<<<< HEAD
-=======
 import random
-from asyncio import Event
->>>>>>> d5cea83b
 from pathlib import Path
 from typing import AsyncGenerator, Dict, List, Optional, Tuple, Callable
 
@@ -892,27 +888,18 @@
 
                     if block.proof_of_time.witness_type != 0:
                         challenge_msg = timelord_protocol.ChallengeStart(
-                            block.proof_of_time.challenge_hash,
-                            block.weight,
+                            block.proof_of_time.challenge_hash, block.weight,
                         )
                         pos_info_msg = timelord_protocol.ProofOfSpaceInfo(
                             block.proof_of_time.challenge_hash,
                             block.proof_of_time.number_of_iterations,
                         )
-                        broadcast_list.append(
-                            (
-                                challenge_msg,
-                                pos_info_msg,
-                            )
-                        )
+                        broadcast_list.append((challenge_msg, pos_info_msg,))
                         # Scan only since the first uncompact block we know about.
                         # No block earlier than this will be uncompact in the future,
                         # unless a reorg happens. The range to scan next time
                         # is always at least 200 blocks, to protect against reorgs.
-                        if (
-                            uncompact_blocks == 0
-                            and h <= max(1, max_height - 200)
-                        ):
+                        if uncompact_blocks == 0 and h <= max(1, max_height - 200):
                             new_min_height = h
                         uncompact_blocks += 1
 
@@ -943,7 +930,9 @@
                             delivery,
                         )
                     )
-            self.log.info(f"Broadcasted {len(broadcast_list)} uncompact blocks to timelords.")
+            self.log.info(
+                f"Broadcasted {len(broadcast_list)} uncompact blocks to timelords."
+            )
             await asyncio.sleep(uncompact_interval)
 
     @api_request
