--- conflicted
+++ resolved
@@ -2133,11 +2133,7 @@
         )
         if full_block is not None:
             if full_block.transactions_generator is not None:
-<<<<<<< HEAD
                 wrapper = GeneratorResponse(
-=======
-                response = wallet_protocol.RespondGenerator(
->>>>>>> 84f5a6fa
                     full_block.height,
                     full_block.header_hash,
                     full_block.transactions_generator,
