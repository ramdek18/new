import asyncio
import dataclasses
import time

import src.server.ws_connection as ws
from typing import AsyncGenerator, List, Optional, Tuple, Callable, Dict
from chiabip158 import PyBIP158
from blspy import G2Element, AugSchemeMPL

from src.consensus.block_creation import create_unfinished_block
from src.consensus.pot_iterations import (
    calculate_ip_iters,
    calculate_sp_iters,
    calculate_iterations_quality,
)
from src.full_node.full_node import FullNode
from src.full_node.mempool_check_conditions import get_puzzle_and_solution_for_coin
from src.full_node.signage_point import SignagePoint
from src.consensus.sub_block_record import SubBlockRecord


from src.protocols import (
    introducer_protocol,
    farmer_protocol,
    full_node_protocol,
    timelord_protocol,
    wallet_protocol,
)
from src.protocols.full_node_protocol import RejectSubBlocks
from src.protocols.wallet_protocol import RejectHeaderRequest, PuzzleSolutionResponse
from src.server.outbound_message import Message, NodeType, OutboundMessage
from src.types.coin import Coin, hash_coin_list

from src.types.end_of_slot_bundle import EndOfSubSlotBundle
from src.types.full_block import FullBlock
from src.types.header_block import HeaderBlock

from src.types.mempool_inclusion_status import MempoolInclusionStatus
from src.types.mempool_item import MempoolItem
from src.types.pool_target import PoolTarget
from src.types.program import Program
from src.types.sized_bytes import bytes32
from src.types.spend_bundle import SpendBundle
from src.types.unfinished_block import UnfinishedBlock
from src.util.api_decorators import api_request, peer_required
from src.util.errors import Err
from src.util.ints import uint64, uint128, uint8, uint32
from src.types.peer_info import PeerInfo
from src.util.merkle_set import MerkleSet

OutboundMessageGenerator = AsyncGenerator[OutboundMessage, None]


class FullNodeAPI:
    full_node: FullNode

    def __init__(self, full_node):
        self.full_node = full_node

    def _set_state_changed_callback(self, callback: Callable):
        self.full_node.state_changed_callback = callback

    @property
    def server(self):
        return self.full_node.server

    @property
    def log(self):
        return self.full_node.log

    @peer_required
    @api_request
    async def request_peers(self, _request: full_node_protocol.RequestPeers, peer: ws.WSChiaConnection):
        if peer.peer_server_port is None:
            return None
        peer_info = PeerInfo(peer.peer_host, peer.peer_server_port)
        if self.full_node.full_node_peers is not None:
            msg = await self.full_node.full_node_peers.request_peers(peer_info)
            return msg

    @peer_required
    @api_request
    async def respond_peers(
        self, request: introducer_protocol.RespondPeers, peer: ws.WSChiaConnection
    ) -> Optional[Message]:
        if self.full_node.full_node_peers is not None:
            await self.full_node.full_node_peers.respond_peers(request, peer.get_peer_info(), False)
        if peer.connection_type is NodeType.INTRODUCER:
            await peer.close()
        return None

    @peer_required
    @api_request
    async def new_peak(self, request: full_node_protocol.NewPeak, peer: ws.WSChiaConnection) -> Optional[Message]:
        """
        A peer notifies us that they have added a new peak to their blockchain. If we don't have it,
        we can ask for it.
        """
        return await self.full_node.new_peak(request, peer)

    @api_request
    async def new_transaction(self, transaction: full_node_protocol.NewTransaction) -> Optional[Message]:
        """
        A peer notifies us of a new transaction.
        Requests a full transaction if we haven't seen it previously, and if the fees are enough.
        """
        # Ignore if syncing
        if self.full_node.sync_store.get_sync_mode():
            return None
        # Ignore if already seen
        if self.full_node.mempool_manager.seen(transaction.transaction_id):
            return None

        if self.full_node.mempool_manager.is_fee_enough(transaction.fees, transaction.cost):
            request_tx = full_node_protocol.RequestTransaction(transaction.transaction_id)
            msg = Message("request_transaction", request_tx)
            return msg
        return None

    @api_request
    async def request_transaction(self, request: full_node_protocol.RequestTransaction) -> Optional[Message]:
        """ Peer has requested a full transaction from us. """
        # Ignore if syncing
        if self.full_node.sync_store.get_sync_mode():
            return None
        spend_bundle = self.full_node.mempool_manager.get_spendbundle(request.transaction_id)
        if spend_bundle is None:
            return None

        transaction = full_node_protocol.RespondTransaction(spend_bundle)

        msg = Message("respond_transaction", transaction)
        self.log.info(f"sending transaction (tx_id: {spend_bundle.name()}) to peer")
        return msg

    @peer_required
    @api_request
    async def respond_transaction(
        self, tx: full_node_protocol.RespondTransaction, peer: ws.WSChiaConnection
    ) -> Optional[Message]:
        """
        Receives a full transaction from peer.
        If tx is added to mempool, send tx_id to others. (new_transaction)
        """
        # Ignore if syncing
        if self.full_node.sync_store.get_sync_mode():
            return None

        async with self.full_node.blockchain.lock:
            # Ignore if we have already added this transaction
            if self.full_node.mempool_manager.get_spendbundle(tx.transaction.name()) is not None:
                return None
            cost, status, error = await self.full_node.mempool_manager.add_spendbundle(tx.transaction)
            if status == MempoolInclusionStatus.SUCCESS:
                self.log.info(f"Added transaction to mempool: {tx.transaction.name()}")
                fees = tx.transaction.fees()
                assert fees >= 0
                assert cost is not None
                new_tx = full_node_protocol.NewTransaction(
                    tx.transaction.name(),
                    cost,
                    uint64(tx.transaction.fees()),
                )
                message = Message("new_transaction", new_tx)
                await self.server.send_to_all_except([message], NodeType.FULL_NODE, peer.peer_node_id)
            else:
                self.log.warning(
                    f"Was not able to add transaction with id {tx.transaction.name()}, {status} error: {error}"
                )
        return None

    @api_request
    async def request_proof_of_weight(self, request: full_node_protocol.RequestProofOfWeight) -> Optional[Message]:
        if not self.full_node.blockchain.contains_sub_block(request.tip):
            self.log.error(f"got weight proof request for unknown peak {request.tip}")
            return None
        if request.tip in self.full_node.pow_creation:
            event = self.full_node.pow_creation[request.tip]
            await event.wait()
            wp = await self.full_node.weight_proof_handler.get_proof_of_weight(request.tip)
        else:
            event = asyncio.Event()
            self.full_node.pow_creation[request.tip] = event
            wp = await self.full_node.weight_proof_handler.get_proof_of_weight(request.tip)
            event.set()
        tips = list(self.full_node.pow_creation.keys())

        if len(tips) > 4:
            # Remove old from cache
            for i in range(0, 4):
                self.full_node.pow_creation.pop(tips[i])

        if wp is None:
            self.log.error(f"failed creating weight proof for peak {request.tip}")
            return None
        return Message("respond_proof_of_weight", full_node_protocol.RespondProofOfWeight(wp, request.tip))

    @api_request
    async def respond_proof_of_weight(self, response: full_node_protocol.RespondProofOfWeight) -> Optional[Message]:
        validated, fork_point = self.full_node.weight_proof_handler.validate_weight_proof(response.wp)
        if validated is True:
            # get tip params
            tip_weight = response.wp.recent_chain_data[-1].reward_chain_sub_block.weight
            tip_height = response.wp.recent_chain_data[-1].reward_chain_sub_block.sub_block_height
            self.full_node.sync_store.add_potential_peak(response.tip, tip_height, tip_weight)
            self.full_node.sync_store.add_potential_fork_point(response.tip, fork_point)
            return Message(
                "request_sub_block",
                full_node_protocol.RequestSubBlock(uint32(tip_height), True),
            )
        return None

    @api_request
    async def request_sub_block(self, request: full_node_protocol.RequestSubBlock) -> Optional[Message]:
        header_hash = self.full_node.blockchain.sub_height_to_hash(request.sub_height)
        if header_hash is None:
            return None
        block: Optional[FullBlock] = await self.full_node.block_store.get_full_block(header_hash)
        if block is not None:
            if not request.include_transaction_block:
                block = dataclasses.replace(block, transactions_generator=None)
            msg = Message("respond_sub_block", full_node_protocol.RespondSubBlock(block))
            return msg
        return None

    @api_request
    async def request_sub_blocks(self, request: full_node_protocol.RequestSubBlocks) -> Optional[Message]:
        if request.end_sub_height < request.start_sub_height or request.end_sub_height - request.start_sub_height > 32:
            return None
        for i in range(request.start_sub_height, request.end_sub_height + 1):
            if self.full_node.blockchain.sub_height_to_hash(uint32(i)) is None:
                reject = RejectSubBlocks(request.start_sub_height, request.end_sub_height)
                msg = Message("reject_sub_blocks", reject)
                return msg

        blocks = []

        for i in range(request.start_sub_height, request.end_sub_height + 1):
            block: Optional[FullBlock] = await self.full_node.block_store.get_full_block(
                self.full_node.blockchain.sub_height_to_hash(uint32(i))
            )
            if block is None:
                reject = RejectSubBlocks(request.start_sub_height, request.end_sub_height)
                msg = Message("reject_sub_blocks", reject)
                return msg
            if not request.include_transaction_block:
                block = dataclasses.replace(block, transactions_generator=None)
            blocks.append(block)

        msg = Message(
            "respond_sub_blocks",
            full_node_protocol.RespondSubBlocks(request.start_sub_height, request.end_sub_height, blocks),
        )
        return msg

    @api_request
    async def reject_sub_blocks(self, request: full_node_protocol.RequestSubBlocks):
        self.log.info(f"reject_sub_blocks {request.start_sub_height} {request.end_sub_height}")
        pass

    @api_request
    async def respond_sub_blocks(self, request: full_node_protocol.RespondSubBlocks):
        pass

    @api_request
    @peer_required
    async def respond_sub_block(
        self,
        respond_sub_block: full_node_protocol.RespondSubBlock,
        peer: ws.WSChiaConnection,
    ) -> Optional[Message]:
        """
        Receive a full block from a peer full node (or ourselves).
        """

        if self.full_node.sync_store.get_sync_mode():
            return await self.full_node.respond_sub_block(respond_sub_block, peer)
        else:
            async with self.full_node.timelord_lock:
                return await self.full_node.respond_sub_block(respond_sub_block, peer)

    @api_request
    async def new_unfinished_sub_block(
        self, new_unfinished_sub_block: full_node_protocol.NewUnfinishedSubBlock
    ) -> Optional[Message]:
        # Ignore if syncing
        if self.full_node.sync_store.get_sync_mode():
            return None
        if (
            self.full_node.full_node_store.get_unfinished_block(new_unfinished_sub_block.unfinished_reward_hash)
            is not None
        ):
            return None

        msg = Message(
            "request_unfinished_sub_block",
            full_node_protocol.RequestUnfinishedSubBlock(new_unfinished_sub_block.unfinished_reward_hash),
        )
        return msg

    @api_request
    async def request_unfinished_sub_block(
        self, request_unfinished_sub_block: full_node_protocol.RequestUnfinishedSubBlock
    ) -> Optional[Message]:
        unfinished_block: Optional[UnfinishedBlock] = self.full_node.full_node_store.get_unfinished_block(
            request_unfinished_sub_block.unfinished_reward_hash
        )
        if unfinished_block is not None:
            msg = Message(
                "respond_unfinished_sub_block",
                full_node_protocol.RespondUnfinishedSubBlock(unfinished_block),
            )
            return msg
        return None

    @peer_required
    @api_request
    async def respond_unfinished_sub_block(
        self,
        respond_unfinished_sub_block: full_node_protocol.RespondUnfinishedSubBlock,
        peer: ws.WSChiaConnection,
    ) -> Optional[Message]:
        if self.full_node.sync_store.get_sync_mode():
            return None
        await self.full_node.respond_unfinished_sub_block(respond_unfinished_sub_block, peer)
        return None

    @api_request
    async def new_signage_point_or_end_of_sub_slot(
        self, new_sp: full_node_protocol.NewSignagePointOrEndOfSubSlot
    ) -> Optional[Message]:
        # Ignore if syncing
        if self.full_node.sync_store.get_sync_mode():
            return None
        if (
            self.full_node.full_node_store.get_signage_point_by_index(
                new_sp.challenge_hash,
                new_sp.index_from_challenge,
                new_sp.last_rc_infusion,
            )
            is not None
        ):
            return None
        if self.full_node.full_node_store.have_newer_signage_point(
            new_sp.challenge_hash, new_sp.index_from_challenge, new_sp.last_rc_infusion
        ):
            return None

        if new_sp.index_from_challenge == 0 and new_sp.prev_challenge_hash is not None:
            if self.full_node.full_node_store.get_sub_slot(new_sp.prev_challenge_hash) is None:
                # If this is an end of sub slot, and we don't have the prev, request the prev instead
                full_node_request = full_node_protocol.RequestSignagePointOrEndOfSubSlot(
                    new_sp.prev_challenge_hash, uint8(0), new_sp.last_rc_infusion
                )
                return Message("request_signage_point_or_end_of_sub_slot", full_node_request)
        if new_sp.index_from_challenge > 0:
            if (
                new_sp.challenge_hash != self.full_node.constants.FIRST_CC_CHALLENGE
                and self.full_node.full_node_store.get_sub_slot(new_sp.challenge_hash) is None
            ):
                # If this is a normal signage point,, and we don't have the end of sub slot, request the end of sub slot
                full_node_request = full_node_protocol.RequestSignagePointOrEndOfSubSlot(
                    new_sp.challenge_hash, uint8(0), new_sp.last_rc_infusion
                )
                return Message("request_signage_point_or_end_of_sub_slot", full_node_request)

        # Otherwise (we have the prev or the end of sub slot), request it normally
        full_node_request = full_node_protocol.RequestSignagePointOrEndOfSubSlot(
            new_sp.challenge_hash, new_sp.index_from_challenge, new_sp.last_rc_infusion
        )

        return Message("request_signage_point_or_end_of_sub_slot", full_node_request)

    @api_request
    async def request_signage_point_or_end_of_sub_slot(
        self, request: full_node_protocol.RequestSignagePointOrEndOfSubSlot
    ) -> Optional[Message]:

        if request.index_from_challenge == 0:
            sub_slot: Optional[Tuple[EndOfSubSlotBundle, int, uint128]] = self.full_node.full_node_store.get_sub_slot(
                request.challenge_hash
            )
            if sub_slot is not None:
                return Message(
                    "respond_end_of_sub_slot",
                    full_node_protocol.RespondEndOfSubSlot(sub_slot[0]),
                )
        else:
            if self.full_node.full_node_store.get_sub_slot(request.challenge_hash) is None:
                if request.challenge_hash != self.full_node.constants.FIRST_CC_CHALLENGE:
                    self.log.warning(f"Don't have challenge hash {request.challenge_hash}")

            sp: Optional[SignagePoint] = self.full_node.full_node_store.get_signage_point_by_index(
                request.challenge_hash,
                request.index_from_challenge,
                request.last_rc_infusion,
            )
            if sp is not None:
                assert (
                    sp.cc_vdf is not None
                    and sp.cc_proof is not None
                    and sp.rc_vdf is not None
                    and sp.rc_proof is not None
                )
                full_node_response = full_node_protocol.RespondSignagePoint(
                    request.index_from_challenge,
                    sp.cc_vdf,
                    sp.cc_proof,
                    sp.rc_vdf,
                    sp.rc_proof,
                )
                return Message("respond_signage_point", full_node_response)
            else:
                self.log.warning(f"Don't have signage point {request}")
        return None

    @peer_required
    @api_request
    async def respond_signage_point(
        self, request: full_node_protocol.RespondSignagePoint, peer: ws.WSChiaConnection
    ) -> Optional[Message]:
        if self.full_node.sync_store.get_sync_mode():
            return None
        async with self.full_node.timelord_lock:
            # Already have signage point
            if (
                self.full_node.full_node_store.get_signage_point(request.challenge_chain_vdf.output.get_hash())
                is not None
            ):
                return None
            peak = self.full_node.blockchain.get_peak()
            if peak is not None and peak.sub_block_height > self.full_node.constants.MAX_SUB_SLOT_SUB_BLOCKS:
                sub_slot_iters = peak.sub_slot_iters
                difficulty = uint64(peak.weight - self.full_node.blockchain.sub_block_record(peak.prev_hash).weight)
                next_sub_slot_iters = self.full_node.blockchain.get_next_slot_iters(peak.header_hash, True)
                next_difficulty = self.full_node.blockchain.get_next_difficulty(peak.header_hash, True)
                sub_slots_for_peak = await self.full_node.blockchain.get_sp_and_ip_sub_slots(peak.header_hash)
                assert sub_slots_for_peak is not None
                ip_sub_slot: Optional[EndOfSubSlotBundle] = sub_slots_for_peak[1]
            else:
                sub_slot_iters = self.full_node.constants.SUB_SLOT_ITERS_STARTING
                difficulty = self.full_node.constants.DIFFICULTY_STARTING
                next_sub_slot_iters = sub_slot_iters
                next_difficulty = difficulty
                ip_sub_slot = None

            added = self.full_node.full_node_store.new_signage_point(
                request.index_from_challenge,
                self.full_node.blockchain,
                self.full_node.blockchain.get_peak(),
                next_sub_slot_iters,
                SignagePoint(
                    request.challenge_chain_vdf,
                    request.challenge_chain_proof,
                    request.reward_chain_vdf,
                    request.reward_chain_proof,
                ),
            )

            if added:
                self.log.info(
                    f"⏲️  Finished signage point {request.index_from_challenge}/"
                    f"{self.full_node.constants.NUM_SPS_SUB_SLOT}: "
                    f"{request.challenge_chain_vdf.output.get_hash()} "
                )
                sub_slot_tuple = self.full_node.full_node_store.get_sub_slot(request.challenge_chain_vdf.challenge)
                if sub_slot_tuple is not None:
                    prev_challenge = sub_slot_tuple[0].challenge_chain.challenge_chain_end_of_slot_vdf.challenge
                else:
                    prev_challenge = None
                # Notify nodes of the new signage point
                broadcast = full_node_protocol.NewSignagePointOrEndOfSubSlot(
                    prev_challenge,
                    request.challenge_chain_vdf.challenge,
                    request.index_from_challenge,
                    request.reward_chain_vdf.challenge,
                )
                msg = Message("new_signage_point_or_end_of_sub_slot", broadcast)
                await self.server.send_to_all_except([msg], NodeType.FULL_NODE, peer.peer_node_id)

                if peak is not None and peak.sub_block_height > self.full_node.constants.MAX_SUB_SLOT_SUB_BLOCKS:
                    # Makes sure to potentially update the difficulty if we are past the peak (into a new sub-slot)
                    assert ip_sub_slot is not None
                    if request.challenge_chain_vdf.challenge != ip_sub_slot.challenge_chain.get_hash():
                        difficulty = next_difficulty
                        sub_slot_iters = next_sub_slot_iters

                # Notify farmers of the new signage point
                broadcast_farmer = farmer_protocol.NewSignagePoint(
                    request.challenge_chain_vdf.challenge,
                    request.challenge_chain_vdf.output.get_hash(),
                    request.reward_chain_vdf.output.get_hash(),
                    difficulty,
                    sub_slot_iters,
                    request.index_from_challenge,
                )
                msg = Message("new_signage_point", broadcast_farmer)
                await self.server.send_to_all([msg], NodeType.FARMER)
            else:
                self.log.warning(
                    f"Signage point {request.index_from_challenge} not added, CC challenge: "
                    f"{request.challenge_chain_vdf.challenge}, RC challenge: {request.reward_chain_vdf.challenge}"
                )

            return None

    @peer_required
    @api_request
    async def respond_end_of_sub_slot(
        self, request: full_node_protocol.RespondEndOfSubSlot, peer: ws.WSChiaConnection
    ) -> Optional[Message]:
        if self.full_node.sync_store.get_sync_mode():
            return None
        msg, _ = await self.full_node.respond_end_of_sub_slot(request, peer)
        return msg

    @peer_required
    @api_request
    async def request_mempool_transactions(
        self,
        request: full_node_protocol.RequestMempoolTransactions,
        peer: ws.WSChiaConnection,
    ) -> Optional[Message]:
        received_filter = PyBIP158(bytearray(request.filter))

        items: List[MempoolItem] = await self.full_node.mempool_manager.get_items_not_in_filter(received_filter)

        for item in items:
            transaction = full_node_protocol.RespondTransaction(item.spend_bundle)
            msg = Message("respond_transaction", transaction)
            await peer.send_message(msg)
        return None

    # FARMER PROTOCOL
    @api_request
    async def declare_proof_of_space(self, request: farmer_protocol.DeclareProofOfSpace) -> Optional[Message]:
        """
        Creates a block body and header, with the proof of space, coinbase, and fee targets provided
        by the farmer, and sends the hash of the header data back to the farmer.
        """
        async with self.full_node.timelord_lock:
            if request.pool_target is None or request.pool_signature is None:
                raise ValueError("Adaptable pool protocol not yet available.")

            sp_vdfs: Optional[SignagePoint] = self.full_node.full_node_store.get_signage_point(
                request.challenge_chain_sp
            )

            if sp_vdfs is None:
                self.log.warning(f"Received proof of space for an unknown signage point {request.challenge_chain_sp}")
                return None
            if request.signage_point_index > 0:
                assert sp_vdfs.rc_vdf is not None
                if sp_vdfs.rc_vdf.output.get_hash() != request.reward_chain_sp:
                    self.log.info(
                        f"Received proof of space for a potentially old signage point {request.challenge_chain_sp}. "
                        f"Current sp: {sp_vdfs.rc_vdf.output.get_hash()}"
                    )
                    return None

            if request.signage_point_index == 0:
                cc_challenge_hash: bytes32 = request.challenge_chain_sp
            else:
                assert sp_vdfs.cc_vdf is not None
                cc_challenge_hash = sp_vdfs.cc_vdf.challenge

            pos_sub_slot: Optional[Tuple[EndOfSubSlotBundle, int, uint128]] = None
            if request.challenge_hash != self.full_node.constants.FIRST_CC_CHALLENGE:
                # Checks that the proof of space is a response to a recent challenge and valid SP
                pos_sub_slot = self.full_node.full_node_store.get_sub_slot(cc_challenge_hash)
                if pos_sub_slot is None:
                    self.log.warning(f"Received proof of space for an unknown sub slot: {request}")
                    return None
                total_iters_pos_slot: uint128 = pos_sub_slot[2]
            else:
                total_iters_pos_slot = uint128(0)
            assert cc_challenge_hash == request.challenge_hash

            # Now we know that the proof of space has a signage point either:
            # 1. In the previous sub-slot of the peak (overflow)
            # 2. In the same sub-slot as the peak
            # 3. In a future sub-slot that we already know of

            # Checks that the proof of space is valid
            quality_string: Optional[bytes32] = request.proof_of_space.verify_and_get_quality_string(
                self.full_node.constants, cc_challenge_hash, request.challenge_chain_sp
            )
            assert quality_string is not None and len(quality_string) == 32

            # Grab best transactions from Mempool for given tip target
            async with self.full_node.blockchain.lock:
                peak: Optional[SubBlockRecord] = self.full_node.blockchain.get_peak()
                if peak is None:
                    spend_bundle: Optional[SpendBundle] = None
                else:
                    spend_bundle = await self.full_node.mempool_manager.create_bundle_from_mempool(peak.header_hash)
<<<<<<< HEAD
            if peak is None or peak.sub_block_height <= self.full_node.constants.MAX_SUB_SLOT_SUB_BLOCKS:
                difficulty = self.full_node.constants.DIFFICULTY_STARTING
                sub_slot_iters = self.full_node.constants.SUB_SLOT_ITERS_STARTING
            else:
                assert pos_sub_slot is not None
                if pos_sub_slot[0].challenge_chain.new_difficulty is not None:
                    assert pos_sub_slot[0].challenge_chain.new_sub_slot_iters is not None
                    difficulty = pos_sub_slot[0].challenge_chain.new_difficulty
                    sub_slot_iters = pos_sub_slot[0].challenge_chain.new_sub_slot_iters
                else:
                    difficulty = uint64(peak.weight - self.full_node.blockchain.sub_block_record(peak.prev_hash).weight)
                    sub_slot_iters = peak.sub_slot_iters

            required_iters: uint64 = calculate_iterations_quality(
                quality_string,
                request.proof_of_space.size,
                difficulty,
                request.challenge_chain_sp,
            )
            sp_iters: uint64 = calculate_sp_iters(self.full_node.constants, sub_slot_iters, request.signage_point_index)
            ip_iters: uint64 = calculate_ip_iters(
                self.full_node.constants,
                sub_slot_iters,
                request.signage_point_index,
                required_iters,
            )
=======
>>>>>>> 36656bba

            def get_plot_sig(to_sign, _) -> G2Element:
                if to_sign == request.challenge_chain_sp:
                    return request.challenge_chain_sp_signature
                elif to_sign == request.reward_chain_sp:
                    return request.reward_chain_sp_signature
                return G2Element.infinity()

            def get_pool_sig(_1, _2) -> G2Element:
                return request.pool_signature

            prev_sb: Optional[SubBlockRecord] = self.full_node.blockchain.get_peak()

            # Finds the previous sub block from the signage point, ensuring that the reward chain VDF is correct
            if prev_sb is not None:
                if request.signage_point_index == 0:
                    if pos_sub_slot is None:
                        self.log.warning("Pos sub slot is None")
                        return None
                    rc_challenge = pos_sub_slot[0].reward_chain.end_of_slot_vdf.challenge
                else:
                    assert sp_vdfs.rc_vdf is not None
                    rc_challenge = sp_vdfs.rc_vdf.challenge

                # Backtrack through empty sub-slots
                for eos, _, _ in reversed(self.full_node.full_node_store.finished_sub_slots):
                    if eos is not None and eos.reward_chain.get_hash() == rc_challenge:
                        rc_challenge = eos.reward_chain.end_of_slot_vdf.challenge

                found = False
                attempts = 0
                while prev_sb is not None and attempts < 10:
                    if prev_sb.reward_infusion_new_challenge == rc_challenge:
                        found = True
                        break
                    if prev_sb.finished_reward_slot_hashes is not None and len(prev_sb.finished_reward_slot_hashes) > 0:
                        if prev_sb.finished_reward_slot_hashes[-1] == rc_challenge:
                            # This sub-block includes a sub-slot which is where our SP vdf starts. Go back one more
                            # to find the prev sub block
                            prev_sb = self.full_node.blockchain.try_sub_block(prev_sb.prev_hash)
                            found = True
                            break
                    prev_sb = self.full_node.blockchain.try_sub_block(prev_sb.prev_hash)
                    attempts += 1
                if not found:
                    self.log.warning("Did not find a previous block with the correct reward chain hash")
                    return None

            try:
                finished_sub_slots: List[EndOfSubSlotBundle] = self.full_node.full_node_store.get_finished_sub_slots(
                    prev_sb, self.full_node.blockchain, cc_challenge_hash
                )
                if (
                    len(finished_sub_slots) > 0
                    and pos_sub_slot is not None
                    and finished_sub_slots[-1] != pos_sub_slot[0]
                ):
                    self.log.error("Have different sub-slots than is required to farm this sub-block")
                    return None
            except ValueError as e:
                self.log.warning(f"Value Error: {e}")
                return None
            if prev_sb is None:
                pool_target = PoolTarget(
                    self.full_node.constants.GENESIS_PRE_FARM_POOL_PUZZLE_HASH,
                    uint32(0),
                )
            else:
                pool_target = request.pool_target

            if peak is None or peak.sub_block_height <= self.full_node.constants.MAX_SUB_SLOT_SUB_BLOCKS:
                difficulty = self.full_node.constants.DIFFICULTY_STARTING
                sub_slot_iters = self.full_node.constants.SUB_SLOT_ITERS_STARTING
            else:
                difficulty = uint64(peak.weight - self.full_node.blockchain.sub_blocks[peak.prev_hash].weight)
                sub_slot_iters = peak.sub_slot_iters
                for sub_slot in finished_sub_slots:
                    if sub_slot.challenge_chain.new_difficulty is not None:
                        difficulty = sub_slot.challenge_chain.new_difficulty
                    if sub_slot.challenge_chain.new_sub_slot_iters is not None:
                        sub_slot_iters = sub_slot.challenge_chain.new_sub_slot_iters

            required_iters: uint64 = calculate_iterations_quality(
                quality_string,
                request.proof_of_space.size,
                difficulty,
                request.challenge_chain_sp,
            )
            sp_iters: uint64 = calculate_sp_iters(self.full_node.constants, sub_slot_iters, request.signage_point_index)
            ip_iters: uint64 = calculate_ip_iters(
                self.full_node.constants,
                sub_slot_iters,
                request.signage_point_index,
                required_iters,
            )

            unfinished_block: UnfinishedBlock = create_unfinished_block(
                self.full_node.constants,
                total_iters_pos_slot,
                sub_slot_iters,
                request.signage_point_index,
                sp_iters,
                ip_iters,
                request.proof_of_space,
                cc_challenge_hash,
                request.farmer_puzzle_hash,
                pool_target,
                get_plot_sig,
                get_pool_sig,
                sp_vdfs,
                uint64(int(time.time())),
                self.full_node.blockchain,
                b"",
                spend_bundle,
                prev_sb,
                finished_sub_slots,
            )
            if prev_sb is not None:
                height: uint32 = uint32(prev_sb.sub_block_height + 1)
            else:
                height = uint32(0)
            self.full_node.full_node_store.add_candidate_block(quality_string, height, unfinished_block)

            foliage_sb_data_hash = unfinished_block.foliage_sub_block.foliage_sub_block_data.get_hash()
            if unfinished_block.is_block():
                foliage_block_hash = unfinished_block.foliage_sub_block.foliage_block_hash
            else:
                foliage_block_hash = bytes([0] * 32)

            message = farmer_protocol.RequestSignedValues(
                quality_string,
                foliage_sb_data_hash,
                foliage_block_hash,
            )
            return Message("request_signed_values", message)

    @api_request
    async def signed_values(self, farmer_request: farmer_protocol.SignedValues) -> Optional[Message]:
        """
        Signature of header hash, by the harvester. This is enough to create an unfinished
        block, which only needs a Proof of Time to be finished. If the signature is valid,
        we call the unfinished_block routine.
        """
        candidate: Optional[UnfinishedBlock] = self.full_node.full_node_store.get_candidate_block(
            farmer_request.quality_string
        )

        if candidate is None:
            self.log.warning(f"Quality string {farmer_request.quality_string} not found in database")
            return None

        if not AugSchemeMPL.verify(
            candidate.reward_chain_sub_block.proof_of_space.plot_public_key,
            candidate.foliage_sub_block.foliage_sub_block_data.get_hash(),
            farmer_request.foliage_sub_block_signature,
        ):
            self.log.warning("Signature not valid. There might be a collision in plots. Ignore this during tests.")
            return None

        fsb2 = dataclasses.replace(
            candidate.foliage_sub_block,
            foliage_sub_block_signature=farmer_request.foliage_sub_block_signature,
        )
        if candidate.is_block():
            fsb2 = dataclasses.replace(fsb2, foliage_block_signature=farmer_request.foliage_block_signature)

        new_candidate = dataclasses.replace(candidate, foliage_sub_block=fsb2)
        if not self.full_node.has_valid_pool_sig(new_candidate):
            self.log.warning("Trying to make a pre-farm block but height is not 0")
            return None

        # Propagate to ourselves (which validates and does further propagations)
        request = full_node_protocol.RespondUnfinishedSubBlock(new_candidate)

        await self.full_node.respond_unfinished_sub_block(request, None, True)
        return None

    # TIMELORD PROTOCOL
    @api_request
    async def new_infusion_point_vdf(self, request: timelord_protocol.NewInfusionPointVDF) -> Optional[Message]:
        if self.full_node.sync_store.get_sync_mode():
            return None
        # Lookup unfinished blocks
        return await self.full_node.new_infusion_point_vdf(request)

    @peer_required
    @api_request
    async def new_signage_point_vdf(
        self, request: timelord_protocol.NewSignagePointVDF, peer: ws.WSChiaConnection
    ) -> None:
        if self.full_node.sync_store.get_sync_mode():
            return None

        full_node_message = full_node_protocol.RespondSignagePoint(
            request.index_from_challenge,
            request.challenge_chain_sp_vdf,
            request.challenge_chain_sp_proof,
            request.reward_chain_sp_vdf,
            request.reward_chain_sp_proof,
        )
        await self.respond_signage_point(full_node_message, peer)

    @peer_required
    @api_request
    async def new_end_of_sub_slot_vdf(
        self, request: timelord_protocol.NewEndOfSubSlotVDF, peer: ws.WSChiaConnection
    ) -> Optional[Message]:
        if self.full_node.sync_store.get_sync_mode():
            return None
        if (
            self.full_node.full_node_store.get_sub_slot(request.end_of_sub_slot_bundle.challenge_chain.get_hash())
            is not None
        ):
            return None
        # Calls our own internal message to handle the end of sub slot, and potentially broadcasts to other peers.
        full_node_message = full_node_protocol.RespondEndOfSubSlot(request.end_of_sub_slot_bundle)
        msg, added = await self.full_node.respond_end_of_sub_slot(full_node_message, peer)
        if not added:
            self.log.error(
                f"Was not able to add end of sub-slot: "
                f"{request.end_of_sub_slot_bundle.challenge_chain.challenge_chain_end_of_slot_vdf.challenge}. "
                f"Re-sending new-peak to timelord"
            )
            await self.full_node.send_peak_to_timelords()
            return None
        else:
            return msg

    @api_request
    async def request_sub_block_header(self, request: wallet_protocol.RequestSubBlockHeader) -> Optional[Message]:
        header_hash = self.full_node.blockchain.sub_height_to_hash(request.sub_height)
        if header_hash is None:
            msg = Message("reject_sub_block_header", RejectHeaderRequest(request.sub_height))
            return msg
        block: Optional[FullBlock] = await self.full_node.block_store.get_full_block(header_hash)
        if block is not None:
            header_block: HeaderBlock = await block.get_block_header()
            msg = Message(
                "respond_sub_block_header",
                wallet_protocol.RespondSubBlockHeader(header_block),
            )
            return msg
        return None

    @api_request
    async def request_additions(self, request: wallet_protocol.RequestAdditions) -> Optional[Message]:
        block: Optional[FullBlock] = await self.full_node.block_store.get_full_block(request.header_hash)
        if (
            block is None
            or block.is_block() is False
            or self.full_node.blockchain.sub_height_to_hash(block.sub_block_height) is None
        ):
            reject = wallet_protocol.RejectAdditionsRequest(request.sub_height, request.header_hash)

            msg = Message("reject_additions_request", reject)
            return msg

        assert block is not None and block.foliage_block is not None
        _, additions = await block.tx_removals_and_additions()
        puzzlehash_coins_map: Dict[bytes32, List[Coin]] = {}
        for coin in additions + list(block.get_included_reward_coins()):
            if coin.puzzle_hash in puzzlehash_coins_map:
                puzzlehash_coins_map[coin.puzzle_hash].append(coin)
            else:
                puzzlehash_coins_map[coin.puzzle_hash] = [coin]

        coins_map: List[Tuple[bytes32, List[Coin]]] = []
        proofs_map: List[Tuple[bytes32, bytes, Optional[bytes]]] = []

        if request.puzzle_hashes is None:
            for puzzle_hash, coins in puzzlehash_coins_map.items():
                coins_map.append((puzzle_hash, coins))
            response = wallet_protocol.RespondAdditions(block.sub_block_height, block.header_hash, coins_map, None)
        else:
            # Create addition Merkle set
            addition_merkle_set = MerkleSet()
            # Addition Merkle set contains puzzlehash and hash of all coins with that puzzlehash
            for puzzle, coins in puzzlehash_coins_map.items():
                addition_merkle_set.add_already_hashed(puzzle)
                addition_merkle_set.add_already_hashed(hash_coin_list(coins))

            assert addition_merkle_set.get_root() == block.foliage_block.additions_root
            for puzzle_hash in request.puzzle_hashes:
                result, proof = addition_merkle_set.is_included_already_hashed(puzzle_hash)
                if puzzle_hash in puzzlehash_coins_map:
                    coins_map.append((puzzle_hash, puzzlehash_coins_map[puzzle_hash]))
                    hash_coin_str = hash_coin_list(puzzlehash_coins_map[puzzle_hash])
                    result_2, proof_2 = addition_merkle_set.is_included_already_hashed(hash_coin_str)
                    assert result
                    assert result_2
                    proofs_map.append((puzzle_hash, proof, proof_2))
                else:
                    coins_map.append((puzzle_hash, []))
                    assert not result
                    proofs_map.append((puzzle_hash, proof, None))
            response = wallet_protocol.RespondAdditions(
                block.sub_block_height, block.header_hash, coins_map, proofs_map
            )
        msg = Message("respond_additions", response)
        return msg

    @api_request
    async def request_removals(self, request: wallet_protocol.RequestRemovals) -> Optional[Message]:
        block: Optional[FullBlock] = await self.full_node.block_store.get_full_block(request.header_hash)
        if (
            block is None
            or block.is_block() is False
            or block.sub_block_height != request.sub_height
            or block.sub_block_height > self.full_node.blockchain.get_peak_height()
            or self.full_node.blockchain.sub_height_to_hash(block.sub_block_height) != block.header_hash
        ):
            reject = wallet_protocol.RejectRemovalsRequest(request.sub_height, request.header_hash)
            msg = Message("reject_removals_request", reject)
            return msg

        assert block is not None and block.foliage_block is not None
        all_removals, _ = await block.tx_removals_and_additions()

        coins_map: List[Tuple[bytes32, Optional[Coin]]] = []
        proofs_map: List[Tuple[bytes32, bytes]] = []

        # If there are no transactions, respond with empty lists
        if block.transactions_generator is None:
            proofs: Optional[List]
            if request.coin_names is None:
                proofs = None
            else:
                proofs = []
            response = wallet_protocol.RespondRemovals(block.height, block.header_hash, [], proofs)
        elif request.coin_names is None or len(request.coin_names) == 0:
            for removal in all_removals:
                cr = await self.full_node.coin_store.get_coin_record(removal)
                assert cr is not None
                coins_map.append((cr.coin.name(), cr.coin))
            response = wallet_protocol.RespondRemovals(block.height, block.header_hash, coins_map, None)
        else:
            assert block.transactions_generator
            removal_merkle_set = MerkleSet()
            for coin_name in all_removals:
                removal_merkle_set.add_already_hashed(coin_name)
            assert removal_merkle_set.get_root() == block.foliage_block.removals_root
            for coin_name in request.coin_names:
                result, proof = removal_merkle_set.is_included_already_hashed(coin_name)
                proofs_map.append((coin_name, proof))
                if coin_name in all_removals:
                    cr = await self.full_node.coin_store.get_coin_record(coin_name)
                    assert cr is not None
                    coins_map.append((coin_name, cr.coin))
                    assert result
                else:
                    coins_map.append((coin_name, None))
                    assert not result
            response = wallet_protocol.RespondRemovals(block.height, block.header_hash, coins_map, proofs_map)

        msg = Message("respond_removals", response)
        return msg

    @api_request
    async def send_transaction(self, request: wallet_protocol.SendTransaction) -> Optional[Message]:
        # Ignore if syncing
        if self.full_node.sync_store.get_sync_mode():
            return None
        # Ignore if syncing
        if self.full_node.sync_store.get_sync_mode():
            status = MempoolInclusionStatus.FAILED
            error: Optional[Err] = Err.UNKNOWN
        else:
            async with self.full_node.blockchain.lock:
                cost, status, error = await self.full_node.mempool_manager.add_spendbundle(request.transaction)
                if status == MempoolInclusionStatus.SUCCESS:
                    self.log.info(f"Added transaction to mempool: {request.transaction.name()}")
                    # Only broadcast successful transactions, not pending ones. Otherwise it's a DOS
                    # vector.
                    fees = request.transaction.fees()
                    assert fees >= 0
                    assert cost is not None
                    new_tx = full_node_protocol.NewTransaction(
                        request.transaction.name(),
                        cost,
                        uint64(request.transaction.fees()),
                    )
                    msg = Message("new_transaction", new_tx)
                    await self.full_node.server.send_to_all([msg], NodeType.FULL_NODE)
                else:
                    self.log.warning(
                        f"Wasn't able to add transaction with id {request.transaction.name()}, "
                        f"status {status} error: {error}"
                    )

        error_name = error.name if error is not None else None
        if status == MempoolInclusionStatus.SUCCESS:
            response = wallet_protocol.TransactionAck(request.transaction.name(), status, error_name)
        else:
            # If if failed/pending, but it previously succeeded (in mempool), this is idempotence, return SUCCESS
            if self.full_node.mempool_manager.get_spendbundle(request.transaction.name()) is not None:
                response = wallet_protocol.TransactionAck(
                    request.transaction.name(), MempoolInclusionStatus.SUCCESS, None
                )
            else:
                response = wallet_protocol.TransactionAck(request.transaction.name(), status, error_name)
        msg = Message("transaction_ack", response)
        return msg

    @api_request
    async def request_puzzle_solution(self, request: wallet_protocol.RequestPuzzleSolution) -> Optional[Message]:
        coin_name = request.coin_name
        sub_height = request.sub_height
        coin_record = await self.full_node.coin_store.get_coin_record(coin_name)
        reject = wallet_protocol.RejectPuzzleSolution(coin_name, sub_height)
        reject_msg = Message("reject_puzzle_solution", reject)
        if coin_record is None or coin_record.spent_block_index != sub_height:
            return reject_msg

        header_hash = self.full_node.blockchain.sub_height_to_hash(sub_height)
        block: Optional[FullBlock] = await self.full_node.block_store.get_full_block(header_hash)

        if block is None or block.transactions_generator is None:
            return reject_msg

        error, puzzle, solution = get_puzzle_and_solution_for_coin(block.transactions_generator, coin_name)

        if error is not None:
            return reject_msg

        pz = Program.to(puzzle)
        sol = Program.to(solution)

        wrapper = PuzzleSolutionResponse(coin_name, sub_height, pz, sol)
        response = wallet_protocol.RespondPuzzleSolution(wrapper)
        response_msg = Message("respond_puzzle_solution", response)
        return response_msg<|MERGE_RESOLUTION|>--- conflicted
+++ resolved
@@ -171,7 +171,7 @@
 
     @api_request
     async def request_proof_of_weight(self, request: full_node_protocol.RequestProofOfWeight) -> Optional[Message]:
-        if not self.full_node.blockchain.contains_sub_block(request.tip):
+        if request.tip not in self.full_node.blockchain.sub_blocks:
             self.log.error(f"got weight proof request for unknown peak {request.tip}")
             return None
         if request.tip in self.full_node.pow_creation:
@@ -212,10 +212,11 @@
 
     @api_request
     async def request_sub_block(self, request: full_node_protocol.RequestSubBlock) -> Optional[Message]:
-        header_hash = self.full_node.blockchain.sub_height_to_hash(request.sub_height)
-        if header_hash is None:
-            return None
-        block: Optional[FullBlock] = await self.full_node.block_store.get_full_block(header_hash)
+        if request.sub_height not in self.full_node.blockchain.sub_height_to_hash:
+            return None
+        block: Optional[FullBlock] = await self.full_node.block_store.get_full_block(
+            self.full_node.blockchain.sub_height_to_hash[request.sub_height]
+        )
         if block is not None:
             if not request.include_transaction_block:
                 block = dataclasses.replace(block, transactions_generator=None)
@@ -228,7 +229,7 @@
         if request.end_sub_height < request.start_sub_height or request.end_sub_height - request.start_sub_height > 32:
             return None
         for i in range(request.start_sub_height, request.end_sub_height + 1):
-            if self.full_node.blockchain.sub_height_to_hash(uint32(i)) is None:
+            if i not in self.full_node.blockchain.sub_height_to_hash:
                 reject = RejectSubBlocks(request.start_sub_height, request.end_sub_height)
                 msg = Message("reject_sub_blocks", reject)
                 return msg
@@ -237,7 +238,7 @@
 
         for i in range(request.start_sub_height, request.end_sub_height + 1):
             block: Optional[FullBlock] = await self.full_node.block_store.get_full_block(
-                self.full_node.blockchain.sub_height_to_hash(uint32(i))
+                self.full_node.blockchain.sub_height_to_hash[uint32(i)]
             )
             if block is None:
                 reject = RejectSubBlocks(request.start_sub_height, request.end_sub_height)
@@ -431,7 +432,7 @@
             peak = self.full_node.blockchain.get_peak()
             if peak is not None and peak.sub_block_height > self.full_node.constants.MAX_SUB_SLOT_SUB_BLOCKS:
                 sub_slot_iters = peak.sub_slot_iters
-                difficulty = uint64(peak.weight - self.full_node.blockchain.sub_block_record(peak.prev_hash).weight)
+                difficulty = uint64(peak.weight - self.full_node.blockchain.sub_blocks[peak.prev_hash].weight)
                 next_sub_slot_iters = self.full_node.blockchain.get_next_slot_iters(peak.header_hash, True)
                 next_difficulty = self.full_node.blockchain.get_next_difficulty(peak.header_hash, True)
                 sub_slots_for_peak = await self.full_node.blockchain.get_sp_and_ip_sub_slots(peak.header_hash)
@@ -446,7 +447,7 @@
 
             added = self.full_node.full_node_store.new_signage_point(
                 request.index_from_challenge,
-                self.full_node.blockchain,
+                self.full_node.blockchain.sub_blocks,
                 self.full_node.blockchain.get_peak(),
                 next_sub_slot_iters,
                 SignagePoint(
@@ -594,35 +595,6 @@
                     spend_bundle: Optional[SpendBundle] = None
                 else:
                     spend_bundle = await self.full_node.mempool_manager.create_bundle_from_mempool(peak.header_hash)
-<<<<<<< HEAD
-            if peak is None or peak.sub_block_height <= self.full_node.constants.MAX_SUB_SLOT_SUB_BLOCKS:
-                difficulty = self.full_node.constants.DIFFICULTY_STARTING
-                sub_slot_iters = self.full_node.constants.SUB_SLOT_ITERS_STARTING
-            else:
-                assert pos_sub_slot is not None
-                if pos_sub_slot[0].challenge_chain.new_difficulty is not None:
-                    assert pos_sub_slot[0].challenge_chain.new_sub_slot_iters is not None
-                    difficulty = pos_sub_slot[0].challenge_chain.new_difficulty
-                    sub_slot_iters = pos_sub_slot[0].challenge_chain.new_sub_slot_iters
-                else:
-                    difficulty = uint64(peak.weight - self.full_node.blockchain.sub_block_record(peak.prev_hash).weight)
-                    sub_slot_iters = peak.sub_slot_iters
-
-            required_iters: uint64 = calculate_iterations_quality(
-                quality_string,
-                request.proof_of_space.size,
-                difficulty,
-                request.challenge_chain_sp,
-            )
-            sp_iters: uint64 = calculate_sp_iters(self.full_node.constants, sub_slot_iters, request.signage_point_index)
-            ip_iters: uint64 = calculate_ip_iters(
-                self.full_node.constants,
-                sub_slot_iters,
-                request.signage_point_index,
-                required_iters,
-            )
-=======
->>>>>>> 36656bba
 
             def get_plot_sig(to_sign, _) -> G2Element:
                 if to_sign == request.challenge_chain_sp:
@@ -662,10 +634,10 @@
                         if prev_sb.finished_reward_slot_hashes[-1] == rc_challenge:
                             # This sub-block includes a sub-slot which is where our SP vdf starts. Go back one more
                             # to find the prev sub block
-                            prev_sb = self.full_node.blockchain.try_sub_block(prev_sb.prev_hash)
+                            prev_sb = self.full_node.blockchain.sub_blocks.get(prev_sb.prev_hash, None)
                             found = True
                             break
-                    prev_sb = self.full_node.blockchain.try_sub_block(prev_sb.prev_hash)
+                    prev_sb = self.full_node.blockchain.sub_blocks.get(prev_sb.prev_hash, None)
                     attempts += 1
                 if not found:
                     self.log.warning("Did not find a previous block with the correct reward chain hash")
@@ -673,7 +645,7 @@
 
             try:
                 finished_sub_slots: List[EndOfSubSlotBundle] = self.full_node.full_node_store.get_finished_sub_slots(
-                    prev_sb, self.full_node.blockchain, cc_challenge_hash
+                    prev_sb, self.full_node.blockchain.sub_blocks, cc_challenge_hash
                 )
                 if (
                     len(finished_sub_slots) > 0
@@ -734,10 +706,10 @@
                 get_pool_sig,
                 sp_vdfs,
                 uint64(int(time.time())),
-                self.full_node.blockchain,
                 b"",
                 spend_bundle,
                 prev_sb,
+                self.full_node.blockchain.sub_blocks,
                 finished_sub_slots,
             )
             if prev_sb is not None:
@@ -853,11 +825,12 @@
 
     @api_request
     async def request_sub_block_header(self, request: wallet_protocol.RequestSubBlockHeader) -> Optional[Message]:
-        header_hash = self.full_node.blockchain.sub_height_to_hash(request.sub_height)
-        if header_hash is None:
+        if request.sub_height not in self.full_node.blockchain.sub_height_to_hash:
             msg = Message("reject_sub_block_header", RejectHeaderRequest(request.sub_height))
             return msg
-        block: Optional[FullBlock] = await self.full_node.block_store.get_full_block(header_hash)
+        block: Optional[FullBlock] = await self.full_node.block_store.get_full_block(
+            self.full_node.blockchain.sub_height_to_hash[request.sub_height]
+        )
         if block is not None:
             header_block: HeaderBlock = await block.get_block_header()
             msg = Message(
@@ -873,7 +846,7 @@
         if (
             block is None
             or block.is_block() is False
-            or self.full_node.blockchain.sub_height_to_hash(block.sub_block_height) is None
+            or block.sub_block_height not in self.full_node.blockchain.sub_height_to_hash
         ):
             reject = wallet_protocol.RejectAdditionsRequest(request.sub_height, request.header_hash)
 
@@ -931,8 +904,8 @@
             block is None
             or block.is_block() is False
             or block.sub_block_height != request.sub_height
-            or block.sub_block_height > self.full_node.blockchain.get_peak_height()
-            or self.full_node.blockchain.sub_height_to_hash(block.sub_block_height) != block.header_hash
+            or block.sub_block_height not in self.full_node.blockchain.sub_height_to_hash
+            or self.full_node.blockchain.sub_height_to_hash[block.sub_block_height] != block.header_hash
         ):
             reject = wallet_protocol.RejectRemovalsRequest(request.sub_height, request.header_hash)
             msg = Message("reject_removals_request", reject)
@@ -1036,7 +1009,7 @@
         if coin_record is None or coin_record.spent_block_index != sub_height:
             return reject_msg
 
-        header_hash = self.full_node.blockchain.sub_height_to_hash(sub_height)
+        header_hash = self.full_node.blockchain.sub_height_to_hash[sub_height]
         block: Optional[FullBlock] = await self.full_node.block_store.get_full_block(header_hash)
 
         if block is None or block.transactions_generator is None:
