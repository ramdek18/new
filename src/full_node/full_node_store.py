--- conflicted
+++ resolved
@@ -21,85 +21,14 @@
     constants: ConsensusConstants
 
     # Blocks which we have created, but don't have plot signatures yet, so not yet "unfinished blocks"
-<<<<<<< HEAD
-    candidate_blocks: Dict[bytes32, Tuple[uint32, UnfinishedBlock]] = {}
-
-    # Header hashes of unfinished blocks that we have seen recently
-    seen_unfinished_blocks: set = set()
-=======
     candidate_blocks: Dict[bytes32, Tuple[uint32, UnfinishedBlock]]
 
     # Header hashes of unfinished blocks that we have seen recently
     seen_unfinished_blocks: set
->>>>>>> 861deb6d
 
     # Blocks which we have received but our blockchain does not reach, old ones are cleared
-    disconnected_blocks: Dict[bytes32, FullBlock] = {}
-
-    # Unfinished blocks, keyed from reward hash
-    unfinished_blocks: Dict[bytes32, Tuple[uint32, UnfinishedBlock]] = {}
-
-    # Finished slots and sps from the peak's slot onwards
-    # We store all 32 SPs for each slot, starting as 32 Nones and filling them as we go
-    # Also stores the total iters at the end of slot
-    # For the first sub-slot, EndOfSlotBundle is None
-    finished_sub_slots: List[Tuple[Optional[EndOfSubSlotBundle], List[Optional[SignagePoint]], uint128]] = []
-
-    # These caches maintain objects which depend on infused sub-blocks in the reward chain, that we
-    # might receive before the sub-blocks themselves. The dict keys are the reward chain challenge hashes.
-
-    # End of slots which depend on infusions that we don't have
-    future_eos_cache: Dict[bytes32, List[EndOfSubSlotBundle]] = {}
-
-    # Signage points which depend on infusions that we don't have
-    future_sp_cache: Dict[bytes32, List[SignagePoint]] = {}
-
-    # Infusion point VDFs which depend on infusions that we don't have
-    future_ip_cache: Dict[bytes32, List[timelord_protocol.NewInfusionPointVDF]] = {}
-
-<<<<<<< HEAD
-    @classmethod
-    async def create(cls, constants: ConsensusConstants):
-        self = cls()
-        self.constants = constants
-        self.clear_slots()
-        self.initialize_genesis_sub_slot()
-        return self
-
-    def add_candidate_block(
-        self,
-        quality_string: bytes32,
-        sub_height: uint32,
-        unfinished_block: UnfinishedBlock,
-    ):
-        self.candidate_blocks[quality_string] = (sub_height, unfinished_block)
-
-    def get_candidate_block(self, quality_string: bytes32) -> Optional[UnfinishedBlock]:
-        result = self.candidate_blocks.get(quality_string, None)
-        if result is None:
-            return None
-        return result[1]
-
-    def clear_candidate_blocks_below(self, sub_height: uint32) -> None:
-        del_keys = []
-        for key, value in self.candidate_blocks.items():
-            if value[0] < sub_height:
-                del_keys.append(key)
-        for key in del_keys:
-            try:
-                del self.candidate_blocks[key]
-            except KeyError:
-                pass
-
-    def seen_unfinished_block(self, object_hash: bytes32) -> bool:
-        if object_hash in self.seen_unfinished_blocks:
-            return True
-        self.seen_unfinished_blocks.add(object_hash)
-        return False
-
-    def clear_seen_unfinished_blocks(self) -> None:
-        self.seen_unfinished_blocks.clear()
-=======
+    disconnected_blocks: Dict[bytes32, FullBlock]
+
     # Unfinished blocks, keyed from reward hash
     unfinished_blocks: Dict[bytes32, Tuple[uint32, UnfinishedBlock]]
 
@@ -138,7 +67,6 @@
         self.clear_slots()
         self.initialize_genesis_sub_slot()
         return self
->>>>>>> 861deb6d
 
     def add_candidate_block(
         self,
@@ -559,105 +487,13 @@
         assert len(self.finished_sub_slots) >= 1
         new_finished_sub_slots = []
         total_iters_peak = peak.ip_sub_slot_total_iters(self.constants)
-<<<<<<< HEAD
-=======
         ip_sub_slot_found = False
->>>>>>> 861deb6d
         if not reorg:
             # This is a new peak that adds to the last peak. We can clear data in old sub-slots. (and new ones)
             for index, (sub_slot, sps, total_iters) in enumerate(self.finished_sub_slots):
                 if sub_slot == sp_sub_slot:
                     # In the case of a peak overflow sub-block (or first ss), the previous sub-slot is added
                     if sp_sub_slot is None:
-<<<<<<< HEAD
-                        if (
-                            ip_sub_slot is not None
-                            and ip_sub_slot.challenge_chain.challenge_chain_end_of_slot_vdf.challenge
-                        ) == self.constants.FIRST_CC_CHALLENGE:
-                            new_finished_sub_slots.append((sub_slot, sps, total_iters))
-                            continue
-                    else:
-                        new_finished_sub_slots.append((sub_slot, sps, total_iters))
-                        continue
-                if sub_slot == ip_sub_slot:
-                    new_finished_sub_slots.append((sub_slot, sps, total_iters))
-            self.finished_sub_slots = new_finished_sub_slots
-        if reorg or len(new_finished_sub_slots) == 0:
-            # This is either a reorg, which means some sub-blocks are reverted, or this sub slot is not in our current
-            # cache, delete the entire cache and add this sub slot.
-            self.clear_slots()
-            if peak.overflow:
-                prev_sub_slot_total_iters = peak.sp_sub_slot_total_iters(self.constants)
-                assert total_iters_peak != prev_sub_slot_total_iters
-                self.finished_sub_slots = [
-                    (
-                        sp_sub_slot,
-                        [None] * self.constants.NUM_SPS_SUB_SLOT,
-                        prev_sub_slot_total_iters,
-                    )
-                ]
-            self.finished_sub_slots.append(
-                (
-                    ip_sub_slot,
-                    [None] * self.constants.NUM_SPS_SUB_SLOT,
-                    total_iters_peak,
-                )
-            )
-
-        new_eos: Optional[EndOfSubSlotBundle] = None
-        new_sps: List[SignagePoint] = []
-        new_ips: List[timelord_protocol.NewInfusionPointVDF] = []
-
-        for eos in self.future_eos_cache.get(peak.reward_infusion_new_challenge, []):
-            if self.new_finished_sub_slot(eos, sub_blocks, peak) is not None:
-                new_eos = eos
-                break
-
-        # This cache is not currently being used
-        for sp in self.future_sp_cache.get(peak.reward_infusion_new_challenge, []):
-            assert sp.cc_vdf is not None
-            index = uint8(sp.cc_vdf.number_of_iterations // peak.sub_slot_iters)
-            if self.new_signage_point(index, sub_blocks, peak, peak.sub_slot_iters, sp):
-                new_sps.append(sp)
-
-        for ip in self.future_ip_cache.get(peak.reward_infusion_new_challenge, []):
-            new_ips.append(ip)
-
-        self.future_eos_cache.pop(peak.reward_infusion_new_challenge, [])
-        self.future_sp_cache.pop(peak.reward_infusion_new_challenge, [])
-        self.future_ip_cache.pop(peak.reward_infusion_new_challenge, [])
-
-        return new_eos, new_sps, new_ips
-
-    def get_finished_sub_slots(
-        self,
-        prev_sb: Optional[SubBlockRecord],
-        sub_block_records: Dict[bytes32, SubBlockRecord],
-        pos_ss_challenge_hash: bytes32,
-        extra_sub_slot: bool = False,
-    ) -> List[EndOfSubSlotBundle]:
-        """
-        Returns all sub slots that have been completed between the prev sb and the new block we will create,
-        which is denoted from the pos_challenge hash, and extra_sub_slot.
-        NOTE: In the case of the overflow, passing in extra_sub_slot=True will add the necessary sub-slot. This might
-        not be available until later though.
-        # TODO: review this code
-        """
-        assert len(self.finished_sub_slots) >= 1
-        pos_index: Optional[int] = None
-        final_index: int = -1
-
-        if prev_sb is not None:
-            curr: SubBlockRecord = prev_sb
-            while not curr.first_in_sub_slot:
-                curr = sub_block_records[curr.prev_hash]
-            assert curr.finished_challenge_slot_hashes is not None
-            final_sub_slot_in_chain: bytes32 = curr.finished_challenge_slot_hashes[-1]
-        else:
-            final_sub_slot_in_chain = self.constants.FIRST_CC_CHALLENGE
-            final_index = 0
-
-=======
                         # This is a non-overflow sub block
                         if (
                             ip_sub_slot is not None
@@ -751,7 +587,6 @@
             final_sub_slot_in_chain = self.constants.FIRST_CC_CHALLENGE
             final_index = 0
 
->>>>>>> 861deb6d
         if pos_ss_challenge_hash == self.constants.FIRST_CC_CHALLENGE:
             pos_index = 0
         if prev_sb is None:
