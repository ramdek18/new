--- conflicted
+++ resolved
@@ -339,12 +339,7 @@
                         assert curr_sub_rec.finished_challenge_slot_hashes is not None
                         sub_slots_num -= len(curr_sub_rec.finished_challenge_slot_hashes)
                     curr_sub_rec = blocks[curr_sub_rec.prev_hash]
-<<<<<<< HEAD
-                    if curr_sub_rec.first_in_sub_slot:
-                        assert curr_sub_rec.finished_challenge_slot_hashes is not None
-                        sub_slots_num -= len(curr_sub_rec.finished_challenge_slot_hashes)
-=======
->>>>>>> b913ca79
+
             else:
                 while not curr_sub_rec.first_in_sub_slot and curr_sub_rec.height > 0:
                     curr_sub_rec = blocks[curr_sub_rec.prev_hash]
