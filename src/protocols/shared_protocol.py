from dataclasses import dataclass
from typing import Tuple, List

from src.types.blockchain_format.sized_bytes import bytes32
<<<<<<< HEAD
from src.util.ints import uint16, uint8
from src.util.streamable import streamable, Streamable
from enum import IntEnum
=======
from src.util.ints import uint8, uint16
from src.util.streamable import Streamable, streamable
>>>>>>> 4d15f867

protocol_version = "0.0.32"

"""
Handshake when establishing a connection between two servers.
Note: When changing this file, also change protocol_message_types.py
"""


# Capabilities can be added here when new features are added to the protocol
# These are passed in as uint16 into the Handshake
class Capability(IntEnum):
    BASE = 1  # Base capability just means it supports the chia protocol at mainnet


@dataclass(frozen=True)
@streamable
class Handshake(Streamable):
    network_id: bytes32
    protocol_version: str
    software_version: str
    server_port: uint16
    node_type: uint8
    capabilities: List[Tuple[uint16, str]]


@dataclass(frozen=True)
@streamable
class HandshakeAck(Streamable):
    pass<|MERGE_RESOLUTION|>--- conflicted
+++ resolved
@@ -2,14 +2,9 @@
 from typing import Tuple, List
 
 from src.types.blockchain_format.sized_bytes import bytes32
-<<<<<<< HEAD
-from src.util.ints import uint16, uint8
-from src.util.streamable import streamable, Streamable
 from enum import IntEnum
-=======
 from src.util.ints import uint8, uint16
 from src.util.streamable import Streamable, streamable
->>>>>>> 4d15f867
 
 protocol_version = "0.0.32"
 
