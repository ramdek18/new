--- conflicted
+++ resolved
@@ -5,11 +5,7 @@
 from src.util.cbor_message import cbor_message
 from src.util.ints import uint16
 
-<<<<<<< HEAD
-protocol_version = "0.1.11"
-=======
 protocol_version = "0.0.12"
->>>>>>> 84f5a6fa
 
 """
 Handshake when establishing a connection between two servers.
