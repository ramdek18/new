from dataclasses import dataclass
from typing import List, Tuple, Optional

from src.types.coin import Coin
from src.types.program import Program
from src.types.spend_bundle import SpendBundle
from src.types.header_block import HeaderBlock
from src.types.sized_bytes import bytes32
from src.util.cbor_message import cbor_message
from src.util.ints import uint32, uint128
from src.types.mempool_inclusion_status import MempoolInclusionStatus
from src.util.streamable import Streamable, streamable

"""
Protocol between wallet (SPV node) and full node.
"""


@dataclass(frozen=True)
@cbor_message
class RequestPuzzleSolution:
    coin_name: bytes32
    sub_height: uint32


@dataclass(frozen=True)
@streamable
class PuzzleSolutionResponse(Streamable):
    coin_name: bytes32
    sub_height: uint32
    puzzle: Program
    solution: Program


@dataclass(frozen=True)
@cbor_message
class RespondPuzzleSolution:
    response: PuzzleSolutionResponse


@dataclass(frozen=True)
@streamable
class RejectPuzzleSolution:
    coin_name: bytes32
    sub_height: uint32


@dataclass(frozen=True)
@cbor_message
class SendTransaction:
    transaction: SpendBundle


@dataclass(frozen=True)
@cbor_message
class TransactionAck:
    txid: bytes32
    status: MempoolInclusionStatus
    error: Optional[str]


@dataclass(frozen=True)
@cbor_message
class NewPeak:
    header_hash: bytes32
    sub_block_height: uint32
    weight: uint128
    fork_point_with_previous_peak: uint32


@dataclass(frozen=True)
@cbor_message
class RequestSubBlockHeader:
    sub_height: uint32


@dataclass(frozen=True)
@cbor_message
class RespondSubBlockHeader:
    header_block: HeaderBlock


@dataclass(frozen=True)
@cbor_message
class RejectHeaderRequest:
    height: uint32


@dataclass(frozen=True)
@cbor_message
class RequestRemovals:
    sub_height: uint32
    header_hash: bytes32
    coin_names: Optional[List[bytes32]]


@dataclass(frozen=True)
@cbor_message
class RespondRemovals:
    sub_height: uint32
    header_hash: bytes32
    coins: List[Tuple[bytes32, Optional[Coin]]]
    proofs: Optional[List[Tuple[bytes32, bytes]]]


@dataclass(frozen=True)
@cbor_message
class RejectRemovalsRequest:
    sub_height: uint32
    header_hash: bytes32


@dataclass(frozen=True)
@cbor_message
class RequestAdditions:
    sub_height: uint32
    header_hash: bytes32
    puzzle_hashes: Optional[List[bytes32]]


@dataclass(frozen=True)
@cbor_message
class RespondAdditions:
    sub_height: uint32
    header_hash: bytes32
    coins: List[Tuple[bytes32, List[Coin]]]
    proofs: Optional[List[Tuple[bytes32, bytes, Optional[bytes]]]]


@dataclass(frozen=True)
@cbor_message
class RejectAdditionsRequest:
    sub_height: uint32
<<<<<<< HEAD
    header_hash: bytes32
=======
    header_hash: bytes32


@dataclass(frozen=True)
@cbor_message
class RequestHeaderBlocks:
    start_sub_height: uint32
    end_sub_height: uint32


@dataclass(frozen=True)
@cbor_message
class RejectHeaderBlocks:
    start_sub_height: uint32
    end_sub_height: uint32


@dataclass(frozen=True)
@cbor_message
class RespondHeaderBlocks:
    start_sub_height: uint32
    end_sub_height: uint32
    header_blocks: List[HeaderBlock]
>>>>>>> 861deb6d
<|MERGE_RESOLUTION|>--- conflicted
+++ resolved
@@ -131,9 +131,6 @@
 @cbor_message
 class RejectAdditionsRequest:
     sub_height: uint32
-<<<<<<< HEAD
-    header_hash: bytes32
-=======
     header_hash: bytes32
 
 
@@ -156,5 +153,4 @@
 class RespondHeaderBlocks:
     start_sub_height: uint32
     end_sub_height: uint32
-    header_blocks: List[HeaderBlock]
->>>>>>> 861deb6d
+    header_blocks: List[HeaderBlock]