--- conflicted
+++ resolved
@@ -1,11 +1,7 @@
 from typing import Callable, Dict, List
 
 from src.farmer.farmer import Farmer
-<<<<<<< HEAD
-from src.types.sized_bytes import bytes32
-=======
 from src.protocols.harvester_protocol import NewProofOfSpace
->>>>>>> 861deb6d
 from src.util.byte_types import hexstr_to_bytes
 from src.util.ws_message import create_payload
 
@@ -21,20 +17,13 @@
             "/get_signage_points": self.get_signage_points,
         }
 
-<<<<<<< HEAD
-    async def _state_changed(self, change: str, sp_hash: bytes32) -> List[Dict]:
-        if change == "signage_point":
-=======
     async def _state_changed(self, change: str, change_data: Dict) -> List[Dict]:
         if change == "signage_point":
             sp_hash = change_data["sp_hash"]
->>>>>>> 861deb6d
             data = await self.get_signage_point({"sp_hash": sp_hash.hex()})
             return [
                 create_payload(
                     "get_signage_point",
-<<<<<<< HEAD
-=======
                     data,
                     self.service_name,
                     "wallet_ui",
@@ -54,7 +43,6 @@
             return [
                 create_payload(
                     "proof",
->>>>>>> 861deb6d
                     data,
                     self.service_name,
                     "wallet_ui",
