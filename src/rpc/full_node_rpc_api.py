--- conflicted
+++ resolved
@@ -26,10 +26,7 @@
             "/get_sub_block": self.get_sub_block,
             "/get_sub_block_record_by_sub_height": self.get_sub_block_record_by_sub_height,
             "/get_sub_block_record": self.get_sub_block_record,
-<<<<<<< HEAD
-=======
             "/get_sub_block_records": self.get_sub_block_records,
->>>>>>> 861deb6d
             "/get_unfinished_sub_block_headers": self.get_unfinished_sub_block_headers,
             "/get_network_space": self.get_network_space,
             "/get_unspent_coins": self.get_unspent_coins,
@@ -171,8 +168,6 @@
             json_blocks.append(json)
         return {"blocks": json_blocks}
 
-<<<<<<< HEAD
-=======
     async def get_sub_block_records(self, request: Dict) -> Optional[Dict]:
         if "start" not in request:
             raise ValueError("No start in request")
@@ -202,7 +197,6 @@
             records.append(json)
         return {"sub_block_records": records}
 
->>>>>>> 861deb6d
     async def get_sub_block_record_by_sub_height(self, request: Dict) -> Optional[Dict]:
         if "sub_height" not in request:
             raise ValueError("No sub_height in request")
