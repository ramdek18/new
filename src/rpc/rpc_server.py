from pathlib import Path
from typing import Callable, Dict, Any, List, Optional

import aiohttp
import logging
import asyncio
import json
import traceback

from src.server.outbound_message import NodeType
from src.server.server import ssl_context_for_server
from src.server.ssl_context import load_ssl_paths
from src.types.peer_info import PeerInfo
from src.util.byte_types import hexstr_to_bytes
from src.util.json_util import obj_to_response
from src.util.ws_message import create_payload, format_response, pong
from src.util.json_util import dict_to_json_str
from src.util.ints import uint16

log = logging.getLogger(__name__)


class RpcServer:
    """
    Implementation of RPC server.
    """

    def __init__(self, rpc_api: Any, service_name: str, stop_cb: Callable, root_path, net_config):
        self.rpc_api = rpc_api
        self.stop_cb: Callable = stop_cb
        self.log = log
        self.shut_down = False
        self.websocket: Optional[aiohttp.ClientWebSocketResponse] = None
        self.service_name = service_name
        self.root_path = root_path
        self.net_config = net_config

    async def stop(self):
        self.shut_down = True
        if self.websocket is not None:
            await self.websocket.close()

    async def _state_changed(self, *args):
        change = args[0]
        if self.websocket is None:
            return
        payloads: List[Dict] = await self.rpc_api._state_changed(*args)
        log.info(f"State changed: {change}")

        if change == "add_connection" or change == "close_connection":
            data = await self.get_connections({})
            if data is not None:

                payload = create_payload(
                    "get_connections",
                    data,
                    self.service_name,
                    "wallet_ui",
                    string=False,
                )
                payloads.append(payload)
        for payload in payloads:
            if "success" not in payload["data"]:
                payload["data"]["success"] = True
            try:
                await self.websocket.send_str(dict_to_json_str(payload))
            except Exception as e:
                self.log.warning(f"Sending data failed. Exception {e}.")

    def state_changed(self, *args):
        if self.websocket is None:
            return
        asyncio.create_task(self._state_changed(*args))

    def _wrap_http_handler(self, f) -> Callable:
        async def inner(request) -> aiohttp.web.Response:
            request_data = await request.json()
            try:
                res_object = await f(request_data)
                if res_object is None:
                    res_object = {}
                if "success" not in res_object:
                    res_object["success"] = True
            except Exception as e:
                tb = traceback.format_exc()
                self.log.warning(f"Error while handling message: {tb}")
                if len(e.args) > 0:
                    res_object = {"success": False, "error": f"{e.args[0]}"}
                else:
                    res_object = {"success": False, "error": f"{e}"}

            return obj_to_response(res_object)

        return inner

    async def get_connections(self, request: Dict) -> Dict:
        if self.rpc_api.service.server is None:
            raise ValueError("Global connections is not set")
        if self.rpc_api.service.server._local_type is NodeType.FULL_NODE:
            # TODO add peaks for peers
            connections = self.rpc_api.service.server.get_connections()
            con_info = []
            peak_store = self.rpc_api.service.sync_store.peer_to_peak
            for con in connections:

                if con.peer_node_id in peak_store:
                    peak_sub_height, peak_hash = peak_store[con.peer_node_id]
                else:
                    peak_sub_height = None
                    peak_hash = None
                con_dict = {
                    "type": con.connection_type,
                    "local_port": con.local_port,
                    "peer_host": con.peer_host,
                    "peer_port": con.peer_port,
                    "peer_server_port": con.peer_server_port,
                    "node_id": con.peer_node_id,
                    "creation_time": con.creation_time,
                    "bytes_read": con.bytes_read,
                    "bytes_written": con.bytes_written,
                    "last_message_time": con.last_message_time,
                    "peak_sub_height": peak_sub_height,
                    "peak_hash": peak_hash,
                }
                con_info.append(con_dict)
        else:
            connections = self.rpc_api.service.server.get_connections()
            con_info = [
                {
                    "type": con.connection_type,
                    "local_port": con.local_port,
                    "peer_host": con.peer_host,
                    "peer_port": con.peer_port,
                    "peer_server_port": con.peer_server_port,
                    "node_id": con.peer_node_id,
                    "creation_time": con.creation_time,
                    "bytes_read": con.bytes_read,
                    "bytes_written": con.bytes_written,
                    "last_message_time": con.last_message_time,
                }
                for con in connections
            ]
        return {"connections": con_info}

    async def open_connection(self, request: Dict):
        host = request["host"]
        port = request["port"]
        target_node: PeerInfo = PeerInfo(host, uint16(int(port)))
        on_connect = None
        if hasattr(self.rpc_api.service, "on_connect"):
            on_connect = self.rpc_api.service.on_connect
        if getattr(self.rpc_api.service, "server", None) is None or not (
            await self.rpc_api.service.server.start_client(target_node, on_connect)
        ):
            raise ValueError("Start client failed, or server is not set")
        return {}

    async def close_connection(self, request: Dict):
        node_id = hexstr_to_bytes(request["node_id"])
        if self.rpc_api.service.server is None:
            raise aiohttp.web.HTTPInternalServerError()
        connections_to_close = [c for c in self.rpc_api.service.server.get_connections() if c.peer_node_id == node_id]
        if len(connections_to_close) == 0:
            raise ValueError(f"Connection with node_id {node_id.hex()} does not exist")
        for connection in connections_to_close:
            await connection.close()
        return {}

    async def stop_node(self, request):
        """
        Shuts down the node.
        """
        if self.stop_cb is not None:
            self.stop_cb()
        return {}

    async def ws_api(self, message):
        """
        This function gets called when new message is received via websocket.
        """

        command = message["command"]
        if message["ack"]:
            return None

        data = None
        if "data" in message:
            data = message["data"]
        if command == "ping":
            return pong()

        f = getattr(self, command, None)
        if f is not None:
            return await f(data)
        f = getattr(self.rpc_api, command, None)
        if f is not None:
            return await f(data)

        raise ValueError(f"unknown_command {command}")

    async def safe_handle(self, websocket, payload):
        message = None
        try:
            message = json.loads(payload)
            self.log.info(f"Rpc call <- {message['command']}")
            response = await self.ws_api(message)

            # Only respond if we return something from api call
            if response is not None:
                log.info(f"Rpc response -> {message['command']}")
                # Set success to true automatically (unless it's already set)
                if "success" not in response:
                    response["success"] = True
                await websocket.send_str(format_response(message, response))

        except Exception as e:
            tb = traceback.format_exc()
            self.log.warning(f"Error while handling message: {tb}")
            if len(e.args) > 0:
                error = {"success": False, "error": f"{e.args[0]}"}
            else:
                error = {"success": False, "error": f"{e}"}
            if message is None:
                return
            await websocket.send_str(format_response(message, error))

    async def connection(self, ws):
        data = {"service": self.service_name}
        payload = create_payload("register_service", data, self.service_name, "daemon")
        await ws.send_str(payload)

        while True:
            msg = await ws.receive()
            if msg.type == aiohttp.WSMsgType.TEXT:
                message = msg.data.strip()
                # self.log.info(f"received message: {message}")
                await self.safe_handle(ws, message)
            elif msg.type == aiohttp.WSMsgType.BINARY:
                self.log.info("Received binary data")
            elif msg.type == aiohttp.WSMsgType.PING:
                self.log.info("Ping received")
                await ws.pong()
            elif msg.type == aiohttp.WSMsgType.PONG:
                self.log.info("Pong received")
            else:
                if msg.type == aiohttp.WSMsgType.CLOSE:
                    self.log.info("Closing RPC websocket")
                    await ws.close()
                elif msg.type == aiohttp.WSMsgType.ERROR:
                    self.log.error("Error during receive %s" % ws.exception())
                elif msg.type == aiohttp.WSMsgType.CLOSED:
                    pass

                break

        await ws.close()

    async def connect_to_daemon(self, self_hostname: str, daemon_port: uint16):
        while True:
            session = None
            try:
                if self.shut_down:
                    break
                session = aiohttp.ClientSession()
                cert_path, key_path = load_ssl_paths(self.root_path, self.net_config)
                ssl_context = ssl_context_for_server(cert_path, key_path, require_cert=True)
                async with session.ws_connect(
<<<<<<< HEAD
                    f"wss://{self_hostname}:{daemon_port}", autoclose=False, autoping=True, ssl_context=ssl_context
=======
                    f"wss://{self_hostname}:{daemon_port}",
                    autoclose=False,
                    autoping=True,
                    ssl_context=ssl_context,
                    max_msg_size=50 * 1024 * 1024,
>>>>>>> 861deb6d
                ) as ws:
                    self.websocket = ws
                    await self.connection(ws)
                self.websocket = None
                await session.close()
            except aiohttp.client_exceptions.ClientConnectorError:
                self.log.warning(f"Cannot connect to daemon at ws://{self_hostname}:{daemon_port}")
            except Exception as e:
                tb = traceback.format_exc()
                self.log.warning(f"Exception: {tb} {type(e)}")
            finally:
                if session is not None:
                    await session.close()
            await asyncio.sleep(2)


async def start_rpc_server(
    rpc_api: Any,
    self_hostname: str,
    daemon_port: uint16,
    rpc_port: uint16,
    stop_cb: Callable,
    root_path: Path,
    net_config,
    connect_to_daemon=True,
):
    """
    Starts an HTTP server with the following RPC methods, to be used by local clients to
    query the node.
    """
    app = aiohttp.web.Application()
    cert_path, key_path = load_ssl_paths(root_path, net_config)
    ssl_context = ssl_context_for_server(cert_path, key_path, require_cert=True)
    rpc_server = RpcServer(rpc_api, rpc_api.service_name, stop_cb, root_path, net_config)
    rpc_server.rpc_api.service._set_state_changed_callback(rpc_server.state_changed)
    http_routes: Dict[str, Callable] = rpc_api.get_routes()

    routes = [aiohttp.web.post(route, rpc_server._wrap_http_handler(func)) for (route, func) in http_routes.items()]
    routes += [
        aiohttp.web.post(
            "/get_connections",
            rpc_server._wrap_http_handler(rpc_server.get_connections),
        ),
        aiohttp.web.post(
            "/open_connection",
            rpc_server._wrap_http_handler(rpc_server.open_connection),
        ),
        aiohttp.web.post(
            "/close_connection",
            rpc_server._wrap_http_handler(rpc_server.close_connection),
        ),
        aiohttp.web.post("/stop_node", rpc_server._wrap_http_handler(rpc_server.stop_node)),
    ]

    app.add_routes(routes)
    if connect_to_daemon:
        daemon_connection = asyncio.create_task(rpc_server.connect_to_daemon(self_hostname, daemon_port))
    runner = aiohttp.web.AppRunner(app, access_log=None)
    await runner.setup()
    site = aiohttp.web.TCPSite(runner, self_hostname, int(rpc_port), ssl_context=ssl_context)
    await site.start()

    async def cleanup():
        await rpc_server.stop()
        await runner.cleanup()
        if connect_to_daemon:
            await daemon_connection

    return cleanup<|MERGE_RESOLUTION|>--- conflicted
+++ resolved
@@ -45,7 +45,6 @@
         if self.websocket is None:
             return
         payloads: List[Dict] = await self.rpc_api._state_changed(*args)
-        log.info(f"State changed: {change}")
 
         if change == "add_connection" or change == "close_connection":
             data = await self.get_connections({})
@@ -265,15 +264,11 @@
                 cert_path, key_path = load_ssl_paths(self.root_path, self.net_config)
                 ssl_context = ssl_context_for_server(cert_path, key_path, require_cert=True)
                 async with session.ws_connect(
-<<<<<<< HEAD
-                    f"wss://{self_hostname}:{daemon_port}", autoclose=False, autoping=True, ssl_context=ssl_context
-=======
                     f"wss://{self_hostname}:{daemon_port}",
                     autoclose=False,
                     autoping=True,
                     ssl_context=ssl_context,
                     max_msg_size=50 * 1024 * 1024,
->>>>>>> 861deb6d
                 ) as ws:
                     self.websocket = ws
                     await self.connection(ws)
