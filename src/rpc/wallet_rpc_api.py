import asyncio
import logging
import time
from pathlib import Path

from typing import List, Optional, Tuple, Dict, Callable

from blspy import PrivateKey

from src.util.byte_types import hexstr_to_bytes
from src.util.chech32 import encode_puzzle_hash, decode_puzzle_hash
from src.util.keychain import (
    generate_mnemonic,
    bytes_to_mnemonic,
)
from src.util.path import path_from_root
from src.util.ws_message import create_payload

from src.cmds.init import check_keys
from src.server.outbound_message import NodeType, OutboundMessage, Message, Delivery
from src.simulator.simulator_protocol import FarmNewBlockProtocol
from src.util.ints import uint64, uint32
from src.types.sized_bytes import bytes32
from src.wallet.trade_record import TradeRecord
from src.wallet.util.backup_utils import get_backup_info, download_backup, upload_backup
from src.wallet.util.trade_utils import trade_record_to_dict
from src.wallet.util.wallet_types import WalletType
from src.wallet.rl_wallet.rl_wallet import RLWallet
from src.wallet.cc_wallet.cc_wallet import CCWallet
from src.wallet.did_wallet.did_wallet import DIDWallet
from src.wallet.wallet_info import WalletInfo
from src.wallet.wallet_node import WalletNode
<<<<<<< HEAD
from src.types.spend_bundle import SpendBundle
from src.types.mempool_inclusion_status import MempoolInclusionStatus
=======
from src.wallet.transaction_record import TransactionRecord
>>>>>>> af6ecd4f

# Timeout for response from wallet/full node for sending a transaction
TIMEOUT = 30

log = logging.getLogger(__name__)


class WalletRpcApi:
    def __init__(self, wallet_node: WalletNode):
        assert wallet_node is not None
        self.service = wallet_node
        self.service_name = "chia_wallet"

    def get_routes(self) -> Dict[str, Callable]:
        return {
            # Key management
            "/log_in": self.log_in,
            "/get_public_keys": self.get_public_keys,
            "/get_private_key": self.get_private_key,
            "/generate_mnemonic": self.generate_mnemonic,
            "/add_key": self.add_key,
            "/delete_key": self.delete_key,
            "/delete_all_keys": self.delete_all_keys,
            # Wallet node
            "/get_sync_status": self.get_sync_status,
            "/get_height_info": self.get_height_info,
            "/farm_block": self.farm_block,  # Only when node simulator is running
            # Wallet management
            "/get_wallets": self.get_wallets,
            "/create_new_wallet": self.create_new_wallet,
            # Wallet
            "/get_wallet_balance": self.get_wallet_balance,
            "/get_transaction": self.get_transaction,
            "/get_transactions": self.get_transactions,
            "/get_next_address": self.get_next_address,
            "/send_transaction": self.send_transaction,
            "/create_backup": self.create_backup,
            # Coloured coins and trading
            "/cc_set_name": self.cc_set_name,
            "/cc_get_name": self.cc_get_name,
            "/cc_spend": self.cc_spend,
            "/cc_get_colour": self.cc_get_colour,
            "/did_update_recovery_ids": self.did_update_recovery_ids,
            "/did_spend": self.did_spend,
            "/did_get_id": self.did_get_id,
            "/did_recovery_spend": self.did_recovery_spend,
            "/did_create_attest": self.did_create_attest,
            "/create_offer_for_ids": self.create_offer_for_ids,
            "/get_discrepancies_for_offer": self.get_discrepancies_for_offer,
            "/respond_to_offer": self.respond_to_offer,
            "/get_trade": self.get_trade,
            "/get_all_trades": self.get_all_trades,
            "/cancel_trade": self.cancel_trade,
            # RL wallet
            "/rl_set_user_info": self.rl_set_user_info,
            "/send_clawback_transaction:": self.send_clawback_transaction,
            "/add_rate_limited_funds:": self.add_rate_limited_funds,
        }

    async def _state_changed(self, *args) -> List[str]:
        """
        Called by the WalletNode or WalletStateManager when something has changed in the wallet. This
        gives us an opportunity to send notifications to all connected clients via WebSocket.
        """
        if len(args) < 2:
            return []

        data = {
            "state": args[0],
        }
        if args[1] is not None:
            data["wallet_id"] = args[1]
        if args[2] is not None:
            data["additional_data"] = args[2]
        return [
            create_payload(
                "state_changed", data, "chia_wallet", "wallet_ui", string=False
            )
        ]

    async def _stop_wallet(self):
        """
        Stops a currently running wallet/key, which allows starting the wallet with a new key.
        Each key has it's own wallet database.
        """
        if self.service is not None:
            self.service._close()
            await self.service._await_closed()

    ##########################################################################################
    # Key management
    ##########################################################################################

    async def log_in(self, request):
        """
        Logs in the wallet with a specific key.
        """

        await self._stop_wallet()
        fingerprint = request["fingerprint"]
        log_in_type = request["type"]
        recovery_host = request["host"]
        testing = False
        if "testing" in self.service.config and self.service.config["testing"] is True:
            testing = True
        if log_in_type == "skip":
            started = await self.service._start(
                fingerprint=fingerprint, skip_backup_import=True
            )
        elif log_in_type == "restore_backup":
            file_path = Path(request["file_path"])
            started = await self.service._start(
                fingerprint=fingerprint, backup_file=file_path
            )
        else:
            started = await self.service._start(fingerprint)

        if started is True:
            return {}
        elif testing is True and self.service.backup_initialized is False:
            response = {"success": False, "error": "not_initialized"}
            return response
        elif self.service.backup_initialized is False:
            backup_info = None
            backup_path = None
            try:
                private_key = self.service.get_key_for_fingerprint(fingerprint)
                last_recovery = await download_backup(recovery_host, private_key)
                backup_path = path_from_root(self.service.root_path, "last_recovery")
                if backup_path.exists():
                    backup_path.unlink()
                backup_path.write_text(last_recovery)
                backup_info = get_backup_info(backup_path, private_key)
                backup_info["backup_host"] = recovery_host
                backup_info["downloaded"] = True
            except Exception as e:
                log.error(f"error {e}")
            response = {"success": False, "error": "not_initialized"}
            if backup_info is not None:
                response["backup_info"] = backup_info
                response["backup_path"] = f"{backup_path}"
            return response

        return {"success": False, "error": "Unknown Error"}

    async def get_public_keys(self, request: Dict):
        fingerprints = [
            sk.get_g1().get_fingerprint()
            for (sk, seed) in self.service.keychain.get_all_private_keys()
        ]
        return {"public_key_fingerprints": fingerprints}

    async def _get_private_key(
        self, fingerprint
    ) -> Tuple[Optional[PrivateKey], Optional[bytes]]:
        for sk, seed in self.service.keychain.get_all_private_keys():
            if sk.get_g1().get_fingerprint() == fingerprint:
                return sk, seed
        return None, None

    async def get_private_key(self, request):
        fingerprint = request["fingerprint"]
        sk, seed = await self._get_private_key(fingerprint)
        if sk is not None:
            s = bytes_to_mnemonic(seed) if seed is not None else None
            return {
                "private_key": {
                    "fingerprint": fingerprint,
                    "sk": bytes(sk).hex(),
                    "pk": bytes(sk.get_g1()).hex(),
                    "seed": s,
                },
            }
        return {"success": False, "private_key": {"fingerprint": fingerprint}}

    async def generate_mnemonic(self, request: Dict):
        return {"mnemonic": generate_mnemonic().split(" ")}

    async def add_key(self, request):
        if "mnemonic" not in request:
            raise ValueError("Mnemonic not in request")

        # Adding a key from 24 word mnemonic
        mnemonic = request["mnemonic"]
        passphrase = ""
        try:
            sk = self.service.keychain.add_private_key(" ".join(mnemonic), passphrase)
        except KeyError as e:
            return {
                "success": False,
                "error": f"The word '{e.args[0]}' is incorrect.'",
                "word": e.args[0],
            }

        fingerprint = sk.get_g1().get_fingerprint()
        await self._stop_wallet()

        # Makes sure the new key is added to config properly
        started = False
        check_keys(self.service.root_path)
        request_type = request["type"]
        if request_type == "new_wallet":
            started = await self.service._start(
                fingerprint=fingerprint, new_wallet=True
            )
        elif request_type == "skip":
            started = await self.service._start(
                fingerprint=fingerprint, skip_backup_import=True
            )
        elif request_type == "restore_backup":
            file_path = Path(request["file_path"])
            started = await self.service._start(
                fingerprint=fingerprint, backup_file=file_path
            )

        if started is True:
            return {}
        raise ValueError("Failed to start")

    async def delete_key(self, request):
        await self._stop_wallet()
        fingerprint = request["fingerprint"]
        self.service.keychain.delete_key_by_fingerprint(fingerprint)
        path = path_from_root(
            self.service.root_path,
            f"{self.service.config['database_path']}-{fingerprint}",
        )
        if path.exists():
            path.unlink()
        return {}

    async def delete_all_keys(self, request: Dict):
        await self._stop_wallet()
        self.service.keychain.delete_all_keys()
        path = path_from_root(
            self.service.root_path, self.service.config["database_path"]
        )
        if path.exists():
            path.unlink()
        return {}

    ##########################################################################################
    # Wallet Node
    ##########################################################################################

    async def get_sync_status(self, request: Dict):
        assert self.service.wallet_state_manager is not None
        syncing = self.service.wallet_state_manager.sync_mode

        return {"syncing": syncing}

    async def get_height_info(self, request: Dict):
        assert self.service.wallet_state_manager is not None

        lca = self.service.wallet_state_manager.lca
        height = self.service.wallet_state_manager.block_records[lca].height

        return {"height": height}

    async def farm_block(self, request):
        raw_puzzle_hash = decode_puzzle_hash(request["address"])
        request = FarmNewBlockProtocol(raw_puzzle_hash)
        msg = OutboundMessage(
            NodeType.FULL_NODE,
            Message("farm_new_block", request),
            Delivery.BROADCAST,
        )

        self.service.server.push_message(msg)
        return {}

    ##########################################################################################
    # Wallet Management
    ##########################################################################################

    async def get_wallets(self, request: Dict):
        assert self.service.wallet_state_manager is not None

        wallets: List[
            WalletInfo
        ] = await self.service.wallet_state_manager.get_all_wallets()

        return {"wallets": wallets}

    async def _create_backup_and_upload(self, host):
        assert self.service.wallet_state_manager is not None
        try:
            if (
                "testing" in self.service.config
                and self.service.config["testing"] is True
            ):
                return
            now = time.time()
            file_name = f"backup_{now}"
            path = path_from_root(self.service.root_path, file_name)
            await self.service.wallet_state_manager.create_wallet_backup(path)
            backup_text = path.read_text()
            response = await upload_backup(host, backup_text)
            success = response["success"]
            if success is False:
                log.error("Failed to upload backup to wallet backup service")
            elif success is True:
                log.info("Finished upload of the backup file")
        except Exception as e:
            log.error(f"Exception in upload backup. Error: {e}")

    async def create_new_wallet(self, request: Dict):
        assert self.service.wallet_state_manager is not None

        wallet_state_manager = self.service.wallet_state_manager
        main_wallet = wallet_state_manager.main_wallet
        host = request["host"]
        if request["wallet_type"] == "cc_wallet":
            if request["mode"] == "new":
                cc_wallet: CCWallet = await CCWallet.create_new_cc(
                    wallet_state_manager, main_wallet, request["amount"]
                )
                colour = cc_wallet.get_colour()
                asyncio.ensure_future(self._create_backup_and_upload(host))
                return {
                    "type": cc_wallet.wallet_info.type,
                    "colour": colour,
                    "wallet_id": cc_wallet.wallet_info.id,
                }
            elif request["mode"] == "existing":
                cc_wallet = await CCWallet.create_wallet_for_cc(
                    wallet_state_manager, main_wallet, request["colour"]
                )
                asyncio.ensure_future(self._create_backup_and_upload(host))
                return {"type": cc_wallet.wallet_info.type}
        if request["wallet_type"] == "rl_wallet":
            if request["rl_type"] == "admin":
                log.info("Create rl admin wallet")
                rl_admin: RLWallet = await RLWallet.create_rl_admin(
                    wallet_state_manager
                )
                success = await rl_admin.admin_create_coin(
                    uint64(int(request["interval"])),
                    uint64(int(request["limit"])),
                    request["pubkey"],
                    uint64(int(request["amount"])),
                )
                asyncio.ensure_future(self._create_backup_and_upload(host))
                assert rl_admin.rl_info.admin_pubkey is not None
                return {
                    "success": success,
                    "id": rl_admin.wallet_info.id,
                    "type": rl_admin.wallet_info.type,
                    "origin": rl_admin.rl_info.rl_origin,
                    "pubkey": rl_admin.rl_info.admin_pubkey.hex(),
                }
            elif request["rl_type"] == "user":
                log.info("Create rl user wallet")
                rl_user: RLWallet = await RLWallet.create_rl_user(wallet_state_manager)
                asyncio.ensure_future(self._create_backup_and_upload(host))
                assert rl_user.rl_info.user_pubkey is not None
                return {
                    "id": rl_user.wallet_info.id,
                    "type": rl_user.wallet_info.type,
                    "pubkey": rl_user.rl_info.user_pubkey.hex(),
                }

    ##########################################################################################
    # Wallet
    ##########################################################################################

    async def get_wallet_balance(self, request: Dict) -> Dict:
        assert self.service.wallet_state_manager is not None
        wallet_id = uint32(int(request["wallet_id"]))
        wallet = self.service.wallet_state_manager.wallets[wallet_id]
        balance = await wallet.get_confirmed_balance()
        pending_balance = await wallet.get_unconfirmed_balance()
        spendable_balance = await wallet.get_spendable_balance()
        pending_change = await wallet.get_pending_change_balance()
        if wallet.wallet_info.type == WalletType.COLOURED_COIN.value:
            frozen_balance = 0
        else:
            frozen_balance = await wallet.get_frozen_amount()

        wallet_balance = {
            "wallet_id": wallet_id,
            "confirmed_wallet_balance": balance,
            "unconfirmed_wallet_balance": pending_balance,
            "spendable_balance": spendable_balance,
            "frozen_balance": frozen_balance,
            "pending_change": pending_change,
        }

        return {"wallet_balance": wallet_balance}

    async def get_transaction(self, request: Dict) -> Dict:
        assert self.service.wallet_state_manager is not None
        transaction_id: bytes32 = bytes32(bytes.fromhex(request["transaction_id"]))
        tr: Optional[
            TransactionRecord
        ] = await self.service.wallet_state_manager.get_transaction(transaction_id)
        if tr is None:
            raise ValueError(f"Transaction 0x{transaction_id.hex()} not found")

        return {
            "transaction": tr,
            "transaction_id": tr.name(),
        }

    async def get_transactions(self, request: Dict) -> Dict:
        assert self.service.wallet_state_manager is not None

        wallet_id = int(request["wallet_id"])
        transactions = await self.service.wallet_state_manager.get_all_transactions(
            wallet_id
        )
        formatted_transactions = []

        for tx in transactions:
            formatted = tx.to_json_dict()
            formatted["to_address"] = encode_puzzle_hash(tx.to_puzzle_hash)
            formatted_transactions.append(formatted)

<<<<<<< HEAD
    async def create_backup_and_upload(self, host):
        try:
            if (
                "testing" in self.service.config
                and self.service.config["testing"] is True
            ):
                return
            now = time.time()
            file_name = f"backup_{now}"
            path = path_from_root(self.service.root_path, file_name)
            await self.service.wallet_state_manager.create_wallet_backup(path)
            backup_text = path.read_text()
            response = await upload_backup(host, backup_text)
            success = response["success"]
            if success is False:
                log.error("Failed to upload backup to wallet backup service")
            elif success is True:
                log.info("Finished upload of the backup file")
        except Exception as e:
            log.error(f"Exception in upload backup. Error: {e}")

    async def create_new_wallet(self, request):
        config, wallet_state_manager, main_wallet = self.get_wallet_config()
        host = request["host"]
        if request["wallet_type"] == "cc_wallet":
            if request["mode"] == "new":
                try:
                    cc_wallet: CCWallet = await CCWallet.create_new_cc(
                        wallet_state_manager, main_wallet, request["amount"]
                    )
                    colour = cc_wallet.get_colour()
                    asyncio.ensure_future(self.create_backup_and_upload(host))
                    return {
                        "success": True,
                        "type": cc_wallet.wallet_info.type,
                        "colour": colour,
                        "wallet_id": cc_wallet.wallet_info.id,
                    }
                except Exception as e:
                    log.error(f"FAILED {e}")
                    return {"success": False, "reason": str(e)}
            elif request["mode"] == "existing":
                try:
                    cc_wallet = await CCWallet.create_wallet_for_cc(
                        wallet_state_manager, main_wallet, request["colour"]
                    )
                    asyncio.ensure_future(self.create_backup_and_upload(host))
                    return {"success": True, "type": cc_wallet.wallet_info.type}
                except Exception as e:
                    log.error(f"FAILED2 {e}")
                    return {"success": False, "reason": str(e)}
        if request["wallet_type"] == "rl_wallet":
            if request["rl_type"] == "admin":
                log.info("Create rl admin wallet")
                try:
                    rl_admin: RLWallet = await RLWallet.create_rl_admin(
                        wallet_state_manager
                    )
                    success = await rl_admin.admin_create_coin(
                        uint64(int(request["interval"])),
                        uint64(int(request["limit"])),
                        request["pubkey"],
                        uint64(int(request["amount"])),
                    )
                    asyncio.ensure_future(self.create_backup_and_upload(host))
                    return {
                        "success": success,
                        "id": rl_admin.wallet_info.id,
                        "type": rl_admin.wallet_info.type,
                        "origin": rl_admin.rl_info.rl_origin,
                        "pubkey": rl_admin.rl_info.admin_pubkey.hex(),
                    }
                except Exception as e:
                    log.error(f"FAILED {e}")
                    return {"success": False, "reason": str(e)}
            elif request["rl_type"] == "user":
                log.info("Create rl user wallet")
                try:
                    rl_user: RLWallet = await RLWallet.create_rl_user(
                        wallet_state_manager
                    )
                    asyncio.ensure_future(self.create_backup_and_upload(host))
                    return {
                        "success": True,
                        "id": rl_user.wallet_info.id,
                        "type": rl_user.wallet_info.type,
                        "pubkey": rl_user.rl_info.user_pubkey.hex(),
                    }
                except Exception as e:
                    log.error("FAILED {e}")
                    return {"success": False, "reason": str(e)}
        elif request["wallet_type"] == "did_wallet":
            did_wallet = await DIDWallet.create_new_did_wallet(
                wallet_state_manager,
                main_wallet,
                request["amount"],
                request["backup_ids"],
            )
            return {"success": True, "type": did_wallet.wallet_info.type.name}

    def get_wallet_config(self):
        return (
            self.service.config,
            self.service.wallet_state_manager,
            self.service.wallet_state_manager.main_wallet,
=======
        return {
            "transactions": formatted_transactions,
            "wallet_id": wallet_id,
        }

    async def get_next_address(self, request: Dict) -> Dict:
        """
        Returns a new address
        """
        assert self.service.wallet_state_manager is not None

        wallet_id = uint32(int(request["wallet_id"]))
        wallet = self.service.wallet_state_manager.wallets[wallet_id]

        if wallet.wallet_info.type == WalletType.STANDARD_WALLET.value:
            raw_puzzle_hash = await wallet.get_new_puzzlehash()
            address = encode_puzzle_hash(raw_puzzle_hash)
        elif wallet.wallet_info.type == WalletType.COLOURED_COIN.value:
            raw_puzzle_hash = await wallet.get_new_inner_hash()
            address = encode_puzzle_hash(raw_puzzle_hash)
        else:
            raise ValueError(
                f"Wallet type {wallet.wallet_info.type} cannot create puzzle hashes"
            )

        return {
            "wallet_id": wallet_id,
            "address": address,
        }

    async def send_transaction(self, request):
        assert self.service.wallet_state_manager is not None

        wallet_id = int(request["wallet_id"])
        wallet = self.service.wallet_state_manager.wallets[wallet_id]

        if not isinstance(request["amount"], int) or not isinstance(
            request["amount"], int
        ):
            raise ValueError("An integer amount or fee is required (too many decimals)")
        amount: uint64 = uint64(request["amount"])
        puzzle_hash: bytes32 = decode_puzzle_hash(request["address"])
        if "fee" in request:
            fee = uint64(request["fee"])
        else:
            fee = uint64(0)
        tx: TransactionRecord = await wallet.generate_signed_transaction(
            amount, puzzle_hash, fee
>>>>>>> af6ecd4f
        )

        await wallet.push_transaction(tx)

        # Transaction may not have been included in the mempool yet. Use get_transaction to check.
        return {
            "transaction": tx,
            "transaction_id": tx.name(),
        }

    async def create_backup(self, request):
        assert self.service.wallet_state_manager is not None
        file_path = Path(request["file_path"])
        await self.service.wallet_state_manager.create_wallet_backup(file_path)
        return {}

    ##########################################################################################
    # Coloured Coins and Trading
    ##########################################################################################

    async def rl_set_admin_info(self, request):
        wallet_id = int(request["wallet_id"])
        wallet: RLWallet = self.service.wallet_state_manager.wallets[wallet_id]
        user_pubkey = request["user_pubkey"]
        limit = uint64(int(request["limit"]))
        interval = uint64(int(request["interval"]))
        amount = uint64(int(request["amount"]))

        success = await wallet.admin_create_coin(interval, limit, user_pubkey, amount)

        response = {"success": success}

        return response

    async def did_update_recovery_ids(self, request):
        wallet_id = int(request["wallet_id"])
        wallet: DIDWallet = self.service.wallet_state_manager.wallets[wallet_id]
        recovery_list = request["new_list"]
        await wallet.update_recovery_list(recovery_list)
        # Update coin with new ID info
        updated_puz = await wallet.get_new_puzzle()
        spend_bundle = await wallet.create_spend(updated_puz.get_tree_hash())
        if spend_bundle is not None:
            return {"success": True}
        return {"success": False}

    async def did_spend(self, request):
        wallet_id = int(request["wallet_id"])
        wallet: DIDWallet = self.service.wallet_state_manager.wallets[wallet_id]
        spend_bundle = await wallet.create_spend(request["puzzlehash"])
        if spend_bundle is not None:
            return {"success": True}
        return {"success": False}

    async def did_get_id(self, request):
        wallet_id = int(request["wallet_id"])
        wallet: DIDWallet = self.service.wallet_state_manager.wallets[wallet_id]
        id = wallet.get_my_ID()
        try:
            coins = wallet.select_coins(1)
            coin = coins.pop()
            return {"success": True, "id": id, "coin_id": coin.name()}
        except Exception:
            return {"success": False}

    async def did_get_recovery_list(self, request):
        wallet_id = int(request["wallet_id"])
        wallet: DIDWallet = self.service.wallet_state_manager.wallets[wallet_id]
        recovery_list = wallet.did_info.backup_ids
        return {"success": True, "recover_list": recovery_list}

    async def did_recovery_spend(self, request):
        wallet_id = int(request["wallet_id"])
        wallet: DIDWallet = self.service.wallet_state_manager.wallets[wallet_id]

        spend_bundle_list = []
        for i in request["spend_bundles"]:
            spend_bundle_list.append(SpendBundle.from_bytes(bytes.fromhex(i)))
        # info_dict {0xidentity: "(0xparent_info 0xinnerpuz amount)"}
        info_dict = request["info_dict"]
        my_recovery_list: List[bytes] = wallet.did_info.backup_ids
        if len(info_dict) != len(my_recovery_list):
            return False
        # convert info dict into recovery list - same order as wallet
        info_list = []
        for entry in my_recovery_list:
            info_list.append(info_dict[entry.hex()])
        message_spend_bundle = SpendBundle.aggregate(spend_bundle_list)

        success = await wallet.recovery_spend(
            request["coin_name"], request["puzhash"], info_list, message_spend_bundle
        )
        return {"success": success}

    async def did_create_attest(self, request):
        wallet_id = int(request["wallet_id"])
        wallet: DIDWallet = self.service.wallet_state_manager.wallets[wallet_id]
        info = await wallet.get_info_for_recovery()
        spend_bundle = await wallet.create_attestment(
            request["coin_name"], request["puzhash"]
        )
        return {
            "success": True,
            "message_spend_bundle": bytes(spend_bundle).hex(),
            "info": info,
        }

    async def cc_set_name(self, request):
        assert self.service.wallet_state_manager is not None
        wallet_id = int(request["wallet_id"])
        wallet: CCWallet = self.service.wallet_state_manager.wallets[wallet_id]
        await wallet.set_name(str(request["name"]))
        return {"wallet_id": wallet_id}

    async def cc_get_name(self, request):
        assert self.service.wallet_state_manager is not None
        wallet_id = int(request["wallet_id"])
        wallet: CCWallet = self.service.wallet_state_manager.wallets[wallet_id]
        name: str = await wallet.get_name()
        return {"wallet_id": wallet_id, "name": name}

    async def cc_spend(self, request):
        assert self.service.wallet_state_manager is not None
        wallet_id = int(request["wallet_id"])
        wallet: CCWallet = self.service.wallet_state_manager.wallets[wallet_id]
        puzzle_hash: bytes32 = decode_puzzle_hash(request["inner_address"])

        if not isinstance(request["amount"], int) or not isinstance(
            request["amount"], int
        ):
            raise ValueError("An integer amount or fee is required (too many decimals)")
        amount: uint64 = uint64(request["amount"])
        if "fee" in request:
            fee = uint64(request["fee"])
        else:
            fee = uint64(0)

        tx: TransactionRecord = await wallet.generate_signed_transaction(
            [amount], [puzzle_hash], fee
        )
        await wallet.wallet_state_manager.add_pending_transaction(tx)

        return {
            "transaction": tx,
            "transaction_id": tx.name(),
        }

    async def cc_get_colour(self, request):
        assert self.service.wallet_state_manager is not None
        wallet_id = int(request["wallet_id"])
        wallet: CCWallet = self.service.wallet_state_manager.wallets[wallet_id]
        colour: str = wallet.get_colour()
<<<<<<< HEAD
        response = {"colour": colour, "wallet_id": wallet_id}
        return response

    async def get_wallet_summaries(self, request: Dict):
        if self.service.wallet_state_manager is None:
            return {"success": False}
        wallet_summaries = {}
        for wallet_id in self.service.wallet_state_manager.wallets:
            wallet = self.service.wallet_state_manager.wallets[wallet_id]
            balance = await wallet.get_confirmed_balance()
            type = wallet.wallet_info.type
            if type == WalletType.COLOURED_COIN.value:
                name = wallet.wallet_info.name
                colour = wallet.get_colour()
                wallet_summaries[wallet_id] = {
                    "type": type,
                    "balance": balance,
                    "name": name,
                    "colour": colour,
                }
            else:
                wallet_summaries[wallet_id] = {"type": type, "balance": balance}
        return {"success": True, "wallet_summaries": wallet_summaries}

    async def get_discrepancies_for_offer(self, request):
        file_name = request["filename"]
        file_path = Path(file_name)
        (
            success,
            discrepancies,
            error,
        ) = await self.service.wallet_state_manager.trade_manager.get_discrepancies_for_offer(
            file_path
        )

        if success:
            response = {"success": True, "discrepancies": discrepancies}
        else:
            response = {"success": False, "error": error}

        return response
=======
        return {"colour": colour, "wallet_id": wallet_id}
>>>>>>> af6ecd4f

    async def create_offer_for_ids(self, request):
        assert self.service.wallet_state_manager is not None

        offer = request["ids"]
        file_name = request["filename"]
        (
            success,
            spend_bundle,
            error,
        ) = await self.service.wallet_state_manager.trade_manager.create_offer_for_ids(
            offer, file_name
        )
        if success:
            self.service.wallet_state_manager.trade_manager.write_offer_to_disk(
                Path(file_name), spend_bundle
            )
            return {}
        raise ValueError(error)

    async def get_discrepancies_for_offer(self, request):
        assert self.service.wallet_state_manager is not None
        file_name = request["filename"]
        file_path = Path(file_name)
        (
            success,
            discrepancies,
            error,
        ) = await self.service.wallet_state_manager.trade_manager.get_discrepancies_for_offer(
            file_path
        )

        if success:
            return {"discrepancies": discrepancies}
        raise ValueError(error)

    async def respond_to_offer(self, request):
        assert self.service.wallet_state_manager is not None
        file_path = Path(request["filename"])
        (
            success,
            trade_record,
            error,
        ) = await self.service.wallet_state_manager.trade_manager.respond_to_offer(
            file_path
        )
        if not success:
            raise ValueError(error)
        return {}

    async def get_trade(self, request: Dict):
        assert self.service.wallet_state_manager is not None

        trade_mgr = self.service.wallet_state_manager.trade_manager

        trade_id = request["trade_id"]
        trade: Optional[TradeRecord] = await trade_mgr.get_trade_by_id(trade_id)
        if trade is None:
            raise ValueError(f"No trade with trade id: {trade_id}")

<<<<<<< HEAD
    async def log_in(self, request):
        await self.stop_wallet()
        fingerprint = request["fingerprint"]
        type = request["type"]
        recovery_host = request["host"]
        testing = False
        if "testing" in self.service.config and self.service.config["testing"] is True:
            testing = True
        if type == "skip":
            started = await self.service._start(
                fingerprint=fingerprint, skip_backup_import=True
            )
        elif type == "restore_backup":
            file_path = Path(request["file_path"])
            started = await self.service._start(
                fingerprint=fingerprint, backup_file=file_path
            )
        else:
            started = await self.service._start(fingerprint)

        if started is True:
            return {"success": True}
        elif testing is True and self.service.backup_initialized is False:
            response = {"success": False, "error": "not_initialized"}
            return response
        elif self.service.backup_initialized is False:
            backup_info = None
            backup_path = None
            try:
                private_key = self.service.get_key_for_fingerprint(fingerprint)
                last_recovery = await download_backup(recovery_host, private_key)
                backup_path = path_from_root(self.service.root_path, "last_recovery")
                if backup_path.exists():
                    backup_path.unlink()
                backup_path.write_text(last_recovery)
                backup_info = get_backup_info(backup_path, private_key)
                backup_info["backup_host"] = recovery_host
                backup_info["downloaded"] = True
            except Exception as e:
                log.error(f"error {e}")
            response = {"success": False, "error": "not_initialized"}
            if backup_info is not None:
                response["backup_info"] = backup_info
                response["backup_path"] = f"{backup_path}"
            return response
=======
        result = trade_record_to_dict(trade)
        return {"trade": result}

    async def get_all_trades(self, request: Dict):
        assert self.service.wallet_state_manager is not None

        trade_mgr = self.service.wallet_state_manager.trade_manager
>>>>>>> af6ecd4f

        all_trades = await trade_mgr.get_all_trades()
        result = []
        for trade in all_trades:
            result.append(trade_record_to_dict(trade))

        return {"trades": result}

    async def cancel_trade(self, request: Dict):
        assert self.service.wallet_state_manager is not None

        wsm = self.service.wallet_state_manager
        secure = request["secure"]
        trade_id = hexstr_to_bytes(request["trade_id"])

        if secure:
            await wsm.trade_manager.cancel_pending_offer_safely(trade_id)
        else:
            await wsm.trade_manager.cancel_pending_offer(trade_id)
        return {}

    async def get_backup_info(self, request: Dict):
        file_path = Path(request["file_path"])
        sk = None
        if "words" in request:
            mnemonic = request["words"]
            passphrase = ""
            try:
                sk = self.service.keychain.add_private_key(
                    " ".join(mnemonic), passphrase
                )
            except KeyError as e:
                return {
                    "success": False,
                    "error": f"The word '{e.args[0]}' is incorrect.'",
                    "word": e.args[0],
                }
        elif "fingerprint" in request:
            sk, seed = await self._get_private_key(request["fingerprint"])

        if sk is None:
            raise ValueError("Unable to decrypt the backup file.")
        backup_info = get_backup_info(file_path, sk)
        return {"backup_info": backup_info}

    ##########################################################################################
    # Rate Limited Wallet
    ##########################################################################################

    async def rl_set_user_info(self, request):
        assert self.service.wallet_state_manager is not None

        wallet_id = uint32(int(request["wallet_id"]))
        rl_user = self.service.wallet_state_manager.wallets[wallet_id]
        origin = request["origin"]
        await rl_user.set_user_info(
            uint64(request["interval"]),
            uint64(request["limit"]),
            origin["parent_coin_info"],
            origin["puzzle_hash"],
            origin["amount"],
            request["admin_pubkey"],
        )
        return {}

    async def send_clawback_transaction(self, request):
        assert self.service.wallet_state_manager is not None

        wallet_id = int(request["wallet_id"])
        wallet: RLWallet = self.service.wallet_state_manager.wallets[wallet_id]

        tx = await wallet.clawback_rl_coin_transaction()
        await wallet.push_transaction(tx)

        # Transaction may not have been included in the mempool yet. Use get_transaction to check.
        return {
            "transaction": tx,
            "transaction_id": tx.name(),
        }

    async def add_rate_limited_funds(self, request):
        wallet_id = uint32(request["wallet_id"])
        wallet: RLWallet = self.service.wallet_state_manager.wallets[wallet_id]
        puzzle_hash = wallet.rl_get_aggregation_puzzlehash(
            wallet.rl_info.rl_puzzle_hash
        )
        request["wallet_id"] = 1
        request["puzzle_hash"] = puzzle_hash
        await wallet.rl_add_funds(request["amount"], puzzle_hash)
        return {"status": "SUCCESS"}<|MERGE_RESOLUTION|>--- conflicted
+++ resolved
@@ -30,12 +30,7 @@
 from src.wallet.did_wallet.did_wallet import DIDWallet
 from src.wallet.wallet_info import WalletInfo
 from src.wallet.wallet_node import WalletNode
-<<<<<<< HEAD
-from src.types.spend_bundle import SpendBundle
-from src.types.mempool_inclusion_status import MempoolInclusionStatus
-=======
 from src.wallet.transaction_record import TransactionRecord
->>>>>>> af6ecd4f
 
 # Timeout for response from wallet/full node for sending a transaction
 TIMEOUT = 30
@@ -454,113 +449,6 @@
             formatted["to_address"] = encode_puzzle_hash(tx.to_puzzle_hash)
             formatted_transactions.append(formatted)
 
-<<<<<<< HEAD
-    async def create_backup_and_upload(self, host):
-        try:
-            if (
-                "testing" in self.service.config
-                and self.service.config["testing"] is True
-            ):
-                return
-            now = time.time()
-            file_name = f"backup_{now}"
-            path = path_from_root(self.service.root_path, file_name)
-            await self.service.wallet_state_manager.create_wallet_backup(path)
-            backup_text = path.read_text()
-            response = await upload_backup(host, backup_text)
-            success = response["success"]
-            if success is False:
-                log.error("Failed to upload backup to wallet backup service")
-            elif success is True:
-                log.info("Finished upload of the backup file")
-        except Exception as e:
-            log.error(f"Exception in upload backup. Error: {e}")
-
-    async def create_new_wallet(self, request):
-        config, wallet_state_manager, main_wallet = self.get_wallet_config()
-        host = request["host"]
-        if request["wallet_type"] == "cc_wallet":
-            if request["mode"] == "new":
-                try:
-                    cc_wallet: CCWallet = await CCWallet.create_new_cc(
-                        wallet_state_manager, main_wallet, request["amount"]
-                    )
-                    colour = cc_wallet.get_colour()
-                    asyncio.ensure_future(self.create_backup_and_upload(host))
-                    return {
-                        "success": True,
-                        "type": cc_wallet.wallet_info.type,
-                        "colour": colour,
-                        "wallet_id": cc_wallet.wallet_info.id,
-                    }
-                except Exception as e:
-                    log.error(f"FAILED {e}")
-                    return {"success": False, "reason": str(e)}
-            elif request["mode"] == "existing":
-                try:
-                    cc_wallet = await CCWallet.create_wallet_for_cc(
-                        wallet_state_manager, main_wallet, request["colour"]
-                    )
-                    asyncio.ensure_future(self.create_backup_and_upload(host))
-                    return {"success": True, "type": cc_wallet.wallet_info.type}
-                except Exception as e:
-                    log.error(f"FAILED2 {e}")
-                    return {"success": False, "reason": str(e)}
-        if request["wallet_type"] == "rl_wallet":
-            if request["rl_type"] == "admin":
-                log.info("Create rl admin wallet")
-                try:
-                    rl_admin: RLWallet = await RLWallet.create_rl_admin(
-                        wallet_state_manager
-                    )
-                    success = await rl_admin.admin_create_coin(
-                        uint64(int(request["interval"])),
-                        uint64(int(request["limit"])),
-                        request["pubkey"],
-                        uint64(int(request["amount"])),
-                    )
-                    asyncio.ensure_future(self.create_backup_and_upload(host))
-                    return {
-                        "success": success,
-                        "id": rl_admin.wallet_info.id,
-                        "type": rl_admin.wallet_info.type,
-                        "origin": rl_admin.rl_info.rl_origin,
-                        "pubkey": rl_admin.rl_info.admin_pubkey.hex(),
-                    }
-                except Exception as e:
-                    log.error(f"FAILED {e}")
-                    return {"success": False, "reason": str(e)}
-            elif request["rl_type"] == "user":
-                log.info("Create rl user wallet")
-                try:
-                    rl_user: RLWallet = await RLWallet.create_rl_user(
-                        wallet_state_manager
-                    )
-                    asyncio.ensure_future(self.create_backup_and_upload(host))
-                    return {
-                        "success": True,
-                        "id": rl_user.wallet_info.id,
-                        "type": rl_user.wallet_info.type,
-                        "pubkey": rl_user.rl_info.user_pubkey.hex(),
-                    }
-                except Exception as e:
-                    log.error("FAILED {e}")
-                    return {"success": False, "reason": str(e)}
-        elif request["wallet_type"] == "did_wallet":
-            did_wallet = await DIDWallet.create_new_did_wallet(
-                wallet_state_manager,
-                main_wallet,
-                request["amount"],
-                request["backup_ids"],
-            )
-            return {"success": True, "type": did_wallet.wallet_info.type.name}
-
-    def get_wallet_config(self):
-        return (
-            self.service.config,
-            self.service.wallet_state_manager,
-            self.service.wallet_state_manager.main_wallet,
-=======
         return {
             "transactions": formatted_transactions,
             "wallet_id": wallet_id,
@@ -609,7 +497,6 @@
             fee = uint64(0)
         tx: TransactionRecord = await wallet.generate_signed_transaction(
             amount, puzzle_hash, fee
->>>>>>> af6ecd4f
         )
 
         await wallet.push_transaction(tx)
@@ -762,32 +649,29 @@
         wallet_id = int(request["wallet_id"])
         wallet: CCWallet = self.service.wallet_state_manager.wallets[wallet_id]
         colour: str = wallet.get_colour()
-<<<<<<< HEAD
-        response = {"colour": colour, "wallet_id": wallet_id}
-        return response
-
-    async def get_wallet_summaries(self, request: Dict):
-        if self.service.wallet_state_manager is None:
-            return {"success": False}
-        wallet_summaries = {}
-        for wallet_id in self.service.wallet_state_manager.wallets:
-            wallet = self.service.wallet_state_manager.wallets[wallet_id]
-            balance = await wallet.get_confirmed_balance()
-            type = wallet.wallet_info.type
-            if type == WalletType.COLOURED_COIN.value:
-                name = wallet.wallet_info.name
-                colour = wallet.get_colour()
-                wallet_summaries[wallet_id] = {
-                    "type": type,
-                    "balance": balance,
-                    "name": name,
-                    "colour": colour,
-                }
-            else:
-                wallet_summaries[wallet_id] = {"type": type, "balance": balance}
-        return {"success": True, "wallet_summaries": wallet_summaries}
+        return {"colour": colour, "wallet_id": wallet_id}
+
+    async def create_offer_for_ids(self, request):
+        assert self.service.wallet_state_manager is not None
+
+        offer = request["ids"]
+        file_name = request["filename"]
+        (
+            success,
+            spend_bundle,
+            error,
+        ) = await self.service.wallet_state_manager.trade_manager.create_offer_for_ids(
+            offer, file_name
+        )
+        if success:
+            self.service.wallet_state_manager.trade_manager.write_offer_to_disk(
+                Path(file_name), spend_bundle
+            )
+            return {}
+        raise ValueError(error)
 
     async def get_discrepancies_for_offer(self, request):
+        assert self.service.wallet_state_manager is not None
         file_name = request["filename"]
         file_path = Path(file_name)
         (
@@ -799,47 +683,6 @@
         )
 
         if success:
-            response = {"success": True, "discrepancies": discrepancies}
-        else:
-            response = {"success": False, "error": error}
-
-        return response
-=======
-        return {"colour": colour, "wallet_id": wallet_id}
->>>>>>> af6ecd4f
-
-    async def create_offer_for_ids(self, request):
-        assert self.service.wallet_state_manager is not None
-
-        offer = request["ids"]
-        file_name = request["filename"]
-        (
-            success,
-            spend_bundle,
-            error,
-        ) = await self.service.wallet_state_manager.trade_manager.create_offer_for_ids(
-            offer, file_name
-        )
-        if success:
-            self.service.wallet_state_manager.trade_manager.write_offer_to_disk(
-                Path(file_name), spend_bundle
-            )
-            return {}
-        raise ValueError(error)
-
-    async def get_discrepancies_for_offer(self, request):
-        assert self.service.wallet_state_manager is not None
-        file_name = request["filename"]
-        file_path = Path(file_name)
-        (
-            success,
-            discrepancies,
-            error,
-        ) = await self.service.wallet_state_manager.trade_manager.get_discrepancies_for_offer(
-            file_path
-        )
-
-        if success:
             return {"discrepancies": discrepancies}
         raise ValueError(error)
 
@@ -867,53 +710,6 @@
         if trade is None:
             raise ValueError(f"No trade with trade id: {trade_id}")
 
-<<<<<<< HEAD
-    async def log_in(self, request):
-        await self.stop_wallet()
-        fingerprint = request["fingerprint"]
-        type = request["type"]
-        recovery_host = request["host"]
-        testing = False
-        if "testing" in self.service.config and self.service.config["testing"] is True:
-            testing = True
-        if type == "skip":
-            started = await self.service._start(
-                fingerprint=fingerprint, skip_backup_import=True
-            )
-        elif type == "restore_backup":
-            file_path = Path(request["file_path"])
-            started = await self.service._start(
-                fingerprint=fingerprint, backup_file=file_path
-            )
-        else:
-            started = await self.service._start(fingerprint)
-
-        if started is True:
-            return {"success": True}
-        elif testing is True and self.service.backup_initialized is False:
-            response = {"success": False, "error": "not_initialized"}
-            return response
-        elif self.service.backup_initialized is False:
-            backup_info = None
-            backup_path = None
-            try:
-                private_key = self.service.get_key_for_fingerprint(fingerprint)
-                last_recovery = await download_backup(recovery_host, private_key)
-                backup_path = path_from_root(self.service.root_path, "last_recovery")
-                if backup_path.exists():
-                    backup_path.unlink()
-                backup_path.write_text(last_recovery)
-                backup_info = get_backup_info(backup_path, private_key)
-                backup_info["backup_host"] = recovery_host
-                backup_info["downloaded"] = True
-            except Exception as e:
-                log.error(f"error {e}")
-            response = {"success": False, "error": "not_initialized"}
-            if backup_info is not None:
-                response["backup_info"] = backup_info
-                response["backup_path"] = f"{backup_path}"
-            return response
-=======
         result = trade_record_to_dict(trade)
         return {"trade": result}
 
@@ -921,7 +717,6 @@
         assert self.service.wallet_state_manager is not None
 
         trade_mgr = self.service.wallet_state_manager.trade_manager
->>>>>>> af6ecd4f
 
         all_trades = await trade_mgr.get_all_trades()
         result = []
