from src.consensus.constants import constants
<<<<<<< HEAD

# See: https://bugs.python.org/issue29288
"".encode("idna")

try:
    import uvloop
except ImportError:
    uvloop = None

from src.server.outbound_message import NodeType
from src.server.server import ChiaServer
=======
>>>>>>> 25630532
from src.timelord import Timelord
from src.server.outbound_message import NodeType
from src.types.peer_info import PeerInfo
from src.util.config import load_config_cli
from src.util.default_root import DEFAULT_ROOT_PATH

from src.server.start_service import run_service

# See: https://bugs.python.org/issue29288
u"".encode("idna")


def service_kwargs_for_timelord(root_path):
    service_name = "timelord"
    config = load_config_cli(root_path, "config.yaml", service_name)

    connect_peers = [
        PeerInfo(config["full_node_peer"]["host"], config["full_node_peer"]["port"])
    ]

    api = Timelord(config, constants.DISCRIMINANT_SIZE_BITS)

    async def start_callback():
        await api._start()

    def stop_callback():
        api._close()

    async def await_closed_callback():
        await api._await_closed()

    kwargs = dict(
        root_path=root_path,
        api=api,
        node_type=NodeType.TIMELORD,
        advertised_port=config["port"],
        service_name=service_name,
        server_listen_ports=[config["port"]],
        start_callback=start_callback,
        stop_callback=stop_callback,
        await_closed_callback=await_closed_callback,
        connect_peers=connect_peers,
        auth_connect_peers=False,
    )
    return kwargs


def main():
    kwargs = service_kwargs_for_timelord(DEFAULT_ROOT_PATH)
    return run_service(**kwargs)


if __name__ == "__main__":
    main()<|MERGE_RESOLUTION|>--- conflicted
+++ resolved
@@ -1,18 +1,4 @@
 from src.consensus.constants import constants
-<<<<<<< HEAD
-
-# See: https://bugs.python.org/issue29288
-"".encode("idna")
-
-try:
-    import uvloop
-except ImportError:
-    uvloop = None
-
-from src.server.outbound_message import NodeType
-from src.server.server import ChiaServer
-=======
->>>>>>> 25630532
 from src.timelord import Timelord
 from src.server.outbound_message import NodeType
 from src.types.peer_info import PeerInfo
