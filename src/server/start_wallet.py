from multiprocessing import freeze_support

from src.consensus.constants import constants as consensus_constants
from src.wallet.wallet_node import WalletNode
from src.rpc.wallet_rpc_api import WalletRpcApi
from src.server.outbound_message import NodeType
from src.server.start_service import run_service
from src.util.config import load_config_cli
from src.util.default_root import DEFAULT_ROOT_PATH
from src.util.keychain import Keychain
from src.simulator.simulator_constants import test_constants
from src.types.peer_info import PeerInfo

# See: https://bugs.python.org/issue29288
<<<<<<< HEAD
"".encode("idna")

try:
    import uvloop
except ImportError:
    uvloop = None
=======
u"".encode("idna")
>>>>>>> 25630532


def service_kwargs_for_wallet(root_path):
    service_name = "wallet"
    config = load_config_cli(root_path, "config.yaml", service_name)
    keychain = Keychain(testing=False)

    wallet_constants = consensus_constants
    if config["testing"] is True:
        config["database_path"] = "test_db_wallet.db"
        wallet_constants = test_constants

    api = WalletNode(config, keychain, root_path, consensus_constants=wallet_constants)

    introducer = config["introducer_peer"]
    peer_info = PeerInfo(introducer["host"], introducer["port"])
    connect_peers = [
        PeerInfo(config["full_node_peer"]["host"], config["full_node_peer"]["port"])
    ]

    async def start_callback():
        await api._start()

    def stop_callback():
        api._close()

    async def await_closed_callback():
        await api._await_closed()

    kwargs = dict(
        root_path=root_path,
        api=api,
        node_type=NodeType.WALLET,
        advertised_port=config["port"],
        service_name=service_name,
        server_listen_ports=[config["port"]],
        on_connect_callback=api._on_connect,
        stop_callback=stop_callback,
        start_callback=start_callback,
        await_closed_callback=await_closed_callback,
        rpc_info=(WalletRpcApi, config["rpc_port"]),
        connect_peers=connect_peers,
        auth_connect_peers=False,
        periodic_introducer_poll=(
            peer_info,
            config["introducer_connect_interval"],
            config["target_peer_count"],
        ),
    )
    return kwargs


def main():
    kwargs = service_kwargs_for_wallet(DEFAULT_ROOT_PATH)
    return run_service(**kwargs)


if __name__ == "__main__":
    freeze_support()
    main()<|MERGE_RESOLUTION|>--- conflicted
+++ resolved
@@ -12,16 +12,7 @@
 from src.types.peer_info import PeerInfo
 
 # See: https://bugs.python.org/issue29288
-<<<<<<< HEAD
-"".encode("idna")
-
-try:
-    import uvloop
-except ImportError:
-    uvloop = None
-=======
 u"".encode("idna")
->>>>>>> 25630532
 
 
 def service_kwargs_for_wallet(root_path):
