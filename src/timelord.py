--- conflicted
+++ resolved
@@ -58,7 +58,6 @@
         self.vdf_server = None
         self._is_shutdown = False
         self.sanitizer_mode = self.config["sanitizer_mode"]
-        log.info(f"Am I sanitizing? {self.sanitizer_mode}")
         self.last_time_seen_discriminant: Dict = {}
         self.max_known_weights: List[uint128] = []
 
@@ -80,7 +79,15 @@
                         break
 
     async def _start(self):
-        self.disc_queue = asyncio.create_task(self._manage_discriminant_queue())
+        if self.sanitizer_mode:
+            log.info("Starting timelord in sanitizer mode")
+            self.disc_queue = asyncio.create_task(
+                self._manage_discriminant_queue_sanitizer()
+            )
+        else:
+            log.info("Starting timelord in normal mode")
+            self.disc_queue = asyncio.create_task(self._manage_discriminant_queue())
+
         self.vdf_server = await asyncio.start_server(
             self._handle_client,
             self.config["vdf_server"]["host"],
@@ -313,13 +320,8 @@
             msg = ""
             try:
                 msg = data.decode()
-<<<<<<< HEAD
             except Exception as e:
                 log.error(f"Exception while decoding data {e}")
-=======
-            except Exception:
-                pass
->>>>>>> d5cea83b
 
             if msg == "STOP":
                 log.info(f"Stopped client running on ip {ip}.")
@@ -518,22 +520,16 @@
                     with_iters = [
                         (d, w)
                         for d, w in self.discriminant_queue
-                        if d in self.pending_iters
-                        and len(self.pending_iters[d]) != 0
+                        if d in self.pending_iters and len(self.pending_iters[d]) != 0
                     ]
-                    if (
-                        len(with_iters) > 0
-                        and len(self.free_clients) > 0
-                    ):
+                    if len(with_iters) > 0 and len(self.free_clients) > 0:
                         disc, weight = with_iters[0]
                         log.info(f"Creating compact weso proof: weight {weight}.")
                         ip, sr, sw = self.free_clients[0]
                         self.free_clients = self.free_clients[1:]
                         self.discriminant_queue.remove((disc, weight))
                         asyncio.create_task(
-                            self._do_process_communication(
-                                disc, weight, ip, sr, sw
-                            )
+                            self._do_process_communication(disc, weight, ip, sr, sw)
                         )
                 if len(self.proofs_to_write) > 0:
                     for msg in self.proofs_to_write:
@@ -555,7 +551,9 @@
                     )
                     return
                 if challenge_start.weight <= self.best_weight_three_proofs:
-                    log.info("Not starting challenge, already three proofs at that weight")
+                    log.info(
+                        "Not starting challenge, already three proofs at that weight"
+                    )
                     return
                 self.seen_discriminants.append(challenge_start.challenge_hash)
                 self.discriminant_queue.append(
@@ -604,7 +602,9 @@
                 if proof_of_space_info.challenge_hash in disc_dict:
                     challenge_weight = disc_dict[proof_of_space_info.challenge_hash]
                     if challenge_weight >= min(self.max_known_weights):
-                        log.info("Not storing iter, waiting for more block confirmations.")
+                        log.info(
+                            "Not storing iter, waiting for more block confirmations."
+                        )
                         return
                 else:
                     log.info("Not storing iter, challenge inactive.")
