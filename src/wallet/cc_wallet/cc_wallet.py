--- conflicted
+++ resolved
@@ -25,16 +25,6 @@
 from src.wallet.wallet_coin_record import WalletCoinRecord
 from src.wallet.wallet_info import WalletInfo
 from src.wallet.derivation_record import DerivationRecord
-<<<<<<< HEAD
-from src.wallet.cc_wallet import cc_wallet_puzzles
-from clvm_tools import binutils
-from dataclasses import replace
-
-# TODO: write tests based on wallet tests
-# TODO: {Matt} compatibility based on deriving innerpuzzle from derivation record
-# TODO: {Matt} convert this into wallet_state_manager.puzzle_store
-# TODO: {Matt} add hooks in WebSocketServer for all UI functions
-=======
 from src.wallet.cc_wallet.cc_utils import (
     SpendableCC,
     cc_puzzle_hash_for_inner_puzzle_hash,
@@ -50,7 +40,6 @@
     lineage_proof_for_genesis,
 )
 from dataclasses import replace
->>>>>>> f40ed905
 
 
 class CCWallet:
@@ -252,11 +241,7 @@
         await self.wallet_state_manager.user_store.update_wallet(self.wallet_info)
 
     def get_colour(self):
-<<<<<<< HEAD
-        return self.cc_info.my_colour_name
-=======
         return bytes(self.cc_info.my_genesis_checker).hex()
->>>>>>> f40ed905
 
     async def coin_added(
         self, coin: Coin, height: int, header_hash: bytes32, removals: List[Coin]
