"""
Pay to delegated puzzle or hidden puzzle

In this puzzle program, the solution must choose either a hidden puzzle or a
delegated puzzle on a given public key.

The given public key is morphed by adding an offset from the hash of the hidden puzzle
and itself, giving a new so-called "synthetic" public key which has the hidden puzzle
hidden inside of it.

If the hidden puzzle path is taken, the hidden puzzle and original public key will be revealed
which proves that it was hidden there in the first place.

This roughly corresponds to bitcoin's taproot.
"""
import hashlib

<<<<<<< HEAD
from typing import List, Union
=======
from typing import Union
>>>>>>> af6ecd4f

from blspy import G1Element

from clvm.casts import int_from_bytes

from src.types.program import Program
from src.types.sized_bytes import bytes32

from .load_clvm import load_clvm
from .p2_conditions import puzzle_for_conditions


DEFAULT_HIDDEN_PUZZLE = Program.from_bytes(
    bytes.fromhex("ff0980")
)  # this puzzle `(x)` always fails

MOD = load_clvm("p2_delegated_puzzle_or_hidden_puzzle.clvm")

SYNTHETIC_MOD = load_clvm("calculate_synthetic_public_key.clvm")

PublicKeyProgram = Union[bytes, Program]


def calculate_synthetic_offset(
    public_key: G1Element, hidden_puzzle_hash: bytes32
) -> int:
    blob = hashlib.sha256(bytes(public_key) + hidden_puzzle_hash).digest()
    return int_from_bytes(blob)


def calculate_synthetic_public_key(
    public_key: PublicKeyProgram, hidden_puzzle: Program
) -> Program:
    r = SYNTHETIC_MOD.run([public_key, hidden_puzzle.tree_hash()])
    return r


def puzzle_for_synthetic_public_key(synthetic_public_key: PublicKeyProgram) -> Program:
    return MOD.curry(synthetic_public_key)


def puzzle_for_public_key_and_hidden_puzzle(
    public_key: PublicKeyProgram, hidden_puzzle: Program = DEFAULT_HIDDEN_PUZZLE
) -> Program:
    synthetic_public_key = calculate_synthetic_public_key(public_key, hidden_puzzle)

    return puzzle_for_synthetic_public_key(synthetic_public_key)


def puzzle_for_pk(public_key: PublicKeyProgram) -> Program:
    return MOD.curry(public_key)


def solution_with_delegated_puzzle(
<<<<<<< HEAD
    synthetic_public_key: PublicKeyProgram, delegated_puzzle: Program, solution: Program
) -> Program:
    puzzle = puzzle_for_synthetic_public_key(synthetic_public_key)
    return Program.to([puzzle, [[], delegated_puzzle, solution]])
=======
    delegated_puzzle: Program, solution: Program
) -> Program:
    return Program.to([[], delegated_puzzle, solution])
>>>>>>> af6ecd4f


def solution_with_hidden_puzzle(
    hidden_public_key: PublicKeyProgram,
    hidden_puzzle: Program,
    solution_to_hidden_puzzle: Program,
) -> Program:
    synthetic_public_key = calculate_synthetic_public_key(
        hidden_public_key, hidden_puzzle
    )
    puzzle = puzzle_for_synthetic_public_key(synthetic_public_key)
    return Program.to(
        [puzzle, [hidden_public_key, hidden_puzzle, solution_to_hidden_puzzle]]
    )


<<<<<<< HEAD
def solution_for_conditions(puzzle_reveal: Program, conditions: Program) -> Program:
    delegated_puzzle = puzzle_for_conditions(conditions)
    solution: List = []
    return Program.to([puzzle_reveal, [delegated_puzzle, solution]])
=======
def solution_for_conditions(conditions: Program) -> Program:
    delegated_puzzle = puzzle_for_conditions(conditions)
    return solution_with_delegated_puzzle(delegated_puzzle, Program.to(0))
>>>>>>> af6ecd4f
<|MERGE_RESOLUTION|>--- conflicted
+++ resolved
@@ -15,11 +15,7 @@
 """
 import hashlib
 
-<<<<<<< HEAD
-from typing import List, Union
-=======
 from typing import Union
->>>>>>> af6ecd4f
 
 from blspy import G1Element
 
@@ -74,16 +70,9 @@
 
 
 def solution_with_delegated_puzzle(
-<<<<<<< HEAD
-    synthetic_public_key: PublicKeyProgram, delegated_puzzle: Program, solution: Program
-) -> Program:
-    puzzle = puzzle_for_synthetic_public_key(synthetic_public_key)
-    return Program.to([puzzle, [[], delegated_puzzle, solution]])
-=======
     delegated_puzzle: Program, solution: Program
 ) -> Program:
     return Program.to([[], delegated_puzzle, solution])
->>>>>>> af6ecd4f
 
 
 def solution_with_hidden_puzzle(
@@ -100,13 +89,6 @@
     )
 
 
-<<<<<<< HEAD
-def solution_for_conditions(puzzle_reveal: Program, conditions: Program) -> Program:
-    delegated_puzzle = puzzle_for_conditions(conditions)
-    solution: List = []
-    return Program.to([puzzle_reveal, [delegated_puzzle, solution]])
-=======
 def solution_for_conditions(conditions: Program) -> Program:
     delegated_puzzle = puzzle_for_conditions(conditions)
-    return solution_with_delegated_puzzle(delegated_puzzle, Program.to(0))
->>>>>>> af6ecd4f
+    return solution_with_delegated_puzzle(delegated_puzzle, Program.to(0))