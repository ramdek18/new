import math
from binascii import hexlify

from clvm_tools import binutils

from src.types.condition_opcodes import ConditionOpcode
from src.types.program import Program
from src.types.sized_bytes import bytes32
from src.util.ints import uint64
from src.wallet.chialisp import (
    eval,
    sexp,
    sha256,
    args,
    make_if,
    iff,
    equal,
    quote,
    hexstr,
    fail,
    multiply,
    greater,
    make_list,
    subtract,
    add,
    sha256tree,
    cons,
    rest,
<<<<<<< HEAD
=======
    string,
>>>>>>> 861deb6d
)


def rl_puzzle_for_pk(
    pubkey: bytes,
    rate_amount: uint64,
    interval_time: uint64,
    origin_id: bytes32,
    clawback_pk: bytes,
):
    """
    Solution to this puzzle must be in format:
    (1 my_parent_id, my_puzzlehash, my_amount, outgoing_puzzle_hash, outgoing_amount,
     min_block_time, parent_parent_id, parent_amount, fee)
    RATE LIMIT LOGIC:
    M - chia_per_interval
    N - interval_blocks
    V - amount being spent
    MIN_BLOCK_AGE = V / (M / N)
    if not (min_block_age * M >=  V * N) do X (raise)
    ASSERT_COIN_BLOCK_AGE_EXCEEDS min_block_age
    """

    hex_pk = pubkey.hex()
    clawback_pk_str = clawback_pk.hex()
    origin_id = origin_id.hex()

    opcode_aggsig = ConditionOpcode.AGG_SIG.hex()
    opcode_coin_block_age = ConditionOpcode.ASSERT_BLOCK_AGE_EXCEEDS.hex()
    opcode_create = ConditionOpcode.CREATE_COIN.hex()
    opcode_myid = ConditionOpcode.ASSERT_MY_COIN_ID.hex()

    TEMPLATE_MY_PARENT_ID = sha256(args(6), args(1), args(7))
    TEMPLATE_SINGLETON_RL = make_if(
        iff(
            equal(TEMPLATE_MY_PARENT_ID, args(0)),
            quote(1),
            equal(args(0), hexstr(origin_id)),
        ),
        sexp(),
<<<<<<< HEAD
        fail(quote("Parent doesnt satisfy RL conditions")),
=======
        fail(quote(string("Parent doesnt satisfy RL conditions"))),
>>>>>>> 861deb6d
    )
    TEMPLATE_BLOCK_AGE = make_if(
        iff(
            equal(
                multiply(args(5), quote(rate_amount)),
                multiply(args(4), quote(interval_time)),
            ),
            quote(1),
            quote(
                greater(
                    multiply(args(5), quote(rate_amount)),
                    multiply(args(4)),  # multiply looks wrong
                    quote(interval_time),
                )
            ),
        ),
        make_list(hexstr(opcode_coin_block_age), args(5)),
<<<<<<< HEAD
        fail("wrong min block time"),
=======
        fail(string("wrong min block time")),
>>>>>>> 861deb6d
    )
    TEMPLATE_MY_ID = make_list(hexstr(opcode_myid), sha256(args(0), args(1), args(2)))
    CREATE_CHANGE = make_list(hexstr(opcode_create), args(1), subtract(args(2), add(args(4), args(8))))
    CREATE_NEW_COIN = make_list(hexstr(opcode_create), args(3), args(4))
    RATE_LIMIT_PUZZLE = make_if(
        TEMPLATE_SINGLETON_RL,
        make_list(
            TEMPLATE_SINGLETON_RL,
            TEMPLATE_BLOCK_AGE,
            CREATE_CHANGE,
            TEMPLATE_MY_ID,
            CREATE_NEW_COIN,
        ),
        make_list(
            TEMPLATE_BLOCK_AGE,
            CREATE_CHANGE,
            TEMPLATE_MY_ID,
            CREATE_NEW_COIN,
        ),
    )

    TEMPLATE_MY_PARENT_ID_2 = sha256(args(8), args(1), args(7))
    TEMPLATE_SINGLETON_RL_2 = make_if(
        iff(
            equal(TEMPLATE_MY_PARENT_ID_2, args(5)),
            quote(1),
            equal(hexstr(origin_id), args(5)),
        ),
        sexp(),
<<<<<<< HEAD
        fail(quote("Parent doesnt satisfy RL conditions")),
=======
        fail(quote(string("Parent doesnt satisfy RL conditions"))),
>>>>>>> 861deb6d
    )
    CREATE_CONSOLIDATED = make_list(hexstr(opcode_create), args(1), (add(args(4), args(6))))
    MODE_TWO_ME_STRING = make_list(hexstr(opcode_myid), sha256(args(5), args(1), args(6)))
    CREATE_LOCK = make_list(
        hexstr(opcode_create),
        sha256tree(
            make_list(
                quote(7),
                make_list(
                    quote(5),
                    make_list(quote(1), sha256(args(2), args(3), args(4))),
                    quote(make_list()),
                ),
            )
        ),  # why?
        quote(0),
    )
    MODE_TWO = make_if(
        TEMPLATE_SINGLETON_RL_2,
        make_list(
            TEMPLATE_SINGLETON_RL_2,
            MODE_TWO_ME_STRING,
            CREATE_LOCK,
            CREATE_CONSOLIDATED,
        ),
        make_list(MODE_TWO_ME_STRING, CREATE_LOCK, CREATE_CONSOLIDATED),
    )
    AGGSIG_ENTIRE_SOLUTION = make_list(hexstr(opcode_aggsig), hexstr(hex_pk), sha256tree(args()))
    WHOLE_PUZZLE = cons(
        AGGSIG_ENTIRE_SOLUTION,
        make_if(
            equal(args(0), quote(1)),
            eval(quote(RATE_LIMIT_PUZZLE), rest(args())),
            MODE_TWO,
        ),
    )
    CLAWBACK = cons(
        make_list(hexstr(opcode_aggsig), hexstr(clawback_pk_str), sha256tree(args())),
        rest(args()),
    )

    WHOLE_PUZZLE_WITH_CLAWBACK = make_if(equal(args(0), quote(3)), CLAWBACK, WHOLE_PUZZLE)

    return Program.to(binutils.assemble(WHOLE_PUZZLE_WITH_CLAWBACK))


def rl_make_aggregation_solution(myid, wallet_coin_primary_input, wallet_coin_amount):
    opcode_myid = "0x" + hexlify(myid).decode("ascii")
    primary_input = "0x" + hexlify(wallet_coin_primary_input).decode("ascii")
    sol = sexp(opcode_myid, primary_input, wallet_coin_amount)
    return Program.to(binutils.assemble(sol))


def make_clawback_solution(puzzlehash, amount, fee):
    opcode_create = hexlify(ConditionOpcode.CREATE_COIN).decode("ascii")
    solution = sexp(3, sexp("0x" + opcode_create, "0x" + str(puzzlehash), amount - fee))
    return Program.to(binutils.assemble(solution))


def rl_make_solution_mode_2(
    my_puzzle_hash,
    consolidating_primary_input,
    consolidating_coin_puzzle_hash,
    outgoing_amount,
    my_primary_input,
    incoming_amount,
    parent_amount,
    my_parent_parent_id,
):
    my_puzzle_hash = hexlify(my_puzzle_hash).decode("ascii")
    consolidating_primary_input = hexlify(consolidating_primary_input).decode("ascii")
    consolidating_coin_puzzle_hash = hexlify(consolidating_coin_puzzle_hash).decode("ascii")
    primary_input = hexlify(my_primary_input).decode("ascii")
    sol = sexp(
        2,
        "0x" + my_puzzle_hash,
        "0x" + consolidating_primary_input,
        "0x" + consolidating_coin_puzzle_hash,
        outgoing_amount,
        "0x" + primary_input,
        incoming_amount,
        parent_amount,
        "0x" + str(my_parent_parent_id),
    )
    return Program.to(binutils.assemble(sol))


def solution_for_rl(
    my_parent_id: bytes32,
    my_puzzlehash: bytes32,
    my_amount: uint64,
    out_puzzlehash: bytes32,
    out_amount: uint64,
    my_parent_parent_id: bytes32,
    parent_amount: uint64,
    interval,
    limit,
    fee,
):
    """
    Solution is (1 my_parent_id, my_puzzlehash, my_amount, outgoing_puzzle_hash, outgoing_amount,
    min_block_time, parent_parent_id, parent_amount, fee)
    min block time = Math.ceil((new_amount * self.interval) / self.limit)
    """

    min_block_count = math.ceil((out_amount * interval) / limit)
    solution = sexp(
        1,
        "0x" + my_parent_id.hex(),
        "0x" + my_puzzlehash.hex(),
        my_amount,
        "0x" + out_puzzlehash.hex(),
        out_amount,
        min_block_count,
        "0x" + my_parent_parent_id.hex(),
        parent_amount,
        fee,
    )
    return Program.to(binutils.assemble(solution))


def rl_make_aggregation_puzzle(wallet_puzzle):
    """
    If Wallet A wants to send further funds to Wallet B then they can lock them up using this code
    Solution will be (my_id wallet_coin_primary_input wallet_coin_amount)
    """
    opcode_myid = hexlify(ConditionOpcode.ASSERT_MY_COIN_ID).decode("ascii")
    opcode_consumed = hexlify(ConditionOpcode.ASSERT_COIN_CONSUMED).decode("ascii")
    me_is_my_id = make_list(hexstr(opcode_myid), args(0))

    # lock_puzzle is the hash of '(r (c (q "merge in ID") (q ())))'
    lock_puzzle = sha256tree(
        make_list(
            quote(7),
            make_list(quote(5), make_list(quote(1), args(0)), quote(quote(sexp()))),
        )
    )
    parent_coin_id = sha256(args(1), hexstr(wallet_puzzle), args(2))
    input_of_lock = make_list(hexstr(opcode_consumed), sha256(parent_coin_id, lock_puzzle, quote(0)))
    puz = make_list(me_is_my_id, input_of_lock)

    return Program.to(binutils.assemble(puz))<|MERGE_RESOLUTION|>--- conflicted
+++ resolved
@@ -26,10 +26,7 @@
     sha256tree,
     cons,
     rest,
-<<<<<<< HEAD
-=======
     string,
->>>>>>> 861deb6d
 )
 
 
@@ -70,11 +67,7 @@
             equal(args(0), hexstr(origin_id)),
         ),
         sexp(),
-<<<<<<< HEAD
-        fail(quote("Parent doesnt satisfy RL conditions")),
-=======
         fail(quote(string("Parent doesnt satisfy RL conditions"))),
->>>>>>> 861deb6d
     )
     TEMPLATE_BLOCK_AGE = make_if(
         iff(
@@ -92,11 +85,7 @@
             ),
         ),
         make_list(hexstr(opcode_coin_block_age), args(5)),
-<<<<<<< HEAD
-        fail("wrong min block time"),
-=======
         fail(string("wrong min block time")),
->>>>>>> 861deb6d
     )
     TEMPLATE_MY_ID = make_list(hexstr(opcode_myid), sha256(args(0), args(1), args(2)))
     CREATE_CHANGE = make_list(hexstr(opcode_create), args(1), subtract(args(2), add(args(4), args(8))))
@@ -126,11 +115,7 @@
             equal(hexstr(origin_id), args(5)),
         ),
         sexp(),
-<<<<<<< HEAD
-        fail(quote("Parent doesnt satisfy RL conditions")),
-=======
         fail(quote(string("Parent doesnt satisfy RL conditions"))),
->>>>>>> 861deb6d
     )
     CREATE_CONSOLIDATED = make_list(hexstr(opcode_create), args(1), (add(args(4), args(6))))
     MODE_TWO_ME_STRING = make_list(hexstr(opcode_myid), sha256(args(5), args(1), args(6)))
