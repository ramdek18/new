import math
from binascii import hexlify

from clvm_tools import binutils

from src.types.condition_opcodes import ConditionOpcode
from src.types.program import Program
from src.types.sized_bytes import bytes32
from src.util.ints import uint64


def rl_puzzle_for_pk(
    pubkey: bytes,
    rate_amount: uint64,
    interval_time: uint64,
    origin_id: bytes32,
    clawback_pk: bytes,
):
    """
    Solution to this puzzle must be in format:
    (1 my_parent_id, my_puzzlehash, my_amount, outgoing_puzzle_hash, outgoing_amount,
     min_block_time, parent_parent_id, parent_amount)
    RATE LIMIT LOGIC:
    M - chia_per_interval
    N - interval_blocks
    V - amount being spent
    MIN_BLOCK_AGE = V / (M / N)
    if not (min_block_age * M >=  V * N) do X (raise)
    ASSERT_COIN_BLOCK_AGE_EXCEEDS min_block_age
    """

    hex_pk = pubkey.hex()
    clawback_pk_str = clawback_pk.hex()
    origin_id = origin_id.hex()

    opcode_aggsig = ConditionOpcode.AGG_SIG.hex()
    opcode_coin_block_age = ConditionOpcode.ASSERT_BLOCK_AGE_EXCEEDS.hex()
    opcode_create = ConditionOpcode.CREATE_COIN.hex()
    opcode_myid = ConditionOpcode.ASSERT_MY_COIN_ID.hex()

    TEMPLATE_MY_PARENT_ID = "(sha256 (f (r (r (r (r (r (r 1))))))) (f (r 1)) (f (r (r (r (r (r (r (r 1)))))))))"
    TEMPLATE_SINGLETON_RL = f'((c (i (i (= {TEMPLATE_MY_PARENT_ID} (f 1)) (q 1) (= (f 1) (q 0x{origin_id}))) (q ()) (q (x (q "Parent doesnt satisfy RL conditions")))) 1))'  # noqa: E501
    TEMPLATE_BLOCK_AGE = f'((c (i (i (= (* (f (r (r (r (r (r 1)))))) (q {rate_amount})) (* (f (r (r (r (r 1))))) (q {interval_time}))) (q 1) (q (> (* (f (r (r (r (r (r 1)))))) (q {rate_amount})) (* (f (r (r (r (r 1)))))) (q {interval_time})))) (q (c (q 0x{opcode_coin_block_age}) (c (f (r (r (r (r (r 1)))))) (q ())))) (q (x (q "wrong min block time")))) 1 ))'  # noqa: E501
    TEMPLATE_MY_ID = f"(c (q 0x{opcode_myid}) (c (sha256 (f 1) (f (r 1)) (f (r (r 1)))) (q ())))"  # noqa: E501
    CREATE_CHANGE = f"(c (q 0x{opcode_create}) (c (f (r 1)) (c (- (f (r (r 1))) (f (r (r (r (r 1)))))) (q ()))))"  # noqa: E501
    CREATE_NEW_COIN = f"(c (q 0x{opcode_create}) (c (f (r (r (r 1)))) (c (f (r (r (r (r 1))))) (q ()))))"  # noqa: E501
    RATE_LIMIT_PUZZLE = f"(c {TEMPLATE_SINGLETON_RL} (c {TEMPLATE_BLOCK_AGE} (c {CREATE_CHANGE} (c {TEMPLATE_MY_ID} (c {CREATE_NEW_COIN} (q ()))))))"  # noqa: E501

    TEMPLATE_MY_PARENT_ID_2 = "(sha256 (f (r (r (r (r (r (r (r (r 1))))))))) (f (r 1)) (f (r (r (r (r (r (r (r 1)))))))))"  # noqa: E501
<<<<<<< HEAD
    TEMPLATE_SINGLETON_RL_2 = f'((c (i (i (= {TEMPLATE_MY_PARENT_ID_2} (f (r (r (r (r (r 1))))))) (q 1) (= (f (r (r (r (r (r 1)))))) (q 0x{origin_id}))) (q (c (q 1) (q ()))) (q (x (q "Parent doesnt satisfy RL conditions")))) 1))'  # noqa: E501
=======
    TEMPLATE_SINGLETON_RL_2 = f'((c (i (i (= {TEMPLATE_MY_PARENT_ID_2} (f (r (r (r (r (r 1))))))) (q 1) (= (f (r (r (r (r (r 1)))))) (q 0x{origin_id}))) (q ()) (q (x (q "Parent doesnt satisfy RL conditions")))) 1))'  # noqa: E501
>>>>>>> af6ecd4f
    CREATE_CONSOLIDATED = f"(c (q 0x{opcode_create}) (c (f (r 1)) (c (+ (f (r (r (r (r 1))))) (f (r (r (r (r (r (r 1)))))))) (q ()))))"  # noqa: E501
    MODE_TWO_ME_STRING = f"(c (q 0x{opcode_myid}) (c (sha256 (f (r (r (r (r (r 1)))))) (f (r 1)) (f (r (r (r (r (r (r 1)))))))) (q ())))"  # noqa: E501
    CREATE_LOCK = f"(c (q 0x{opcode_create}) (c (sha256tree (c (q 7) (c (c (q 5) (c (c (q 1) (c (sha256 (f (r (r 1))) (f (r (r (r 1)))) (f (r (r (r (r 1)))))) (q ()))) (c (q (q ())) (q ())))) (q ())))) (c (q 0) (q ()))))"  # noqa: E501

    MODE_TWO = f"(c {TEMPLATE_SINGLETON_RL_2} (c {MODE_TWO_ME_STRING} (c {CREATE_LOCK} (c {CREATE_CONSOLIDATED} (q ())))))"  # noqa: E501

    AGGSIG_ENTIRE_SOLUTION = (
        f"(c (q 0x{opcode_aggsig}) (c (q 0x{hex_pk}) (c (sha256tree 1) (q ()))))"
    )

    WHOLE_PUZZLE = f"(c {AGGSIG_ENTIRE_SOLUTION} ((c (i (= (f 1) (q 1)) (q ((c (q {RATE_LIMIT_PUZZLE}) (r 1)))) (q {MODE_TWO})) 1)) (q ()))"  # noqa: E501
    CLAWBACK = f"(c (c (q 0x{opcode_aggsig}) (c (q 0x{clawback_pk_str}) (c (sha256tree 1) (q ())))) (r 1))"
    WHOLE_PUZZLE_WITH_CLAWBACK = (
        f"((c (i (= (f 1) (q 3)) (q {CLAWBACK}) (q {WHOLE_PUZZLE})) 1))"
    )
    return Program(binutils.assemble(WHOLE_PUZZLE_WITH_CLAWBACK))


def rl_make_aggregation_solution(myid, wallet_coin_primary_input, wallet_coin_amount):
    opcode_myid = hexlify(myid).decode("ascii")
    primary_input = hexlify(wallet_coin_primary_input).decode("ascii")
    sol = f"(0x{opcode_myid} 0x{primary_input} {wallet_coin_amount})"
    return Program(binutils.assemble(sol))


def make_clawback_solution(puzzlehash, amount):
    opcode_create = hexlify(ConditionOpcode.CREATE_COIN).decode("ascii")
    solution = f"(3 (0x{opcode_create} 0x{puzzlehash} {amount}))"
    return Program(binutils.assemble(solution))


def rl_make_solution_mode_2(
    my_puzzle_hash,
    consolidating_primary_input,
    consolidating_coin_puzzle_hash,
    outgoing_amount,
    my_primary_input,
    incoming_amount,
    parent_amount,
    my_parent_parent_id,
):
    my_puzzle_hash = hexlify(my_puzzle_hash).decode("ascii")
    consolidating_primary_input = hexlify(consolidating_primary_input).decode("ascii")
    consolidating_coin_puzzle_hash = hexlify(consolidating_coin_puzzle_hash).decode(
        "ascii"
    )
    primary_input = hexlify(my_primary_input).decode("ascii")
    sol = f"(2 0x{my_puzzle_hash} 0x{consolidating_primary_input} 0x{consolidating_coin_puzzle_hash} {outgoing_amount} 0x{primary_input} {incoming_amount} {parent_amount} 0x{my_parent_parent_id})"  # noqa: E501
    return Program(binutils.assemble(sol))


def solution_for_rl(
    my_parent_id: bytes32,
    my_puzzlehash: bytes32,
    my_amount: uint64,
    out_puzzlehash: bytes32,
    out_amount: uint64,
    my_parent_parent_id: bytes32,
    parent_amount: uint64,
    interval,
    limit,
):
    """
    Solution is (1 my_parent_id, my_puzzlehash, my_amount, outgoing_puzzle_hash, outgoing_amount,
    min_block_time, parent_parent_id, parent_amount)
    min block time = Math.ceil((new_amount * self.interval) / self.limit)
    """

    min_block_count = math.ceil((out_amount * interval) / limit)
    solution = (
        f"(1 0x{my_parent_id.hex()} 0x{my_puzzlehash.hex()} {my_amount} 0x{out_puzzlehash.hex()} {out_amount}"
        f" {min_block_count} 0x{my_parent_parent_id.hex()} {parent_amount})"
    )
    return Program(binutils.assemble(solution))


def rl_make_aggregation_puzzle(wallet_puzzle):
    """
    If Wallet A wants to send further funds to Wallet B then they can lock them up using this code
    Solution will be (my_id wallet_coin_primary_input wallet_coin_amount)
    """
    opcode_myid = hexlify(ConditionOpcode.ASSERT_MY_COIN_ID).decode("ascii")
    opcode_consumed = hexlify(ConditionOpcode.ASSERT_COIN_CONSUMED).decode("ascii")
    me_is_my_id = f"(c (q 0x{opcode_myid}) (c (f 1) (q ())))"

    # lock_puzzle is the hash of '(r (c (q "merge in ID") (q ())))'
    lock_puzzle = "(sha256tree (c (q 7) (c (c (q 5) (c (c (q 1) (c (f 1) (q ()))) (c (q (q ())) (q ())))) (q ()))))"
    parent_coin_id = f"(sha256 (f (r 1)) (q 0x{wallet_puzzle}) (f (r (r 1))))"
    input_of_lock = f"(c (q 0x{opcode_consumed}) (c (sha256 {parent_coin_id} {lock_puzzle} (q 0)) (q ())))"
    puz = f"(c {me_is_my_id} (c {input_of_lock} (q ())))"

    return Program(binutils.assemble(puz))<|MERGE_RESOLUTION|>--- conflicted
+++ resolved
@@ -47,11 +47,7 @@
     RATE_LIMIT_PUZZLE = f"(c {TEMPLATE_SINGLETON_RL} (c {TEMPLATE_BLOCK_AGE} (c {CREATE_CHANGE} (c {TEMPLATE_MY_ID} (c {CREATE_NEW_COIN} (q ()))))))"  # noqa: E501
 
     TEMPLATE_MY_PARENT_ID_2 = "(sha256 (f (r (r (r (r (r (r (r (r 1))))))))) (f (r 1)) (f (r (r (r (r (r (r (r 1)))))))))"  # noqa: E501
-<<<<<<< HEAD
-    TEMPLATE_SINGLETON_RL_2 = f'((c (i (i (= {TEMPLATE_MY_PARENT_ID_2} (f (r (r (r (r (r 1))))))) (q 1) (= (f (r (r (r (r (r 1)))))) (q 0x{origin_id}))) (q (c (q 1) (q ()))) (q (x (q "Parent doesnt satisfy RL conditions")))) 1))'  # noqa: E501
-=======
     TEMPLATE_SINGLETON_RL_2 = f'((c (i (i (= {TEMPLATE_MY_PARENT_ID_2} (f (r (r (r (r (r 1))))))) (q 1) (= (f (r (r (r (r (r 1)))))) (q 0x{origin_id}))) (q ()) (q (x (q "Parent doesnt satisfy RL conditions")))) 1))'  # noqa: E501
->>>>>>> af6ecd4f
     CREATE_CONSOLIDATED = f"(c (q 0x{opcode_create}) (c (f (r 1)) (c (+ (f (r (r (r (r 1))))) (f (r (r (r (r (r (r 1)))))))) (q ()))))"  # noqa: E501
     MODE_TWO_ME_STRING = f"(c (q 0x{opcode_myid}) (c (sha256 (f (r (r (r (r (r 1)))))) (f (r 1)) (f (r (r (r (r (r (r 1)))))))) (q ())))"  # noqa: E501
     CREATE_LOCK = f"(c (q 0x{opcode_create}) (c (sha256tree (c (q 7) (c (c (q 5) (c (c (q 1) (c (sha256 (f (r (r 1))) (f (r (r (r 1)))) (f (r (r (r (r 1)))))) (q ()))) (c (q (q ())) (q ())))) (q ())))) (c (q 0) (q ()))))"  # noqa: E501
