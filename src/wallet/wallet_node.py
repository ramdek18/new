--- conflicted
+++ resolved
@@ -842,68 +842,7 @@
                     Message("request_additions", request_a),
                     Delivery.RESPOND,
                 )
-<<<<<<< HEAD
                 return
-=======
-                request_r = wallet_protocol.RequestRemovals(
-                    block.height, block.header_hash, removals
-                )
-                yield OutboundMessage(
-                    NodeType.FULL_NODE,
-                    Message("request_removals", request_r),
-                    Delivery.RESPOND,
-                )
-
-        if finish_block:
-            # If we don't have any transactions in filter, don't fetch, and finish the block
-            async for msg in self._block_finished(block_record, block):
-                yield msg
-
-    @api_request
-    async def reject_header_request(
-        self, response: wallet_protocol.RejectHeaderRequest
-    ):
-        """
-        The full node has rejected our request for a header.
-        """
-        # TODO(mariano): implement
-        self.log.error("Header request rejected")
-
-    @api_request
-    async def respond_removals(self, response: wallet_protocol.RespondRemovals):
-        """
-        The full node has responded with the removals for a block. We will use this
-        to try to finish the block, and add it to the state.
-        """
-        if response.header_hash not in self.cached_blocks:
-            self.log.warning("Do not have header for removals")
-            return
-        block_record, header_block = self.cached_blocks[response.header_hash]
-        assert response.height == block_record.height
-
-        removals: List[bytes32]
-        if response.proofs is None:
-            # If there are no proofs, it means all removals were returned in the response.
-            # we must find the ones relevant to our wallets.
-            all_coins: List[Coin] = []
-            for coin_name, coin in response.coins:
-                if coin is not None:
-                    all_coins.append(coin)
-            removals = [
-                c.name()
-                for c in await self.wallet_state_manager.get_relevant_removals(
-                    all_coins
-                )
-            ]
-
-            # Verify removals root
-            removals_merkle_set = MerkleSet()
-            for coin in all_coins:
-                if coin is not None:
-                    removals_merkle_set.add_already_hashed(coin.name())
-            removals_root = removals_merkle_set.get_root()
-            assert header_block.header.data.removals_root == removals_root
->>>>>>> e9e2137e
 
         # If we don't have any transactions in filter, don't fetch, and finish the block
         block_record = BlockRecord(
