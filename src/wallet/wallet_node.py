import asyncio
import json
import traceback
from asyncio import Task
from typing import Dict, Optional, Tuple, List, AsyncGenerator, Callable, Union
from pathlib import Path
import socket
import logging
from blspy import PrivateKey

from src.consensus.sub_block_record import SubBlockRecord
from src.protocols.full_node_protocol import RequestProofOfWeight, RespondProofOfWeight
from src.protocols.wallet_protocol import (
    RequestSubBlockHeader,
    RespondSubBlockHeader,
    RequestAdditions,
    RespondAdditions,
    RespondRemovals,
    RejectRemovalsRequest,
    RejectAdditionsRequest,
)
from src.server.connection_utils import send_to_random
from src.server.ws_connection import WSChiaConnection
from src.types.coin import hash_coin_list, Coin
from src.types.peer_info import PeerInfo
from src.util.byte_types import hexstr_to_bytes
from src.protocols import wallet_protocol
from src.consensus.constants import ConsensusConstants
from src.server.server import ChiaServer
from src.server.outbound_message import OutboundMessage, NodeType, Message
from src.server.node_discovery import WalletPeers
from src.util.ints import uint32, uint128
from src.types.sized_bytes import bytes32
from src.util.merkle_set import (
    confirm_included_already_hashed,
    confirm_not_included_already_hashed,
    MerkleSet,
)
from src.wallet.block_record import HeaderBlockRecord
from src.wallet.derivation_record import DerivationRecord
from src.wallet.settings.settings_objects import BackupInitialized
from src.wallet.transaction_record import TransactionRecord
from src.wallet.util.backup_utils import open_backup_file
from src.wallet.util.wallet_types import WalletType
from src.wallet.wallet_action import WalletAction
from src.wallet.wallet_blockchain import ReceiveBlockResult
from src.wallet.wallet_state_manager import WalletStateManager
from src.types.header_block import HeaderBlock
from src.util.path import path_from_root, mkdir
from src.util.keychain import Keychain

OutboundMessageGenerator = AsyncGenerator[OutboundMessage, None]


class WalletNode:
    key_config: Dict
    config: Dict
    constants: ConsensusConstants
    server: Optional[ChiaServer]
    log: logging.Logger
    wallet_peers: WalletPeers
    # Maintains the state of the wallet (blockchain and transactions), handles DB connections
    wallet_state_manager: Optional[WalletStateManager]

    # How far away from LCA we must be to perform a full sync. Before then, do a short sync,
    # which is consecutive requests for the previous block
    short_sync_threshold: int
    _shut_down: bool
    root_path: Path
    state_changed_callback: Optional[Callable]
    syncing: bool

    def __init__(
        self,
        config: Dict,
        keychain: Keychain,
        root_path: Path,
        consensus_constants: ConsensusConstants,
        name: str = None,
    ):
        self.config = config
        self.constants = consensus_constants
        self.root_path = root_path
        if name:
            self.log = logging.getLogger(name)
        else:
            self.log = logging.getLogger(__name__)

        # Normal operation data
        self.cached_blocks: Dict = {}
        self.future_block_hashes: Dict = {}
        self.keychain = keychain

        # Sync data
        self._shut_down = False
        self.proof_hashes: List = []
        self.header_hashes: List = []
        self.header_hashes_error = False
        self.short_sync_threshold = 15  # Change the test when changing this
        self.potential_blocks_received: Dict = {}
        self.potential_header_hashes: Dict = {}
        self.state_changed_callback = None
        self.wallet_state_manager = None
        self.backup_initialized = False  # Delay first launch sync after user imports backup info or decides to skip
        self.server = None
        self.wsm_close_task = None
        self.sync_task: Optional[Task] = None
        self.new_peak_lock = asyncio.Lock()
        self.syncing = False

    def get_key_for_fingerprint(self, fingerprint):
        private_keys = self.keychain.get_all_private_keys()
        if len(private_keys) == 0:
            self.log.warning("No keys present. Create keys with the UI, or with the 'chia keys' program.")
            return None

        private_key: Optional[PrivateKey] = None
        if fingerprint is not None:
            for sk, _ in private_keys:
                if sk.get_g1().get_fingerprint() == fingerprint:
                    private_key = sk
                    break
        else:
            private_key = private_keys[0][0]
        return private_key

    async def _start(
        self,
        fingerprint: Optional[int] = None,
        new_wallet: bool = False,
        backup_file: Optional[Path] = None,
        skip_backup_import: bool = False,
    ) -> bool:
        private_key = self.get_key_for_fingerprint(fingerprint)
        if private_key is None:
            return False

        db_path_key_suffix = str(private_key.get_g1().get_fingerprint())
        path = path_from_root(self.root_path, f"{self.config['database_path']}-{db_path_key_suffix}")
        mkdir(path.parent)

        self.wallet_state_manager = await WalletStateManager.create(private_key, self.config, path, self.constants)

        self.wsm_close_task = None

        assert self.wallet_state_manager is not None

        backup_settings: BackupInitialized = self.wallet_state_manager.user_settings.get_backup_settings()
        if backup_settings.user_initialized is False:
            if new_wallet is True:
                await self.wallet_state_manager.user_settings.user_created_new_wallet()
                self.wallet_state_manager.new_wallet = True
            elif skip_backup_import is True:
                await self.wallet_state_manager.user_settings.user_skipped_backup_import()
            elif backup_file is not None:
                await self.wallet_state_manager.import_backup_info(backup_file)
            else:
                self.backup_initialized = False
                await self.wallet_state_manager.close_all_stores()
                self.wallet_state_manager = None
                return False

        self.backup_initialized = True
        if backup_file is not None:
            json_dict = open_backup_file(backup_file, self.wallet_state_manager.private_key)
            if "start_height" in json_dict["data"]:
                start_height = json_dict["data"]["start_height"]
                self.config["starting_height"] = max(0, start_height - self.config["start_height_buffer"])
            else:
                self.config["starting_height"] = 0
        else:
            self.config["starting_height"] = 0

        if self.state_changed_callback is not None:
            self.wallet_state_manager.set_callback(self.state_changed_callback)

        self.wallet_state_manager.set_pending_callback(self._pending_tx_handler)
        self._shut_down = False

        self.peer_task = asyncio.create_task(self._periodically_check_full_node())
        self.sync_event = asyncio.Event()
        self.sync_task = asyncio.create_task(self.sync_job())
        self.log.info("self.sync_job")
        return True

    def _close(self):
        self.log.info("self._close")
        self._shut_down = True

    async def _await_closed(self):
        self.log.info("self._await_closed")
        asyncio.create_task(self.wallet_peers.ensure_is_closed())
        if self.wallet_state_manager is not None:
            await self.wallet_state_manager.close_all_stores()
            self.wallet_state_manager = None
        if self.sync_task is not None:
            self.sync_task.cancel()
            self.sync_task = None

    def _set_state_changed_callback(self, callback: Callable):
        self.state_changed_callback = callback

        if self.wallet_state_manager is not None:
            self.wallet_state_manager.set_callback(self.state_changed_callback)
            self.wallet_state_manager.set_pending_callback(self._pending_tx_handler)

    def _pending_tx_handler(self):
        if self.wallet_state_manager is None or self.backup_initialized is False:
            return
        asyncio.create_task(self._resend_queue())

    async def _action_messages(self) -> List[Message]:
        if self.wallet_state_manager is None or self.backup_initialized is False:
            return []
        actions: List[WalletAction] = await self.wallet_state_manager.action_store.get_all_pending_actions()
        result: List[Message] = []
        for action in actions:
            data = json.loads(action.data)
            action_data = data["data"]["action_data"]
            if action.name == "request_puzzle_solution":
                coin_name = bytes32(hexstr_to_bytes(action_data["coin_name"]))
                sub_height = uint32(action_data["sub_height"])
                msg = Message("request_puzzle_solution", wallet_protocol.RequestPuzzleSolution(coin_name, sub_height))
                result.append(msg)

        return result

    async def _resend_queue(self):
        if (
            self._shut_down
            or self.server is None
            or self.wallet_state_manager is None
            or self.backup_initialized is None
        ):
            return

        for msg in await self._messages_to_resend():
            if (
                self._shut_down
                or self.server is None
                or self.wallet_state_manager is None
                or self.backup_initialized is None
            ):
                return
            await self.server.send_to_all([msg], NodeType.FULL_NODE)

        for msg in await self._action_messages():
            if (
                self._shut_down
                or self.server is None
                or self.wallet_state_manager is None
                or self.backup_initialized is None
            ):
                return
            await self.server.send_to_all([msg], NodeType.FULL_NODE)

    async def _messages_to_resend(self) -> List[Message]:
        if self.wallet_state_manager is None or self.backup_initialized is False or self._shut_down:
            return []
        messages: List[Message] = []

        records: List[TransactionRecord] = await self.wallet_state_manager.tx_store.get_not_sent()

        for record in records:
            if record.spend_bundle is None:
                continue
            msg = Message(
                "send_transaction",
                wallet_protocol.SendTransaction(record.spend_bundle),
            )
            messages.append(msg)

        return messages

    def set_server(self, server: ChiaServer):
        self.server = server
        self.wallet_peers = WalletPeers(
            self.server,
            self.root_path,
            self.config["target_peer_count"],
            self.config["wallet_peers_path"],
            self.config["introducer_peer"],
            self.config["peer_connect_interval"],
            self.log,
        )
        asyncio.create_task(self.wallet_peers.start())

    async def on_connect(self, peer: WSChiaConnection):
        if self.wallet_state_manager is None or self.backup_initialized is False:
            return
        messages = await self._messages_to_resend()
        for msg in messages:
            await peer.send_message(msg)

    async def _periodically_check_full_node(self):
        tries = 0
        while not self._shut_down and tries < 5:
            if self.has_full_node():
                await self.wallet_peers.ensure_is_closed()
                break
            tries += 1
            await asyncio.sleep(self.config["peer_connect_interval"])

    def has_full_node(self) -> bool:
        if self.server is None:
            return False
        if "full_node_peer" in self.config:
            full_node_peer = PeerInfo(
                self.config["full_node_peer"]["host"],
                self.config["full_node_peer"]["port"],
            )
            peers = [c.get_peer_info() for c in self.server.get_full_node_connections()]
            full_node_resolved = PeerInfo(socket.gethostbyname(full_node_peer.host), full_node_peer.port)
            if full_node_peer in peers or full_node_resolved in peers:
                self.log.info(f"Will not attempt to connect to other nodes, already connected to {full_node_peer}")
                for connection in self.server.get_full_node_connections():
                    if (
                        connection.get_peer_info() != full_node_peer
                        and connection.get_peer_info() != full_node_resolved
                    ):
                        self.log.info(f"Closing unnecessary connection to {connection.get_peer_info()}.")
                        asyncio.create_task(connection.close())
                return True
        return False

    async def complete_blocks(self, header_blocks: List[HeaderBlock], peer: WSChiaConnection):
        if self.wallet_state_manager is None:
            return
        header_block_records: List[HeaderBlockRecord] = []
        for block in header_blocks:
            if block.is_block:
                # Find additions and removals
                (
                    additions,
                    removals,
                ) = await self.wallet_state_manager.get_filter_additions_removals(block, block.transactions_filter)

                # Get Additions
                added_coins = await self.get_additions(peer, block, additions)
                if added_coins is None:
                    raise ValueError("Failed to fetch additions")

                # Get removals
                removed_coins = await self.get_removals(peer, block, added_coins, removals)
                if removed_coins is None:
                    raise ValueError("Failed to fetch removals")
                hbr = HeaderBlockRecord(block, added_coins, removed_coins)
            else:
                hbr = HeaderBlockRecord(block, [], [])
                header_block_records.append(hbr)
            (
                result,
                error,
                fork_h,
            ) = await self.wallet_state_manager.blockchain.receive_block(hbr)
            if result == ReceiveBlockResult.NEW_PEAK:
                self.wallet_state_manager.state_changed("new_block")
            elif result == ReceiveBlockResult.INVALID_BLOCK:
                self.log.info(f"Invalid block from peer: {peer.get_peer_info()}")
                await peer.close()
                return

    async def new_peak(self, peak: wallet_protocol.NewPeak, peer: WSChiaConnection):
        if self.wallet_state_manager is None:
            return

        curr_peak = self.wallet_state_manager.blockchain.get_peak()
        if curr_peak is not None and curr_peak.weight >= peak.weight:
            return
        async with self.new_peak_lock:
            request = wallet_protocol.RequestSubBlockHeader(peak.sub_block_height)
            response: Optional[RespondSubBlockHeader] = await peer.request_sub_block_header(request)

            if response is None or not isinstance(response, RespondSubBlockHeader) or response.header_block is None:
                return

            header_block = response.header_block

            if (curr_peak is None and header_block.sub_block_height < self.constants.WEIGHT_PROOF_RECENT_BLOCKS) or (
                curr_peak is not None
                and curr_peak.sub_block_height
                > header_block.sub_block_height - self.constants.WEIGHT_PROOF_RECENT_BLOCKS
            ):
                top = header_block
                blocks = [top]
                # Fetch blocks backwards until we hit the one that we have,
                # then complete them with additions / removals going forward
                while (
                    top.prev_header_hash not in self.wallet_state_manager.blockchain.sub_blocks
                    and top.sub_block_height > 0
                ):
<<<<<<< HEAD
                    top = header_block
                    blocks = [top]
                    # Fetch blocks backwards until we hit the one that we have,
                    # then complete them with additions / removals going forward
                    while (
                        self.wallet_state_manager.blockchain.try_sub_block(top.prev_header_hash) is None
                        and top.sub_block_height > 0
                    ):
                        request_prev = wallet_protocol.RequestSubBlockHeader(top.sub_block_height - 1)
                        response_prev: Optional[RespondSubBlockHeader] = await peer.request_sub_block_header(
                            request_prev
                        )
                        if response_prev is None:
                            return
                        if not isinstance(response_prev, RespondSubBlockHeader):
                            return
                        prev_head = response_prev.header_block
                        blocks.append(prev_head)
                        top = prev_head
                    blocks.reverse()
                    await self.complete_blocks(blocks, peer)
                else:
                    # Request weight proof
                    # Sync if PoW validates
                    weight_request = RequestProofOfWeight(header_block.sub_block_height, header_block.header_hash)
                    weight_proof_response: RespondProofOfWeight = await peer.request_proof_of_weight(weight_request)
                    if weight_proof_response is None:
=======
                    request_prev = wallet_protocol.RequestSubBlockHeader(top.sub_block_height - 1)
                    response_prev: Optional[RespondSubBlockHeader] = await peer.request_sub_block_header(request_prev)
                    if response_prev is None:
>>>>>>> 4d5f0116
                        return
                    if not isinstance(response_prev, RespondSubBlockHeader):
                        return
                    prev_head = response_prev.header_block
                    blocks.append(prev_head)
                    top = prev_head
                blocks.reverse()
                await self.complete_blocks(blocks, peer)
            else:
                # Request weight proof
                # Sync if PoW validates
                if self.syncing:
                    return
                weight_request = RequestProofOfWeight(header_block.sub_block_height, header_block.header_hash)
                weight_proof_response: RespondProofOfWeight = await peer.request_proof_of_weight(weight_request)
                if weight_proof_response is None:
                    return
                weight_proof = weight_proof_response.wp
                valid, fork_point = self.wallet_state_manager.weight_proof_handler.validate_weight_proof(weight_proof)
                if not valid:
                    self.log.error(
                        f"invalid weight proof, num of epochs {len(weight_proof.sub_epochs)}"
                        f" recent blocks num ,{len(weight_proof.recent_chain_data)}"
                    )
                    return None
                self.log.info(f"Validated, fork point is {fork_point}")
                self.wallet_state_manager.sync_store.add_potential_fork_point(
                    header_block.header_hash, uint32(fork_point)
                )
                self.wallet_state_manager.sync_store.add_potential_peak(header_block)
                self.start_sync()

    def start_sync(self):
        self.log.info("self.sync_event.set()")
        self.sync_event.set()

    async def check_new_peak(self):
        current_peak: Optional[SubBlockRecord] = self.wallet_state_manager.blockchain.get_peak()
        if current_peak is None:
            return
        potential_peaks: List[
            Tuple[bytes32, HeaderBlock]
        ] = self.wallet_state_manager.sync_store.get_potential_peaks_tuples()
        for _, block in potential_peaks:
            if current_peak.weight < block.weight:
                self.start_sync()
                return

    async def sync_job(self):
        while True:
            self.log.info("Loop start in sync job")
            if self._shut_down is True:
                break
            asyncio.create_task(self.check_new_peak())
            await self.sync_event.wait()
            self.sync_event.clear()

            if self._shut_down is True:
                break
            try:
                self.syncing = True
                await self._sync()
            except Exception as e:
                tb = traceback.format_exc()
                self.log.error(f"Loop exception in sync {e}. {tb}")
            finally:
                self.syncing = False
            self.log.info("Loop end in sync job")

    async def _sync(self):
        """
        Wallet has fallen far behind (or is starting up for the first time), and must be synced
        up to the LCA of the blockchain.
        """
        if self.wallet_state_manager is None or self.backup_initialized is False:
            return

        highest_weight: uint128 = uint128(0)
        peak_sub_height: uint32 = uint32(0)
        peak: Optional[HeaderBlock] = None
        potential_peaks: List[
            Tuple[bytes32, HeaderBlock]
        ] = self.wallet_state_manager.sync_store.get_potential_peaks_tuples()

        self.log.info(f"Have collected {len(potential_peaks)} potential peaks")

        for header_hash, potential_peak_block in potential_peaks:
            if potential_peak_block.weight > highest_weight:
                highest_weight = potential_peak_block.weight
                peak_sub_height = potential_peak_block.sub_block_height
                peak = potential_peak_block

        if peak_sub_height is None or peak_sub_height == 0:
            return

        if self.wallet_state_manager.peak is not None and highest_weight <= self.wallet_state_manager.peak.weight:
            self.log.info("Not performing sync, already caught up.")
            return

        peers: List[WSChiaConnection] = self.server.get_full_node_connections()

        if len(peers) == 0:
            self.log.info("No peers to sync to")
            return

        fork_height = self.wallet_state_manager.sync_store.get_potential_fork_point(peak.header_hash)
        if fork_height is None:
            fork_height = 0

        for i in range(max(0, fork_height - 1), peak_sub_height + 1):
            self.log.info(f"Requesting block {i}")
            request = RequestSubBlockHeader(uint32(i))
            response, peer = await send_to_random("request_sub_block_header", request, peers)
            peer: WSChiaConnection = peer
            res: RespondSubBlockHeader = response
            block_i: HeaderBlock = res.header_block
            if block_i is None:
                continue

            if block_i.is_block:
                # Find additions and removals
                (
                    additions,
                    removals,
                ) = await self.wallet_state_manager.get_filter_additions_removals(block_i, block_i.transactions_filter)

                # Get Additions
                added_coins = await self.get_additions(peer, block_i, additions)
                if added_coins is None:
                    raise ValueError("Failed to fetch additions")

                # Get removals
                removed_coins = await self.get_removals(peer, block_i, added_coins, removals)
                if removed_coins is None:
                    raise ValueError("Failed to fetch removals")

                header_block_record = HeaderBlockRecord(block_i, added_coins, removed_coins)
            else:
                header_block_record = HeaderBlockRecord(block_i, [], [])

            (
                result,
                error,
                fork_h,
            ) = await self.wallet_state_manager.blockchain.receive_block(header_block_record)
            if result == ReceiveBlockResult.NEW_PEAK:
                self.wallet_state_manager.state_changed("new_block")
                self.log.info("New Peak")
            elif result == ReceiveBlockResult.INVALID_BLOCK:
                self.log.info("Invalid block")
                await peer.close()
                break

    def validate_additions(
        self,
        coins: List[Tuple[bytes32, List[Coin]]],
        proofs: Optional[List[Tuple[bytes32, bytes, Optional[bytes]]]],
        root,
    ):
        if proofs is None:
            # Verify root
            additions_merkle_set = MerkleSet()

            # Addition Merkle set contains puzzlehash and hash of all coins with that puzzlehash
            for puzzle_hash, coins_l in coins:
                additions_merkle_set.add_already_hashed(puzzle_hash)
                additions_merkle_set.add_already_hashed(hash_coin_list(coins_l))

            additions_root = additions_merkle_set.get_root()
            if root != additions_root:
                return False
        else:
            for i in range(len(coins)):
                assert coins[i][0] == proofs[i][0]
                coin_list_1: List[Coin] = coins[i][1]
                puzzle_hash_proof: bytes32 = proofs[i][1]
                coin_list_proof: Optional[bytes32] = proofs[i][2]
                if len(coin_list_1) == 0:
                    # Verify exclusion proof for puzzle hash
                    not_included = confirm_not_included_already_hashed(
                        root,
                        coins[i],
                        puzzle_hash_proof,
                    )
                    if not_included is False:
                        return False
                else:
                    try:
                        # Verify inclusion proof for coin list
                        included = confirm_included_already_hashed(
                            root,
                            hash_coin_list(coin_list_1),
                            coin_list_proof,
                        )
                        if included is False:
                            return False
                    except AssertionError:
                        return False
                    try:
                        # Verify inclusion proof for puzzle hash
                        included = confirm_included_already_hashed(
                            root,
                            coins[i][0],
                            puzzle_hash_proof,
                        )
                        if included is False:
                            return False
                    except AssertionError:
                        return False

        return True

    def validate_removals(self, coins, proofs, root):
        if proofs is None:
            # If there are no proofs, it means all removals were returned in the response.
            # we must find the ones relevant to our wallets.

            # Verify removals root
            removals_merkle_set = MerkleSet()
            for name_coin in coins:
                # TODO review all verification
                name, coin = name_coin
                if coin is not None:
                    removals_merkle_set.add_already_hashed(coin.name())
            removals_root = removals_merkle_set.get_root()
            if root != removals_root:
                return False
        else:
            # This means the full node has responded only with the relevant removals
            # for our wallet. Each merkle proof must be verified.
            if len(coins) != len(proofs):
                return False
            for i in range(len(coins)):
                # Coins are in the same order as proofs
                if coins[i][0] != proofs[i][0]:
                    return False
                coin = coins[i][1]
                if coin is None:
                    # Verifies merkle proof of exclusion
                    not_included = confirm_not_included_already_hashed(
                        root,
                        coins[i][0],
                        proofs[i][1],
                    )
                    if not_included is False:
                        return False
                else:
                    # Verifies merkle proof of inclusion of coin name
                    if coins[i][0] != coin.name():
                        return False
                    included = confirm_included_already_hashed(
                        root,
                        coin.name(),
                        proofs[i][1],
                    )
                    if included is False:
                        return False
        return True

    async def get_additions(self, peer: WSChiaConnection, block_i, additions) -> Optional[List[Coin]]:
        if len(additions) > 0:
            additions_request = RequestAdditions(block_i.sub_block_height, block_i.header_hash, additions)
            additions_res: Optional[Union[RespondAdditions, RejectAdditionsRequest]] = await peer.request_additions(
                additions_request
            )
            if additions_res is None:
                await peer.close()
                return None
            elif isinstance(additions_res, RespondAdditions):
                validated = self.validate_additions(
                    additions_res.coins,
                    additions_res.proofs,
                    block_i.foliage_block.additions_root,
                )
                if not validated:
                    await peer.close()
                    return None
                added_coins = []
                for ph_coins in additions_res.coins:
                    ph, coins = ph_coins
                    added_coins.extend(coins)
                return added_coins
            elif isinstance(additions_res, RejectRemovalsRequest):
                await peer.close()
                return None
            return None
        else:
            added_coins = []
            return added_coins

    async def get_removals(self, peer: WSChiaConnection, block_i, additions, removals) -> Optional[List[Coin]]:
        assert self.wallet_state_manager is not None
        request_all_removals = False
        # Check if we need all removals
        for coin in additions:
            puzzle_store = self.wallet_state_manager.puzzle_store
            record_info: Optional[DerivationRecord] = await puzzle_store.get_derivation_record_for_puzzle_hash(
                coin.puzzle_hash.hex()
            )
            if record_info is not None and record_info.wallet_type == WalletType.COLOURED_COIN:
                # TODO why ?
                request_all_removals = True
                break
            if record_info is not None and record_info.wallet_type == WalletType.DISTRIBUTED_ID:
                request_all_removals = True
                break

        if len(removals) > 0 or request_all_removals:
            if request_all_removals:
                removals_request = wallet_protocol.RequestRemovals(block_i.sub_block_height, block_i.header_hash, None)
            else:
                removals_request = wallet_protocol.RequestRemovals(
                    block_i.sub_block_height, block_i.header_hash, removals
                )
            removals_res: Optional[Union[RespondRemovals, RejectRemovalsRequest]] = await peer.request_removals(
                removals_request
            )
            if removals_res is None:
                return None
            elif isinstance(removals_res, RespondRemovals):
                validated = self.validate_removals(
                    removals_res.coins,
                    removals_res.proofs,
                    block_i.foliage_block.removals_root,
                )
                if validated is False:
                    await peer.close()
                    return None
                removed_coins = []
                for _, coins_l in removals_res.coins:
                    if coins_l is not None:
                        removed_coins.append(coins_l)

                return removed_coins
            elif isinstance(removals_res, RejectRemovalsRequest):
                return None
            else:
                return None

        else:
            return []<|MERGE_RESOLUTION|>--- conflicted
+++ resolved
@@ -389,39 +389,9 @@
                     top.prev_header_hash not in self.wallet_state_manager.blockchain.sub_blocks
                     and top.sub_block_height > 0
                 ):
-<<<<<<< HEAD
-                    top = header_block
-                    blocks = [top]
-                    # Fetch blocks backwards until we hit the one that we have,
-                    # then complete them with additions / removals going forward
-                    while (
-                        self.wallet_state_manager.blockchain.try_sub_block(top.prev_header_hash) is None
-                        and top.sub_block_height > 0
-                    ):
-                        request_prev = wallet_protocol.RequestSubBlockHeader(top.sub_block_height - 1)
-                        response_prev: Optional[RespondSubBlockHeader] = await peer.request_sub_block_header(
-                            request_prev
-                        )
-                        if response_prev is None:
-                            return
-                        if not isinstance(response_prev, RespondSubBlockHeader):
-                            return
-                        prev_head = response_prev.header_block
-                        blocks.append(prev_head)
-                        top = prev_head
-                    blocks.reverse()
-                    await self.complete_blocks(blocks, peer)
-                else:
-                    # Request weight proof
-                    # Sync if PoW validates
-                    weight_request = RequestProofOfWeight(header_block.sub_block_height, header_block.header_hash)
-                    weight_proof_response: RespondProofOfWeight = await peer.request_proof_of_weight(weight_request)
-                    if weight_proof_response is None:
-=======
                     request_prev = wallet_protocol.RequestSubBlockHeader(top.sub_block_height - 1)
                     response_prev: Optional[RespondSubBlockHeader] = await peer.request_sub_block_header(request_prev)
                     if response_prev is None:
->>>>>>> 4d5f0116
                         return
                     if not isinstance(response_prev, RespondSubBlockHeader):
                         return
