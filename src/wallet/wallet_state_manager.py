--- conflicted
+++ resolved
@@ -420,11 +420,7 @@
         """
         Full node received our transaction, no need to keep it in queue anymore
         """
-<<<<<<< HEAD
         await self.tx_store.set_send_status(spendbundle_id, send_status)
-=======
-        await self.tx_store.set_sent(spendbundle_id, True)
->>>>>>> 197eabac
         self.state_changed("tx_sent")
 
     async def get_send_queue(self) -> List[TransactionRecord]:
@@ -1038,7 +1034,7 @@
             return
 
         for record in records:
-            await self.tx_store.set_sent(record.name(), False)
+            await self.tx_store.set_send_status(record.name(), None)
 
         self.tx_pending_changed()
 
