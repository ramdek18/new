--- conflicted
+++ resolved
@@ -992,7 +992,7 @@
         unspent_coin_names: Set[bytes32] = set()
         for coin in my_coin_records_lca:
             if coin.confirmed_block_index <= fork_h:
-                unspent_coin_names.add(coin.name)
+                unspent_coin_names.add(coin.name())
 
         # Get all blocks after fork point up to but not including this block
         curr: BlockRecord = self.block_records[new_block.prev_header_hash]
@@ -1021,15 +1021,9 @@
         removals_of_interest: bytes32 = []
         additions_of_interest: bytes32 = []
 
-<<<<<<< HEAD
         for coin_name in unspent_coin_names:
             if tx_filter.Match(bytearray(coin_name)):
                 removals_of_interest.append(coin_name)
-=======
-        for record in my_coin_records:
-            if tx_filter.Match(bytearray(record.name())):
-                removals_of_interest.append(record.name())
->>>>>>> e9e2137e
 
         for puzzle_hash in my_puzzle_hashes:
             if tx_filter.Match(bytearray(puzzle_hash)):
