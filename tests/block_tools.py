import asyncio
import math
import copy
import logging
import os
import random
import shutil
import ssl
import sys
import tempfile
import time
from argparse import Namespace
from dataclasses import replace
from pathlib import Path
from typing import Callable, Dict, List, Optional, Tuple, Any, Union

from blspy import AugSchemeMPL, G1Element, G2Element, PrivateKey
from chiabip158 import PyBIP158

from chia.cmds.init_funcs import create_all_ssl, create_default_chia_config
from chia.daemon.keychain_proxy import connect_to_keychain_and_validate, wrap_local_keychain
from chia.full_node.bundle_tools import (
    best_solution_generator_from_template,
    detect_potential_template_generator,
    simple_solution_generator,
)
from chia.util.errors import Err
from chia.full_node.generator import setup_generator_args
from chia.full_node.mempool_check_conditions import GENERATOR_MOD
from chia.plotting.create_plots import create_plots, PlotKeys
from chia.plotting.util import add_plot_directory
from chia.consensus.block_creation import unfinished_block_to_full_block
from chia.consensus.block_record import BlockRecord
from chia.consensus.block_rewards import calculate_base_farmer_reward, calculate_pool_reward
from chia.consensus.blockchain_interface import BlockchainInterface
from chia.consensus.coinbase import create_puzzlehash_for_pk, create_farmer_coin, create_pool_coin
from chia.consensus.condition_costs import ConditionCost
from chia.consensus.constants import ConsensusConstants
from chia.consensus.default_constants import DEFAULT_CONSTANTS
from chia.consensus.deficit import calculate_deficit
from chia.consensus.full_block_to_block_record import block_to_block_record
from chia.consensus.make_sub_epoch_summary import next_sub_epoch_summary
from chia.consensus.pot_iterations import (
    calculate_ip_iters,
    calculate_iterations_quality,
    calculate_sp_interval_iters,
    calculate_sp_iters,
    is_overflow_block,
)
from chia.consensus.vdf_info_computation import get_signage_point_vdf_info
from chia.full_node.signage_point import SignagePoint
from chia.plotting.util import PlotsRefreshParameter, PlotRefreshResult, PlotRefreshEvents, parse_plot_info
from chia.plotting.manager import PlotManager
from chia.server.server import ssl_context_for_client
from chia.types.blockchain_format.classgroup import ClassgroupElement
from chia.types.blockchain_format.coin import Coin, hash_coin_ids
from chia.types.blockchain_format.foliage import Foliage, FoliageBlockData, FoliageTransactionBlock, TransactionsInfo
from chia.types.blockchain_format.pool_target import PoolTarget
from chia.types.blockchain_format.program import INFINITE_COST
from chia.types.blockchain_format.proof_of_space import ProofOfSpace
from chia.types.blockchain_format.reward_chain_block import RewardChainBlockUnfinished
from chia.types.blockchain_format.sized_bytes import bytes32
from chia.types.blockchain_format.slots import (
    ChallengeChainSubSlot,
    InfusedChallengeChainSubSlot,
    RewardChainSubSlot,
    SubSlotProofs,
)
from chia.types.blockchain_format.sub_epoch_summary import SubEpochSummary
from chia.types.blockchain_format.vdf import VDFInfo, VDFProof
from chia.types.condition_opcodes import ConditionOpcode
from chia.types.end_of_slot_bundle import EndOfSubSlotBundle
from chia.types.full_block import FullBlock
from chia.types.generator_types import BlockGenerator, CompressorArg
from chia.types.spend_bundle import SpendBundle
from chia.types.unfinished_block import UnfinishedBlock
from chia.util.bech32m import encode_puzzle_hash
from chia.util.block_cache import BlockCache
from chia.util.config import load_config, lock_config, save_config, override_config
from chia.util.default_root import DEFAULT_ROOT_PATH
from chia.util.hash import std_hash
from chia.util.ints import uint8, uint16, uint32, uint64, uint128
from chia.util.keychain import Keychain, bytes_to_mnemonic
from chia.util.prev_transaction_block import get_prev_transaction_block
from chia.util.vdf_prover import get_vdf_info_and_proof
from tests.time_out_assert import time_out_assert_custom_interval
from tests.wallet_tools import WalletTool
from tests.util.socket import find_available_listen_port
from tests.util.ssl_certs import get_next_nodes_certs_and_keys, get_next_private_ca_cert_and_key
from chia.wallet.derive_keys import (
    master_sk_to_farmer_sk,
    master_sk_to_local_sk,
    master_sk_to_pool_sk,
    master_sk_to_wallet_sk,
)
from chia_rs import compute_merkle_set_root

test_constants = DEFAULT_CONSTANTS.replace(
    **{
        "MIN_PLOT_SIZE": 18,
        "MIN_BLOCKS_PER_CHALLENGE_BLOCK": 12,
        "DIFFICULTY_STARTING": 2 ** 10,
        "DISCRIMINANT_SIZE_BITS": 16,
        "SUB_EPOCH_BLOCKS": 170,
        "WEIGHT_PROOF_THRESHOLD": 2,
        "WEIGHT_PROOF_RECENT_BLOCKS": 380,
        "DIFFICULTY_CONSTANT_FACTOR": 33554432,
        "NUM_SPS_SUB_SLOT": 16,  # Must be a power of 2
        "MAX_SUB_SLOT_BLOCKS": 50,
        "EPOCH_BLOCKS": 340,
        "BLOCKS_CACHE_SIZE": 340 + 3 * 50,  # Coordinate with the above values
        "SUB_SLOT_TIME_TARGET": 600,  # The target number of seconds per slot, mainnet 600
        "SUB_SLOT_ITERS_STARTING": 2 ** 10,  # Must be a multiple of 64
        "NUMBER_ZERO_BITS_PLOT_FILTER": 1,  # H(plot signature of the challenge) must start with these many zeroes
        "MAX_FUTURE_TIME": 3600
        * 24
        * 10,  # Allows creating blockchains with timestamps up to 10 days in the future, for testing
        "COST_PER_BYTE": 1337,
        "MEMPOOL_BLOCK_BUFFER": 6,
        "NETWORK_TYPE": 1,
    }
)


log = logging.getLogger(__name__)


class BlockTools:
    """
    Tools to generate blocks for testing.
    """

    _block_cache_header: bytes32
    _block_cache_height_to_hash: Dict[uint32, bytes32]
    _block_cache_difficulty: uint64
    _block_cache: Dict[bytes32, BlockRecord]

    def __init__(
        self,
        constants: ConsensusConstants = test_constants,
        root_path: Optional[Path] = None,
        const_dict=None,
        keychain: Optional[Keychain] = None,
        config_overrides: Optional[Dict] = None,
    ):

        self._block_cache_header = bytes32([0] * 32)

        self._tempdir = None
        if root_path is None:
            self._tempdir = tempfile.TemporaryDirectory()
            root_path = Path(self._tempdir.name)

        self.root_path = root_path
        self.local_keychain = keychain
        self._block_time_residual = 0.0

        create_default_chia_config(root_path)
        create_all_ssl(
            root_path,
            private_ca_crt_and_key=get_next_private_ca_cert_and_key(),
            node_certs_and_keys=get_next_nodes_certs_and_keys(),
        )

        self.local_sk_cache: Dict[bytes32, Tuple[PrivateKey, Any]] = {}
        self._config = load_config(self.root_path, "config.yaml")
        self._config["logging"]["log_stdout"] = True
        self._config["selected_network"] = "testnet0"
        for service in ["harvester", "farmer", "full_node", "wallet", "introducer", "timelord", "pool"]:
            self._config[service]["selected_network"] = "testnet0"

        # some tests start the daemon, make sure it's on a free port
        self._config["daemon_port"] = find_available_listen_port("BlockTools daemon")
        self._config = override_config(self._config, config_overrides)

        with lock_config(self.root_path, "config.yaml"):
            save_config(self.root_path, "config.yaml", self._config)
        overrides = self._config["network_overrides"]["constants"][self._config["selected_network"]]
        updated_constants = constants.replace_str_to_bytes(**overrides)
        if const_dict is not None:
            updated_constants = updated_constants.replace(**const_dict)
        self.constants = updated_constants

        self.refresh_parameter: PlotsRefreshParameter = PlotsRefreshParameter(batch_size=2)
        self.plot_dir: Path = get_plot_dir()
        self.temp_dir: Path = get_plot_tmp_dir()
        self.plot_dir.mkdir(parents=True, exist_ok=True)
        self.temp_dir.mkdir(parents=True, exist_ok=True)
        self.expected_plots: Dict[bytes32, Path] = {}
        self.created_plots: int = 0
        self.total_result = PlotRefreshResult()

        def test_callback(event: PlotRefreshEvents, update_result: PlotRefreshResult):
            assert update_result.duration < 5
            if event == PlotRefreshEvents.started:
                self.total_result = PlotRefreshResult()

            if event == PlotRefreshEvents.batch_processed:
                self.total_result.loaded += update_result.loaded
                self.total_result.processed += update_result.processed
                self.total_result.duration += update_result.duration
                assert update_result.remaining == len(self.expected_plots) - self.total_result.processed
                assert len(update_result.loaded) <= self.refresh_parameter.batch_size

            if event == PlotRefreshEvents.done:
                assert self.total_result.loaded == update_result.loaded
                assert self.total_result.processed == update_result.processed
                assert self.total_result.duration == update_result.duration
                assert update_result.remaining == 0
                assert len(self.plot_manager.plots) == len(self.expected_plots)

        self.plot_manager: PlotManager = PlotManager(
            self.root_path, refresh_parameter=self.refresh_parameter, refresh_callback=test_callback
        )

    async def setup_keys(self):
        if self.local_keychain:
            self.keychain_proxy = wrap_local_keychain(self.local_keychain, log=log)
        else:
            self.keychain_proxy = await connect_to_keychain_and_validate(
                self.root_path, log, user="testing-1.8.0", service="chia-testing-1.8.0"
            )

        await self.keychain_proxy.delete_all_keys()
        self.farmer_master_sk_entropy = std_hash(b"block_tools farmer key")
        self.pool_master_sk_entropy = std_hash(b"block_tools pool key")
        self.farmer_master_sk = await self.keychain_proxy.add_private_key(
            bytes_to_mnemonic(self.farmer_master_sk_entropy), ""
        )
        self.pool_master_sk = await self.keychain_proxy.add_private_key(
            bytes_to_mnemonic(self.pool_master_sk_entropy), ""
        )
        self.farmer_pk = master_sk_to_farmer_sk(self.farmer_master_sk).get_g1()
        self.pool_pk = master_sk_to_pool_sk(self.pool_master_sk).get_g1()
        self.farmer_ph: bytes32 = create_puzzlehash_for_pk(
            master_sk_to_wallet_sk(self.farmer_master_sk, uint32(0)).get_g1()
        )
        self.pool_ph: bytes32 = create_puzzlehash_for_pk(
            master_sk_to_wallet_sk(self.pool_master_sk, uint32(0)).get_g1()
        )
        self.all_sks: List[PrivateKey] = [sk for sk, _ in await self.keychain_proxy.get_all_private_keys()]
        self.pool_pubkeys: List[G1Element] = [master_sk_to_pool_sk(sk).get_g1() for sk in self.all_sks]

        self.farmer_pubkeys: List[G1Element] = [master_sk_to_farmer_sk(sk).get_g1() for sk in self.all_sks]
        if len(self.pool_pubkeys) == 0 or len(self.farmer_pubkeys) == 0:
            raise RuntimeError("Keys not generated. Run `chia generate keys`")

        self.plot_manager.set_public_keys(self.farmer_pubkeys, self.pool_pubkeys)

    def change_config(self, new_config: Dict):
        self._config = new_config
        overrides = self._config["network_overrides"]["constants"][self._config["selected_network"]]
        updated_constants = self.constants.replace_str_to_bytes(**overrides)
        self.constants = updated_constants
        with lock_config(self.root_path, "config.yaml"):
            save_config(self.root_path, "config.yaml", self._config)

    def add_plot_directory(self, path: Path) -> None:
        self._config = add_plot_directory(self.root_path, str(path))

    async def setup_plots(self):
        self.add_plot_directory(self.plot_dir)
        assert self.created_plots == 0
        # OG Plots
        for i in range(15):
            await self.new_plot()
        # Pool Plots
        for i in range(5):
            await self.new_plot(self.pool_ph)
        # Some plots with keys that are not in the keychain
        for i in range(3):
            await self.new_plot(
                path=self.plot_dir / "not_in_keychain",
                plot_keys=PlotKeys(G1Element(), G1Element(), None),
                exclude_plots=True,
            )

        await self.refresh_plots()

    async def new_plot(
        self,
        pool_contract_puzzle_hash: Optional[bytes32] = None,
        path: Path = None,
        tmp_dir: Path = None,
        plot_keys: Optional[PlotKeys] = None,
        exclude_plots: bool = False,
    ) -> Optional[bytes32]:
        final_dir = self.plot_dir
        if path is not None:
            final_dir = path
<<<<<<< HEAD
            final_dir.mkdir(parents=True, exist_ok=True)
=======
            mkdir(final_dir)
        if tmp_dir is None:
            tmp_dir = self.temp_dir
>>>>>>> 60c1867a
        args = Namespace()
        # Can't go much lower than 20, since plots start having no solutions and more buggy
        args.size = 20
        # Uses many plots for testing, in order to guarantee proofs of space at every height
        args.num = 1
        args.buffer = 100
        args.tmp_dir = tmp_dir
        args.tmp2_dir = tmp_dir
        args.final_dir = final_dir
        args.plotid = None
        args.memo = None
        args.buckets = 0
        args.stripe_size = 2000
        args.num_threads = 0
        args.nobitfield = False
        args.exclude_final_dir = False
        args.list_duplicates = False
        try:
            if plot_keys is None:
                pool_pk: Optional[G1Element] = None
                pool_address: Optional[str] = None
                if pool_contract_puzzle_hash is None:
                    pool_pk = self.pool_pk
                else:
                    pool_address = encode_puzzle_hash(pool_contract_puzzle_hash, "xch")

                plot_keys = PlotKeys(self.farmer_pk, pool_pk, pool_address)
            # No datetime in the filename, to get deterministic filenames and not re-plot
            created, existed = await create_plots(
                args,
                plot_keys,
                use_datetime=False,
                test_private_keys=[AugSchemeMPL.key_gen(std_hash(self.created_plots.to_bytes(2, "big")))],
            )
            self.created_plots += 1

            plot_id_new: Optional[bytes32] = None
            path_new: Optional[Path] = None

            if len(created):
                assert len(existed) == 0
                plot_id_new, path_new = list(created.items())[0]

            if len(existed):
                assert len(created) == 0
                plot_id_new, path_new = list(existed.items())[0]
            assert plot_id_new is not None
            assert path_new is not None

            if not exclude_plots:
                self.expected_plots[plot_id_new] = path_new

            return plot_id_new

        except KeyboardInterrupt:
            shutil.rmtree(self.temp_dir, ignore_errors=True)
            sys.exit(1)

    async def refresh_plots(self):
        self.plot_manager.refresh_parameter.batch_size = (
            4 if len(self.expected_plots) % 3 == 0 else 3
        )  # Make sure we have at least some batches + a remainder
        self.plot_manager.trigger_refresh()
        assert self.plot_manager.needs_refresh()
        self.plot_manager.start_refreshing(sleep_interval_ms=1)
        await time_out_assert_custom_interval(10, 0.001, self.plot_manager.needs_refresh, value=False)
        self.plot_manager.stop_refreshing()
        assert not self.plot_manager.needs_refresh()

    async def delete_plot(self, plot_id: bytes32):
        assert plot_id in self.expected_plots
        self.expected_plots[plot_id].unlink()
        del self.expected_plots[plot_id]
        await self.refresh_plots()

    @property
    def config(self) -> Dict:
        return copy.deepcopy(self._config)

    def get_daemon_ssl_context(self) -> ssl.SSLContext:
        crt_path = self.root_path / self.config["daemon_ssl"]["private_crt"]
        key_path = self.root_path / self.config["daemon_ssl"]["private_key"]
        ca_cert_path = self.root_path / self.config["private_ssl_ca"]["crt"]
        ca_key_path = self.root_path / self.config["private_ssl_ca"]["key"]
        return ssl_context_for_client(ca_cert_path, ca_key_path, crt_path, key_path)

    def get_plot_signature(self, m: bytes32, plot_pk: G1Element) -> G2Element:
        """
        Returns the plot signature of the header data.
        """
        farmer_sk = master_sk_to_farmer_sk(self.all_sks[0])
        for plot_info in self.plot_manager.plots.values():
            if plot_pk == plot_info.plot_public_key:
                # Look up local_sk from plot to save locked memory
                if plot_info.prover.get_id() in self.local_sk_cache:
                    local_master_sk, pool_pk_or_ph = self.local_sk_cache[plot_info.prover.get_id()]
                else:
                    pool_pk_or_ph, _, local_master_sk = parse_plot_info(plot_info.prover.get_memo())
                    self.local_sk_cache[plot_info.prover.get_id()] = (local_master_sk, pool_pk_or_ph)
                if isinstance(pool_pk_or_ph, G1Element):
                    include_taproot = False
                else:
                    assert isinstance(pool_pk_or_ph, bytes32)
                    include_taproot = True
                local_sk = master_sk_to_local_sk(local_master_sk)
                agg_pk = ProofOfSpace.generate_plot_public_key(local_sk.get_g1(), farmer_sk.get_g1(), include_taproot)
                assert agg_pk == plot_pk
                harv_share = AugSchemeMPL.sign(local_sk, m, agg_pk)
                farm_share = AugSchemeMPL.sign(farmer_sk, m, agg_pk)
                if include_taproot:
                    taproot_sk: PrivateKey = ProofOfSpace.generate_taproot_sk(local_sk.get_g1(), farmer_sk.get_g1())
                    taproot_share: G2Element = AugSchemeMPL.sign(taproot_sk, m, agg_pk)
                else:
                    taproot_share = G2Element()
                return AugSchemeMPL.aggregate([harv_share, farm_share, taproot_share])

        raise ValueError(f"Do not have key {plot_pk}")

    def get_pool_key_signature(self, pool_target: PoolTarget, pool_pk: Optional[G1Element]) -> Optional[G2Element]:
        # Returns the pool signature for the corresponding pk. If no pk is provided, returns None.
        if pool_pk is None:
            return None

        for sk in self.all_sks:
            sk_child = master_sk_to_pool_sk(sk)
            if sk_child.get_g1() == pool_pk:
                return AugSchemeMPL.sign(sk_child, bytes(pool_target))
        raise ValueError(f"Do not have key {pool_pk}")

    def get_farmer_wallet_tool(self) -> WalletTool:
        return WalletTool(self.constants, self.farmer_master_sk)

    def get_pool_wallet_tool(self) -> WalletTool:
        return WalletTool(self.constants, self.pool_master_sk)

    def get_consecutive_blocks(
        self,
        num_blocks: int,
        block_list_input: List[FullBlock] = None,
        *,
        farmer_reward_puzzle_hash: Optional[bytes32] = None,
        pool_reward_puzzle_hash: Optional[bytes32] = None,
        transaction_data: Optional[SpendBundle] = None,
        seed: bytes = b"",
        time_per_block: Optional[float] = None,
        force_overflow: bool = False,
        skip_slots: int = 0,  # Force at least this number of empty slots before the first SB
        guarantee_transaction_block: bool = False,  # Force that this block must be a tx block
        keep_going_until_tx_block: bool = False,  # keep making new blocks until we find a tx block
        normalized_to_identity_cc_eos: bool = False,
        normalized_to_identity_icc_eos: bool = False,
        normalized_to_identity_cc_sp: bool = False,
        normalized_to_identity_cc_ip: bool = False,
        current_time: bool = False,
        previous_generator: Optional[Union[CompressorArg, List[uint32]]] = None,
        genesis_timestamp: Optional[uint64] = None,
        force_plot_id: Optional[bytes32] = None,
        use_timestamp_residual: bool = False,
    ) -> List[FullBlock]:
        assert num_blocks > 0
        if block_list_input is not None:
            block_list = block_list_input.copy()
        else:
            block_list = []

        constants = self.constants
        transaction_data_included = False
        if time_per_block is None:
            time_per_block = float(constants.SUB_SLOT_TIME_TARGET) / float(constants.SLOT_BLOCKS_TARGET)

        if farmer_reward_puzzle_hash is None:
            farmer_reward_puzzle_hash = self.farmer_ph

        if len(block_list) == 0:
            if force_plot_id is not None:
                raise ValueError("Cannot specify plot_id for genesis block")
            initial_block_list_len = 0
            genesis = self.create_genesis_block(
                constants,
                seed,
                force_overflow=force_overflow,
                skip_slots=skip_slots,
                timestamp=(uint64(int(time.time())) if genesis_timestamp is None else genesis_timestamp),
            )
            log.info(f"Created block 0 iters: {genesis.total_iters}")
            num_empty_slots_added = skip_slots
            block_list = [genesis]
            num_blocks -= 1
        else:
            initial_block_list_len = len(block_list)
            num_empty_slots_added = uint32(0)  # Allows forcing empty slots in the beginning, for testing purposes

        if num_blocks == 0:
            return block_list

        blocks: Dict[bytes32, BlockRecord]
        if block_list[-1].header_hash == self._block_cache_header:
            height_to_hash = self._block_cache_height_to_hash
            difficulty = self._block_cache_difficulty
            blocks = self._block_cache
        else:
            height_to_hash, difficulty, blocks = load_block_list(block_list, constants)

        latest_block: BlockRecord = blocks[block_list[-1].header_hash]
        curr = latest_block
        while not curr.is_transaction_block:
            curr = blocks[curr.prev_hash]
        start_timestamp = curr.timestamp
        start_height = curr.height

        curr = latest_block
        blocks_added_this_sub_slot = 1

        while not curr.first_in_sub_slot:
            curr = blocks[curr.prev_hash]
            blocks_added_this_sub_slot += 1

        finished_sub_slots_at_sp: List[EndOfSubSlotBundle] = []  # Sub-slots since last block, up to signage point
        finished_sub_slots_at_ip: List[EndOfSubSlotBundle] = []  # Sub-slots since last block, up to infusion point
        sub_slot_iters: uint64 = latest_block.sub_slot_iters  # The number of iterations in one sub-slot
        same_slot_as_last = True  # Only applies to first slot, to prevent old blocks from being added
        sub_slot_start_total_iters: uint128 = latest_block.ip_sub_slot_total_iters(constants)
        sub_slots_finished = 0
        pending_ses: bool = False

        # Start at the last block in block list
        # Get the challenge for that slot
        while True:
            slot_cc_challenge, slot_rc_challenge = get_challenges(
                constants,
                blocks,
                finished_sub_slots_at_sp,
                latest_block.header_hash,
            )
            prev_num_of_blocks = num_blocks
            if num_empty_slots_added < skip_slots:
                # If did not reach the target slots to skip, don't make any proofs for this sub-slot
                num_empty_slots_added += 1
            else:
                # Loop over every signage point (Except for the last ones, which are used for overflows)
                for signage_point_index in range(0, constants.NUM_SPS_SUB_SLOT - constants.NUM_SP_INTERVALS_EXTRA):
                    curr = latest_block
                    while curr.total_iters > sub_slot_start_total_iters + calculate_sp_iters(
                        constants, sub_slot_iters, uint8(signage_point_index)
                    ):
                        if curr.height == 0:
                            break
                        curr = blocks[curr.prev_hash]
                    if curr.total_iters > sub_slot_start_total_iters:
                        finished_sub_slots_at_sp = []

                    if same_slot_as_last:
                        if signage_point_index < latest_block.signage_point_index:
                            # Ignore this signage_point because it's in the past
                            continue

                    signage_point: SignagePoint = get_signage_point(
                        constants,
                        BlockCache(blocks),
                        latest_block,
                        sub_slot_start_total_iters,
                        uint8(signage_point_index),
                        finished_sub_slots_at_sp,
                        sub_slot_iters,
                        normalized_to_identity_cc_sp,
                    )
                    if signage_point_index == 0:
                        cc_sp_output_hash: bytes32 = slot_cc_challenge
                    else:
                        assert signage_point.cc_vdf is not None
                        cc_sp_output_hash = signage_point.cc_vdf.output.get_hash()

                    qualified_proofs: List[Tuple[uint64, ProofOfSpace]] = self.get_pospaces_for_challenge(
                        constants,
                        slot_cc_challenge,
                        cc_sp_output_hash,
                        seed,
                        difficulty,
                        sub_slot_iters,
                        force_plot_id=force_plot_id,
                    )

                    for required_iters, proof_of_space in sorted(qualified_proofs, key=lambda t: t[0]):
                        if blocks_added_this_sub_slot == constants.MAX_SUB_SLOT_BLOCKS or force_overflow:
                            break
                        if same_slot_as_last:
                            if signage_point_index == latest_block.signage_point_index:
                                # Ignore this block because it's in the past
                                if required_iters <= latest_block.required_iters:
                                    continue
                        assert latest_block.header_hash in blocks
                        additions = None
                        removals = None
                        if transaction_data_included:
                            transaction_data = None
                            previous_generator = None
                        if transaction_data is not None:
                            additions = transaction_data.additions()
                            removals = transaction_data.removals()
                        assert start_timestamp is not None
                        if proof_of_space.pool_contract_puzzle_hash is not None:
                            if pool_reward_puzzle_hash is not None:
                                # The caller wants to be paid to a specific address, but this PoSpace is tied to an
                                # address, so continue until a proof of space tied to a pk is found
                                continue
                            pool_target = PoolTarget(proof_of_space.pool_contract_puzzle_hash, uint32(0))
                        else:
                            if pool_reward_puzzle_hash is not None:
                                pool_target = PoolTarget(pool_reward_puzzle_hash, uint32(0))
                            else:
                                pool_target = PoolTarget(self.pool_ph, uint32(0))

                        block_generator: Optional[BlockGenerator]
                        if transaction_data is not None:
                            if type(previous_generator) is CompressorArg:
                                block_generator = best_solution_generator_from_template(
                                    previous_generator, transaction_data
                                )
                            else:
                                block_generator = simple_solution_generator(transaction_data)
                                if type(previous_generator) is list:
                                    block_generator = BlockGenerator(block_generator.program, [], previous_generator)

                            aggregate_signature = transaction_data.aggregated_signature
                        else:
                            block_generator = None
                            aggregate_signature = G2Element()

                        if not use_timestamp_residual:
                            self._block_time_residual = 0.0

                        full_block, block_record, self._block_time_residual = get_full_block_and_block_record(
                            constants,
                            blocks,
                            sub_slot_start_total_iters,
                            uint8(signage_point_index),
                            proof_of_space,
                            slot_cc_challenge,
                            slot_rc_challenge,
                            farmer_reward_puzzle_hash,
                            pool_target,
                            start_timestamp,
                            start_height,
                            time_per_block,
                            block_generator,
                            aggregate_signature,
                            additions,
                            removals,
                            height_to_hash,
                            difficulty,
                            required_iters,
                            sub_slot_iters,
                            self.get_plot_signature,
                            self.get_pool_key_signature,
                            finished_sub_slots_at_ip,
                            signage_point,
                            latest_block,
                            seed,
                            normalized_to_identity_cc_ip=normalized_to_identity_cc_ip,
                            current_time=current_time,
                            block_time_residual=self._block_time_residual,
                        )
                        if block_record.is_transaction_block:
                            transaction_data_included = True
                            previous_generator = None
                            keep_going_until_tx_block = False
                        else:
                            if guarantee_transaction_block:
                                continue
                        if pending_ses:
                            pending_ses = False
                        block_list.append(full_block)
                        if full_block.transactions_generator is not None:
                            compressor_arg = detect_potential_template_generator(
                                full_block.height, full_block.transactions_generator
                            )
                            if compressor_arg is not None:
                                previous_generator = compressor_arg

                        blocks_added_this_sub_slot += 1

                        blocks[full_block.header_hash] = block_record
                        log.info(f"Created block {block_record.height} ove=False, iters " f"{block_record.total_iters}")
                        height_to_hash[uint32(full_block.height)] = full_block.header_hash
                        latest_block = blocks[full_block.header_hash]
                        finished_sub_slots_at_ip = []
                        num_blocks -= 1
                        if num_blocks <= 0 and not keep_going_until_tx_block:
                            self._block_cache_header = block_list[-1].header_hash
                            self._block_cache_height_to_hash = height_to_hash
                            self._block_cache_difficulty = difficulty
                            self._block_cache = blocks
                            return block_list

            # Finish the end of sub-slot and try again next sub-slot
            # End of sub-slot logic
            if len(finished_sub_slots_at_ip) == 0:
                # Block has been created within this sub-slot
                eos_iters: uint64 = uint64(sub_slot_iters - (latest_block.total_iters - sub_slot_start_total_iters))
                cc_input: ClassgroupElement = latest_block.challenge_vdf_output
                rc_challenge: bytes32 = latest_block.reward_infusion_new_challenge
            else:
                # No blocks were successfully created within this sub-slot
                eos_iters = sub_slot_iters
                cc_input = ClassgroupElement.get_default_element()
                rc_challenge = slot_rc_challenge
            cc_vdf, cc_proof = get_vdf_info_and_proof(
                constants,
                cc_input,
                slot_cc_challenge,
                eos_iters,
            )
            rc_vdf, rc_proof = get_vdf_info_and_proof(
                constants,
                ClassgroupElement.get_default_element(),
                rc_challenge,
                eos_iters,
            )

            eos_deficit: uint8 = (
                latest_block.deficit if latest_block.deficit > 0 else constants.MIN_BLOCKS_PER_CHALLENGE_BLOCK
            )
            icc_eos_vdf, icc_ip_proof = get_icc(
                constants,
                uint128(sub_slot_start_total_iters + sub_slot_iters),
                finished_sub_slots_at_ip,
                latest_block,
                blocks,
                sub_slot_start_total_iters,
                eos_deficit,
            )
            # End of slot vdf info for icc and cc have to be from challenge block or start of slot, respectively,
            # in order for light clients to validate.
            cc_vdf = VDFInfo(cc_vdf.challenge, sub_slot_iters, cc_vdf.output)
            if normalized_to_identity_cc_eos:
                _, cc_proof = get_vdf_info_and_proof(
                    constants,
                    ClassgroupElement.get_default_element(),
                    cc_vdf.challenge,
                    sub_slot_iters,
                    True,
                )
            if pending_ses:
                sub_epoch_summary: Optional[SubEpochSummary] = None
            else:
                sub_epoch_summary = next_sub_epoch_summary(
                    constants,
                    BlockCache(blocks, height_to_hash=height_to_hash),
                    latest_block.required_iters,
                    block_list[-1],
                    False,
                )
                pending_ses = True

            ses_hash: Optional[bytes32]
            if sub_epoch_summary is not None:
                ses_hash = sub_epoch_summary.get_hash()
                new_sub_slot_iters: Optional[uint64] = sub_epoch_summary.new_sub_slot_iters
                new_difficulty: Optional[uint64] = sub_epoch_summary.new_difficulty

                log.info(f"Sub epoch summary: {sub_epoch_summary}")
            else:
                ses_hash = None
                new_sub_slot_iters = None
                new_difficulty = None

            if icc_eos_vdf is not None:
                # Icc vdf (Deficit of latest block is <= 4)
                if len(finished_sub_slots_at_ip) == 0:
                    # This means there are blocks in this sub-slot
                    curr = latest_block
                    while not curr.is_challenge_block(constants) and not curr.first_in_sub_slot:
                        curr = blocks[curr.prev_hash]
                    if curr.is_challenge_block(constants):
                        icc_eos_iters = uint64(sub_slot_start_total_iters + sub_slot_iters - curr.total_iters)
                    else:
                        icc_eos_iters = sub_slot_iters
                else:
                    # This means there are no blocks in this sub-slot
                    icc_eos_iters = sub_slot_iters
                icc_eos_vdf = VDFInfo(
                    icc_eos_vdf.challenge,
                    icc_eos_iters,
                    icc_eos_vdf.output,
                )
                if normalized_to_identity_icc_eos:
                    _, icc_ip_proof = get_vdf_info_and_proof(
                        constants,
                        ClassgroupElement.get_default_element(),
                        icc_eos_vdf.challenge,
                        icc_eos_iters,
                        True,
                    )
                icc_sub_slot: Optional[InfusedChallengeChainSubSlot] = InfusedChallengeChainSubSlot(icc_eos_vdf)
                assert icc_sub_slot is not None
                icc_sub_slot_hash = icc_sub_slot.get_hash() if latest_block.deficit == 0 else None
                cc_sub_slot = ChallengeChainSubSlot(
                    cc_vdf,
                    icc_sub_slot_hash,
                    ses_hash,
                    new_sub_slot_iters,
                    new_difficulty,
                )
            else:
                # No icc
                icc_sub_slot = None
                cc_sub_slot = ChallengeChainSubSlot(cc_vdf, None, ses_hash, new_sub_slot_iters, new_difficulty)

            finished_sub_slots_at_ip.append(
                EndOfSubSlotBundle(
                    cc_sub_slot,
                    icc_sub_slot,
                    RewardChainSubSlot(
                        rc_vdf,
                        cc_sub_slot.get_hash(),
                        icc_sub_slot.get_hash() if icc_sub_slot is not None else None,
                        eos_deficit,
                    ),
                    SubSlotProofs(cc_proof, icc_ip_proof, rc_proof),
                )
            )

            finished_sub_slots_eos = finished_sub_slots_at_ip.copy()
            latest_block_eos = latest_block
            overflow_cc_challenge = finished_sub_slots_at_ip[-1].challenge_chain.get_hash()
            overflow_rc_challenge = finished_sub_slots_at_ip[-1].reward_chain.get_hash()
            additions = None
            removals = None
            if transaction_data_included:
                transaction_data = None
            if transaction_data is not None:
                additions = transaction_data.additions()
                removals = transaction_data.removals()
            sub_slots_finished += 1
            log.info(
                f"Sub slot finished. blocks included: {blocks_added_this_sub_slot} blocks_per_slot: "
                f"{(len(block_list) - initial_block_list_len)/sub_slots_finished}"
            )
            blocks_added_this_sub_slot = 0  # Sub slot ended, overflows are in next sub slot

            # Handle overflows: No overflows on new epoch
            if new_sub_slot_iters is None and num_empty_slots_added >= skip_slots and new_difficulty is None:
                for signage_point_index in range(
                    constants.NUM_SPS_SUB_SLOT - constants.NUM_SP_INTERVALS_EXTRA,
                    constants.NUM_SPS_SUB_SLOT,
                ):
                    # note that we are passing in the finished slots which include the last slot
                    signage_point = get_signage_point(
                        constants,
                        BlockCache(blocks),
                        latest_block_eos,
                        sub_slot_start_total_iters,
                        uint8(signage_point_index),
                        finished_sub_slots_eos,
                        sub_slot_iters,
                        normalized_to_identity_cc_sp,
                    )
                    if signage_point_index == 0:
                        cc_sp_output_hash = slot_cc_challenge
                    else:
                        assert signage_point is not None
                        assert signage_point.cc_vdf is not None
                        cc_sp_output_hash = signage_point.cc_vdf.output.get_hash()

                    # If did not reach the target slots to skip, don't make any proofs for this sub-slot
                    qualified_proofs = self.get_pospaces_for_challenge(
                        constants,
                        slot_cc_challenge,
                        cc_sp_output_hash,
                        seed,
                        difficulty,
                        sub_slot_iters,
                        force_plot_id=force_plot_id,
                    )
                    for required_iters, proof_of_space in sorted(qualified_proofs, key=lambda t: t[0]):
                        if blocks_added_this_sub_slot == constants.MAX_SUB_SLOT_BLOCKS:
                            break
                        assert start_timestamp is not None

                        if proof_of_space.pool_contract_puzzle_hash is not None:
                            if pool_reward_puzzle_hash is not None:
                                # The caller wants to be paid to a specific address, but this PoSpace is tied to an
                                # address, so continue until a proof of space tied to a pk is found
                                continue
                            pool_target = PoolTarget(proof_of_space.pool_contract_puzzle_hash, uint32(0))
                        else:
                            if pool_reward_puzzle_hash is not None:
                                pool_target = PoolTarget(pool_reward_puzzle_hash, uint32(0))
                            else:
                                pool_target = PoolTarget(self.pool_ph, uint32(0))
                        if transaction_data is not None:
                            if previous_generator is not None and type(previous_generator) is CompressorArg:
                                block_generator = best_solution_generator_from_template(
                                    previous_generator, transaction_data
                                )
                            else:
                                block_generator = simple_solution_generator(transaction_data)
                                if type(previous_generator) is list:
                                    block_generator = BlockGenerator(block_generator.program, [], previous_generator)
                            aggregate_signature = transaction_data.aggregated_signature
                        else:
                            block_generator = None
                            aggregate_signature = G2Element()

                        if not use_timestamp_residual:
                            self._block_time_residual = 0.0

                        full_block, block_record, self._block_time_residual = get_full_block_and_block_record(
                            constants,
                            blocks,
                            sub_slot_start_total_iters,
                            uint8(signage_point_index),
                            proof_of_space,
                            slot_cc_challenge,
                            slot_rc_challenge,
                            farmer_reward_puzzle_hash,
                            pool_target,
                            start_timestamp,
                            start_height,
                            time_per_block,
                            block_generator,
                            aggregate_signature,
                            additions,
                            removals,
                            height_to_hash,
                            difficulty,
                            required_iters,
                            sub_slot_iters,
                            self.get_plot_signature,
                            self.get_pool_key_signature,
                            finished_sub_slots_at_ip,
                            signage_point,
                            latest_block,
                            seed,
                            overflow_cc_challenge=overflow_cc_challenge,
                            overflow_rc_challenge=overflow_rc_challenge,
                            normalized_to_identity_cc_ip=normalized_to_identity_cc_ip,
                            current_time=current_time,
                            block_time_residual=self._block_time_residual,
                        )

                        if block_record.is_transaction_block:
                            transaction_data_included = True
                            previous_generator = None
                            keep_going_until_tx_block = False
                        elif guarantee_transaction_block:
                            continue
                        if pending_ses:
                            pending_ses = False

                        block_list.append(full_block)
                        if full_block.transactions_generator is not None:
                            compressor_arg = detect_potential_template_generator(
                                full_block.height, full_block.transactions_generator
                            )
                            if compressor_arg is not None:
                                previous_generator = compressor_arg

                        blocks_added_this_sub_slot += 1
                        log.info(f"Created block {block_record.height } ov=True, iters " f"{block_record.total_iters}")
                        num_blocks -= 1

                        blocks[full_block.header_hash] = block_record
                        height_to_hash[uint32(full_block.height)] = full_block.header_hash
                        latest_block = blocks[full_block.header_hash]
                        finished_sub_slots_at_ip = []

                        if num_blocks <= 0 and not keep_going_until_tx_block:
                            self._block_cache_header = block_list[-1].header_hash
                            self._block_cache_height_to_hash = height_to_hash
                            self._block_cache_difficulty = difficulty
                            self._block_cache = blocks
                            return block_list

            finished_sub_slots_at_sp = finished_sub_slots_eos.copy()
            same_slot_as_last = False
            sub_slot_start_total_iters = uint128(sub_slot_start_total_iters + sub_slot_iters)
            if num_blocks < prev_num_of_blocks:
                num_empty_slots_added += 1

            if new_sub_slot_iters is not None:
                assert new_difficulty is not None
                sub_slot_iters = new_sub_slot_iters
                difficulty = new_difficulty

    def create_genesis_block(
        self,
        constants: ConsensusConstants,
        seed: bytes = b"",
        timestamp: Optional[uint64] = None,
        force_overflow: bool = False,
        skip_slots: int = 0,
    ) -> FullBlock:
        if timestamp is None:
            timestamp = uint64(int(time.time()))

        finished_sub_slots: List[EndOfSubSlotBundle] = []
        unfinished_block: Optional[UnfinishedBlock] = None
        ip_iters: uint64 = uint64(0)
        sub_slot_total_iters: uint128 = uint128(0)

        # Keep trying until we get a good proof of space that also passes sp filter
        while True:
            cc_challenge, rc_challenge = get_challenges(constants, {}, finished_sub_slots, None)
            for signage_point_index in range(0, constants.NUM_SPS_SUB_SLOT):
                signage_point: SignagePoint = get_signage_point(
                    constants,
                    BlockCache({}, {}),
                    None,
                    sub_slot_total_iters,
                    uint8(signage_point_index),
                    finished_sub_slots,
                    constants.SUB_SLOT_ITERS_STARTING,
                )
                if signage_point_index == 0:
                    cc_sp_output_hash: bytes32 = cc_challenge
                else:
                    assert signage_point is not None
                    assert signage_point.cc_vdf is not None
                    cc_sp_output_hash = signage_point.cc_vdf.output.get_hash()
                    # If did not reach the target slots to skip, don't make any proofs for this sub-slot
                qualified_proofs: List[Tuple[uint64, ProofOfSpace]] = self.get_pospaces_for_challenge(
                    constants,
                    cc_challenge,
                    cc_sp_output_hash,
                    seed,
                    constants.DIFFICULTY_STARTING,
                    constants.SUB_SLOT_ITERS_STARTING,
                )

                # Try each of the proofs of space
                for required_iters, proof_of_space in qualified_proofs:
                    sp_iters: uint64 = calculate_sp_iters(
                        constants,
                        uint64(constants.SUB_SLOT_ITERS_STARTING),
                        uint8(signage_point_index),
                    )
                    ip_iters = calculate_ip_iters(
                        constants,
                        uint64(constants.SUB_SLOT_ITERS_STARTING),
                        uint8(signage_point_index),
                        required_iters,
                    )
                    is_overflow = is_overflow_block(constants, uint8(signage_point_index))
                    if force_overflow and not is_overflow:
                        continue
                    if len(finished_sub_slots) < skip_slots:
                        continue

                    unfinished_block = create_test_unfinished_block(
                        constants,
                        sub_slot_total_iters,
                        constants.SUB_SLOT_ITERS_STARTING,
                        uint8(signage_point_index),
                        sp_iters,
                        ip_iters,
                        proof_of_space,
                        cc_challenge,
                        constants.GENESIS_PRE_FARM_FARMER_PUZZLE_HASH,
                        PoolTarget(constants.GENESIS_PRE_FARM_POOL_PUZZLE_HASH, uint32(0)),
                        self.get_plot_signature,
                        self.get_pool_key_signature,
                        signage_point,
                        timestamp,
                        BlockCache({}),
                        seed=seed,
                        finished_sub_slots_input=finished_sub_slots,
                    )
                    assert unfinished_block is not None
                    if not is_overflow:
                        cc_ip_vdf, cc_ip_proof = get_vdf_info_and_proof(
                            constants,
                            ClassgroupElement.get_default_element(),
                            cc_challenge,
                            ip_iters,
                        )
                        cc_ip_vdf = replace(cc_ip_vdf, number_of_iterations=ip_iters)
                        rc_ip_vdf, rc_ip_proof = get_vdf_info_and_proof(
                            constants,
                            ClassgroupElement.get_default_element(),
                            rc_challenge,
                            ip_iters,
                        )
                        assert unfinished_block is not None
                        total_iters_sp = uint128(sub_slot_total_iters + sp_iters)
                        return unfinished_block_to_full_block(
                            unfinished_block,
                            cc_ip_vdf,
                            cc_ip_proof,
                            rc_ip_vdf,
                            rc_ip_proof,
                            None,
                            None,
                            finished_sub_slots,
                            None,
                            BlockCache({}),
                            total_iters_sp,
                            constants.DIFFICULTY_STARTING,
                        )

                if signage_point_index == constants.NUM_SPS_SUB_SLOT - constants.NUM_SP_INTERVALS_EXTRA - 1:
                    # Finish the end of sub-slot and try again next sub-slot
                    cc_vdf, cc_proof = get_vdf_info_and_proof(
                        constants,
                        ClassgroupElement.get_default_element(),
                        cc_challenge,
                        constants.SUB_SLOT_ITERS_STARTING,
                    )
                    rc_vdf, rc_proof = get_vdf_info_and_proof(
                        constants,
                        ClassgroupElement.get_default_element(),
                        rc_challenge,
                        constants.SUB_SLOT_ITERS_STARTING,
                    )
                    cc_slot = ChallengeChainSubSlot(cc_vdf, None, None, None, None)
                    finished_sub_slots.append(
                        EndOfSubSlotBundle(
                            cc_slot,
                            None,
                            RewardChainSubSlot(
                                rc_vdf,
                                cc_slot.get_hash(),
                                None,
                                uint8(constants.MIN_BLOCKS_PER_CHALLENGE_BLOCK),
                            ),
                            SubSlotProofs(cc_proof, None, rc_proof),
                        )
                    )

                if unfinished_block is not None:
                    cc_ip_vdf, cc_ip_proof = get_vdf_info_and_proof(
                        constants,
                        ClassgroupElement.get_default_element(),
                        finished_sub_slots[-1].challenge_chain.get_hash(),
                        ip_iters,
                    )
                    rc_ip_vdf, rc_ip_proof = get_vdf_info_and_proof(
                        constants,
                        ClassgroupElement.get_default_element(),
                        finished_sub_slots[-1].reward_chain.get_hash(),
                        ip_iters,
                    )
                    total_iters_sp = uint128(
                        sub_slot_total_iters
                        + calculate_sp_iters(
                            self.constants,
                            self.constants.SUB_SLOT_ITERS_STARTING,
                            unfinished_block.reward_chain_block.signage_point_index,
                        )
                    )
                    return unfinished_block_to_full_block(
                        unfinished_block,
                        cc_ip_vdf,
                        cc_ip_proof,
                        rc_ip_vdf,
                        rc_ip_proof,
                        None,
                        None,
                        finished_sub_slots,
                        None,
                        BlockCache({}),
                        total_iters_sp,
                        constants.DIFFICULTY_STARTING,
                    )
            sub_slot_total_iters = uint128(sub_slot_total_iters + constants.SUB_SLOT_ITERS_STARTING)

    def get_pospaces_for_challenge(
        self,
        constants: ConsensusConstants,
        challenge_hash: bytes32,
        signage_point: bytes32,
        seed: bytes,
        difficulty: uint64,
        sub_slot_iters: uint64,
        force_plot_id: Optional[bytes32] = None,
    ) -> List[Tuple[uint64, ProofOfSpace]]:
        found_proofs: List[Tuple[uint64, ProofOfSpace]] = []
        rng = random.Random()
        rng.seed(seed)
        for plot_info in self.plot_manager.plots.values():
            plot_id: bytes32 = plot_info.prover.get_id()
            if force_plot_id is not None and plot_id != force_plot_id:
                continue
            if ProofOfSpace.passes_plot_filter(constants, plot_id, challenge_hash, signage_point):
                new_challenge: bytes32 = ProofOfSpace.calculate_pos_challenge(plot_id, challenge_hash, signage_point)
                qualities = plot_info.prover.get_qualities_for_challenge(new_challenge)

                for proof_index, quality_str in enumerate(qualities):

                    required_iters = calculate_iterations_quality(
                        constants.DIFFICULTY_CONSTANT_FACTOR,
                        quality_str,
                        plot_info.prover.get_size(),
                        difficulty,
                        signage_point,
                    )
                    if required_iters < calculate_sp_interval_iters(constants, sub_slot_iters):
                        proof_xs: bytes = plot_info.prover.get_full_proof(new_challenge, proof_index)

                        # Look up local_sk from plot to save locked memory
                        (
                            pool_public_key_or_puzzle_hash,
                            farmer_public_key,
                            local_master_sk,
                        ) = parse_plot_info(plot_info.prover.get_memo())
                        local_sk = master_sk_to_local_sk(local_master_sk)

                        if isinstance(pool_public_key_or_puzzle_hash, G1Element):
                            include_taproot = False
                        else:
                            assert isinstance(pool_public_key_or_puzzle_hash, bytes32)
                            include_taproot = True
                        plot_pk = ProofOfSpace.generate_plot_public_key(
                            local_sk.get_g1(), farmer_public_key, include_taproot
                        )
                        proof_of_space: ProofOfSpace = ProofOfSpace(
                            new_challenge,
                            plot_info.pool_public_key,
                            plot_info.pool_contract_puzzle_hash,
                            plot_pk,
                            plot_info.prover.get_size(),
                            proof_xs,
                        )
                        found_proofs.append((required_iters, proof_of_space))
        random_sample = found_proofs
        if len(found_proofs) >= 1:
            if rng.random() < 0.1:
                # Removes some proofs of space to create "random" chains, based on the seed
                random_sample = rng.sample(found_proofs, len(found_proofs) - 1)
        return random_sample


def get_signage_point(
    constants: ConsensusConstants,
    blocks: BlockchainInterface,
    latest_block: Optional[BlockRecord],
    sub_slot_start_total_iters: uint128,
    signage_point_index: uint8,
    finished_sub_slots: List[EndOfSubSlotBundle],
    sub_slot_iters: uint64,
    normalized_to_identity_cc_sp: bool = False,
) -> SignagePoint:
    if signage_point_index == 0:
        return SignagePoint(None, None, None, None)
    sp_iters = calculate_sp_iters(constants, sub_slot_iters, signage_point_index)
    overflow = is_overflow_block(constants, signage_point_index)
    sp_total_iters = uint128(
        sub_slot_start_total_iters + calculate_sp_iters(constants, sub_slot_iters, signage_point_index)
    )

    (
        cc_vdf_challenge,
        rc_vdf_challenge,
        cc_vdf_input,
        rc_vdf_input,
        cc_vdf_iters,
        rc_vdf_iters,
    ) = get_signage_point_vdf_info(
        constants,
        finished_sub_slots,
        overflow,
        latest_block,
        blocks,
        sp_total_iters,
        sp_iters,
    )

    cc_sp_vdf, cc_sp_proof = get_vdf_info_and_proof(
        constants,
        cc_vdf_input,
        cc_vdf_challenge,
        cc_vdf_iters,
    )
    rc_sp_vdf, rc_sp_proof = get_vdf_info_and_proof(
        constants,
        rc_vdf_input,
        rc_vdf_challenge,
        rc_vdf_iters,
    )
    cc_sp_vdf = replace(cc_sp_vdf, number_of_iterations=sp_iters)
    if normalized_to_identity_cc_sp:
        _, cc_sp_proof = get_vdf_info_and_proof(
            constants,
            ClassgroupElement.get_default_element(),
            cc_sp_vdf.challenge,
            sp_iters,
            True,
        )
    return SignagePoint(cc_sp_vdf, cc_sp_proof, rc_sp_vdf, rc_sp_proof)


def finish_block(
    constants: ConsensusConstants,
    blocks: Dict[bytes32, BlockRecord],
    height_to_hash: Dict[uint32, bytes32],
    finished_sub_slots: List[EndOfSubSlotBundle],
    sub_slot_start_total_iters: uint128,
    signage_point_index: uint8,
    unfinished_block: UnfinishedBlock,
    required_iters: uint64,
    ip_iters: uint64,
    slot_cc_challenge: bytes32,
    slot_rc_challenge: bytes32,
    latest_block: BlockRecord,
    sub_slot_iters: uint64,
    difficulty: uint64,
    normalized_to_identity_cc_ip: bool = False,
) -> Tuple[FullBlock, BlockRecord]:
    is_overflow = is_overflow_block(constants, signage_point_index)
    cc_vdf_challenge = slot_cc_challenge
    if len(finished_sub_slots) == 0:
        new_ip_iters = unfinished_block.total_iters - latest_block.total_iters
        cc_vdf_input = latest_block.challenge_vdf_output
        rc_vdf_challenge = latest_block.reward_infusion_new_challenge
    else:
        new_ip_iters = ip_iters
        cc_vdf_input = ClassgroupElement.get_default_element()
        rc_vdf_challenge = slot_rc_challenge
    cc_ip_vdf, cc_ip_proof = get_vdf_info_and_proof(
        constants,
        cc_vdf_input,
        cc_vdf_challenge,
        new_ip_iters,
    )
    cc_ip_vdf = replace(cc_ip_vdf, number_of_iterations=ip_iters)
    if normalized_to_identity_cc_ip:
        _, cc_ip_proof = get_vdf_info_and_proof(
            constants,
            ClassgroupElement.get_default_element(),
            cc_ip_vdf.challenge,
            ip_iters,
            True,
        )
    deficit = calculate_deficit(
        constants,
        uint32(latest_block.height + 1),
        latest_block,
        is_overflow,
        len(finished_sub_slots),
    )

    icc_ip_vdf, icc_ip_proof = get_icc(
        constants,
        unfinished_block.total_iters,
        finished_sub_slots,
        latest_block,
        blocks,
        uint128(sub_slot_start_total_iters + sub_slot_iters) if is_overflow else sub_slot_start_total_iters,
        deficit,
    )

    rc_ip_vdf, rc_ip_proof = get_vdf_info_and_proof(
        constants,
        ClassgroupElement.get_default_element(),
        rc_vdf_challenge,
        new_ip_iters,
    )
    assert unfinished_block is not None
    sp_total_iters = uint128(
        sub_slot_start_total_iters + calculate_sp_iters(constants, sub_slot_iters, signage_point_index)
    )
    full_block: FullBlock = unfinished_block_to_full_block(
        unfinished_block,
        cc_ip_vdf,
        cc_ip_proof,
        rc_ip_vdf,
        rc_ip_proof,
        icc_ip_vdf,
        icc_ip_proof,
        finished_sub_slots,
        latest_block,
        BlockCache(blocks),
        sp_total_iters,
        difficulty,
    )

    block_record = block_to_block_record(constants, BlockCache(blocks), required_iters, full_block, None)
    return full_block, block_record


def get_challenges(
    constants: ConsensusConstants,
    blocks: Dict[bytes32, BlockRecord],
    finished_sub_slots: List[EndOfSubSlotBundle],
    prev_header_hash: Optional[bytes32],
) -> Tuple[bytes32, bytes32]:
    if len(finished_sub_slots) == 0:
        if prev_header_hash is None:
            return constants.GENESIS_CHALLENGE, constants.GENESIS_CHALLENGE
        curr: BlockRecord = blocks[prev_header_hash]
        while not curr.first_in_sub_slot:
            curr = blocks[curr.prev_hash]
        assert curr.finished_challenge_slot_hashes is not None
        assert curr.finished_reward_slot_hashes is not None
        cc_challenge = curr.finished_challenge_slot_hashes[-1]
        rc_challenge = curr.finished_reward_slot_hashes[-1]
    else:
        cc_challenge = finished_sub_slots[-1].challenge_chain.get_hash()
        rc_challenge = finished_sub_slots[-1].reward_chain.get_hash()
    return cc_challenge, rc_challenge


def get_plot_dir() -> Path:
    cache_path = DEFAULT_ROOT_PATH.parent.joinpath("test-plots")

    ci = os.environ.get("CI")
    if ci is not None and not cache_path.exists():
        raise Exception(f"Running in CI and expected path not found: {cache_path!r}")

    cache_path.mkdir(parents=True, exist_ok=True)
    return cache_path


def get_plot_tmp_dir():
    return get_plot_dir() / "tmp"


def load_block_list(
    block_list: List[FullBlock], constants: ConsensusConstants
) -> Tuple[Dict[uint32, bytes32], uint64, Dict[bytes32, BlockRecord]]:
    difficulty = 0
    height_to_hash: Dict[uint32, bytes32] = {}
    blocks: Dict[bytes32, BlockRecord] = {}
    for full_block in block_list:
        if full_block.height == 0:
            difficulty = uint64(constants.DIFFICULTY_STARTING)
        else:
            difficulty = full_block.weight - block_list[full_block.height - 1].weight
        if full_block.reward_chain_block.signage_point_index == 0:
            challenge = full_block.reward_chain_block.pos_ss_cc_challenge_hash
            sp_hash = challenge
        else:
            assert full_block.reward_chain_block.challenge_chain_sp_vdf is not None
            challenge = full_block.reward_chain_block.challenge_chain_sp_vdf.challenge
            sp_hash = full_block.reward_chain_block.challenge_chain_sp_vdf.output.get_hash()
        quality_str = full_block.reward_chain_block.proof_of_space.verify_and_get_quality_string(
            constants, challenge, sp_hash
        )
        assert quality_str is not None
        required_iters: uint64 = calculate_iterations_quality(
            constants.DIFFICULTY_CONSTANT_FACTOR,
            quality_str,
            full_block.reward_chain_block.proof_of_space.size,
            uint64(difficulty),
            sp_hash,
        )

        blocks[full_block.header_hash] = block_to_block_record(
            constants,
            BlockCache(blocks),
            required_iters,
            full_block,
            None,
        )
        height_to_hash[uint32(full_block.height)] = full_block.header_hash
    return height_to_hash, uint64(difficulty), blocks


def get_icc(
    constants: ConsensusConstants,
    vdf_end_total_iters: uint128,
    finished_sub_slots: List[EndOfSubSlotBundle],
    latest_block: BlockRecord,
    blocks: Dict[bytes32, BlockRecord],
    sub_slot_start_total_iters: uint128,
    deficit: uint8,
) -> Tuple[Optional[VDFInfo], Optional[VDFProof]]:
    if len(finished_sub_slots) == 0:
        prev_deficit = latest_block.deficit
    else:
        prev_deficit = finished_sub_slots[-1].reward_chain.deficit

    if deficit == prev_deficit == constants.MIN_BLOCKS_PER_CHALLENGE_BLOCK:
        # new slot / overflow sb to new slot / overflow sb
        return None, None

    if deficit == (prev_deficit - 1) == (constants.MIN_BLOCKS_PER_CHALLENGE_BLOCK - 1):
        # new slot / overflow sb to challenge sb
        return None, None

    if len(finished_sub_slots) != 0:
        last_ss = finished_sub_slots[-1]
        assert last_ss.infused_challenge_chain is not None
        assert finished_sub_slots[-1].reward_chain.deficit <= (constants.MIN_BLOCKS_PER_CHALLENGE_BLOCK - 1)
        return get_vdf_info_and_proof(
            constants,
            ClassgroupElement.get_default_element(),
            last_ss.infused_challenge_chain.get_hash(),
            uint64(vdf_end_total_iters - sub_slot_start_total_iters),
        )

    curr = latest_block  # curr deficit is 0, 1, 2, 3, or 4
    while not curr.is_challenge_block(constants) and not curr.first_in_sub_slot:
        curr = blocks[curr.prev_hash]
    icc_iters = uint64(vdf_end_total_iters - latest_block.total_iters)
    if latest_block.is_challenge_block(constants):
        icc_input: Optional[ClassgroupElement] = ClassgroupElement.get_default_element()
    else:
        icc_input = latest_block.infused_challenge_vdf_output
    assert icc_input is not None

    if curr.is_challenge_block(constants):  # Deficit 4
        icc_challenge_hash = curr.challenge_block_info_hash
    else:
        assert curr.finished_infused_challenge_slot_hashes is not None
        # First block in sub slot has deficit 0,1,2 or 3
        icc_challenge_hash = curr.finished_infused_challenge_slot_hashes[-1]
    return get_vdf_info_and_proof(
        constants,
        icc_input,
        icc_challenge_hash,
        icc_iters,
    )


def round_timestamp(timestamp: float, residual: float) -> Tuple[int, float]:
    mod = math.modf(timestamp + residual)
    return (int(mod[1]), mod[0])


def get_full_block_and_block_record(
    constants: ConsensusConstants,
    blocks: Dict[bytes32, BlockRecord],
    sub_slot_start_total_iters: uint128,
    signage_point_index: uint8,
    proof_of_space: ProofOfSpace,
    slot_cc_challenge: bytes32,
    slot_rc_challenge: bytes32,
    farmer_reward_puzzle_hash: bytes32,
    pool_target: PoolTarget,
    start_timestamp: uint64,
    start_height: uint32,
    time_per_block: float,
    block_generator: Optional[BlockGenerator],
    aggregate_signature: G2Element,
    additions: Optional[List[Coin]],
    removals: Optional[List[Coin]],
    height_to_hash: Dict[uint32, bytes32],
    difficulty: uint64,
    required_iters: uint64,
    sub_slot_iters: uint64,
    get_plot_signature: Callable[[bytes32, G1Element], G2Element],
    get_pool_signature: Callable[[PoolTarget, Optional[G1Element]], Optional[G2Element]],
    finished_sub_slots: List[EndOfSubSlotBundle],
    signage_point: SignagePoint,
    prev_block: BlockRecord,
    seed: bytes = b"",
    *,
    overflow_cc_challenge: bytes32 = None,
    overflow_rc_challenge: bytes32 = None,
    normalized_to_identity_cc_ip: bool = False,
    current_time: bool = False,
    block_time_residual: float = 0.0,
) -> Tuple[FullBlock, BlockRecord, float]:
    if current_time is True:
        if prev_block.timestamp is not None:
            time_delta, block_time_residual = round_timestamp(time_per_block, block_time_residual)
            timestamp = uint64(max(int(time.time()), prev_block.timestamp + time_delta))
        else:
            timestamp = uint64(int(time.time()))
    else:
        time_delta, block_time_residual = round_timestamp(
            (prev_block.height + 1 - start_height) * time_per_block, block_time_residual
        )
        timestamp = uint64(start_timestamp + time_delta)
    sp_iters = calculate_sp_iters(constants, sub_slot_iters, signage_point_index)
    ip_iters = calculate_ip_iters(constants, sub_slot_iters, signage_point_index, required_iters)

    unfinished_block = create_test_unfinished_block(
        constants,
        sub_slot_start_total_iters,
        sub_slot_iters,
        signage_point_index,
        sp_iters,
        ip_iters,
        proof_of_space,
        slot_cc_challenge,
        farmer_reward_puzzle_hash,
        pool_target,
        get_plot_signature,
        get_pool_signature,
        signage_point,
        timestamp,
        BlockCache(blocks),
        seed,
        block_generator,
        aggregate_signature,
        additions,
        removals,
        prev_block,
        finished_sub_slots,
    )

    if (overflow_cc_challenge is not None) and (overflow_rc_challenge is not None):
        slot_cc_challenge = overflow_cc_challenge
        slot_rc_challenge = overflow_rc_challenge

    full_block, block_record = finish_block(
        constants,
        blocks,
        height_to_hash,
        finished_sub_slots,
        sub_slot_start_total_iters,
        signage_point_index,
        unfinished_block,
        required_iters,
        ip_iters,
        slot_cc_challenge,
        slot_rc_challenge,
        prev_block,
        sub_slot_iters,
        difficulty,
        normalized_to_identity_cc_ip,
    )

    return full_block, block_record, block_time_residual


def compute_cost_test(generator: BlockGenerator, cost_per_byte: int) -> Tuple[Optional[uint16], uint64]:
    try:
        block_program, block_program_args = setup_generator_args(generator)
        clvm_cost, result = GENERATOR_MOD.run_mempool_with_cost(INFINITE_COST, block_program, block_program_args)
        size_cost = len(bytes(generator.program)) * cost_per_byte
        condition_cost = 0

        for res in result.first().as_iter():
            res = res.rest()  # skip parent coind id
            res = res.rest()  # skip puzzle hash
            res = res.rest()  # skip amount
            for cond in res.first().as_iter():
                condition = cond.first().as_atom()
                if condition in [ConditionOpcode.AGG_SIG_UNSAFE, ConditionOpcode.AGG_SIG_ME]:
                    condition_cost += ConditionCost.AGG_SIG.value
                elif condition == ConditionOpcode.CREATE_COIN:
                    condition_cost += ConditionCost.CREATE_COIN.value
        return None, uint64(clvm_cost + size_cost + condition_cost)
    except Exception:
        return uint16(Err.GENERATOR_RUNTIME_ERROR.value), uint64(0)


def create_test_foliage(
    constants: ConsensusConstants,
    reward_block_unfinished: RewardChainBlockUnfinished,
    block_generator: Optional[BlockGenerator],
    aggregate_sig: G2Element,
    additions: List[Coin],
    removals: List[Coin],
    prev_block: Optional[BlockRecord],
    blocks: BlockchainInterface,
    total_iters_sp: uint128,
    timestamp: uint64,
    farmer_reward_puzzlehash: bytes32,
    pool_target: PoolTarget,
    get_plot_signature: Callable[[bytes32, G1Element], G2Element],
    get_pool_signature: Callable[[PoolTarget, Optional[G1Element]], Optional[G2Element]],
    seed: bytes = b"",
) -> Tuple[Foliage, Optional[FoliageTransactionBlock], Optional[TransactionsInfo]]:
    """
    Creates a foliage for a given reward chain block. This may or may not be a tx block. In the case of a tx block,
    the return values are not None. This is called at the signage point, so some of this information may be
    tweaked at the infusion point.

    Args:
        constants: consensus constants being used for this chain
        reward_block_unfinished: the reward block to look at, potentially at the signage point
        block_generator: transactions to add to the foliage block, if created
        aggregate_sig: aggregate of all transctions (or infinity element)
        prev_block: the previous block at the signage point
        blocks: dict from header hash to blocks, of all ancestor blocks
        total_iters_sp: total iters at the signage point
        timestamp: timestamp to put into the foliage block
        farmer_reward_puzzlehash: where to pay out farming reward
        pool_target: where to pay out pool reward
        get_plot_signature: retrieve the signature corresponding to the plot public key
        get_pool_signature: retrieve the signature corresponding to the pool public key
        seed: seed to randomize block

    """

    if prev_block is not None:
        res = get_prev_transaction_block(prev_block, blocks, total_iters_sp)
        is_transaction_block: bool = res[0]
        prev_transaction_block: Optional[BlockRecord] = res[1]
    else:
        # Genesis is a transaction block
        prev_transaction_block = None
        is_transaction_block = True

    rng = random.Random()
    rng.seed(seed)
    # Use the extension data to create different blocks based on header hash
    extension_data: bytes32 = bytes32(rng.randint(0, 100000000).to_bytes(32, "big"))
    if prev_block is None:
        height: uint32 = uint32(0)
    else:
        height = uint32(prev_block.height + 1)

    # Create filter
    byte_array_tx: List[bytearray] = []
    tx_additions: List[Coin] = []
    tx_removals: List[bytes32] = []

    pool_target_signature: Optional[G2Element] = get_pool_signature(
        pool_target, reward_block_unfinished.proof_of_space.pool_public_key
    )

    foliage_data = FoliageBlockData(
        reward_block_unfinished.get_hash(),
        pool_target,
        pool_target_signature,
        farmer_reward_puzzlehash,
        extension_data,
    )

    foliage_block_data_signature: G2Element = get_plot_signature(
        foliage_data.get_hash(),
        reward_block_unfinished.proof_of_space.plot_public_key,
    )

    prev_block_hash: bytes32 = constants.GENESIS_CHALLENGE
    if height != 0:
        assert prev_block is not None
        prev_block_hash = prev_block.header_hash

    generator_block_heights_list: List[uint32] = []

    if is_transaction_block:
        cost = uint64(0)

        # Calculate the cost of transactions
        if block_generator is not None:
            generator_block_heights_list = block_generator.block_height_list
            err, cost = compute_cost_test(block_generator, constants.COST_PER_BYTE)
            assert err is None

            removal_amount = 0
            addition_amount = 0
            for coin in removals:
                removal_amount += coin.amount
            for coin in additions:
                addition_amount += coin.amount
            spend_bundle_fees = removal_amount - addition_amount
            # in order to allow creating blocks that mint coins, clamp the fee
            # to 0, if it ends up being negative
            if spend_bundle_fees < 0:
                spend_bundle_fees = 0
        else:
            spend_bundle_fees = 0

        reward_claims_incorporated = []
        if height > 0:
            assert prev_transaction_block is not None
            assert prev_block is not None
            curr: BlockRecord = prev_block
            while not curr.is_transaction_block:
                curr = blocks.block_record(curr.prev_hash)

            assert curr.fees is not None
            pool_coin = create_pool_coin(
                curr.height, curr.pool_puzzle_hash, calculate_pool_reward(curr.height), constants.GENESIS_CHALLENGE
            )

            farmer_coin = create_farmer_coin(
                curr.height,
                curr.farmer_puzzle_hash,
                uint64(calculate_base_farmer_reward(curr.height) + curr.fees),
                constants.GENESIS_CHALLENGE,
            )
            assert curr.header_hash == prev_transaction_block.header_hash
            reward_claims_incorporated += [pool_coin, farmer_coin]

            if curr.height > 0:
                curr = blocks.block_record(curr.prev_hash)
                # Prev block is not genesis
                while not curr.is_transaction_block:
                    pool_coin = create_pool_coin(
                        curr.height,
                        curr.pool_puzzle_hash,
                        calculate_pool_reward(curr.height),
                        constants.GENESIS_CHALLENGE,
                    )
                    farmer_coin = create_farmer_coin(
                        curr.height,
                        curr.farmer_puzzle_hash,
                        calculate_base_farmer_reward(curr.height),
                        constants.GENESIS_CHALLENGE,
                    )
                    reward_claims_incorporated += [pool_coin, farmer_coin]
                    curr = blocks.block_record(curr.prev_hash)
        additions.extend(reward_claims_incorporated.copy())
        for coin in additions:
            tx_additions.append(coin)
            byte_array_tx.append(bytearray(coin.puzzle_hash))
        for coin in removals:
            tx_removals.append(coin.name())
            byte_array_tx.append(bytearray(coin.name()))

        bip158: PyBIP158 = PyBIP158(byte_array_tx)
        encoded = bytes(bip158.GetEncoded())

        additions_merkle_items: List[bytes32] = []

        # Create addition Merkle set
        puzzlehash_coin_map: Dict[bytes32, List[bytes32]] = {}

        for coin in tx_additions:
            if coin.puzzle_hash in puzzlehash_coin_map:
                puzzlehash_coin_map[coin.puzzle_hash].append(coin.name())
            else:
                puzzlehash_coin_map[coin.puzzle_hash] = [coin.name()]

        # Addition Merkle set contains puzzlehash and hash of all coins with that puzzlehash
        for puzzle, coin_ids in puzzlehash_coin_map.items():
            additions_merkle_items.append(puzzle)
            additions_merkle_items.append(hash_coin_ids(coin_ids))

        additions_root = bytes32(compute_merkle_set_root(additions_merkle_items))
        removals_root = bytes32(compute_merkle_set_root(tx_removals))

        generator_hash = bytes32([0] * 32)
        if block_generator is not None:
            generator_hash = std_hash(block_generator.program)

        generator_refs_hash = bytes32([1] * 32)
        if generator_block_heights_list not in (None, []):
            generator_ref_list_bytes = b"".join([bytes(i) for i in generator_block_heights_list])
            generator_refs_hash = std_hash(generator_ref_list_bytes)

        filter_hash: bytes32 = std_hash(encoded)

        transactions_info: Optional[TransactionsInfo] = TransactionsInfo(
            generator_hash,
            generator_refs_hash,
            aggregate_sig,
            uint64(spend_bundle_fees),
            cost,
            reward_claims_incorporated,
        )
        if prev_transaction_block is None:
            prev_transaction_block_hash: bytes32 = constants.GENESIS_CHALLENGE
        else:
            prev_transaction_block_hash = prev_transaction_block.header_hash

        assert transactions_info is not None
        foliage_transaction_block: Optional[FoliageTransactionBlock] = FoliageTransactionBlock(
            prev_transaction_block_hash,
            timestamp,
            filter_hash,
            additions_root,
            removals_root,
            transactions_info.get_hash(),
        )
        assert foliage_transaction_block is not None

        foliage_transaction_block_hash: Optional[bytes32] = foliage_transaction_block.get_hash()
        assert foliage_transaction_block_hash is not None
        foliage_transaction_block_signature: Optional[G2Element] = get_plot_signature(
            foliage_transaction_block_hash,
            reward_block_unfinished.proof_of_space.plot_public_key,
        )
        assert foliage_transaction_block_signature is not None
    else:
        foliage_transaction_block_hash = None
        foliage_transaction_block_signature = None
        foliage_transaction_block = None
        transactions_info = None
    assert (foliage_transaction_block_hash is None) == (foliage_transaction_block_signature is None)

    foliage = Foliage(
        prev_block_hash,
        reward_block_unfinished.get_hash(),
        foliage_data,
        foliage_block_data_signature,
        foliage_transaction_block_hash,
        foliage_transaction_block_signature,
    )

    return foliage, foliage_transaction_block, transactions_info


def create_test_unfinished_block(
    constants: ConsensusConstants,
    sub_slot_start_total_iters: uint128,
    sub_slot_iters: uint64,
    signage_point_index: uint8,
    sp_iters: uint64,
    ip_iters: uint64,
    proof_of_space: ProofOfSpace,
    slot_cc_challenge: bytes32,
    farmer_reward_puzzle_hash: bytes32,
    pool_target: PoolTarget,
    get_plot_signature: Callable[[bytes32, G1Element], G2Element],
    get_pool_signature: Callable[[PoolTarget, Optional[G1Element]], Optional[G2Element]],
    signage_point: SignagePoint,
    timestamp: uint64,
    blocks: BlockchainInterface,
    seed: bytes = b"",
    block_generator: Optional[BlockGenerator] = None,
    aggregate_sig: G2Element = G2Element(),
    additions: Optional[List[Coin]] = None,
    removals: Optional[List[Coin]] = None,
    prev_block: Optional[BlockRecord] = None,
    finished_sub_slots_input: List[EndOfSubSlotBundle] = None,
) -> UnfinishedBlock:
    """
    Creates a new unfinished block using all the information available at the signage point. This will have to be
    modified using information from the infusion point.

    Args:
        constants: consensus constants being used for this chain
        sub_slot_start_total_iters: the starting sub-slot iters at the signage point sub-slot
        sub_slot_iters: sub-slot-iters at the infusion point epoch
        signage_point_index: signage point index of the block to create
        sp_iters: sp_iters of the block to create
        ip_iters: ip_iters of the block to create
        proof_of_space: proof of space of the block to create
        slot_cc_challenge: challenge hash at the sp sub-slot
        farmer_reward_puzzle_hash: where to pay out farmer rewards
        pool_target: where to pay out pool rewards
        get_plot_signature: function that returns signature corresponding to plot public key
        get_pool_signature: function that returns signature corresponding to pool public key
        signage_point: signage point information (VDFs)
        timestamp: timestamp to add to the foliage block, if created
        seed: seed to randomize chain
        block_generator: transactions to add to the foliage block, if created
        aggregate_sig: aggregate of all transctions (or infinity element)
        additions: Coins added in spend_bundle
        removals: Coins removed in spend_bundle
        prev_block: previous block (already in chain) from the signage point
        blocks: dictionary from header hash to SBR of all included SBR
        finished_sub_slots_input: finished_sub_slots at the signage point

    Returns:

    """
    if finished_sub_slots_input is None:
        finished_sub_slots: List[EndOfSubSlotBundle] = []
    else:
        finished_sub_slots = finished_sub_slots_input.copy()
    overflow: bool = sp_iters > ip_iters
    total_iters_sp: uint128 = uint128(sub_slot_start_total_iters + sp_iters)
    is_genesis: bool = prev_block is None

    new_sub_slot: bool = len(finished_sub_slots) > 0

    cc_sp_hash: bytes32 = slot_cc_challenge

    # Only enters this if statement if we are in testing mode (making VDF proofs here)
    if signage_point.cc_vdf is not None:
        assert signage_point.rc_vdf is not None
        cc_sp_hash = signage_point.cc_vdf.output.get_hash()
        rc_sp_hash = signage_point.rc_vdf.output.get_hash()
    else:
        if new_sub_slot:
            rc_sp_hash = finished_sub_slots[-1].reward_chain.get_hash()
        else:
            if is_genesis:
                rc_sp_hash = constants.GENESIS_CHALLENGE
            else:
                assert prev_block is not None
                assert blocks is not None
                curr = prev_block
                while not curr.first_in_sub_slot:
                    curr = blocks.block_record(curr.prev_hash)
                assert curr.finished_reward_slot_hashes is not None
                rc_sp_hash = curr.finished_reward_slot_hashes[-1]
        signage_point = SignagePoint(None, None, None, None)

    cc_sp_signature: Optional[G2Element] = get_plot_signature(
        cc_sp_hash,
        proof_of_space.plot_public_key,
    )
    rc_sp_signature: Optional[G2Element] = get_plot_signature(rc_sp_hash, proof_of_space.plot_public_key)
    assert cc_sp_signature is not None
    assert rc_sp_signature is not None
    assert AugSchemeMPL.verify(proof_of_space.plot_public_key, cc_sp_hash, cc_sp_signature)

    total_iters = uint128(sub_slot_start_total_iters + ip_iters + (sub_slot_iters if overflow else 0))

    rc_block = RewardChainBlockUnfinished(
        total_iters,
        signage_point_index,
        slot_cc_challenge,
        proof_of_space,
        signage_point.cc_vdf,
        cc_sp_signature,
        signage_point.rc_vdf,
        rc_sp_signature,
    )
    if additions is None:
        additions = []
    if removals is None:
        removals = []
    (foliage, foliage_transaction_block, transactions_info,) = create_test_foliage(
        constants,
        rc_block,
        block_generator,
        aggregate_sig,
        additions,
        removals,
        prev_block,
        blocks,
        total_iters_sp,
        timestamp,
        farmer_reward_puzzle_hash,
        pool_target,
        get_plot_signature,
        get_pool_signature,
        seed,
    )
    return UnfinishedBlock(
        finished_sub_slots,
        rc_block,
        signage_point.cc_proof,
        signage_point.rc_proof,
        foliage,
        foliage_transaction_block,
        transactions_info,
        block_generator.program if block_generator else None,
        block_generator.block_height_list if block_generator else [],
    )


# Remove these counters when `create_block_tools` and `create_block_tools_async` are removed
create_block_tools_async_count = 0
create_block_tools_count = 0

# Note: tests that still use `create_block_tools` and `create_block_tools_async` should probably be
# moved to the bt fixture in conftest.py. Take special care to find out if the users of these functions
# need different BlockTools instances

# All tests need different root directories containing different config.yaml files.
# The daemon's listen port is configured in the config.yaml, and the only way a test can control which
# listen port it uses is to write it to the config file.


async def create_block_tools_async(
    constants: ConsensusConstants = test_constants,
    root_path: Optional[Path] = None,
    const_dict=None,
    keychain: Optional[Keychain] = None,
    config_overrides: Optional[Dict] = None,
) -> BlockTools:
    global create_block_tools_async_count
    create_block_tools_async_count += 1
    print(f"  create_block_tools_async called {create_block_tools_async_count} times")
    bt = BlockTools(constants, root_path, const_dict, keychain, config_overrides=config_overrides)
    await bt.setup_keys()
    await bt.setup_plots()

    return bt


def create_block_tools(
    constants: ConsensusConstants = test_constants,
    root_path: Optional[Path] = None,
    const_dict=None,
    keychain: Optional[Keychain] = None,
    config_overrides: Optional[Dict] = None,
) -> BlockTools:
    global create_block_tools_count
    create_block_tools_count += 1
    print(f"  create_block_tools called {create_block_tools_count} times")
    bt = BlockTools(constants, root_path, const_dict, keychain, config_overrides=config_overrides)

    asyncio.get_event_loop().run_until_complete(bt.setup_keys())
    asyncio.get_event_loop().run_until_complete(bt.setup_plots())

    return bt


def make_unfinished_block(block: FullBlock, constants: ConsensusConstants) -> UnfinishedBlock:
    if is_overflow_block(constants, block.reward_chain_block.signage_point_index):
        finished_ss = block.finished_sub_slots[:-1]
    else:
        finished_ss = block.finished_sub_slots

    return UnfinishedBlock(
        finished_ss,
        block.reward_chain_block.get_unfinished(),
        block.challenge_chain_sp_proof,
        block.reward_chain_sp_proof,
        block.foliage,
        block.foliage_transaction_block,
        block.transactions_info,
        block.transactions_generator,
        block.transactions_generator_ref_list,
    )<|MERGE_RESOLUTION|>--- conflicted
+++ resolved
@@ -288,13 +288,9 @@
         final_dir = self.plot_dir
         if path is not None:
             final_dir = path
-<<<<<<< HEAD
             final_dir.mkdir(parents=True, exist_ok=True)
-=======
-            mkdir(final_dir)
         if tmp_dir is None:
             tmp_dir = self.temp_dir
->>>>>>> 60c1867a
         args = Namespace()
         # Can't go much lower than 20, since plots start having no solutions and more buggy
         args.size = 20
