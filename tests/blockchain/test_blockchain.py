from __future__ import annotations

import dataclasses
import logging
import multiprocessing
import random
import time
from contextlib import asynccontextmanager
from dataclasses import replace
from typing import List, Optional

import pytest
from chia_rs import AugSchemeMPL, G2Element
from clvm.casts import int_to_bytes

from chia.consensus.block_body_validation import ForkInfo
from chia.consensus.block_header_validation import validate_finished_header_block
from chia.consensus.block_rewards import calculate_base_farmer_reward
from chia.consensus.blockchain import AddBlockResult, Blockchain
from chia.consensus.coinbase import create_farmer_coin
from chia.consensus.constants import ConsensusConstants
from chia.consensus.multiprocess_validation import PreValidationResult
from chia.consensus.pot_iterations import is_overflow_block
from chia.full_node.bundle_tools import detect_potential_template_generator
from chia.full_node.mempool_check_conditions import get_name_puzzle_conditions
from chia.simulator.block_tools import create_block_tools_async
from chia.simulator.keyring import TempKeyring
from chia.simulator.wallet_tools import WalletTool
from chia.types.blockchain_format.classgroup import ClassgroupElement
from chia.types.blockchain_format.coin import Coin
from chia.types.blockchain_format.foliage import TransactionsInfo
from chia.types.blockchain_format.serialized_program import SerializedProgram
from chia.types.blockchain_format.sized_bytes import bytes32
from chia.types.blockchain_format.slots import InfusedChallengeChainSubSlot
from chia.types.blockchain_format.vdf import VDFInfo, VDFProof, validate_vdf
from chia.types.condition_opcodes import ConditionOpcode
from chia.types.condition_with_args import ConditionWithArgs
from chia.types.end_of_slot_bundle import EndOfSubSlotBundle
from chia.types.full_block import FullBlock
from chia.types.generator_types import BlockGenerator
from chia.types.spend_bundle import SpendBundle
from chia.types.unfinished_block import UnfinishedBlock
from chia.util.errors import Err
from chia.util.generator_tools import get_block_header
from chia.util.hash import std_hash
from chia.util.ints import uint8, uint32, uint64
from chia.util.merkle_set import MerkleSet
from chia.util.recursive_replace import recursive_replace
from chia.util.vdf_prover import get_vdf_info_and_proof
from chia.wallet.puzzles.p2_delegated_puzzle_or_hidden_puzzle import (
    DEFAULT_HIDDEN_PUZZLE_HASH,
    calculate_synthetic_secret_key,
)
from tests.blockchain.blockchain_test_utils import (
    _validate_and_add_block,
    _validate_and_add_block_multi_error,
    _validate_and_add_block_multi_result,
    _validate_and_add_block_no_error,
    check_block_store_invariant,
)
from tests.conftest import ConsensusMode
from tests.util.blockchain import create_blockchain

log = logging.getLogger(__name__)
bad_element = ClassgroupElement.create(b"\x00")


@asynccontextmanager
async def make_empty_blockchain(constants: ConsensusConstants):
    """
    Provides a list of 10 valid blocks, as well as a blockchain with 9 blocks added to it.
    """

    bc, db_wrapper = await create_blockchain(constants, 2)
    yield bc

    await db_wrapper.close()
    bc.shut_down()


class TestGenesisBlock:
    @pytest.mark.anyio
    async def test_block_tools_proofs_400(self, default_400_blocks, blockchain_constants):
        vdf, proof = get_vdf_info_and_proof(
            blockchain_constants,
            ClassgroupElement.get_default_element(),
            blockchain_constants.GENESIS_CHALLENGE,
            uint64(231),
        )
        if validate_vdf(proof, blockchain_constants, ClassgroupElement.get_default_element(), vdf) is False:
            raise Exception("invalid proof")

    @pytest.mark.anyio
    async def test_block_tools_proofs_1000(self, default_1000_blocks, blockchain_constants):
        vdf, proof = get_vdf_info_and_proof(
            blockchain_constants,
            ClassgroupElement.get_default_element(),
            blockchain_constants.GENESIS_CHALLENGE,
            uint64(231),
        )
        if validate_vdf(proof, blockchain_constants, ClassgroupElement.get_default_element(), vdf) is False:
            raise Exception("invalid proof")

    @pytest.mark.anyio
    async def test_block_tools_proofs(self, blockchain_constants):
        vdf, proof = get_vdf_info_and_proof(
            blockchain_constants,
            ClassgroupElement.get_default_element(),
            blockchain_constants.GENESIS_CHALLENGE,
            uint64(231),
        )
        if validate_vdf(proof, blockchain_constants, ClassgroupElement.get_default_element(), vdf) is False:
            raise Exception("invalid proof")

    @pytest.mark.anyio
    async def test_non_overflow_genesis(self, empty_blockchain, bt):
        assert empty_blockchain.get_peak() is None
        genesis = bt.get_consecutive_blocks(1, force_overflow=False)[0]
        await _validate_and_add_block(empty_blockchain, genesis)
        assert empty_blockchain.get_peak().height == 0

    @pytest.mark.anyio
    async def test_overflow_genesis(self, empty_blockchain, bt):
        genesis = bt.get_consecutive_blocks(1, force_overflow=True)[0]
        await _validate_and_add_block(empty_blockchain, genesis)

    @pytest.mark.anyio
    async def test_genesis_empty_slots(self, empty_blockchain, bt):
        genesis = bt.get_consecutive_blocks(1, force_overflow=False, skip_slots=30)[0]
        await _validate_and_add_block(empty_blockchain, genesis)

    @pytest.mark.anyio
    async def test_overflow_genesis_empty_slots(self, empty_blockchain, bt):
        genesis = bt.get_consecutive_blocks(1, force_overflow=True, skip_slots=3)[0]
        await _validate_and_add_block(empty_blockchain, genesis)

    @pytest.mark.anyio
    async def test_genesis_validate_1(self, empty_blockchain, bt):
        genesis = bt.get_consecutive_blocks(1, force_overflow=False)[0]
        bad_prev = bytes([1] * 32)
        genesis = recursive_replace(genesis, "foliage.prev_block_hash", bad_prev)
        await _validate_and_add_block(empty_blockchain, genesis, expected_error=Err.INVALID_PREV_BLOCK_HASH)


class TestBlockHeaderValidation:
    @pytest.mark.limit_consensus_modes(reason="save time")
    @pytest.mark.anyio
    async def test_long_chain(self, empty_blockchain, default_1000_blocks):
        blocks = default_1000_blocks
        for block in blocks:
            if (
                len(block.finished_sub_slots) > 0
                and block.finished_sub_slots[0].challenge_chain.subepoch_summary_hash is not None
            ):
                # Sub/Epoch. Try using a bad ssi and difficulty to test 2m and 2n
                new_finished_ss = recursive_replace(
                    block.finished_sub_slots[0],
                    "challenge_chain.new_sub_slot_iters",
                    uint64(10000000),
                )
                block_bad = recursive_replace(
                    block, "finished_sub_slots", [new_finished_ss] + block.finished_sub_slots[1:]
                )
                header_block_bad = get_block_header(block_bad, [], [])
                _, error = validate_finished_header_block(
                    empty_blockchain.constants,
                    empty_blockchain,
                    header_block_bad,
                    False,
                    block.finished_sub_slots[0].challenge_chain.new_difficulty,
                    block.finished_sub_slots[0].challenge_chain.new_sub_slot_iters,
                )
                assert error
                assert error.code == Err.INVALID_NEW_SUB_SLOT_ITERS

                # Also fails calling the outer methods, but potentially with a different error
                await _validate_and_add_block(empty_blockchain, block_bad, expected_result=AddBlockResult.INVALID_BLOCK)

                new_finished_ss_2 = recursive_replace(
                    block.finished_sub_slots[0],
                    "challenge_chain.new_difficulty",
                    uint64(10000000),
                )
                block_bad_2 = recursive_replace(
                    block, "finished_sub_slots", [new_finished_ss_2] + block.finished_sub_slots[1:]
                )

                header_block_bad_2 = get_block_header(block_bad_2, [], [])
                _, error = validate_finished_header_block(
                    empty_blockchain.constants,
                    empty_blockchain,
                    header_block_bad_2,
                    False,
                    block.finished_sub_slots[0].challenge_chain.new_difficulty,
                    block.finished_sub_slots[0].challenge_chain.new_sub_slot_iters,
                )
                assert error
                assert error.code == Err.INVALID_NEW_DIFFICULTY

                # Also fails calling the outer methods, but potentially with a different error
                await _validate_and_add_block(
                    empty_blockchain, block_bad_2, expected_result=AddBlockResult.INVALID_BLOCK
                )

                # 3c
                new_finished_ss_3: EndOfSubSlotBundle = recursive_replace(
                    block.finished_sub_slots[0],
                    "challenge_chain.subepoch_summary_hash",
                    bytes([0] * 32),
                )
                new_finished_ss_3 = recursive_replace(
                    new_finished_ss_3,
                    "reward_chain.challenge_chain_sub_slot_hash",
                    new_finished_ss_3.challenge_chain.get_hash(),
                )
                log.warning(f"Number of slots: {len(block.finished_sub_slots)}")
                block_bad_3 = recursive_replace(block, "finished_sub_slots", [new_finished_ss_3])

                header_block_bad_3 = get_block_header(block_bad_3, [], [])
                _, error = validate_finished_header_block(
                    empty_blockchain.constants,
                    empty_blockchain,
                    header_block_bad_3,
                    False,
                    block.finished_sub_slots[0].challenge_chain.new_difficulty,
                    block.finished_sub_slots[0].challenge_chain.new_sub_slot_iters,
                )
                assert error
                assert error.code == Err.INVALID_SUB_EPOCH_SUMMARY

                # Also fails calling the outer methods, but potentially with a different error
                await _validate_and_add_block(
                    empty_blockchain, block_bad_3, expected_result=AddBlockResult.INVALID_BLOCK
                )

                # 3d
                new_finished_ss_4 = recursive_replace(
                    block.finished_sub_slots[0],
                    "challenge_chain.subepoch_summary_hash",
                    std_hash(b"123"),
                )
                new_finished_ss_4 = recursive_replace(
                    new_finished_ss_4,
                    "reward_chain.challenge_chain_sub_slot_hash",
                    new_finished_ss_4.challenge_chain.get_hash(),
                )
                block_bad_4 = recursive_replace(block, "finished_sub_slots", [new_finished_ss_4])

                header_block_bad_4 = get_block_header(block_bad_4, [], [])
                _, error = validate_finished_header_block(
                    empty_blockchain.constants,
                    empty_blockchain,
                    header_block_bad_4,
                    False,
                    block.finished_sub_slots[0].challenge_chain.new_difficulty,
                    block.finished_sub_slots[0].challenge_chain.new_sub_slot_iters,
                )
                assert error
                assert error.code == Err.INVALID_SUB_EPOCH_SUMMARY

                # Also fails calling the outer methods, but potentially with a different error
                await _validate_and_add_block(
                    empty_blockchain, block_bad_4, expected_result=AddBlockResult.INVALID_BLOCK
                )
            await _validate_and_add_block(empty_blockchain, block)
            log.info(
                f"Added block {block.height} total iters {block.total_iters} "
                f"new slot? {len(block.finished_sub_slots)}"
            )
        assert empty_blockchain.get_peak().height == len(blocks) - 1

    @pytest.mark.anyio
    async def test_unfinished_blocks(self, empty_blockchain, softfork_height, bt):
        blockchain = empty_blockchain
        blocks = bt.get_consecutive_blocks(3)
        for block in blocks[:-1]:
            await _validate_and_add_block(empty_blockchain, block)
        block = blocks[-1]
        unf = UnfinishedBlock(
            block.finished_sub_slots,
            block.reward_chain_block.get_unfinished(),
            block.challenge_chain_sp_proof,
            block.reward_chain_sp_proof,
            block.foliage,
            block.foliage_transaction_block,
            block.transactions_info,
            block.transactions_generator,
            [],
        )
        npc_result = None
        if unf.transactions_generator is not None:
            block_generator: BlockGenerator = await blockchain.get_block_generator(unf)
            block_bytes = bytes(unf)
            npc_result = await blockchain.run_generator(block_bytes, block_generator, height=softfork_height)

        validate_res = await blockchain.validate_unfinished_block(unf, npc_result, False)
        err = validate_res.error
        assert err is None

        await _validate_and_add_block(empty_blockchain, block)
        blocks = bt.get_consecutive_blocks(1, block_list_input=blocks, force_overflow=True)
        block = blocks[-1]
        unf = UnfinishedBlock(
            block.finished_sub_slots,
            block.reward_chain_block.get_unfinished(),
            block.challenge_chain_sp_proof,
            block.reward_chain_sp_proof,
            block.foliage,
            block.foliage_transaction_block,
            block.transactions_info,
            block.transactions_generator,
            [],
        )
        npc_result = None
        if unf.transactions_generator is not None:
            block_generator: BlockGenerator = await blockchain.get_block_generator(unf)
            block_bytes = bytes(unf)
            npc_result = await blockchain.run_generator(block_bytes, block_generator, height=softfork_height)
        validate_res = await blockchain.validate_unfinished_block(unf, npc_result, False)
        assert validate_res.error is None

    @pytest.mark.anyio
    async def test_empty_genesis(self, empty_blockchain, bt):
        for block in bt.get_consecutive_blocks(2, skip_slots=3):
            await _validate_and_add_block(empty_blockchain, block)

    @pytest.mark.anyio
    async def test_empty_slots_non_genesis(self, empty_blockchain, bt):
        blockchain = empty_blockchain
        blocks = bt.get_consecutive_blocks(10)
        for block in blocks:
            await _validate_and_add_block(empty_blockchain, block)

        blocks = bt.get_consecutive_blocks(10, skip_slots=2, block_list_input=blocks)
        for block in blocks[10:]:
            await _validate_and_add_block(empty_blockchain, block)
        assert blockchain.get_peak().height == 19

    @pytest.mark.anyio
    async def test_one_sb_per_slot(self, empty_blockchain, bt):
        blockchain = empty_blockchain
        num_blocks = 20
        blocks = []
        for i in range(num_blocks):
            blocks = bt.get_consecutive_blocks(1, block_list_input=blocks, skip_slots=1)
            await _validate_and_add_block(empty_blockchain, blocks[-1])
        assert blockchain.get_peak().height == num_blocks - 1

    @pytest.mark.anyio
    async def test_all_overflow(self, empty_blockchain, bt):
        blockchain = empty_blockchain
        num_rounds = 5
        blocks = []
        num_blocks = 0
        for i in range(1, num_rounds):
            num_blocks += i
            blocks = bt.get_consecutive_blocks(i, block_list_input=blocks, skip_slots=1, force_overflow=True)
            for block in blocks[-i:]:
                await _validate_and_add_block(empty_blockchain, block)
        assert blockchain.get_peak().height == num_blocks - 1

    @pytest.mark.anyio
    async def test_unf_block_overflow(self, empty_blockchain, softfork_height, bt):
        blockchain = empty_blockchain

        blocks = []
        while True:
            # This creates an overflow block, then a normal block, and then an overflow in the next sub-slot
            # blocks = bt.get_consecutive_blocks(1, block_list_input=blocks, force_overflow=True)
            blocks = bt.get_consecutive_blocks(1, block_list_input=blocks)
            blocks = bt.get_consecutive_blocks(1, block_list_input=blocks, force_overflow=True)

            await _validate_and_add_block(blockchain, blocks[-2])

            sb_1 = blockchain.block_record(blocks[-2].header_hash)

            sb_2_next_ss = blocks[-1].total_iters - blocks[-2].total_iters < sb_1.sub_slot_iters
            # We might not get a normal block for sb_2, and we might not get them in the right slots
            # So this while loop keeps trying
            if sb_1.overflow and sb_2_next_ss:
                block = blocks[-1]
                unf = UnfinishedBlock(
                    [],
                    block.reward_chain_block.get_unfinished(),
                    block.challenge_chain_sp_proof,
                    block.reward_chain_sp_proof,
                    block.foliage,
                    block.foliage_transaction_block,
                    block.transactions_info,
                    block.transactions_generator,
                    [],
                )
                npc_result = None
                if block.transactions_generator is not None:
                    block_generator: BlockGenerator = await blockchain.get_block_generator(unf)
                    block_bytes = bytes(unf)
                    npc_result = await blockchain.run_generator(block_bytes, block_generator, height=softfork_height)
                validate_res = await blockchain.validate_unfinished_block(
                    unf, npc_result, skip_overflow_ss_validation=True
                )
                assert validate_res.error is None
                return None

            await _validate_and_add_block(blockchain, blocks[-1])

    @pytest.mark.anyio
    async def test_one_sb_per_two_slots(self, empty_blockchain, bt):
        blockchain = empty_blockchain
        num_blocks = 20
        blocks = []
        for i in range(num_blocks):  # Same thing, but 2 sub-slots per block
            blocks = bt.get_consecutive_blocks(1, block_list_input=blocks, skip_slots=2)
            await _validate_and_add_block(blockchain, blocks[-1])
        assert blockchain.get_peak().height == num_blocks - 1

    @pytest.mark.anyio
    async def test_one_sb_per_five_slots(self, empty_blockchain, bt):
        blockchain = empty_blockchain
        num_blocks = 10
        blocks = []
        for i in range(num_blocks):  # Same thing, but 5 sub-slots per block
            blocks = bt.get_consecutive_blocks(1, block_list_input=blocks, skip_slots=5)
            await _validate_and_add_block(blockchain, blocks[-1])
        assert blockchain.get_peak().height == num_blocks - 1

    @pytest.mark.anyio
    async def test_basic_chain_overflow(self, empty_blockchain, bt):
        blocks = bt.get_consecutive_blocks(5, force_overflow=True)
        for block in blocks:
            await _validate_and_add_block(empty_blockchain, block)
        assert empty_blockchain.get_peak().height == len(blocks) - 1

    @pytest.mark.anyio
    async def test_one_sb_per_two_slots_force_overflow(self, empty_blockchain, bt):
        blockchain = empty_blockchain
        num_blocks = 10
        blocks = []
        for i in range(num_blocks):
            blocks = bt.get_consecutive_blocks(1, block_list_input=blocks, skip_slots=2, force_overflow=True)
            await _validate_and_add_block(blockchain, blocks[-1])
        assert blockchain.get_peak().height == num_blocks - 1

    @pytest.mark.anyio
    async def test_invalid_prev(self, empty_blockchain, bt):
        # 1
        blocks = bt.get_consecutive_blocks(2, force_overflow=False)
        await _validate_and_add_block(empty_blockchain, blocks[0])
        block_1_bad = recursive_replace(blocks[-1], "foliage.prev_block_hash", bytes([0] * 32))

        await _validate_and_add_block(empty_blockchain, block_1_bad, expected_error=Err.INVALID_PREV_BLOCK_HASH)

    @pytest.mark.anyio
    async def test_invalid_pospace(self, empty_blockchain, bt):
        # 2
        blocks = bt.get_consecutive_blocks(2, force_overflow=False)
        await _validate_and_add_block(empty_blockchain, blocks[0])
        block_1_bad = recursive_replace(blocks[-1], "reward_chain_block.proof_of_space.proof", bytes([0] * 32))

        await _validate_and_add_block(empty_blockchain, block_1_bad, expected_error=Err.INVALID_POSPACE)

    @pytest.mark.anyio
    async def test_invalid_sub_slot_challenge_hash_genesis(self, empty_blockchain, bt):
        # 2a
        blocks = bt.get_consecutive_blocks(1, force_overflow=False, skip_slots=1)
        new_finished_ss = recursive_replace(
            blocks[0].finished_sub_slots[0],
            "challenge_chain.challenge_chain_end_of_slot_vdf.challenge",
            bytes([2] * 32),
        )
        block_0_bad = recursive_replace(
            blocks[0], "finished_sub_slots", [new_finished_ss] + blocks[0].finished_sub_slots[1:]
        )

        header_block_bad = get_block_header(block_0_bad, [], [])
        _, error = validate_finished_header_block(
            empty_blockchain.constants,
            empty_blockchain,
            header_block_bad,
            False,
            empty_blockchain.constants.DIFFICULTY_STARTING,
            empty_blockchain.constants.SUB_SLOT_ITERS_STARTING,
        )

        assert error.code == Err.INVALID_PREV_CHALLENGE_SLOT_HASH
        await _validate_and_add_block(empty_blockchain, block_0_bad, expected_result=AddBlockResult.INVALID_BLOCK)

    @pytest.mark.anyio
    async def test_invalid_sub_slot_challenge_hash_non_genesis(self, empty_blockchain, bt):
        # 2b
        blocks = bt.get_consecutive_blocks(1, force_overflow=False, skip_slots=0)
        blocks = bt.get_consecutive_blocks(1, force_overflow=False, skip_slots=1, block_list_input=blocks)
        new_finished_ss = recursive_replace(
            blocks[1].finished_sub_slots[0],
            "challenge_chain.challenge_chain_end_of_slot_vdf.challenge",
            bytes([2] * 32),
        )
        block_1_bad = recursive_replace(
            blocks[1], "finished_sub_slots", [new_finished_ss] + blocks[1].finished_sub_slots[1:]
        )

        await _validate_and_add_block(empty_blockchain, blocks[0])
        header_block_bad = get_block_header(block_1_bad, [], [])
        _, error = validate_finished_header_block(
            empty_blockchain.constants,
            empty_blockchain,
            header_block_bad,
            False,
            blocks[1].finished_sub_slots[0].challenge_chain.new_difficulty,
            blocks[1].finished_sub_slots[0].challenge_chain.new_sub_slot_iters,
        )
        assert error.code == Err.INVALID_PREV_CHALLENGE_SLOT_HASH
        await _validate_and_add_block(empty_blockchain, block_1_bad, expected_result=AddBlockResult.INVALID_BLOCK)

    @pytest.mark.anyio
    async def test_invalid_sub_slot_challenge_hash_empty_ss(self, empty_blockchain, bt):
        # 2c
        blocks = bt.get_consecutive_blocks(1, force_overflow=False, skip_slots=0)
        blocks = bt.get_consecutive_blocks(1, force_overflow=False, skip_slots=2, block_list_input=blocks)
        new_finished_ss = recursive_replace(
            blocks[1].finished_sub_slots[-1],
            "challenge_chain.challenge_chain_end_of_slot_vdf.challenge",
            bytes([2] * 32),
        )
        block_1_bad = recursive_replace(
            blocks[1], "finished_sub_slots", blocks[1].finished_sub_slots[:-1] + [new_finished_ss]
        )
        await _validate_and_add_block(empty_blockchain, blocks[0])

        header_block_bad = get_block_header(block_1_bad, [], [])
        _, error = validate_finished_header_block(
            empty_blockchain.constants,
            empty_blockchain,
            header_block_bad,
            False,
            blocks[1].finished_sub_slots[0].challenge_chain.new_difficulty,
            blocks[1].finished_sub_slots[0].challenge_chain.new_sub_slot_iters,
        )
        assert error.code == Err.INVALID_PREV_CHALLENGE_SLOT_HASH
        await _validate_and_add_block(empty_blockchain, block_1_bad, expected_result=AddBlockResult.INVALID_BLOCK)

    @pytest.mark.anyio
    async def test_genesis_no_icc(self, empty_blockchain, bt):
        # 2d
        blocks = bt.get_consecutive_blocks(1, force_overflow=False, skip_slots=1)
        new_finished_ss = recursive_replace(
            blocks[0].finished_sub_slots[0],
            "infused_challenge_chain",
            InfusedChallengeChainSubSlot(
                VDFInfo(
                    bytes([0] * 32),
                    uint64(1200),
                    ClassgroupElement.get_default_element(),
                )
            ),
        )
        block_0_bad = recursive_replace(
            blocks[0], "finished_sub_slots", [new_finished_ss] + blocks[0].finished_sub_slots[1:]
        )
        await _validate_and_add_block(empty_blockchain, block_0_bad, expected_error=Err.SHOULD_NOT_HAVE_ICC)

    async def do_test_invalid_icc_sub_slot_vdf(self, keychain, db_version, constants: ConsensusConstants):
        bt_high_iters = await create_block_tools_async(
            constants=dataclasses.replace(
                constants,
                SUB_SLOT_ITERS_STARTING=uint64(2**12),
                DIFFICULTY_STARTING=uint64(2**14),
            ),
            keychain=keychain,
        )
        bc1, db_wrapper = await create_blockchain(bt_high_iters.constants, db_version)
        blocks = bt_high_iters.get_consecutive_blocks(10)
        for block in blocks:
            if len(block.finished_sub_slots) > 0 and block.finished_sub_slots[-1].infused_challenge_chain is not None:
                # Bad iters
                new_finished_ss = recursive_replace(
                    block.finished_sub_slots[-1],
                    "infused_challenge_chain",
                    InfusedChallengeChainSubSlot(
                        replace(
                            block.finished_sub_slots[
                                -1
                            ].infused_challenge_chain.infused_challenge_chain_end_of_slot_vdf,
                            number_of_iterations=uint64(10000000),
                        )
                    ),
                )
                block_bad = recursive_replace(
                    block, "finished_sub_slots", block.finished_sub_slots[:-1] + [new_finished_ss]
                )
                await _validate_and_add_block(bc1, block_bad, expected_error=Err.INVALID_ICC_EOS_VDF)

                # Bad output
                new_finished_ss_2 = recursive_replace(
                    block.finished_sub_slots[-1],
                    "infused_challenge_chain",
                    InfusedChallengeChainSubSlot(
                        replace(
                            block.finished_sub_slots[
                                -1
                            ].infused_challenge_chain.infused_challenge_chain_end_of_slot_vdf,
                            output=ClassgroupElement.get_default_element(),
                        )
                    ),
                )
                log.warning(f"Proof: {block.finished_sub_slots[-1].proofs}")
                block_bad_2 = recursive_replace(
                    block, "finished_sub_slots", block.finished_sub_slots[:-1] + [new_finished_ss_2]
                )
                await _validate_and_add_block(bc1, block_bad_2, expected_error=Err.INVALID_ICC_EOS_VDF)

                # Bad challenge hash
                new_finished_ss_3 = recursive_replace(
                    block.finished_sub_slots[-1],
                    "infused_challenge_chain",
                    InfusedChallengeChainSubSlot(
                        replace(
                            block.finished_sub_slots[
                                -1
                            ].infused_challenge_chain.infused_challenge_chain_end_of_slot_vdf,
                            challenge=bytes32([0] * 32),
                        )
                    ),
                )
                block_bad_3 = recursive_replace(
                    block, "finished_sub_slots", block.finished_sub_slots[:-1] + [new_finished_ss_3]
                )
                await _validate_and_add_block(bc1, block_bad_3, expected_error=Err.INVALID_ICC_EOS_VDF)

                # Bad proof
                new_finished_ss_5 = recursive_replace(
                    block.finished_sub_slots[-1],
                    "proofs.infused_challenge_chain_slot_proof",
                    VDFProof(uint8(0), b"1239819023890", False),
                )
                block_bad_5 = recursive_replace(
                    block, "finished_sub_slots", block.finished_sub_slots[:-1] + [new_finished_ss_5]
                )
                await _validate_and_add_block(bc1, block_bad_5, expected_error=Err.INVALID_ICC_EOS_VDF)

            await _validate_and_add_block(bc1, block)

        await db_wrapper.close()
        bc1.shut_down()

    @pytest.mark.anyio
    async def test_invalid_icc_sub_slot_vdf(self, db_version, blockchain_constants):
        with TempKeyring() as keychain:
            await self.do_test_invalid_icc_sub_slot_vdf(keychain, db_version, blockchain_constants)

    @pytest.mark.anyio
    async def test_invalid_icc_into_cc(self, empty_blockchain, bt):
        blockchain = empty_blockchain
        blocks = bt.get_consecutive_blocks(1)
        await _validate_and_add_block(blockchain, blocks[0])
        case_1, case_2 = False, False
        while not case_1 or not case_2:
            blocks = bt.get_consecutive_blocks(1, block_list_input=blocks, skip_slots=1)
            block = blocks[-1]
            if len(block.finished_sub_slots) > 0 and block.finished_sub_slots[-1].infused_challenge_chain is not None:
                if block.finished_sub_slots[-1].reward_chain.deficit == bt.constants.MIN_BLOCKS_PER_CHALLENGE_BLOCK:
                    # 2g
                    case_1 = True
                    new_finished_ss = recursive_replace(
                        block.finished_sub_slots[-1],
                        "challenge_chain",
                        replace(
                            block.finished_sub_slots[-1].challenge_chain,
                            infused_challenge_chain_sub_slot_hash=bytes([1] * 32),
                        ),
                    )
                else:
                    # 2h
                    case_2 = True
                    new_finished_ss = recursive_replace(
                        block.finished_sub_slots[-1],
                        "challenge_chain",
                        replace(
                            block.finished_sub_slots[-1].challenge_chain,
                            infused_challenge_chain_sub_slot_hash=block.finished_sub_slots[
                                -1
                            ].infused_challenge_chain.get_hash(),
                        ),
                    )
                block_bad = recursive_replace(
                    block, "finished_sub_slots", block.finished_sub_slots[:-1] + [new_finished_ss]
                )

                header_block_bad = get_block_header(block_bad, [], [])
                _, error = validate_finished_header_block(
                    empty_blockchain.constants,
                    empty_blockchain,
                    header_block_bad,
                    False,
                    block.finished_sub_slots[0].challenge_chain.new_difficulty,
                    block.finished_sub_slots[0].challenge_chain.new_sub_slot_iters,
                )
                assert error.code == Err.INVALID_ICC_HASH_CC
                await _validate_and_add_block(blockchain, block_bad, expected_result=AddBlockResult.INVALID_BLOCK)

                # 2i
                new_finished_ss_bad_rc = recursive_replace(
                    block.finished_sub_slots[-1],
                    "reward_chain",
                    replace(block.finished_sub_slots[-1].reward_chain, infused_challenge_chain_sub_slot_hash=None),
                )
                block_bad = recursive_replace(
                    block, "finished_sub_slots", block.finished_sub_slots[:-1] + [new_finished_ss_bad_rc]
                )
                await _validate_and_add_block(blockchain, block_bad, expected_error=Err.INVALID_ICC_HASH_RC)
            elif len(block.finished_sub_slots) > 0 and block.finished_sub_slots[-1].infused_challenge_chain is None:
                # 2j
                new_finished_ss_bad_cc = recursive_replace(
                    block.finished_sub_slots[-1],
                    "challenge_chain",
                    replace(
                        block.finished_sub_slots[-1].challenge_chain,
                        infused_challenge_chain_sub_slot_hash=bytes([1] * 32),
                    ),
                )
                block_bad = recursive_replace(
                    block, "finished_sub_slots", block.finished_sub_slots[:-1] + [new_finished_ss_bad_cc]
                )
                await _validate_and_add_block(blockchain, block_bad, expected_error=Err.INVALID_ICC_HASH_CC)

                # 2k
                new_finished_ss_bad_rc = recursive_replace(
                    block.finished_sub_slots[-1],
                    "reward_chain",
                    replace(
                        block.finished_sub_slots[-1].reward_chain, infused_challenge_chain_sub_slot_hash=bytes([1] * 32)
                    ),
                )
                block_bad = recursive_replace(
                    block, "finished_sub_slots", block.finished_sub_slots[:-1] + [new_finished_ss_bad_rc]
                )
                await _validate_and_add_block(blockchain, block_bad, expected_error=Err.INVALID_ICC_HASH_RC)

            # Finally, add the block properly
            await _validate_and_add_block(blockchain, block)

    @pytest.mark.anyio
    async def test_empty_slot_no_ses(self, empty_blockchain, bt):
        # 2l
        blockchain = empty_blockchain
        blocks = bt.get_consecutive_blocks(1)
        await _validate_and_add_block(blockchain, blocks[0])
        blocks = bt.get_consecutive_blocks(1, block_list_input=blocks, skip_slots=4)

        new_finished_ss = recursive_replace(
            blocks[-1].finished_sub_slots[-1],
            "challenge_chain",
            replace(blocks[-1].finished_sub_slots[-1].challenge_chain, subepoch_summary_hash=std_hash(b"0")),
        )
        block_bad = recursive_replace(
            blocks[-1], "finished_sub_slots", blocks[-1].finished_sub_slots[:-1] + [new_finished_ss]
        )

        header_block_bad = get_block_header(block_bad, [], [])
        _, error = validate_finished_header_block(
            empty_blockchain.constants,
            empty_blockchain,
            header_block_bad,
            False,
            empty_blockchain.constants.DIFFICULTY_STARTING,
            empty_blockchain.constants.SUB_SLOT_ITERS_STARTING,
        )
        assert error.code == Err.INVALID_SUB_EPOCH_SUMMARY_HASH
        await _validate_and_add_block(blockchain, block_bad, expected_result=AddBlockResult.INVALID_BLOCK)

    @pytest.mark.anyio
    async def test_empty_sub_slots_epoch(self, empty_blockchain, default_400_blocks, bt):
        # 2m
        # Tests adding an empty sub slot after the sub-epoch / epoch.
        # Also tests overflow block in epoch
        blocks_base = default_400_blocks[: bt.constants.EPOCH_BLOCKS]
        assert len(blocks_base) == bt.constants.EPOCH_BLOCKS
        blocks_1 = bt.get_consecutive_blocks(1, block_list_input=blocks_base, force_overflow=True)
        blocks_2 = bt.get_consecutive_blocks(1, skip_slots=5, block_list_input=blocks_base, force_overflow=True)
        for block in blocks_base:
            await _validate_and_add_block(empty_blockchain, block, skip_prevalidation=True)
        await _validate_and_add_block(
            empty_blockchain, blocks_1[-1], expected_result=AddBlockResult.NEW_PEAK, skip_prevalidation=True
        )
        assert blocks_1[-1].header_hash != blocks_2[-1].header_hash
        await _validate_and_add_block(
            empty_blockchain, blocks_2[-1], expected_result=AddBlockResult.ADDED_AS_ORPHAN, skip_prevalidation=True
        )

    @pytest.mark.anyio
    async def test_wrong_cc_hash_rc(self, empty_blockchain, bt):
        # 2o
        blockchain = empty_blockchain
        blocks = bt.get_consecutive_blocks(1, skip_slots=1)
        blocks = bt.get_consecutive_blocks(1, skip_slots=1, block_list_input=blocks)
        await _validate_and_add_block(empty_blockchain, blocks[0])

        new_finished_ss = recursive_replace(
            blocks[-1].finished_sub_slots[-1],
            "reward_chain",
            replace(blocks[-1].finished_sub_slots[-1].reward_chain, challenge_chain_sub_slot_hash=bytes([3] * 32)),
        )
        block_1_bad = recursive_replace(
            blocks[-1], "finished_sub_slots", blocks[-1].finished_sub_slots[:-1] + [new_finished_ss]
        )

        await _validate_and_add_block(blockchain, block_1_bad, expected_error=Err.INVALID_CHALLENGE_SLOT_HASH_RC)

    @pytest.mark.anyio
    async def test_invalid_cc_sub_slot_vdf(self, empty_blockchain, bt):
        # 2q
        blocks: List[FullBlock] = []
        found_overflow_slot: bool = False

        while not found_overflow_slot:
            blocks = bt.get_consecutive_blocks(1, blocks)
            block = blocks[-1]
            if (
                len(block.finished_sub_slots)
                and is_overflow_block(bt.constants, block.reward_chain_block.signage_point_index)
                and block.finished_sub_slots[-1].challenge_chain.challenge_chain_end_of_slot_vdf.output
                != ClassgroupElement.get_default_element()
            ):
                found_overflow_slot = True
                # Bad iters
                new_finished_ss = recursive_replace(
                    block.finished_sub_slots[-1],
                    "challenge_chain",
                    recursive_replace(
                        block.finished_sub_slots[-1].challenge_chain,
                        "challenge_chain_end_of_slot_vdf.number_of_iterations",
                        uint64(10000000),
                    ),
                )
                new_finished_ss = recursive_replace(
                    new_finished_ss,
                    "reward_chain.challenge_chain_sub_slot_hash",
                    new_finished_ss.challenge_chain.get_hash(),
                )
                log.warning(f"Num slots: {len(block.finished_sub_slots)}")
                block_bad = recursive_replace(
                    block, "finished_sub_slots", block.finished_sub_slots[:-1] + [new_finished_ss]
                )
                log.warning(f"Signage point index: {block_bad.reward_chain_block.signage_point_index}")
                await _validate_and_add_block(empty_blockchain, block_bad, expected_error=Err.INVALID_CC_EOS_VDF)

                # Bad output
                new_finished_ss_2 = recursive_replace(
                    block.finished_sub_slots[-1],
                    "challenge_chain",
                    recursive_replace(
                        block.finished_sub_slots[-1].challenge_chain,
                        "challenge_chain_end_of_slot_vdf.output",
                        ClassgroupElement.get_default_element(),
                    ),
                )

                new_finished_ss_2 = recursive_replace(
                    new_finished_ss_2,
                    "reward_chain.challenge_chain_sub_slot_hash",
                    new_finished_ss_2.challenge_chain.get_hash(),
                )
                block_bad_2 = recursive_replace(
                    block, "finished_sub_slots", block.finished_sub_slots[:-1] + [new_finished_ss_2]
                )
                await _validate_and_add_block(empty_blockchain, block_bad_2, expected_error=Err.INVALID_CC_EOS_VDF)

                # Bad challenge hash
                new_finished_ss_3 = recursive_replace(
                    block.finished_sub_slots[-1],
                    "challenge_chain",
                    recursive_replace(
                        block.finished_sub_slots[-1].challenge_chain,
                        "challenge_chain_end_of_slot_vdf.challenge",
                        bytes([1] * 32),
                    ),
                )

                new_finished_ss_3 = recursive_replace(
                    new_finished_ss_3,
                    "reward_chain.challenge_chain_sub_slot_hash",
                    new_finished_ss_3.challenge_chain.get_hash(),
                )
                block_bad_3 = recursive_replace(
                    block, "finished_sub_slots", block.finished_sub_slots[:-1] + [new_finished_ss_3]
                )

                await _validate_and_add_block_multi_error(
                    empty_blockchain,
                    block_bad_3,
                    [Err.INVALID_CC_EOS_VDF, Err.INVALID_PREV_CHALLENGE_SLOT_HASH, Err.INVALID_POSPACE],
                )

                # Bad proof
                new_finished_ss_5 = recursive_replace(
                    block.finished_sub_slots[-1],
                    "proofs.challenge_chain_slot_proof",
                    VDFProof(uint8(0), b"1239819023890", False),
                )
                block_bad_5 = recursive_replace(
                    block, "finished_sub_slots", block.finished_sub_slots[:-1] + [new_finished_ss_5]
                )
                await _validate_and_add_block(empty_blockchain, block_bad_5, expected_error=Err.INVALID_CC_EOS_VDF)

            await _validate_and_add_block(empty_blockchain, block)

    @pytest.mark.anyio
    async def test_invalid_rc_sub_slot_vdf(self, empty_blockchain, bt):
        # 2p
        blocks: List[FullBlock] = []
        found_block: bool = False

        while not found_block:
            blocks = bt.get_consecutive_blocks(1, blocks)
            block = blocks[-1]
            if (
                len(block.finished_sub_slots)
                and block.finished_sub_slots[-1].reward_chain.end_of_slot_vdf.output
                != ClassgroupElement.get_default_element()
            ):
                found_block = True
                # Bad iters
                new_finished_ss = recursive_replace(
                    block.finished_sub_slots[-1],
                    "reward_chain",
                    recursive_replace(
                        block.finished_sub_slots[-1].reward_chain,
                        "end_of_slot_vdf.number_of_iterations",
                        uint64(10000000),
                    ),
                )
                block_bad = recursive_replace(
                    block, "finished_sub_slots", block.finished_sub_slots[:-1] + [new_finished_ss]
                )
                await _validate_and_add_block(empty_blockchain, block_bad, expected_error=Err.INVALID_RC_EOS_VDF)

                # Bad output
                new_finished_ss_2 = recursive_replace(
                    block.finished_sub_slots[-1],
                    "reward_chain",
                    recursive_replace(
                        block.finished_sub_slots[-1].reward_chain,
                        "end_of_slot_vdf.output",
                        ClassgroupElement.get_default_element(),
                    ),
                )
                block_bad_2 = recursive_replace(
                    block, "finished_sub_slots", block.finished_sub_slots[:-1] + [new_finished_ss_2]
                )
                await _validate_and_add_block(empty_blockchain, block_bad_2, expected_error=Err.INVALID_RC_EOS_VDF)

                # Bad challenge hash
                new_finished_ss_3 = recursive_replace(
                    block.finished_sub_slots[-1],
                    "reward_chain",
                    recursive_replace(
                        block.finished_sub_slots[-1].reward_chain,
                        "end_of_slot_vdf.challenge",
                        bytes([1] * 32),
                    ),
                )
                block_bad_3 = recursive_replace(
                    block, "finished_sub_slots", block.finished_sub_slots[:-1] + [new_finished_ss_3]
                )
                await _validate_and_add_block(empty_blockchain, block_bad_3, expected_error=Err.INVALID_RC_EOS_VDF)

                # Bad proof
                new_finished_ss_5 = recursive_replace(
                    block.finished_sub_slots[-1],
                    "proofs.reward_chain_slot_proof",
                    VDFProof(uint8(0), b"1239819023890", False),
                )
                block_bad_5 = recursive_replace(
                    block, "finished_sub_slots", block.finished_sub_slots[:-1] + [new_finished_ss_5]
                )
                await _validate_and_add_block(empty_blockchain, block_bad_5, expected_error=Err.INVALID_RC_EOS_VDF)

            await _validate_and_add_block(empty_blockchain, block)

    @pytest.mark.anyio
    async def test_genesis_bad_deficit(self, empty_blockchain, bt):
        # 2r
        block = bt.get_consecutive_blocks(1, skip_slots=2)[0]
        new_finished_ss = recursive_replace(
            block.finished_sub_slots[-1],
            "reward_chain",
            recursive_replace(
                block.finished_sub_slots[-1].reward_chain,
                "deficit",
                bt.constants.MIN_BLOCKS_PER_CHALLENGE_BLOCK - 1,
            ),
        )
        block_bad = recursive_replace(block, "finished_sub_slots", block.finished_sub_slots[:-1] + [new_finished_ss])
        await _validate_and_add_block(empty_blockchain, block_bad, expected_error=Err.INVALID_DEFICIT)

    @pytest.mark.anyio
    async def test_reset_deficit(self, empty_blockchain, bt):
        # 2s, 2t
        blockchain = empty_blockchain
        blocks = bt.get_consecutive_blocks(2)
        await _validate_and_add_block(empty_blockchain, blocks[0])
        await _validate_and_add_block(empty_blockchain, blocks[1])
        case_1, case_2 = False, False
        while not case_1 or not case_2:
            blocks = bt.get_consecutive_blocks(1, block_list_input=blocks, skip_slots=1)
            if len(blocks[-1].finished_sub_slots) > 0:
                new_finished_ss = recursive_replace(
                    blocks[-1].finished_sub_slots[-1],
                    "reward_chain",
                    recursive_replace(
                        blocks[-1].finished_sub_slots[-1].reward_chain,
                        "deficit",
                        uint8(0),
                    ),
                )
                if blockchain.block_record(blocks[-2].header_hash).deficit == 0:
                    case_1 = True
                else:
                    case_2 = True

                block_bad = recursive_replace(
                    blocks[-1], "finished_sub_slots", blocks[-1].finished_sub_slots[:-1] + [new_finished_ss]
                )
                await _validate_and_add_block_multi_error(
                    empty_blockchain, block_bad, [Err.INVALID_DEFICIT, Err.INVALID_ICC_HASH_CC]
                )

            await _validate_and_add_block(empty_blockchain, blocks[-1])

    @pytest.mark.anyio
    async def test_genesis_has_ses(self, empty_blockchain, bt):
        # 3a
        block = bt.get_consecutive_blocks(1, skip_slots=1)[0]
        new_finished_ss = recursive_replace(
            block.finished_sub_slots[0],
            "challenge_chain",
            recursive_replace(
                block.finished_sub_slots[0].challenge_chain,
                "subepoch_summary_hash",
                bytes([0] * 32),
            ),
        )

        new_finished_ss = recursive_replace(
            new_finished_ss,
            "reward_chain",
            replace(
                new_finished_ss.reward_chain, challenge_chain_sub_slot_hash=new_finished_ss.challenge_chain.get_hash()
            ),
        )
        block_bad = recursive_replace(block, "finished_sub_slots", [new_finished_ss] + block.finished_sub_slots[1:])
        with pytest.raises(AssertionError):
            # Fails pre validation
            await _validate_and_add_block(
                empty_blockchain, block_bad, expected_error=Err.INVALID_SUB_EPOCH_SUMMARY_HASH
            )

    @pytest.mark.anyio
    async def test_no_ses_if_no_se(self, empty_blockchain, bt):
        # 3b
        blocks = bt.get_consecutive_blocks(1)
        await _validate_and_add_block(empty_blockchain, blocks[0])

        while True:
            blocks = bt.get_consecutive_blocks(1, block_list_input=blocks)
            if len(blocks[-1].finished_sub_slots) > 0 and is_overflow_block(
                bt.constants, blocks[-1].reward_chain_block.signage_point_index
            ):
                new_finished_ss: EndOfSubSlotBundle = recursive_replace(
                    blocks[-1].finished_sub_slots[0],
                    "challenge_chain",
                    recursive_replace(
                        blocks[-1].finished_sub_slots[0].challenge_chain,
                        "subepoch_summary_hash",
                        bytes([0] * 32),
                    ),
                )

                new_finished_ss = recursive_replace(
                    new_finished_ss,
                    "reward_chain",
                    replace(
                        new_finished_ss.reward_chain,
                        challenge_chain_sub_slot_hash=new_finished_ss.challenge_chain.get_hash(),
                    ),
                )
                block_bad = recursive_replace(
                    blocks[-1], "finished_sub_slots", [new_finished_ss] + blocks[-1].finished_sub_slots[1:]
                )
                await _validate_and_add_block_multi_error(
                    empty_blockchain,
                    block_bad,
                    expected_errors=[
                        Err.INVALID_SUB_EPOCH_SUMMARY_HASH,
                        Err.INVALID_SUB_EPOCH_SUMMARY,
                    ],
                )
                return None
            await _validate_and_add_block(empty_blockchain, blocks[-1])

    @pytest.mark.anyio
    async def test_too_many_blocks(self, empty_blockchain):
        # 4: TODO
        pass

    @pytest.mark.anyio
    async def test_bad_pos(self, empty_blockchain, bt):
        # 5
        blocks = bt.get_consecutive_blocks(2)
        await _validate_and_add_block(empty_blockchain, blocks[0])

        block_bad = recursive_replace(blocks[-1], "reward_chain_block.proof_of_space.challenge", std_hash(b""))
        await _validate_and_add_block(empty_blockchain, block_bad, expected_error=Err.INVALID_POSPACE)

        block_bad = recursive_replace(
            blocks[-1], "reward_chain_block.proof_of_space.pool_contract_puzzle_hash", std_hash(b"")
        )
        await _validate_and_add_block(empty_blockchain, block_bad, expected_error=Err.INVALID_POSPACE)

        block_bad = recursive_replace(blocks[-1], "reward_chain_block.proof_of_space.size", 62)
        await _validate_and_add_block(empty_blockchain, block_bad, expected_error=Err.INVALID_POSPACE)

        block_bad = recursive_replace(
            blocks[-1],
            "reward_chain_block.proof_of_space.plot_public_key",
            AugSchemeMPL.key_gen(std_hash(b"1231n")).get_g1(),
        )
        await _validate_and_add_block(empty_blockchain, block_bad, expected_error=Err.INVALID_POSPACE)
        block_bad = recursive_replace(
            blocks[-1],
            "reward_chain_block.proof_of_space.size",
            32,
        )
        await _validate_and_add_block(empty_blockchain, block_bad, expected_error=Err.INVALID_POSPACE)
        block_bad = recursive_replace(
            blocks[-1],
            "reward_chain_block.proof_of_space.proof",
            bytes([1] * int(blocks[-1].reward_chain_block.proof_of_space.size * 64 / 8)),
        )
        await _validate_and_add_block(empty_blockchain, block_bad, expected_error=Err.INVALID_POSPACE)

        # TODO: test not passing the plot filter

    @pytest.mark.anyio
    async def test_bad_signage_point_index(self, empty_blockchain, bt):
        # 6
        blocks = bt.get_consecutive_blocks(2)
        await _validate_and_add_block(empty_blockchain, blocks[0])

        with pytest.raises(ValueError):
            block_bad = recursive_replace(
                blocks[-1], "reward_chain_block.signage_point_index", bt.constants.NUM_SPS_SUB_SLOT
            )
            await _validate_and_add_block(empty_blockchain, block_bad, expected_error=Err.INVALID_SP_INDEX)
        with pytest.raises(ValueError):
            block_bad = recursive_replace(
                blocks[-1], "reward_chain_block.signage_point_index", bt.constants.NUM_SPS_SUB_SLOT + 1
            )
            await _validate_and_add_block(empty_blockchain, block_bad, expected_error=Err.INVALID_SP_INDEX)

    @pytest.mark.anyio
    async def test_sp_0_no_sp(self, empty_blockchain, bt):
        # 7
        blocks = []
        case_1, case_2 = False, False
        while not case_1 or not case_2:
            blocks = bt.get_consecutive_blocks(1, block_list_input=blocks)
            if blocks[-1].reward_chain_block.signage_point_index == 0:
                case_1 = True
                block_bad = recursive_replace(blocks[-1], "reward_chain_block.signage_point_index", uint8(1))
                await _validate_and_add_block(empty_blockchain, block_bad, expected_error=Err.INVALID_SP_INDEX)

            elif not is_overflow_block(bt.constants, blocks[-1].reward_chain_block.signage_point_index):
                case_2 = True
                block_bad = recursive_replace(blocks[-1], "reward_chain_block.signage_point_index", uint8(0))
                await _validate_and_add_block_multi_error(
                    empty_blockchain, block_bad, [Err.INVALID_SP_INDEX, Err.INVALID_POSPACE]
                )
            await _validate_and_add_block(empty_blockchain, blocks[-1])

    @pytest.mark.anyio
    async def test_epoch_overflows(self, empty_blockchain):
        # 9. TODO. This is hard to test because it requires modifying the block tools to make these special blocks
        pass

    @pytest.mark.anyio
    async def test_bad_total_iters(self, empty_blockchain, bt):
        # 10
        blocks = bt.get_consecutive_blocks(2)
        await _validate_and_add_block(empty_blockchain, blocks[0])

        block_bad = recursive_replace(
            blocks[-1], "reward_chain_block.total_iters", blocks[-1].reward_chain_block.total_iters + 1
        )
        await _validate_and_add_block(empty_blockchain, block_bad, expected_error=Err.INVALID_TOTAL_ITERS)

    @pytest.mark.anyio
    async def test_bad_rc_sp_vdf(self, empty_blockchain, bt):
        # 11
        blocks = bt.get_consecutive_blocks(1)
        await _validate_and_add_block(empty_blockchain, blocks[0])

        while True:
            blocks = bt.get_consecutive_blocks(1, block_list_input=blocks)
            if blocks[-1].reward_chain_block.signage_point_index != 0:
                block_bad = recursive_replace(
                    blocks[-1], "reward_chain_block.reward_chain_sp_vdf.challenge", std_hash(b"1")
                )
                await _validate_and_add_block(empty_blockchain, block_bad, expected_error=Err.INVALID_RC_SP_VDF)
                block_bad = recursive_replace(
                    blocks[-1],
                    "reward_chain_block.reward_chain_sp_vdf.output",
                    bad_element,
                )
                await _validate_and_add_block(empty_blockchain, block_bad, expected_error=Err.INVALID_RC_SP_VDF)
                block_bad = recursive_replace(
                    blocks[-1],
                    "reward_chain_block.reward_chain_sp_vdf.number_of_iterations",
                    uint64(1111111111111),
                )
                await _validate_and_add_block(empty_blockchain, block_bad, expected_error=Err.INVALID_RC_SP_VDF)
                block_bad = recursive_replace(
                    blocks[-1],
                    "reward_chain_sp_proof",
                    VDFProof(uint8(0), std_hash(b""), False),
                )
                await _validate_and_add_block(empty_blockchain, block_bad, expected_error=Err.INVALID_RC_SP_VDF)
                return None
            await _validate_and_add_block(empty_blockchain, blocks[-1])

    @pytest.mark.anyio
    async def test_bad_rc_sp_sig(self, empty_blockchain, bt):
        # 12
        blocks = bt.get_consecutive_blocks(2)
        await _validate_and_add_block(empty_blockchain, blocks[0])
        block_bad = recursive_replace(blocks[-1], "reward_chain_block.reward_chain_sp_signature", G2Element.generator())
        await _validate_and_add_block(empty_blockchain, block_bad, expected_error=Err.INVALID_RC_SIGNATURE)

    @pytest.mark.anyio
    async def test_bad_cc_sp_vdf(self, empty_blockchain, bt):
        # 13. Note: does not validate fully due to proof of space being validated first

        blocks = bt.get_consecutive_blocks(1)
        await _validate_and_add_block(empty_blockchain, blocks[0])

        while True:
            blocks = bt.get_consecutive_blocks(1, block_list_input=blocks)
            if blocks[-1].reward_chain_block.signage_point_index != 0:
                block_bad = recursive_replace(
                    blocks[-1], "reward_chain_block.challenge_chain_sp_vdf.challenge", std_hash(b"1")
                )
                await _validate_and_add_block(empty_blockchain, block_bad, expected_result=AddBlockResult.INVALID_BLOCK)
                block_bad = recursive_replace(
                    blocks[-1],
                    "reward_chain_block.challenge_chain_sp_vdf.output",
                    bad_element,
                )
                await _validate_and_add_block(empty_blockchain, block_bad, expected_result=AddBlockResult.INVALID_BLOCK)
                block_bad = recursive_replace(
                    blocks[-1],
                    "reward_chain_block.challenge_chain_sp_vdf.number_of_iterations",
                    uint64(1111111111111),
                )
                await _validate_and_add_block(empty_blockchain, block_bad, expected_result=AddBlockResult.INVALID_BLOCK)
                block_bad = recursive_replace(
                    blocks[-1],
                    "challenge_chain_sp_proof",
                    VDFProof(uint8(0), std_hash(b""), False),
                )
                await _validate_and_add_block(empty_blockchain, block_bad, expected_error=Err.INVALID_CC_SP_VDF)
                return None
            await _validate_and_add_block(empty_blockchain, blocks[-1])

    @pytest.mark.anyio
    async def test_bad_cc_sp_sig(self, empty_blockchain, bt):
        # 14
        blocks = bt.get_consecutive_blocks(2)
        await _validate_and_add_block(empty_blockchain, blocks[0])
        block_bad = recursive_replace(
            blocks[-1], "reward_chain_block.challenge_chain_sp_signature", G2Element.generator()
        )
        await _validate_and_add_block(empty_blockchain, block_bad, expected_error=Err.INVALID_CC_SIGNATURE)

    @pytest.mark.anyio
    async def test_is_transaction_block(self, empty_blockchain):
        # 15: TODO
        pass

    @pytest.mark.anyio
    async def test_bad_foliage_sb_sig(self, empty_blockchain, bt):
        # 16
        blocks = bt.get_consecutive_blocks(2)
        await _validate_and_add_block(empty_blockchain, blocks[0])
        block_bad = recursive_replace(blocks[-1], "foliage.foliage_block_data_signature", G2Element.generator())
        await _validate_and_add_block(empty_blockchain, block_bad, expected_error=Err.INVALID_PLOT_SIGNATURE)

    @pytest.mark.anyio
    async def test_bad_foliage_transaction_block_sig(self, empty_blockchain, bt):
        # 17
        blocks = bt.get_consecutive_blocks(1)
        await _validate_and_add_block(empty_blockchain, blocks[0])

        while True:
            blocks = bt.get_consecutive_blocks(1, block_list_input=blocks)
            if blocks[-1].foliage_transaction_block is not None:
                block_bad = recursive_replace(
                    blocks[-1], "foliage.foliage_transaction_block_signature", G2Element.generator()
                )
                await _validate_and_add_block(empty_blockchain, block_bad, expected_error=Err.INVALID_PLOT_SIGNATURE)
                return None
            await _validate_and_add_block(empty_blockchain, blocks[-1])

    @pytest.mark.anyio
    async def test_unfinished_reward_chain_sb_hash(self, empty_blockchain, bt):
        # 18
        blocks = bt.get_consecutive_blocks(2)
        await _validate_and_add_block(empty_blockchain, blocks[0])
        block_bad: FullBlock = recursive_replace(
            blocks[-1], "foliage.foliage_block_data.unfinished_reward_block_hash", std_hash(b"2")
        )
        new_m = block_bad.foliage.foliage_block_data.get_hash()
        new_fsb_sig = bt.get_plot_signature(new_m, blocks[-1].reward_chain_block.proof_of_space.plot_public_key)
        block_bad = recursive_replace(block_bad, "foliage.foliage_block_data_signature", new_fsb_sig)
        await _validate_and_add_block(empty_blockchain, block_bad, expected_error=Err.INVALID_URSB_HASH)

    @pytest.mark.anyio
    async def test_pool_target_height(self, empty_blockchain, bt):
        # 19
        blocks = bt.get_consecutive_blocks(3)
        await _validate_and_add_block(empty_blockchain, blocks[0])
        await _validate_and_add_block(empty_blockchain, blocks[1])
        block_bad: FullBlock = recursive_replace(blocks[-1], "foliage.foliage_block_data.pool_target.max_height", 1)
        new_m = block_bad.foliage.foliage_block_data.get_hash()
        new_fsb_sig = bt.get_plot_signature(new_m, blocks[-1].reward_chain_block.proof_of_space.plot_public_key)
        block_bad = recursive_replace(block_bad, "foliage.foliage_block_data_signature", new_fsb_sig)
        await _validate_and_add_block(empty_blockchain, block_bad, expected_error=Err.OLD_POOL_TARGET)

    @pytest.mark.anyio
    async def test_pool_target_pre_farm(self, empty_blockchain, bt):
        # 20a
        blocks = bt.get_consecutive_blocks(1)
        block_bad: FullBlock = recursive_replace(
            blocks[-1], "foliage.foliage_block_data.pool_target.puzzle_hash", std_hash(b"12")
        )
        new_m = block_bad.foliage.foliage_block_data.get_hash()
        new_fsb_sig = bt.get_plot_signature(new_m, blocks[-1].reward_chain_block.proof_of_space.plot_public_key)
        block_bad = recursive_replace(block_bad, "foliage.foliage_block_data_signature", new_fsb_sig)
        await _validate_and_add_block(empty_blockchain, block_bad, expected_error=Err.INVALID_PREFARM)

    @pytest.mark.anyio
    async def test_pool_target_signature(self, empty_blockchain, bt):
        # 20b
        blocks_initial = bt.get_consecutive_blocks(2)
        await _validate_and_add_block(empty_blockchain, blocks_initial[0])
        await _validate_and_add_block(empty_blockchain, blocks_initial[1])

        attempts = 0
        while True:
            # Go until we get a block that has a pool pk, as opposed to a pool contract
            blocks = bt.get_consecutive_blocks(
                1, blocks_initial, seed=std_hash(attempts.to_bytes(4, byteorder="big", signed=False))
            )
            if blocks[-1].foliage.foliage_block_data.pool_signature is not None:
                block_bad: FullBlock = recursive_replace(
                    blocks[-1], "foliage.foliage_block_data.pool_signature", G2Element.generator()
                )
                new_m = block_bad.foliage.foliage_block_data.get_hash()
                new_fsb_sig = bt.get_plot_signature(new_m, blocks[-1].reward_chain_block.proof_of_space.plot_public_key)
                block_bad = recursive_replace(block_bad, "foliage.foliage_block_data_signature", new_fsb_sig)
                await _validate_and_add_block(empty_blockchain, block_bad, expected_error=Err.INVALID_POOL_SIGNATURE)
                return None
            attempts += 1

    @pytest.mark.anyio
    async def test_pool_target_contract(self, empty_blockchain, bt, seeded_random: random.Random):
        # 20c invalid pool target with contract
        blocks_initial = bt.get_consecutive_blocks(2)
        await _validate_and_add_block(empty_blockchain, blocks_initial[0])
        await _validate_and_add_block(empty_blockchain, blocks_initial[1])

        attempts = 0
        while True:
            # Go until we get a block that has a pool contract opposed to a pool pk
            blocks = bt.get_consecutive_blocks(
                1, blocks_initial, seed=std_hash(attempts.to_bytes(4, byteorder="big", signed=False))
            )
            if blocks[-1].foliage.foliage_block_data.pool_signature is None:
                block_bad: FullBlock = recursive_replace(
                    blocks[-1], "foliage.foliage_block_data.pool_target.puzzle_hash", bytes32.random(seeded_random)
                )
                new_m = block_bad.foliage.foliage_block_data.get_hash()
                new_fsb_sig = bt.get_plot_signature(new_m, blocks[-1].reward_chain_block.proof_of_space.plot_public_key)
                block_bad = recursive_replace(block_bad, "foliage.foliage_block_data_signature", new_fsb_sig)
                await _validate_and_add_block(empty_blockchain, block_bad, expected_error=Err.INVALID_POOL_TARGET)
                return None
            attempts += 1

    @pytest.mark.anyio
    async def test_foliage_data_presence(self, empty_blockchain, bt):
        # 22
        blocks = bt.get_consecutive_blocks(1)
        await _validate_and_add_block(empty_blockchain, blocks[0])
        case_1, case_2 = False, False
        while not case_1 or not case_2:
            blocks = bt.get_consecutive_blocks(1, block_list_input=blocks)
            if blocks[-1].foliage_transaction_block is not None:
                case_1 = True
                block_bad: FullBlock = recursive_replace(blocks[-1], "foliage.foliage_transaction_block_hash", None)
            else:
                case_2 = True
                block_bad: FullBlock = recursive_replace(
                    blocks[-1], "foliage.foliage_transaction_block_hash", std_hash(b"")
                )
            await _validate_and_add_block_multi_error(
                empty_blockchain,
                block_bad,
                [
                    Err.INVALID_FOLIAGE_BLOCK_PRESENCE,
                    Err.INVALID_IS_TRANSACTION_BLOCK,
                    Err.INVALID_PREV_BLOCK_HASH,
                    Err.INVALID_PREV_BLOCK_HASH,
                ],
            )

    @pytest.mark.anyio
    async def test_foliage_transaction_block_hash(self, empty_blockchain, bt):
        # 23
        blocks = bt.get_consecutive_blocks(1)
        await _validate_and_add_block(empty_blockchain, blocks[0])
        case_1, case_2 = False, False
        while not case_1 or not case_2:
            blocks = bt.get_consecutive_blocks(1, block_list_input=blocks)
            if blocks[-1].foliage_transaction_block is not None:
                block_bad: FullBlock = recursive_replace(
                    blocks[-1], "foliage.foliage_transaction_block_hash", std_hash(b"2")
                )

                new_m = block_bad.foliage.foliage_transaction_block_hash
                new_fbh_sig = bt.get_plot_signature(new_m, blocks[-1].reward_chain_block.proof_of_space.plot_public_key)
                block_bad = recursive_replace(block_bad, "foliage.foliage_transaction_block_signature", new_fbh_sig)
                await _validate_and_add_block(
                    empty_blockchain, block_bad, expected_error=Err.INVALID_FOLIAGE_BLOCK_HASH
                )
                return None
            await _validate_and_add_block(empty_blockchain, blocks[-1])

    @pytest.mark.anyio
    async def test_genesis_bad_prev_block(self, empty_blockchain, bt):
        # 24a
        blocks = bt.get_consecutive_blocks(1)
        block_bad: FullBlock = recursive_replace(
            blocks[-1], "foliage_transaction_block.prev_transaction_block_hash", std_hash(b"2")
        )
        block_bad: FullBlock = recursive_replace(
            block_bad, "foliage.foliage_transaction_block_hash", block_bad.foliage_transaction_block.get_hash()
        )
        new_m = block_bad.foliage.foliage_transaction_block_hash
        new_fbh_sig = bt.get_plot_signature(new_m, blocks[-1].reward_chain_block.proof_of_space.plot_public_key)
        block_bad = recursive_replace(block_bad, "foliage.foliage_transaction_block_signature", new_fbh_sig)
        await _validate_and_add_block(empty_blockchain, block_bad, expected_error=Err.INVALID_PREV_BLOCK_HASH)

    @pytest.mark.anyio
    async def test_bad_prev_block_non_genesis(self, empty_blockchain, bt):
        # 24b
        blocks = bt.get_consecutive_blocks(1)
        await _validate_and_add_block(empty_blockchain, blocks[0])
        while True:
            blocks = bt.get_consecutive_blocks(1, block_list_input=blocks)
            if blocks[-1].foliage_transaction_block is not None:
                block_bad: FullBlock = recursive_replace(
                    blocks[-1], "foliage_transaction_block.prev_transaction_block_hash", std_hash(b"2")
                )
                block_bad: FullBlock = recursive_replace(
                    block_bad, "foliage.foliage_transaction_block_hash", block_bad.foliage_transaction_block.get_hash()
                )
                new_m = block_bad.foliage.foliage_transaction_block_hash
                new_fbh_sig = bt.get_plot_signature(new_m, blocks[-1].reward_chain_block.proof_of_space.plot_public_key)
                block_bad = recursive_replace(block_bad, "foliage.foliage_transaction_block_signature", new_fbh_sig)
                await _validate_and_add_block(empty_blockchain, block_bad, expected_error=Err.INVALID_PREV_BLOCK_HASH)
                return None
            await _validate_and_add_block(empty_blockchain, blocks[-1])

    @pytest.mark.anyio
    async def test_bad_filter_hash(self, empty_blockchain, bt):
        # 25
        blocks = bt.get_consecutive_blocks(1)
        await _validate_and_add_block(empty_blockchain, blocks[0])
        while True:
            blocks = bt.get_consecutive_blocks(1, block_list_input=blocks)
            if blocks[-1].foliage_transaction_block is not None:
                block_bad: FullBlock = recursive_replace(
                    blocks[-1], "foliage_transaction_block.filter_hash", std_hash(b"2")
                )
                block_bad: FullBlock = recursive_replace(
                    block_bad, "foliage.foliage_transaction_block_hash", block_bad.foliage_transaction_block.get_hash()
                )
                new_m = block_bad.foliage.foliage_transaction_block_hash
                new_fbh_sig = bt.get_plot_signature(new_m, blocks[-1].reward_chain_block.proof_of_space.plot_public_key)
                block_bad = recursive_replace(block_bad, "foliage.foliage_transaction_block_signature", new_fbh_sig)
                await _validate_and_add_block(
                    empty_blockchain, block_bad, expected_error=Err.INVALID_TRANSACTIONS_FILTER_HASH
                )
                return None
            await _validate_and_add_block(empty_blockchain, blocks[-1])

    @pytest.mark.anyio
    async def test_bad_timestamp(self, bt):
        # 26
        # the test constants set MAX_FUTURE_TIME to 10 days, restore it to
        # default for this test
        constants = dataclasses.replace(bt.constants, MAX_FUTURE_TIME2=2 * 60)
        time_delta = 2 * 60 + 1

        blocks = bt.get_consecutive_blocks(1)

        async with make_empty_blockchain(constants) as b:
            await _validate_and_add_block(b, blocks[0])
            while True:
                blocks = bt.get_consecutive_blocks(1, block_list_input=blocks)
                if blocks[-1].foliage_transaction_block is not None:
                    block_bad: FullBlock = recursive_replace(
                        blocks[-1],
                        "foliage_transaction_block.timestamp",
                        blocks[0].foliage_transaction_block.timestamp - 10,
                    )
                    block_bad: FullBlock = recursive_replace(
                        block_bad,
                        "foliage.foliage_transaction_block_hash",
                        block_bad.foliage_transaction_block.get_hash(),
                    )
                    new_m = block_bad.foliage.foliage_transaction_block_hash
                    new_fbh_sig = bt.get_plot_signature(
                        new_m, blocks[-1].reward_chain_block.proof_of_space.plot_public_key
                    )
                    block_bad = recursive_replace(block_bad, "foliage.foliage_transaction_block_signature", new_fbh_sig)
                    await _validate_and_add_block(b, block_bad, expected_error=Err.TIMESTAMP_TOO_FAR_IN_PAST)

                    block_bad: FullBlock = recursive_replace(
                        blocks[-1],
                        "foliage_transaction_block.timestamp",
                        blocks[0].foliage_transaction_block.timestamp,
                    )
                    block_bad: FullBlock = recursive_replace(
                        block_bad,
                        "foliage.foliage_transaction_block_hash",
                        block_bad.foliage_transaction_block.get_hash(),
                    )
                    new_m = block_bad.foliage.foliage_transaction_block_hash
                    new_fbh_sig = bt.get_plot_signature(
                        new_m, blocks[-1].reward_chain_block.proof_of_space.plot_public_key
                    )
                    block_bad = recursive_replace(block_bad, "foliage.foliage_transaction_block_signature", new_fbh_sig)
                    await _validate_and_add_block(b, block_bad, expected_error=Err.TIMESTAMP_TOO_FAR_IN_PAST)

                    # since tests can run slow sometimes, and since we're using
                    # the system clock, add some extra slack
                    slack = 30
                    block_bad: FullBlock = recursive_replace(
                        blocks[-1],
                        "foliage_transaction_block.timestamp",
                        blocks[0].foliage_transaction_block.timestamp + time_delta + slack,
                    )
                    block_bad: FullBlock = recursive_replace(
                        block_bad,
                        "foliage.foliage_transaction_block_hash",
                        block_bad.foliage_transaction_block.get_hash(),
                    )
                    new_m = block_bad.foliage.foliage_transaction_block_hash
                    new_fbh_sig = bt.get_plot_signature(
                        new_m, blocks[-1].reward_chain_block.proof_of_space.plot_public_key
                    )
                    block_bad = recursive_replace(block_bad, "foliage.foliage_transaction_block_signature", new_fbh_sig)
                    await _validate_and_add_block(b, block_bad, expected_error=Err.TIMESTAMP_TOO_FAR_IN_FUTURE)
                    return None
                await _validate_and_add_block(b, blocks[-1])

    @pytest.mark.anyio
    async def test_height(self, empty_blockchain, bt):
        # 27
        blocks = bt.get_consecutive_blocks(2)
        await _validate_and_add_block(empty_blockchain, blocks[0])
        block_bad: FullBlock = recursive_replace(blocks[-1], "reward_chain_block.height", 2)
        await _validate_and_add_block(empty_blockchain, block_bad, expected_error=Err.INVALID_HEIGHT)

    @pytest.mark.anyio
    async def test_height_genesis(self, empty_blockchain, bt):
        # 27
        blocks = bt.get_consecutive_blocks(1)
        block_bad: FullBlock = recursive_replace(blocks[-1], "reward_chain_block.height", 1)
        await _validate_and_add_block(empty_blockchain, block_bad, expected_error=Err.INVALID_PREV_BLOCK_HASH)

    @pytest.mark.anyio
    async def test_weight(self, empty_blockchain, bt):
        # 28
        blocks = bt.get_consecutive_blocks(2)
        await _validate_and_add_block(empty_blockchain, blocks[0])
        block_bad: FullBlock = recursive_replace(blocks[-1], "reward_chain_block.weight", 22131)
        await _validate_and_add_block(empty_blockchain, block_bad, expected_error=Err.INVALID_WEIGHT)

    @pytest.mark.anyio
    async def test_weight_genesis(self, empty_blockchain, bt):
        # 28
        blocks = bt.get_consecutive_blocks(1)
        block_bad: FullBlock = recursive_replace(blocks[-1], "reward_chain_block.weight", 0)
        await _validate_and_add_block(empty_blockchain, block_bad, expected_error=Err.INVALID_WEIGHT)

    @pytest.mark.anyio
    async def test_bad_cc_ip_vdf(self, empty_blockchain, bt):
        # 29
        blocks = bt.get_consecutive_blocks(1)
        await _validate_and_add_block(empty_blockchain, blocks[0])

        blocks = bt.get_consecutive_blocks(1, block_list_input=blocks)
        block_bad = recursive_replace(blocks[-1], "reward_chain_block.challenge_chain_ip_vdf.challenge", std_hash(b"1"))
        await _validate_and_add_block(empty_blockchain, block_bad, expected_error=Err.INVALID_CC_IP_VDF)
        block_bad = recursive_replace(
            blocks[-1],
            "reward_chain_block.challenge_chain_ip_vdf.output",
            bad_element,
        )
        await _validate_and_add_block(empty_blockchain, block_bad, expected_error=Err.INVALID_CC_IP_VDF)
        block_bad = recursive_replace(
            blocks[-1],
            "reward_chain_block.challenge_chain_ip_vdf.number_of_iterations",
            uint64(1111111111111),
        )
        await _validate_and_add_block(empty_blockchain, block_bad, expected_error=Err.INVALID_CC_IP_VDF)
        block_bad = recursive_replace(
            blocks[-1],
            "challenge_chain_ip_proof",
            VDFProof(uint8(0), std_hash(b""), False),
        )
        await _validate_and_add_block(empty_blockchain, block_bad, expected_error=Err.INVALID_CC_IP_VDF)

    @pytest.mark.anyio
    async def test_bad_rc_ip_vdf(self, empty_blockchain, bt):
        # 30
        blocks = bt.get_consecutive_blocks(1)
        await _validate_and_add_block(empty_blockchain, blocks[0])

        blocks = bt.get_consecutive_blocks(1, block_list_input=blocks)
        block_bad = recursive_replace(blocks[-1], "reward_chain_block.reward_chain_ip_vdf.challenge", std_hash(b"1"))
        await _validate_and_add_block(empty_blockchain, block_bad, expected_error=Err.INVALID_RC_IP_VDF)
        block_bad = recursive_replace(
            blocks[-1],
            "reward_chain_block.reward_chain_ip_vdf.output",
            bad_element,
        )
        await _validate_and_add_block(empty_blockchain, block_bad, expected_error=Err.INVALID_RC_IP_VDF)
        block_bad = recursive_replace(
            blocks[-1],
            "reward_chain_block.reward_chain_ip_vdf.number_of_iterations",
            uint64(1111111111111),
        )
        await _validate_and_add_block(empty_blockchain, block_bad, expected_error=Err.INVALID_RC_IP_VDF)
        block_bad = recursive_replace(
            blocks[-1],
            "reward_chain_ip_proof",
            VDFProof(uint8(0), std_hash(b""), False),
        )
        await _validate_and_add_block(empty_blockchain, block_bad, expected_error=Err.INVALID_RC_IP_VDF)

    @pytest.mark.anyio
    async def test_bad_icc_ip_vdf(self, empty_blockchain, bt):
        # 31
        blocks = bt.get_consecutive_blocks(1)
        await _validate_and_add_block(empty_blockchain, blocks[0])

        blocks = bt.get_consecutive_blocks(1, block_list_input=blocks)
        block_bad = recursive_replace(
            blocks[-1], "reward_chain_block.infused_challenge_chain_ip_vdf.challenge", std_hash(b"1")
        )
        await _validate_and_add_block(empty_blockchain, block_bad, expected_error=Err.INVALID_ICC_VDF)
        block_bad = recursive_replace(
            blocks[-1],
            "reward_chain_block.infused_challenge_chain_ip_vdf.output",
            bad_element,
        )

        await _validate_and_add_block(empty_blockchain, block_bad, expected_error=Err.INVALID_ICC_VDF)
        block_bad = recursive_replace(
            blocks[-1],
            "reward_chain_block.infused_challenge_chain_ip_vdf.number_of_iterations",
            uint64(1111111111111),
        )
        await _validate_and_add_block(empty_blockchain, block_bad, expected_error=Err.INVALID_ICC_VDF)
        block_bad = recursive_replace(
            blocks[-1],
            "infused_challenge_chain_ip_proof",
            VDFProof(uint8(0), std_hash(b""), False),
        )

        await _validate_and_add_block(empty_blockchain, block_bad, expected_error=Err.INVALID_ICC_VDF)

    @pytest.mark.anyio
    async def test_reward_block_hash(self, empty_blockchain, bt):
        # 32
        blocks = bt.get_consecutive_blocks(2)
        await _validate_and_add_block(empty_blockchain, blocks[0])
        block_bad: FullBlock = recursive_replace(blocks[-1], "foliage.reward_block_hash", std_hash(b""))
        await _validate_and_add_block(empty_blockchain, block_bad, expected_error=Err.INVALID_REWARD_BLOCK_HASH)

    @pytest.mark.anyio
    async def test_reward_block_hash_2(self, empty_blockchain, bt):
        # 33
        blocks = bt.get_consecutive_blocks(1)
        block_bad: FullBlock = recursive_replace(blocks[0], "reward_chain_block.is_transaction_block", False)
        block_bad: FullBlock = recursive_replace(
            block_bad, "foliage.reward_block_hash", block_bad.reward_chain_block.get_hash()
        )
        await _validate_and_add_block(empty_blockchain, block_bad, expected_error=Err.INVALID_FOLIAGE_BLOCK_PRESENCE)
        await _validate_and_add_block(empty_blockchain, blocks[0])

        # Test one which should not be a tx block
        while True:
            blocks = bt.get_consecutive_blocks(1, block_list_input=blocks)
            if not blocks[-1].is_transaction_block():
                block_bad: FullBlock = recursive_replace(blocks[-1], "reward_chain_block.is_transaction_block", True)
                block_bad: FullBlock = recursive_replace(
                    block_bad, "foliage.reward_block_hash", block_bad.reward_chain_block.get_hash()
                )
                await _validate_and_add_block(
                    empty_blockchain, block_bad, expected_error=Err.INVALID_FOLIAGE_BLOCK_PRESENCE
                )
                return None
            await _validate_and_add_block(empty_blockchain, blocks[-1])


co = ConditionOpcode
rbr = AddBlockResult


class TestPreValidation:
    @pytest.mark.anyio
    async def test_pre_validation_fails_bad_blocks(self, empty_blockchain, bt):
        blocks = bt.get_consecutive_blocks(2)
        await _validate_and_add_block(empty_blockchain, blocks[0])

        block_bad = recursive_replace(
            blocks[-1], "reward_chain_block.total_iters", blocks[-1].reward_chain_block.total_iters + 1
        )
        res = await empty_blockchain.pre_validate_blocks_multiprocessing(
            [blocks[0], block_bad], {}, validate_signatures=True
        )
        assert res[0].error is None
        assert res[1].error is not None

    @pytest.mark.anyio
    async def test_pre_validation(self, empty_blockchain, default_1000_blocks, bt):
        blocks = default_1000_blocks[:100]
        start = time.time()
        n_at_a_time = min(multiprocessing.cpu_count(), 32)
        times_pv = []
        times_rb = []
        for i in range(0, len(blocks), n_at_a_time):
            end_i = min(i + n_at_a_time, len(blocks))
            blocks_to_validate = blocks[i:end_i]
            start_pv = time.time()
            res = await empty_blockchain.pre_validate_blocks_multiprocessing(
                blocks_to_validate, {}, validate_signatures=True
            )
            end_pv = time.time()
            times_pv.append(end_pv - start_pv)
            assert res is not None
            for n in range(end_i - i):
                assert res[n] is not None
                assert res[n].error is None
                block = blocks_to_validate[n]
                start_rb = time.time()
                result, err, _ = await empty_blockchain.add_block(block, res[n])
                end_rb = time.time()
                times_rb.append(end_rb - start_rb)
                assert err is None
                assert result == AddBlockResult.NEW_PEAK
                log.info(
                    f"Added block {block.height} total iters {block.total_iters} "
                    f"new slot? {len(block.finished_sub_slots)}, time {end_rb - start_rb}"
                )
        end = time.time()
        log.info(f"Total time: {end - start} seconds")
        log.info(f"Average pv: {sum(times_pv)/(len(blocks)/n_at_a_time)}")
        log.info(f"Average rb: {sum(times_rb)/(len(blocks))}")


class TestBodyValidation:
    # TODO: add test for
    # ASSERT_COIN_ANNOUNCEMENT,
    # CREATE_COIN_ANNOUNCEMENT,
    # CREATE_PUZZLE_ANNOUNCEMENT,
    # ASSERT_PUZZLE_ANNOUNCEMENT,

    @pytest.mark.anyio
    @pytest.mark.parametrize(
        "opcode",
        [
            ConditionOpcode.ASSERT_MY_AMOUNT,
            ConditionOpcode.ASSERT_MY_PUZZLEHASH,
            ConditionOpcode.ASSERT_MY_COIN_ID,
            ConditionOpcode.ASSERT_MY_PARENT_ID,
        ],
    )
    @pytest.mark.parametrize("with_garbage", [True, False])
    async def test_conditions(self, empty_blockchain, opcode, with_garbage, bt):
        b = empty_blockchain
        blocks = bt.get_consecutive_blocks(
            3,
            guarantee_transaction_block=True,
            farmer_reward_puzzle_hash=bt.pool_ph,
            pool_reward_puzzle_hash=bt.pool_ph,
            genesis_timestamp=10000,
            time_per_block=10,
        )
        await _validate_and_add_block(empty_blockchain, blocks[0])
        await _validate_and_add_block(empty_blockchain, blocks[1])
        await _validate_and_add_block(empty_blockchain, blocks[2])

        wt: WalletTool = bt.get_pool_wallet_tool()

        tx1: SpendBundle = wt.generate_signed_transaction(
            10, wt.get_new_puzzlehash(), list(blocks[-1].get_included_reward_coins())[0]
        )
        coin1: Coin = tx1.additions()[0]

        if opcode == ConditionOpcode.ASSERT_MY_AMOUNT:
            args = [int_to_bytes(coin1.amount)]
        elif opcode == ConditionOpcode.ASSERT_MY_PUZZLEHASH:
            args = [coin1.puzzle_hash]
        elif opcode == ConditionOpcode.ASSERT_MY_COIN_ID:
            args = [coin1.name()]
        elif opcode == ConditionOpcode.ASSERT_MY_PARENT_ID:
            args = [coin1.parent_coin_info]
        # elif opcode == ConditionOpcode.RESERVE_FEE:
        # args = [int_to_bytes(5)]
        # TODO: since we use the production wallet code, we can't (easily)
        # create a transaction with fee without also including a valid
        # RESERVE_FEE condition
        else:
            assert False

        conditions = {opcode: [ConditionWithArgs(opcode, args + ([b"garbage"] if with_garbage else []))]}

        tx2: SpendBundle = wt.generate_signed_transaction(10, wt.get_new_puzzlehash(), coin1, condition_dic=conditions)
        assert coin1 in tx2.removals()

        bundles = SpendBundle.aggregate([tx1, tx2])
        blocks = bt.get_consecutive_blocks(
            1,
            block_list_input=blocks,
            guarantee_transaction_block=True,
            transaction_data=bundles,
            time_per_block=10,
        )

        pre_validation_results: List[PreValidationResult] = await b.pre_validate_blocks_multiprocessing(
            [blocks[-1]], {}, validate_signatures=False
        )
        # Ignore errors from pre-validation, we are testing block_body_validation
        repl_preval_results = replace(pre_validation_results[0], error=None, required_iters=uint64(1))
        code, err, state_change = await b.add_block(blocks[-1], repl_preval_results)
        assert code == AddBlockResult.NEW_PEAK
        assert err is None
        assert state_change.fork_height == 2

    @pytest.mark.anyio
    @pytest.mark.parametrize(
        "opcode,lock_value,expected",
        [
            # the 3 blocks, starting at timestamp 10000 (and height 0).
            # each block is 10 seconds apart.
            # the 4th block (height 3, time 10030) spends a coin with the condition specified
            # by the test case. The coin was born in height 2 at time 10020
            # MY BIRHT HEIGHT
            (co.ASSERT_MY_BIRTH_HEIGHT, -1, rbr.INVALID_BLOCK),
            (co.ASSERT_MY_BIRTH_HEIGHT, 0x100000000, rbr.INVALID_BLOCK),
            (co.ASSERT_MY_BIRTH_HEIGHT, 2, rbr.NEW_PEAK),  # <- coin birth height
            (co.ASSERT_MY_BIRTH_HEIGHT, 3, rbr.INVALID_BLOCK),
            # MY BIRHT SECONDS
            (co.ASSERT_MY_BIRTH_SECONDS, -1, rbr.INVALID_BLOCK),
            (co.ASSERT_MY_BIRTH_SECONDS, 0x10000000000000000, rbr.INVALID_BLOCK),
            (co.ASSERT_MY_BIRTH_SECONDS, 10019, rbr.INVALID_BLOCK),
            (co.ASSERT_MY_BIRTH_SECONDS, 10020, rbr.NEW_PEAK),  # <- coin birth time
            (co.ASSERT_MY_BIRTH_SECONDS, 10021, rbr.INVALID_BLOCK),
            # SECONDS RELATIVE
            (co.ASSERT_SECONDS_RELATIVE, -2, rbr.NEW_PEAK),
            (co.ASSERT_SECONDS_RELATIVE, -1, rbr.NEW_PEAK),
            (co.ASSERT_SECONDS_RELATIVE, 0, rbr.NEW_PEAK),  # <- birth time
            (co.ASSERT_SECONDS_RELATIVE, 1, rbr.INVALID_BLOCK),
            (co.ASSERT_SECONDS_RELATIVE, 9, rbr.INVALID_BLOCK),
            (co.ASSERT_SECONDS_RELATIVE, 10, rbr.INVALID_BLOCK),  # <- current block time
            (co.ASSERT_SECONDS_RELATIVE, 11, rbr.INVALID_BLOCK),
            # BEFORE SECONDS RELATIVE
            (co.ASSERT_BEFORE_SECONDS_RELATIVE, -2, rbr.INVALID_BLOCK),
            (co.ASSERT_BEFORE_SECONDS_RELATIVE, -1, rbr.INVALID_BLOCK),
            (co.ASSERT_BEFORE_SECONDS_RELATIVE, 0, rbr.INVALID_BLOCK),  # <- birth time
            (co.ASSERT_BEFORE_SECONDS_RELATIVE, 1, rbr.NEW_PEAK),
            (co.ASSERT_BEFORE_SECONDS_RELATIVE, 9, rbr.NEW_PEAK),
            (co.ASSERT_BEFORE_SECONDS_RELATIVE, 10, rbr.NEW_PEAK),  # <- current block time
            (co.ASSERT_BEFORE_SECONDS_RELATIVE, 11, rbr.NEW_PEAK),
            # HEIGHT RELATIVE
            (co.ASSERT_HEIGHT_RELATIVE, -2, rbr.NEW_PEAK),
            (co.ASSERT_HEIGHT_RELATIVE, -1, rbr.NEW_PEAK),
            (co.ASSERT_HEIGHT_RELATIVE, 0, rbr.NEW_PEAK),
            (co.ASSERT_HEIGHT_RELATIVE, 1, rbr.INVALID_BLOCK),
            # BEFORE HEIGHT RELATIVE
            (co.ASSERT_BEFORE_HEIGHT_RELATIVE, -2, rbr.INVALID_BLOCK),
            (co.ASSERT_BEFORE_HEIGHT_RELATIVE, -1, rbr.INVALID_BLOCK),
            (co.ASSERT_BEFORE_HEIGHT_RELATIVE, 0, rbr.INVALID_BLOCK),
            (co.ASSERT_BEFORE_HEIGHT_RELATIVE, 1, rbr.NEW_PEAK),
            # HEIGHT ABSOLUTE
            (co.ASSERT_HEIGHT_ABSOLUTE, 1, rbr.NEW_PEAK),
            (co.ASSERT_HEIGHT_ABSOLUTE, 2, rbr.NEW_PEAK),
            (co.ASSERT_HEIGHT_ABSOLUTE, 3, rbr.INVALID_BLOCK),
            (co.ASSERT_HEIGHT_ABSOLUTE, 4, rbr.INVALID_BLOCK),
            # BEFORE HEIGHT ABSOLUTE
            (co.ASSERT_BEFORE_HEIGHT_ABSOLUTE, 1, rbr.INVALID_BLOCK),
            (co.ASSERT_BEFORE_HEIGHT_ABSOLUTE, 2, rbr.INVALID_BLOCK),
            (co.ASSERT_BEFORE_HEIGHT_ABSOLUTE, 3, rbr.NEW_PEAK),
            (co.ASSERT_BEFORE_HEIGHT_ABSOLUTE, 4, rbr.NEW_PEAK),
            # SECONDS ABSOLUTE
            # genesis timestamp is 10000 and each block is 10 seconds
            (co.ASSERT_SECONDS_ABSOLUTE, 10019, rbr.NEW_PEAK),
            (co.ASSERT_SECONDS_ABSOLUTE, 10020, rbr.NEW_PEAK),  # <- previous tx-block
            (co.ASSERT_SECONDS_ABSOLUTE, 10021, rbr.INVALID_BLOCK),
            (co.ASSERT_SECONDS_ABSOLUTE, 10029, rbr.INVALID_BLOCK),
            (co.ASSERT_SECONDS_ABSOLUTE, 10030, rbr.INVALID_BLOCK),  # <- current block
            (co.ASSERT_SECONDS_ABSOLUTE, 10031, rbr.INVALID_BLOCK),
            (co.ASSERT_SECONDS_ABSOLUTE, 10032, rbr.INVALID_BLOCK),
            # BEFORE SECONDS ABSOLUTE
            (co.ASSERT_BEFORE_SECONDS_ABSOLUTE, 10019, rbr.INVALID_BLOCK),
            (co.ASSERT_BEFORE_SECONDS_ABSOLUTE, 10020, rbr.INVALID_BLOCK),  # <- previous tx-block
            (co.ASSERT_BEFORE_SECONDS_ABSOLUTE, 10021, rbr.NEW_PEAK),
            (co.ASSERT_BEFORE_SECONDS_ABSOLUTE, 10029, rbr.NEW_PEAK),
            (co.ASSERT_BEFORE_SECONDS_ABSOLUTE, 10030, rbr.NEW_PEAK),  # <- current block
            (co.ASSERT_BEFORE_SECONDS_ABSOLUTE, 10031, rbr.NEW_PEAK),
            (co.ASSERT_BEFORE_SECONDS_ABSOLUTE, 10032, rbr.NEW_PEAK),
        ],
    )
    async def test_timelock_conditions(self, opcode, lock_value, expected, bt):
        async with make_empty_blockchain(bt.constants) as b:
            blocks = bt.get_consecutive_blocks(
                3,
                guarantee_transaction_block=True,
                farmer_reward_puzzle_hash=bt.pool_ph,
                pool_reward_puzzle_hash=bt.pool_ph,
                genesis_timestamp=10000,
                time_per_block=10,
            )
            for bl in blocks:
                await _validate_and_add_block(b, bl)

            wt: WalletTool = bt.get_pool_wallet_tool()

            conditions = {opcode: [ConditionWithArgs(opcode, [int_to_bytes(lock_value)])]}

            coin = list(blocks[-1].get_included_reward_coins())[0]
            tx: SpendBundle = wt.generate_signed_transaction(
                10, wt.get_new_puzzlehash(), coin, condition_dic=conditions
            )

            blocks = bt.get_consecutive_blocks(
                1,
                block_list_input=blocks,
                guarantee_transaction_block=True,
                transaction_data=tx,
                time_per_block=10,
            )

            pre_validation_results: List[PreValidationResult] = await b.pre_validate_blocks_multiprocessing(
                [blocks[-1]], {}, validate_signatures=True
            )
            assert pre_validation_results is not None
            assert (await b.add_block(blocks[-1], pre_validation_results[0]))[0] == expected

            if expected == AddBlockResult.NEW_PEAK:
                # ensure coin was in fact spent
                c = await b.coin_store.get_coin_record(coin.name())
                assert c is not None and c.spent

    @pytest.mark.anyio
    @pytest.mark.parametrize(
        "opcode",
        [
            ConditionOpcode.AGG_SIG_ME,
            ConditionOpcode.AGG_SIG_UNSAFE,
            ConditionOpcode.AGG_SIG_PARENT,
            ConditionOpcode.AGG_SIG_PUZZLE,
            ConditionOpcode.AGG_SIG_AMOUNT,
            ConditionOpcode.AGG_SIG_PUZZLE_AMOUNT,
            ConditionOpcode.AGG_SIG_PARENT_AMOUNT,
            ConditionOpcode.AGG_SIG_PARENT_PUZZLE,
        ],
    )
    @pytest.mark.parametrize(
        "with_garbage,expected",
        [
            (True, (AddBlockResult.INVALID_BLOCK, Err.INVALID_CONDITION, None)),
            (False, (AddBlockResult.NEW_PEAK, None, 2)),
        ],
    )
    async def test_aggsig_garbage(
        self, empty_blockchain, opcode, with_garbage, expected, bt, consensus_mode: ConsensusMode
    ):
        # in the 2.0 hard fork, we relax the strict 2-parameters rule of
        # AGG_SIG_* conditions, in consensus mode. In mempool mode we always
        # apply strict rules.
        if consensus_mode == ConsensusMode.HARD_FORK_2_0 and with_garbage:
            expected = (AddBlockResult.NEW_PEAK, None, 2)

        # before the 2.0 hard fork, these conditions do not exist
        # but WalletTool still lets us create them, and aggregate them into the
        # block signature. When the pre-hard fork node sees them, the conditions
        # are ignored, but the aggregate signature is corrupt.
        if consensus_mode != ConsensusMode.HARD_FORK_2_0 and opcode in [
            ConditionOpcode.AGG_SIG_PARENT,
            ConditionOpcode.AGG_SIG_PUZZLE,
            ConditionOpcode.AGG_SIG_AMOUNT,
            ConditionOpcode.AGG_SIG_PUZZLE_AMOUNT,
            ConditionOpcode.AGG_SIG_PARENT_AMOUNT,
            ConditionOpcode.AGG_SIG_PARENT_PUZZLE,
        ]:
            expected = (AddBlockResult.INVALID_BLOCK, Err.BAD_AGGREGATE_SIGNATURE, None)

        b = empty_blockchain
        blocks = bt.get_consecutive_blocks(
            3,
            guarantee_transaction_block=True,
            farmer_reward_puzzle_hash=bt.pool_ph,
            pool_reward_puzzle_hash=bt.pool_ph,
            genesis_timestamp=10000,
            time_per_block=10,
        )
        await _validate_and_add_block(empty_blockchain, blocks[0])
        await _validate_and_add_block(empty_blockchain, blocks[1])
        await _validate_and_add_block(empty_blockchain, blocks[2])

        wt: WalletTool = bt.get_pool_wallet_tool()

        tx1: SpendBundle = wt.generate_signed_transaction(
            uint64(10), wt.get_new_puzzlehash(), list(blocks[-1].get_included_reward_coins())[0]
        )
        coin1: Coin = tx1.additions()[0]
        secret_key = wt.get_private_key_for_puzzle_hash(coin1.puzzle_hash)
        synthetic_secret_key = calculate_synthetic_secret_key(secret_key, DEFAULT_HIDDEN_PUZZLE_HASH)
        public_key = synthetic_secret_key.get_g1()

        args = [bytes(public_key), b"msg"] + ([b"garbage"] if with_garbage else [])
        conditions = {opcode: [ConditionWithArgs(opcode, args)]}

        tx2: SpendBundle = wt.generate_signed_transaction(
            uint64(10), wt.get_new_puzzlehash(), coin1, condition_dic=conditions
        )
        assert coin1 in tx2.removals()

        bundles = SpendBundle.aggregate([tx1, tx2])
        blocks = bt.get_consecutive_blocks(
            1,
            block_list_input=blocks,
            guarantee_transaction_block=True,
            transaction_data=bundles,
            time_per_block=10,
        )

        pre_validation_results: List[PreValidationResult] = await b.pre_validate_blocks_multiprocessing(
            [blocks[-1]], {}, validate_signatures=False
        )
        # Ignore errors from pre-validation, we are testing block_body_validation
        repl_preval_results = replace(pre_validation_results[0], error=None, required_iters=uint64(1))
        res, error, state_change = await b.add_block(blocks[-1], repl_preval_results)
        assert (res, error, state_change.fork_height if state_change else None) == expected

    @pytest.mark.anyio
    @pytest.mark.parametrize("with_garbage", [True, False])
    @pytest.mark.parametrize(
        "opcode,lock_value,expected",
        [
            # we don't allow any birth assertions, not
            # relative time locks on ephemeral coins. This test is only for
            # ephemeral coins, so these cases should always fail
            # MY BIRHT HEIGHT
            (co.ASSERT_MY_BIRTH_HEIGHT, -1, rbr.INVALID_BLOCK),
            (co.ASSERT_MY_BIRTH_HEIGHT, 0x100000000, rbr.INVALID_BLOCK),
            (co.ASSERT_MY_BIRTH_HEIGHT, 2, rbr.INVALID_BLOCK),
            (co.ASSERT_MY_BIRTH_HEIGHT, 3, rbr.INVALID_BLOCK),
            # MY BIRHT SECONDS
            (co.ASSERT_MY_BIRTH_SECONDS, -1, rbr.INVALID_BLOCK),
            (co.ASSERT_MY_BIRTH_SECONDS, 0x10000000000000000, rbr.INVALID_BLOCK),
            (co.ASSERT_MY_BIRTH_SECONDS, 10029, rbr.INVALID_BLOCK),
            (co.ASSERT_MY_BIRTH_SECONDS, 10030, rbr.INVALID_BLOCK),
            (co.ASSERT_MY_BIRTH_SECONDS, 10031, rbr.INVALID_BLOCK),
            # SECONDS RELATIVE
            # genesis timestamp is 10000 and each block is 10 seconds
            (co.ASSERT_SECONDS_RELATIVE, -2, rbr.INVALID_BLOCK),
            (co.ASSERT_SECONDS_RELATIVE, -1, rbr.INVALID_BLOCK),
            (co.ASSERT_SECONDS_RELATIVE, 0, rbr.INVALID_BLOCK),
            (co.ASSERT_SECONDS_RELATIVE, 1, rbr.INVALID_BLOCK),
            # BEFORE SECONDS RELATIVE
            # relative conditions are not allowed on ephemeral spends
            (co.ASSERT_BEFORE_SECONDS_RELATIVE, -2, rbr.INVALID_BLOCK),
            (co.ASSERT_BEFORE_SECONDS_RELATIVE, -1, rbr.INVALID_BLOCK),
            (co.ASSERT_BEFORE_SECONDS_RELATIVE, 0, rbr.INVALID_BLOCK),
            (co.ASSERT_BEFORE_SECONDS_RELATIVE, 10, rbr.INVALID_BLOCK),
            (co.ASSERT_BEFORE_SECONDS_RELATIVE, 0x10000000000000000, rbr.INVALID_BLOCK),
            # HEIGHT RELATIVE
            (co.ASSERT_HEIGHT_RELATIVE, -2, rbr.INVALID_BLOCK),
            (co.ASSERT_HEIGHT_RELATIVE, -1, rbr.INVALID_BLOCK),
            (co.ASSERT_HEIGHT_RELATIVE, 0, rbr.INVALID_BLOCK),
            (co.ASSERT_HEIGHT_RELATIVE, 1, rbr.INVALID_BLOCK),
            # BEFORE HEIGHT RELATIVE
            # relative conditions are not allowed on ephemeral spends
            (co.ASSERT_BEFORE_HEIGHT_RELATIVE, -2, rbr.INVALID_BLOCK),
            (co.ASSERT_BEFORE_HEIGHT_RELATIVE, -1, rbr.INVALID_BLOCK),
            (co.ASSERT_BEFORE_HEIGHT_RELATIVE, 0, rbr.INVALID_BLOCK),
            (co.ASSERT_BEFORE_HEIGHT_RELATIVE, 1, rbr.INVALID_BLOCK),
            (co.ASSERT_BEFORE_HEIGHT_RELATIVE, 0x100000000, rbr.INVALID_BLOCK),
            # HEIGHT ABSOLUTE
            (co.ASSERT_HEIGHT_ABSOLUTE, 2, rbr.NEW_PEAK),
            (co.ASSERT_HEIGHT_ABSOLUTE, 3, rbr.INVALID_BLOCK),
            (co.ASSERT_HEIGHT_ABSOLUTE, 4, rbr.INVALID_BLOCK),
            # BEFORE HEIGHT ABSOLUTE
            (co.ASSERT_BEFORE_HEIGHT_ABSOLUTE, 2, rbr.INVALID_BLOCK),
            (co.ASSERT_BEFORE_HEIGHT_ABSOLUTE, 3, rbr.NEW_PEAK),
            (co.ASSERT_BEFORE_HEIGHT_ABSOLUTE, 4, rbr.NEW_PEAK),
            # SECONDS ABSOLUTE
            # genesis timestamp is 10000 and each block is 10 seconds
            (co.ASSERT_SECONDS_ABSOLUTE, 10020, rbr.NEW_PEAK),  # <- previous tx-block
            (co.ASSERT_SECONDS_ABSOLUTE, 10021, rbr.INVALID_BLOCK),
            (co.ASSERT_SECONDS_ABSOLUTE, 10029, rbr.INVALID_BLOCK),
            (co.ASSERT_SECONDS_ABSOLUTE, 10030, rbr.INVALID_BLOCK),  # <- current tx-block
            (co.ASSERT_SECONDS_ABSOLUTE, 10031, rbr.INVALID_BLOCK),
            (co.ASSERT_SECONDS_ABSOLUTE, 10032, rbr.INVALID_BLOCK),
            # BEFORE SECONDS ABSOLUTE
            (co.ASSERT_BEFORE_SECONDS_ABSOLUTE, 10020, rbr.INVALID_BLOCK),
            (co.ASSERT_BEFORE_SECONDS_ABSOLUTE, 10021, rbr.NEW_PEAK),
            (co.ASSERT_BEFORE_SECONDS_ABSOLUTE, 10030, rbr.NEW_PEAK),
            (co.ASSERT_BEFORE_SECONDS_ABSOLUTE, 10031, rbr.NEW_PEAK),
            (co.ASSERT_BEFORE_SECONDS_ABSOLUTE, 10032, rbr.NEW_PEAK),
        ],
    )
    async def test_ephemeral_timelock(self, opcode, lock_value, expected, with_garbage, bt):
        async with make_empty_blockchain(bt.constants) as b:
            blocks = bt.get_consecutive_blocks(
                3,
                guarantee_transaction_block=True,
                farmer_reward_puzzle_hash=bt.pool_ph,
                pool_reward_puzzle_hash=bt.pool_ph,
                genesis_timestamp=10000,
                time_per_block=10,
            )
            await _validate_and_add_block(b, blocks[0])
            await _validate_and_add_block(b, blocks[1])
            await _validate_and_add_block(b, blocks[2])

            wt: WalletTool = bt.get_pool_wallet_tool()

            conditions = {
                opcode: [ConditionWithArgs(opcode, [int_to_bytes(lock_value)] + ([b"garbage"] if with_garbage else []))]
            }

            tx1: SpendBundle = wt.generate_signed_transaction(
                10, wt.get_new_puzzlehash(), list(blocks[-1].get_included_reward_coins())[0]
            )
            coin1: Coin = tx1.additions()[0]
            tx2: SpendBundle = wt.generate_signed_transaction(
                10, wt.get_new_puzzlehash(), coin1, condition_dic=conditions
            )
            assert coin1 in tx2.removals()
            coin2: Coin = tx2.additions()[0]

            bundles = SpendBundle.aggregate([tx1, tx2])
            blocks = bt.get_consecutive_blocks(
                1,
                block_list_input=blocks,
                guarantee_transaction_block=True,
                transaction_data=bundles,
                time_per_block=10,
            )

            pre_validation_results: List[PreValidationResult] = await b.pre_validate_blocks_multiprocessing(
                [blocks[-1]], {}, validate_signatures=True
            )
            assert pre_validation_results is not None
            assert (await b.add_block(blocks[-1], pre_validation_results[0]))[0] == expected

            if expected == AddBlockResult.NEW_PEAK:
                # ensure coin1 was in fact spent
                c = await b.coin_store.get_coin_record(coin1.name())
                assert c is not None and c.spent
                # ensure coin2 was NOT spent
                c = await b.coin_store.get_coin_record(coin2.name())
                assert c is not None and not c.spent

    @pytest.mark.anyio
    async def test_not_tx_block_but_has_data(self, empty_blockchain, bt):
        # 1
        blocks = bt.get_consecutive_blocks(1)
        while blocks[-1].foliage_transaction_block is not None:
            await _validate_and_add_block(empty_blockchain, blocks[-1])
            blocks = bt.get_consecutive_blocks(1, block_list_input=blocks)
        original_block: FullBlock = blocks[-1]

        block = recursive_replace(original_block, "transactions_generator", SerializedProgram())
        await _validate_and_add_block(
            empty_blockchain, block, expected_error=Err.NOT_BLOCK_BUT_HAS_DATA, skip_prevalidation=True
        )
        h = std_hash(b"")
        i = uint64(1)
        block = recursive_replace(
            original_block,
            "transactions_info",
            TransactionsInfo(h, h, G2Element(), uint64(1), uint64(1), []),
        )
        await _validate_and_add_block(
            empty_blockchain, block, expected_error=Err.NOT_BLOCK_BUT_HAS_DATA, skip_prevalidation=True
        )

        block = recursive_replace(original_block, "transactions_generator_ref_list", [i])
        await _validate_and_add_block(
            empty_blockchain, block, expected_error=Err.NOT_BLOCK_BUT_HAS_DATA, skip_prevalidation=True
        )

    @pytest.mark.anyio
    async def test_tx_block_missing_data(self, empty_blockchain, bt):
        # 2
        b = empty_blockchain
        blocks = bt.get_consecutive_blocks(2, guarantee_transaction_block=True)
        await _validate_and_add_block(b, blocks[0])
        block = recursive_replace(
            blocks[-1],
            "foliage_transaction_block",
            None,
        )
        await _validate_and_add_block_multi_error(
            b, block, [Err.IS_TRANSACTION_BLOCK_BUT_NO_DATA, Err.INVALID_FOLIAGE_BLOCK_PRESENCE]
        )

        block = recursive_replace(
            blocks[-1],
            "transactions_info",
            None,
        )
        with pytest.raises(AssertionError):
            await _validate_and_add_block_multi_error(
                b, block, [Err.IS_TRANSACTION_BLOCK_BUT_NO_DATA, Err.INVALID_FOLIAGE_BLOCK_PRESENCE]
            )

    @pytest.mark.anyio
    async def test_invalid_transactions_info_hash(self, empty_blockchain, bt):
        # 3
        b = empty_blockchain
        blocks = bt.get_consecutive_blocks(2, guarantee_transaction_block=True)
        await _validate_and_add_block(b, blocks[0])
        h = std_hash(b"")
        block = recursive_replace(
            blocks[-1],
            "foliage_transaction_block.transactions_info_hash",
            h,
        )
        block = recursive_replace(
            block, "foliage.foliage_transaction_block_hash", std_hash(block.foliage_transaction_block)
        )
        new_m = block.foliage.foliage_transaction_block_hash
        new_fsb_sig = bt.get_plot_signature(new_m, blocks[-1].reward_chain_block.proof_of_space.plot_public_key)
        block = recursive_replace(block, "foliage.foliage_transaction_block_signature", new_fsb_sig)

        await _validate_and_add_block(b, block, expected_error=Err.INVALID_TRANSACTIONS_INFO_HASH)

    @pytest.mark.anyio
    async def test_invalid_transactions_block_hash(self, empty_blockchain, bt):
        # 4
        b = empty_blockchain
        blocks = bt.get_consecutive_blocks(2, guarantee_transaction_block=True)
        await _validate_and_add_block(b, blocks[0])
        h = std_hash(b"")
        block = recursive_replace(blocks[-1], "foliage.foliage_transaction_block_hash", h)
        new_m = block.foliage.foliage_transaction_block_hash
        new_fsb_sig = bt.get_plot_signature(new_m, blocks[-1].reward_chain_block.proof_of_space.plot_public_key)
        block = recursive_replace(block, "foliage.foliage_transaction_block_signature", new_fsb_sig)

        await _validate_and_add_block(b, block, expected_error=Err.INVALID_FOLIAGE_BLOCK_HASH)

    @pytest.mark.anyio
    async def test_invalid_reward_claims(self, empty_blockchain, bt):
        # 5
        b = empty_blockchain
        blocks = bt.get_consecutive_blocks(2, guarantee_transaction_block=True)
        await _validate_and_add_block(b, blocks[0])
        block: FullBlock = blocks[-1]

        # Too few
        assert block.transactions_info
        too_few_reward_claims = block.transactions_info.reward_claims_incorporated[:-1]
        block_2: FullBlock = recursive_replace(
            block, "transactions_info.reward_claims_incorporated", too_few_reward_claims
        )
        assert block_2.transactions_info
        block_2 = recursive_replace(
            block_2, "foliage_transaction_block.transactions_info_hash", block_2.transactions_info.get_hash()
        )

        assert block_2.foliage_transaction_block
        block_2 = recursive_replace(
            block_2, "foliage.foliage_transaction_block_hash", block_2.foliage_transaction_block.get_hash()
        )
        new_m = block_2.foliage.foliage_transaction_block_hash
        new_fsb_sig = bt.get_plot_signature(new_m, block.reward_chain_block.proof_of_space.plot_public_key)
        block_2 = recursive_replace(block_2, "foliage.foliage_transaction_block_signature", new_fsb_sig)

        await _validate_and_add_block(b, block_2, expected_error=Err.INVALID_REWARD_COINS, skip_prevalidation=True)

        # Too many
        h = std_hash(b"")
        too_many_reward_claims = block.transactions_info.reward_claims_incorporated + [
            Coin(h, h, too_few_reward_claims[0].amount)
        ]
        block_2 = recursive_replace(block, "transactions_info.reward_claims_incorporated", too_many_reward_claims)
        assert block_2.transactions_info
        block_2 = recursive_replace(
            block_2, "foliage_transaction_block.transactions_info_hash", block_2.transactions_info.get_hash()
        )
        assert block_2.foliage_transaction_block
        block_2 = recursive_replace(
            block_2, "foliage.foliage_transaction_block_hash", block_2.foliage_transaction_block.get_hash()
        )
        new_m = block_2.foliage.foliage_transaction_block_hash
        new_fsb_sig = bt.get_plot_signature(new_m, block.reward_chain_block.proof_of_space.plot_public_key)
        block_2 = recursive_replace(block_2, "foliage.foliage_transaction_block_signature", new_fsb_sig)

        await _validate_and_add_block(b, block_2, expected_error=Err.INVALID_REWARD_COINS, skip_prevalidation=True)

        # Duplicates
        duplicate_reward_claims = block.transactions_info.reward_claims_incorporated + [
            block.transactions_info.reward_claims_incorporated[-1]
        ]
        block_2 = recursive_replace(block, "transactions_info.reward_claims_incorporated", duplicate_reward_claims)
        assert block_2.transactions_info
        block_2 = recursive_replace(
            block_2, "foliage_transaction_block.transactions_info_hash", block_2.transactions_info.get_hash()
        )
        assert block_2.foliage_transaction_block
        block_2 = recursive_replace(
            block_2, "foliage.foliage_transaction_block_hash", block_2.foliage_transaction_block.get_hash()
        )
        new_m = block_2.foliage.foliage_transaction_block_hash
        new_fsb_sig = bt.get_plot_signature(new_m, block.reward_chain_block.proof_of_space.plot_public_key)
        block_2 = recursive_replace(block_2, "foliage.foliage_transaction_block_signature", new_fsb_sig)

        await _validate_and_add_block(b, block_2, expected_error=Err.INVALID_REWARD_COINS, skip_prevalidation=True)

    @pytest.mark.anyio
    async def test_invalid_transactions_generator_hash(self, empty_blockchain, bt):
        # 7
        b = empty_blockchain
        blocks = bt.get_consecutive_blocks(2, guarantee_transaction_block=True)
        await _validate_and_add_block(b, blocks[0])

        # No tx should have all zeroes
        block: FullBlock = blocks[-1]
        block_2 = recursive_replace(block, "transactions_info.generator_root", bytes([1] * 32))
        block_2 = recursive_replace(
            block_2, "foliage_transaction_block.transactions_info_hash", block_2.transactions_info.get_hash()
        )
        block_2 = recursive_replace(
            block_2, "foliage.foliage_transaction_block_hash", block_2.foliage_transaction_block.get_hash()
        )
        new_m = block_2.foliage.foliage_transaction_block_hash
        new_fsb_sig = bt.get_plot_signature(new_m, block.reward_chain_block.proof_of_space.plot_public_key)
        block_2 = recursive_replace(block_2, "foliage.foliage_transaction_block_signature", new_fsb_sig)

        await _validate_and_add_block(
            b, block_2, expected_error=Err.INVALID_TRANSACTIONS_GENERATOR_HASH, skip_prevalidation=True
        )

        await _validate_and_add_block(b, blocks[1])
        blocks = bt.get_consecutive_blocks(
            2,
            block_list_input=blocks,
            guarantee_transaction_block=True,
            farmer_reward_puzzle_hash=bt.pool_ph,
            pool_reward_puzzle_hash=bt.pool_ph,
        )
        await _validate_and_add_block(b, blocks[2])
        await _validate_and_add_block(b, blocks[3])

        wt: WalletTool = bt.get_pool_wallet_tool()
        tx: SpendBundle = wt.generate_signed_transaction(
            10, wt.get_new_puzzlehash(), list(blocks[-1].get_included_reward_coins())[0]
        )
        blocks = bt.get_consecutive_blocks(
            1, block_list_input=blocks, guarantee_transaction_block=True, transaction_data=tx
        )

        # Non empty generator hash must be correct
        block = blocks[-1]
        block_2 = recursive_replace(block, "transactions_info.generator_root", bytes([0] * 32))
        block_2 = recursive_replace(
            block_2, "foliage_transaction_block.transactions_info_hash", block_2.transactions_info.get_hash()
        )
        block_2 = recursive_replace(
            block_2, "foliage.foliage_transaction_block_hash", block_2.foliage_transaction_block.get_hash()
        )
        new_m = block_2.foliage.foliage_transaction_block_hash
        new_fsb_sig = bt.get_plot_signature(new_m, block.reward_chain_block.proof_of_space.plot_public_key)
        block_2 = recursive_replace(block_2, "foliage.foliage_transaction_block_signature", new_fsb_sig)
        await _validate_and_add_block(b, block_2, expected_error=Err.INVALID_TRANSACTIONS_GENERATOR_HASH)

    @pytest.mark.anyio
    async def test_invalid_transactions_ref_list(self, empty_blockchain, bt, consensus_mode: ConsensusMode):
        # No generator should have [1]s for the root
        b = empty_blockchain
        blocks = bt.get_consecutive_blocks(
            3,
            guarantee_transaction_block=True,
            farmer_reward_puzzle_hash=bt.pool_ph,
            pool_reward_puzzle_hash=bt.pool_ph,
        )
        await _validate_and_add_block(b, blocks[0])
        await _validate_and_add_block(b, blocks[1])

        block: FullBlock = blocks[-1]
        block_2 = recursive_replace(block, "transactions_info.generator_refs_root", bytes([0] * 32))
        block_2 = recursive_replace(
            block_2, "foliage_transaction_block.transactions_info_hash", block_2.transactions_info.get_hash()
        )
        block_2 = recursive_replace(
            block_2, "foliage.foliage_transaction_block_hash", block_2.foliage_transaction_block.get_hash()
        )
        new_m = block_2.foliage.foliage_transaction_block_hash
        new_fsb_sig = bt.get_plot_signature(new_m, block.reward_chain_block.proof_of_space.plot_public_key)
        block_2 = recursive_replace(block_2, "foliage.foliage_transaction_block_signature", new_fsb_sig)

        await _validate_and_add_block(
            b, block_2, expected_error=Err.INVALID_TRANSACTIONS_GENERATOR_REFS_ROOT, skip_prevalidation=True
        )

        # No generator should have no refs list
        block_2 = recursive_replace(block, "transactions_generator_ref_list", [uint32(0)])

        await _validate_and_add_block(
            b, block_2, expected_error=Err.INVALID_TRANSACTIONS_GENERATOR_REFS_ROOT, skip_prevalidation=True
        )

        # Hash should be correct when there is a ref list
        await _validate_and_add_block(b, blocks[-1])
        wt: WalletTool = bt.get_pool_wallet_tool()
        tx: SpendBundle = wt.generate_signed_transaction(
            uint64(10), wt.get_new_puzzlehash(), list(blocks[-1].get_included_reward_coins())[0]
        )
        blocks = bt.get_consecutive_blocks(5, block_list_input=blocks, guarantee_transaction_block=False)
        for block in blocks[-5:]:
            await _validate_and_add_block(b, block)

        blocks = bt.get_consecutive_blocks(
            1, block_list_input=blocks, guarantee_transaction_block=True, transaction_data=tx
        )
        await _validate_and_add_block(b, blocks[-1])
        generator_arg = detect_potential_template_generator(blocks[-1].height, blocks[-1].transactions_generator)
        if consensus_mode == ConsensusMode.HARD_FORK_2_0:
            # once the hard for activates, we don't use this form of block
            # compression anymore
            assert generator_arg is None
        else:
            assert generator_arg is not None

        blocks = bt.get_consecutive_blocks(
            1,
            block_list_input=blocks,
            guarantee_transaction_block=True,
            transaction_data=tx,
            previous_generator=generator_arg,
        )
        block = blocks[-1]
        if consensus_mode == ConsensusMode.HARD_FORK_2_0:
            # once the hard for activates, we don't use this form of block
            # compression anymore
            assert len(block.transactions_generator_ref_list) == 0
            # the remaining tests assume a reflist
            return
        else:
            assert len(block.transactions_generator_ref_list) > 0

        block_2 = recursive_replace(block, "transactions_info.generator_refs_root", bytes([1] * 32))
        block_2 = recursive_replace(
            block_2, "foliage_transaction_block.transactions_info_hash", block_2.transactions_info.get_hash()
        )
        block_2 = recursive_replace(
            block_2, "foliage.foliage_transaction_block_hash", block_2.foliage_transaction_block.get_hash()
        )
        new_m = block_2.foliage.foliage_transaction_block_hash
        new_fsb_sig = bt.get_plot_signature(new_m, block.reward_chain_block.proof_of_space.plot_public_key)
        block_2 = recursive_replace(block_2, "foliage.foliage_transaction_block_signature", new_fsb_sig)

        await _validate_and_add_block(
            b, block_2, expected_error=Err.INVALID_TRANSACTIONS_GENERATOR_REFS_ROOT, skip_prevalidation=True
        )

        # Too many heights
        block_2 = recursive_replace(block, "transactions_generator_ref_list", [block.height - 2, block.height - 1])
        # Fails preval
        await _validate_and_add_block(b, block_2, expected_error=Err.FAILED_GETTING_GENERATOR_MULTIPROCESSING)
        # Fails add_block
        await _validate_and_add_block_multi_error(
            b,
            block_2,
            [Err.GENERATOR_REF_HAS_NO_GENERATOR, Err.INVALID_TRANSACTIONS_GENERATOR_REFS_ROOT],
            skip_prevalidation=True,
        )

        # Not tx block
        for h in range(0, block.height - 1):
            block_2 = recursive_replace(block, "transactions_generator_ref_list", [h])
            await _validate_and_add_block(b, block_2, expected_error=Err.FAILED_GETTING_GENERATOR_MULTIPROCESSING)
            await _validate_and_add_block_multi_error(
                b,
                block_2,
                [Err.GENERATOR_REF_HAS_NO_GENERATOR, Err.INVALID_TRANSACTIONS_GENERATOR_REFS_ROOT],
                skip_prevalidation=True,
            )

    @pytest.mark.anyio
    async def test_cost_exceeds_max(self, empty_blockchain, softfork_height, bt):
        # 7
        b = empty_blockchain
        blocks = bt.get_consecutive_blocks(
            3,
            guarantee_transaction_block=True,
            farmer_reward_puzzle_hash=bt.pool_ph,
            pool_reward_puzzle_hash=bt.pool_ph,
        )
        await _validate_and_add_block(b, blocks[0])
        await _validate_and_add_block(b, blocks[1])
        await _validate_and_add_block(b, blocks[2])

        wt: WalletTool = bt.get_pool_wallet_tool()

        condition_dict = {ConditionOpcode.CREATE_COIN: []}
        for i in range(7000):
            output = ConditionWithArgs(ConditionOpcode.CREATE_COIN, [bt.pool_ph, int_to_bytes(i)])
            condition_dict[ConditionOpcode.CREATE_COIN].append(output)

        tx: SpendBundle = wt.generate_signed_transaction(
            10, wt.get_new_puzzlehash(), list(blocks[-1].get_included_reward_coins())[0], condition_dic=condition_dict
        )

        blocks = bt.get_consecutive_blocks(
            1, block_list_input=blocks, guarantee_transaction_block=True, transaction_data=tx
        )

        block_generator: BlockGenerator = BlockGenerator(blocks[-1].transactions_generator, [], [])
        npc_result = get_name_puzzle_conditions(
            block_generator,
            b.constants.MAX_BLOCK_COST_CLVM * 1000,
            mempool_mode=False,
            height=softfork_height,
            constants=bt.constants,
        )
        err = (await b.add_block(blocks[-1], PreValidationResult(None, uint64(1), npc_result, True)))[1]
        assert err in [Err.BLOCK_COST_EXCEEDS_MAX]

        results: List[PreValidationResult] = await b.pre_validate_blocks_multiprocessing(
            [blocks[-1]], {}, validate_signatures=False
        )
        assert results is not None
        assert Err(results[0].error) == Err.BLOCK_COST_EXCEEDS_MAX

    @pytest.mark.anyio
    async def test_clvm_must_not_fail(self, empty_blockchain, bt):
        # 8
        pass

    @pytest.mark.anyio
    async def test_invalid_cost_in_block(self, empty_blockchain, softfork_height, bt):
        # 9
        b = empty_blockchain
        blocks = bt.get_consecutive_blocks(
            3,
            guarantee_transaction_block=True,
            farmer_reward_puzzle_hash=bt.pool_ph,
            pool_reward_puzzle_hash=bt.pool_ph,
        )
        await _validate_and_add_block(b, blocks[0])
        await _validate_and_add_block(b, blocks[1])
        await _validate_and_add_block(b, blocks[2])

        wt: WalletTool = bt.get_pool_wallet_tool()

        tx: SpendBundle = wt.generate_signed_transaction(
            10, wt.get_new_puzzlehash(), list(blocks[-1].get_included_reward_coins())[0]
        )

        blocks = bt.get_consecutive_blocks(
            1, block_list_input=blocks, guarantee_transaction_block=True, transaction_data=tx
        )
        block: FullBlock = blocks[-1]

        # zero
        block_2: FullBlock = recursive_replace(block, "transactions_info.cost", uint64(0))
        assert block_2.transactions_info
        block_2 = recursive_replace(
            block_2, "foliage_transaction_block.transactions_info_hash", block_2.transactions_info.get_hash()
        )
        assert block_2.foliage_transaction_block
        block_2 = recursive_replace(
            block_2, "foliage.foliage_transaction_block_hash", block_2.foliage_transaction_block.get_hash()
        )
        new_m = block_2.foliage.foliage_transaction_block_hash
        new_fsb_sig = bt.get_plot_signature(new_m, block.reward_chain_block.proof_of_space.plot_public_key)
        block_2 = recursive_replace(block_2, "foliage.foliage_transaction_block_signature", new_fsb_sig)

        block_generator: BlockGenerator = BlockGenerator(block_2.transactions_generator, [], [])
        npc_result = get_name_puzzle_conditions(
            block_generator,
            min(b.constants.MAX_BLOCK_COST_CLVM * 1000, block.transactions_info.cost),
            mempool_mode=False,
            height=softfork_height,
            constants=bt.constants,
        )
        result, err, _ = await b.add_block(block_2, PreValidationResult(None, uint64(1), npc_result, False))
        assert err == Err.INVALID_BLOCK_COST

        # too low
        block_2: FullBlock = recursive_replace(block, "transactions_info.cost", uint64(1))
        assert block_2.transactions_info
        block_2 = recursive_replace(
            block_2, "foliage_transaction_block.transactions_info_hash", block_2.transactions_info.get_hash()
        )
        assert block_2.foliage_transaction_block
        block_2 = recursive_replace(
            block_2, "foliage.foliage_transaction_block_hash", block_2.foliage_transaction_block.get_hash()
        )
        new_m = block_2.foliage.foliage_transaction_block_hash
        new_fsb_sig = bt.get_plot_signature(new_m, block.reward_chain_block.proof_of_space.plot_public_key)
        block_2 = recursive_replace(block_2, "foliage.foliage_transaction_block_signature", new_fsb_sig)

        block_generator: BlockGenerator = BlockGenerator(block_2.transactions_generator, [], [])
        npc_result = get_name_puzzle_conditions(
            block_generator,
            min(b.constants.MAX_BLOCK_COST_CLVM * 1000, block.transactions_info.cost),
            mempool_mode=False,
            height=softfork_height,
            constants=bt.constants,
        )
        result, err, _ = await b.add_block(block_2, PreValidationResult(None, uint64(1), npc_result, False))
        assert err == Err.INVALID_BLOCK_COST

        # too high
        block_2: FullBlock = recursive_replace(block, "transactions_info.cost", uint64(1000000))
        assert block_2.transactions_info
        block_2 = recursive_replace(
            block_2, "foliage_transaction_block.transactions_info_hash", block_2.transactions_info.get_hash()
        )
        assert block_2.foliage_transaction_block
        block_2 = recursive_replace(
            block_2, "foliage.foliage_transaction_block_hash", block_2.foliage_transaction_block.get_hash()
        )
        new_m = block_2.foliage.foliage_transaction_block_hash
        new_fsb_sig = bt.get_plot_signature(new_m, block.reward_chain_block.proof_of_space.plot_public_key)
        block_2 = recursive_replace(block_2, "foliage.foliage_transaction_block_signature", new_fsb_sig)

        block_generator: BlockGenerator = BlockGenerator(block_2.transactions_generator, [], [])
        npc_result = get_name_puzzle_conditions(
            block_generator,
            min(b.constants.MAX_BLOCK_COST_CLVM * 1000, block.transactions_info.cost),
            mempool_mode=False,
            height=softfork_height,
            constants=bt.constants,
        )

        result, err, _ = await b.add_block(block_2, PreValidationResult(None, uint64(1), npc_result, False))
        assert err == Err.INVALID_BLOCK_COST

        # when the CLVM program exceeds cost during execution, it will fail with
        # a general runtime error. The previous test tests this.

    @pytest.mark.anyio
    async def test_max_coin_amount(self, db_version, bt):
        # 10
        # TODO: fix, this is not reaching validation. Because we can't create a block with such amounts due to uint64
        # limit in Coin
        pass
        #
        # with TempKeyring() as keychain:
        #     new_test_constants = dataclasses.replace(
        #         bt.constants,
        #         GENESIS_PRE_FARM_POOL_PUZZLE_HASH=bt.pool_ph,
        #         GENESIS_PRE_FARM_FARMER_PUZZLE_HASH=bt.pool_ph,
        #     )
        #     b, db_wrapper = await create_blockchain(new_test_constants, db_version)
        #     bt_2 = await create_block_tools_async(constants=new_test_constants, keychain=keychain)
        #     bt_2.constants = dataclasses.replace(
        #         bt_2.constants,
        #         GENESIS_PRE_FARM_POOL_PUZZLE_HASH=bt.pool_ph,
        #         GENESIS_PRE_FARM_FARMER_PUZZLE_HASH=bt.pool_ph,
        #     )
        #     blocks = bt_2.get_consecutive_blocks(
        #         3,
        #         guarantee_transaction_block=True,
        #         farmer_reward_puzzle_hash=bt.pool_ph,
        #         pool_reward_puzzle_hash=bt.pool_ph,
        #     )
        #     assert (await b.add_block(blocks[0]))[0] == AddBlockResult.NEW_PEAK
        #     assert (await b.add_block(blocks[1]))[0] == AddBlockResult.NEW_PEAK
        #     assert (await b.add_block(blocks[2]))[0] == AddBlockResult.NEW_PEAK

        #     wt: WalletTool = bt_2.get_pool_wallet_tool()

        #     condition_dict = {ConditionOpcode.CREATE_COIN: []}
        #     output = ConditionWithArgs(ConditionOpcode.CREATE_COIN, [bt_2.pool_ph, int_to_bytes(2 ** 64)])
        #     condition_dict[ConditionOpcode.CREATE_COIN].append(output)

        #     tx: SpendBundle = wt.generate_signed_transaction_multiple_coins(
        #         10,
        #         wt.get_new_puzzlehash(),
        #         list(blocks[1].get_included_reward_coins()),
        #         condition_dic=condition_dict,
        #     )
        #     try:
        #         blocks = bt_2.get_consecutive_blocks(
        #             1, block_list_input=blocks, guarantee_transaction_block=True, transaction_data=tx
        #         )
        #         assert False
        #     except Exception as e:
        #         pass
        #     await db_wrapper.close()
        #     b.shut_down()

    @pytest.mark.anyio
    async def test_invalid_merkle_roots(self, empty_blockchain, bt):
        # 11
        blocks = bt.get_consecutive_blocks(
            3,
            guarantee_transaction_block=True,
            farmer_reward_puzzle_hash=bt.pool_ph,
            pool_reward_puzzle_hash=bt.pool_ph,
        )
        await _validate_and_add_block(empty_blockchain, blocks[0])
        await _validate_and_add_block(empty_blockchain, blocks[1])
        await _validate_and_add_block(empty_blockchain, blocks[2])

        wt: WalletTool = bt.get_pool_wallet_tool()

        tx: SpendBundle = wt.generate_signed_transaction(
            10, wt.get_new_puzzlehash(), list(blocks[-1].get_included_reward_coins())[0]
        )

        blocks = bt.get_consecutive_blocks(
            1, block_list_input=blocks, guarantee_transaction_block=True, transaction_data=tx
        )
        block: FullBlock = blocks[-1]

        merkle_set = MerkleSet()
        # additions
        block_2 = recursive_replace(block, "foliage_transaction_block.additions_root", merkle_set.get_root())
        block_2 = recursive_replace(
            block_2, "foliage.foliage_transaction_block_hash", block_2.foliage_transaction_block.get_hash()
        )
        new_m = block_2.foliage.foliage_transaction_block_hash
        new_fsb_sig = bt.get_plot_signature(new_m, block.reward_chain_block.proof_of_space.plot_public_key)
        block_2 = recursive_replace(block_2, "foliage.foliage_transaction_block_signature", new_fsb_sig)

        await _validate_and_add_block(empty_blockchain, block_2, expected_error=Err.BAD_ADDITION_ROOT)

        # removals
        merkle_set.add_already_hashed(std_hash(b"1"))
        block_2 = recursive_replace(block, "foliage_transaction_block.removals_root", merkle_set.get_root())
        block_2 = recursive_replace(
            block_2, "foliage.foliage_transaction_block_hash", block_2.foliage_transaction_block.get_hash()
        )
        new_m = block_2.foliage.foliage_transaction_block_hash
        new_fsb_sig = bt.get_plot_signature(new_m, block.reward_chain_block.proof_of_space.plot_public_key)
        block_2 = recursive_replace(block_2, "foliage.foliage_transaction_block_signature", new_fsb_sig)

        await _validate_and_add_block(empty_blockchain, block_2, expected_error=Err.BAD_REMOVAL_ROOT)

    @pytest.mark.anyio
    async def test_invalid_filter(self, empty_blockchain, bt):
        # 12
        b = empty_blockchain
        blocks = bt.get_consecutive_blocks(
            3,
            guarantee_transaction_block=True,
            farmer_reward_puzzle_hash=bt.pool_ph,
            pool_reward_puzzle_hash=bt.pool_ph,
        )
        await _validate_and_add_block(b, blocks[0])
        await _validate_and_add_block(b, blocks[1])
        await _validate_and_add_block(b, blocks[2])

        wt: WalletTool = bt.get_pool_wallet_tool()

        tx: SpendBundle = wt.generate_signed_transaction(
            10, wt.get_new_puzzlehash(), list(blocks[-1].get_included_reward_coins())[0]
        )

        blocks = bt.get_consecutive_blocks(
            1, block_list_input=blocks, guarantee_transaction_block=True, transaction_data=tx
        )
        block: FullBlock = blocks[-1]
        block_2 = recursive_replace(block, "foliage_transaction_block.filter_hash", std_hash(b"3"))
        block_2 = recursive_replace(
            block_2, "foliage.foliage_transaction_block_hash", block_2.foliage_transaction_block.get_hash()
        )
        new_m = block_2.foliage.foliage_transaction_block_hash
        new_fsb_sig = bt.get_plot_signature(new_m, block.reward_chain_block.proof_of_space.plot_public_key)
        block_2 = recursive_replace(block_2, "foliage.foliage_transaction_block_signature", new_fsb_sig)

        await _validate_and_add_block(b, block_2, expected_error=Err.INVALID_TRANSACTIONS_FILTER_HASH)

    @pytest.mark.anyio
    async def test_duplicate_outputs(self, empty_blockchain, bt):
        # 13
        b = empty_blockchain
        blocks = bt.get_consecutive_blocks(
            3,
            guarantee_transaction_block=True,
            farmer_reward_puzzle_hash=bt.pool_ph,
            pool_reward_puzzle_hash=bt.pool_ph,
        )
        await _validate_and_add_block(b, blocks[0])
        await _validate_and_add_block(b, blocks[1])
        await _validate_and_add_block(b, blocks[2])

        wt: WalletTool = bt.get_pool_wallet_tool()

        condition_dict = {ConditionOpcode.CREATE_COIN: []}
        for i in range(2):
            output = ConditionWithArgs(ConditionOpcode.CREATE_COIN, [bt.pool_ph, int_to_bytes(1)])
            condition_dict[ConditionOpcode.CREATE_COIN].append(output)

        tx: SpendBundle = wt.generate_signed_transaction(
            10, wt.get_new_puzzlehash(), list(blocks[-1].get_included_reward_coins())[0], condition_dic=condition_dict
        )

        blocks = bt.get_consecutive_blocks(
            1, block_list_input=blocks, guarantee_transaction_block=True, transaction_data=tx
        )
        await _validate_and_add_block(b, blocks[-1], expected_error=Err.DUPLICATE_OUTPUT)

    @pytest.mark.anyio
    async def test_duplicate_removals(self, empty_blockchain, bt):
        # 14
        b = empty_blockchain
        blocks = bt.get_consecutive_blocks(
            3,
            guarantee_transaction_block=True,
            farmer_reward_puzzle_hash=bt.pool_ph,
            pool_reward_puzzle_hash=bt.pool_ph,
        )
        await _validate_and_add_block(b, blocks[0])
        await _validate_and_add_block(b, blocks[1])
        await _validate_and_add_block(b, blocks[2])

        wt: WalletTool = bt.get_pool_wallet_tool()

        tx: SpendBundle = wt.generate_signed_transaction(
            10, wt.get_new_puzzlehash(), list(blocks[-1].get_included_reward_coins())[0]
        )
        tx_2: SpendBundle = wt.generate_signed_transaction(
            11, wt.get_new_puzzlehash(), list(blocks[-1].get_included_reward_coins())[0]
        )
        agg = SpendBundle.aggregate([tx, tx_2])

        blocks = bt.get_consecutive_blocks(
            1, block_list_input=blocks, guarantee_transaction_block=True, transaction_data=agg
        )
        await _validate_and_add_block(b, blocks[-1], expected_error=Err.DOUBLE_SPEND)

    @pytest.mark.anyio
    async def test_double_spent_in_coin_store(self, empty_blockchain, bt):
        # 15
        b = empty_blockchain
        blocks = bt.get_consecutive_blocks(
            3,
            guarantee_transaction_block=True,
            farmer_reward_puzzle_hash=bt.pool_ph,
            pool_reward_puzzle_hash=bt.pool_ph,
        )
        await _validate_and_add_block(b, blocks[0])
        await _validate_and_add_block(b, blocks[1])
        await _validate_and_add_block(b, blocks[2])

        wt: WalletTool = bt.get_pool_wallet_tool()

        tx: SpendBundle = wt.generate_signed_transaction(
            10, wt.get_new_puzzlehash(), list(blocks[-1].get_included_reward_coins())[0]
        )

        blocks = bt.get_consecutive_blocks(
            1, block_list_input=blocks, guarantee_transaction_block=True, transaction_data=tx
        )
        await _validate_and_add_block(b, blocks[-1])

        tx_2: SpendBundle = wt.generate_signed_transaction(
            10, wt.get_new_puzzlehash(), list(blocks[-2].get_included_reward_coins())[0]
        )
        blocks = bt.get_consecutive_blocks(
            1, block_list_input=blocks, guarantee_transaction_block=True, transaction_data=tx_2
        )

        await _validate_and_add_block(b, blocks[-1], expected_error=Err.DOUBLE_SPEND)

    @pytest.mark.anyio
    async def test_double_spent_in_reorg(self, empty_blockchain, bt):
        # 15
        b = empty_blockchain
        blocks = bt.get_consecutive_blocks(
            3,
            guarantee_transaction_block=True,
            farmer_reward_puzzle_hash=bt.pool_ph,
            pool_reward_puzzle_hash=bt.pool_ph,
        )
        await _validate_and_add_block(b, blocks[0])
        await _validate_and_add_block(b, blocks[1])
        await _validate_and_add_block(b, blocks[2])

        wt: WalletTool = bt.get_pool_wallet_tool()

        tx: SpendBundle = wt.generate_signed_transaction(
            10, wt.get_new_puzzlehash(), list(blocks[-1].get_included_reward_coins())[0]
        )
        blocks = bt.get_consecutive_blocks(
            1, block_list_input=blocks, guarantee_transaction_block=True, transaction_data=tx
        )
        await _validate_and_add_block(b, blocks[-1])

        new_coin: Coin = tx.additions()[0]
        tx_2: SpendBundle = wt.generate_signed_transaction(10, wt.get_new_puzzlehash(), new_coin)
        # This is fine because coin exists
        blocks = bt.get_consecutive_blocks(
            1, block_list_input=blocks, guarantee_transaction_block=True, transaction_data=tx_2
        )
        await _validate_and_add_block(b, blocks[-1])
        blocks = bt.get_consecutive_blocks(5, block_list_input=blocks, guarantee_transaction_block=True)
        for block in blocks[-5:]:
            await _validate_and_add_block(b, block)

        blocks_reorg = bt.get_consecutive_blocks(2, block_list_input=blocks[:-7], guarantee_transaction_block=True)
        await _validate_and_add_block(b, blocks_reorg[-2], expected_result=AddBlockResult.ADDED_AS_ORPHAN)
        await _validate_and_add_block(b, blocks_reorg[-1], expected_result=AddBlockResult.ADDED_AS_ORPHAN)

        # Coin does not exist in reorg
        blocks_reorg = bt.get_consecutive_blocks(
            1, block_list_input=blocks_reorg, guarantee_transaction_block=True, transaction_data=tx_2
        )

        await _validate_and_add_block(b, blocks_reorg[-1], expected_error=Err.UNKNOWN_UNSPENT)

        # Finally add the block to the fork (spending both in same bundle, this is ephemeral)
        agg = SpendBundle.aggregate([tx, tx_2])
        blocks_reorg = bt.get_consecutive_blocks(
            1, block_list_input=blocks_reorg[:-1], guarantee_transaction_block=True, transaction_data=agg
        )
        await _validate_and_add_block(b, blocks_reorg[-1], expected_result=AddBlockResult.ADDED_AS_ORPHAN)

        blocks_reorg = bt.get_consecutive_blocks(
            1, block_list_input=blocks_reorg, guarantee_transaction_block=True, transaction_data=tx_2
        )
        await _validate_and_add_block(b, blocks_reorg[-1], expected_error=Err.DOUBLE_SPEND_IN_FORK)

        rewards_ph = wt.get_new_puzzlehash()
        blocks_reorg = bt.get_consecutive_blocks(
            10,
            block_list_input=blocks_reorg[:-1],
            guarantee_transaction_block=True,
            farmer_reward_puzzle_hash=rewards_ph,
        )
        for block in blocks_reorg[-10:]:
            await _validate_and_add_block_multi_result(
                b, block, expected_result=[AddBlockResult.ADDED_AS_ORPHAN, AddBlockResult.NEW_PEAK]
            )

        # ephemeral coin is spent
        first_coin = await b.coin_store.get_coin_record(new_coin.name())
        assert first_coin is not None and first_coin.spent
        second_coin = await b.coin_store.get_coin_record(tx_2.additions()[0].name())
        assert second_coin is not None and not second_coin.spent

        farmer_coin = create_farmer_coin(
            blocks_reorg[-1].height,
            rewards_ph,
            calculate_base_farmer_reward(blocks_reorg[-1].height),
            bt.constants.GENESIS_CHALLENGE,
        )
        tx_3: SpendBundle = wt.generate_signed_transaction(10, wt.get_new_puzzlehash(), farmer_coin)

        blocks_reorg = bt.get_consecutive_blocks(
            1, block_list_input=blocks_reorg, guarantee_transaction_block=True, transaction_data=tx_3
        )
        await _validate_and_add_block(b, blocks_reorg[-1])

        farmer_coin = await b.coin_store.get_coin_record(farmer_coin.name())
        assert first_coin is not None and farmer_coin.spent

    @pytest.mark.anyio
    async def test_minting_coin(self, empty_blockchain, bt):
        # 16 Minting coin check
        b = empty_blockchain
        blocks = bt.get_consecutive_blocks(
            3,
            guarantee_transaction_block=True,
            farmer_reward_puzzle_hash=bt.pool_ph,
            pool_reward_puzzle_hash=bt.pool_ph,
        )
        await _validate_and_add_block(b, blocks[0])
        await _validate_and_add_block(b, blocks[1])
        await _validate_and_add_block(b, blocks[2])

        wt: WalletTool = bt.get_pool_wallet_tool()

        spend = list(blocks[-1].get_included_reward_coins())[0]
        print("spend=", spend)
        # this create coin will spend all of the coin, so the 10 mojos below
        # will be "minted".
        output = ConditionWithArgs(ConditionOpcode.CREATE_COIN, [bt.pool_ph, int_to_bytes(spend.amount)])
        condition_dict = {ConditionOpcode.CREATE_COIN: [output]}

        tx: SpendBundle = wt.generate_signed_transaction(
            10, wt.get_new_puzzlehash(), spend, condition_dic=condition_dict
        )

        blocks = bt.get_consecutive_blocks(
            1, block_list_input=blocks, guarantee_transaction_block=True, transaction_data=tx
        )
        await _validate_and_add_block(b, blocks[-1], expected_error=Err.MINTING_COIN)
        # 17 is tested in mempool tests

    @pytest.mark.anyio
    async def test_max_coin_amount_fee(self):
        # 18 TODO: we can't create a block with such amounts due to uint64
        pass

    @pytest.mark.anyio
    async def test_invalid_fees_in_block(self, empty_blockchain, bt):
        # 19
        b = empty_blockchain
        blocks = bt.get_consecutive_blocks(
            3,
            guarantee_transaction_block=True,
            farmer_reward_puzzle_hash=bt.pool_ph,
            pool_reward_puzzle_hash=bt.pool_ph,
        )
        await _validate_and_add_block(b, blocks[0])
        await _validate_and_add_block(b, blocks[1])
        await _validate_and_add_block(b, blocks[2])

        wt: WalletTool = bt.get_pool_wallet_tool()

        tx: SpendBundle = wt.generate_signed_transaction(
            10, wt.get_new_puzzlehash(), list(blocks[-1].get_included_reward_coins())[0]
        )

        blocks = bt.get_consecutive_blocks(
            1, block_list_input=blocks, guarantee_transaction_block=True, transaction_data=tx
        )
        block: FullBlock = blocks[-1]

        # wrong feees
        block_2: FullBlock = recursive_replace(block, "transactions_info.fees", uint64(1239))
        assert block_2.transactions_info
        block_2 = recursive_replace(
            block_2, "foliage_transaction_block.transactions_info_hash", block_2.transactions_info.get_hash()
        )
        assert block_2.foliage_transaction_block
        block_2 = recursive_replace(
            block_2, "foliage.foliage_transaction_block_hash", block_2.foliage_transaction_block.get_hash()
        )
        new_m = block_2.foliage.foliage_transaction_block_hash
        new_fsb_sig = bt.get_plot_signature(new_m, block.reward_chain_block.proof_of_space.plot_public_key)
        block_2 = recursive_replace(block_2, "foliage.foliage_transaction_block_signature", new_fsb_sig)

        await _validate_and_add_block(b, block_2, expected_error=Err.INVALID_BLOCK_FEE_AMOUNT)

    @pytest.mark.anyio
    async def test_invalid_agg_sig(self, empty_blockchain, bt):
        # 22
        b = empty_blockchain
        blocks = bt.get_consecutive_blocks(
            3,
            guarantee_transaction_block=True,
            farmer_reward_puzzle_hash=bt.pool_ph,
            pool_reward_puzzle_hash=bt.pool_ph,
        )
        await _validate_and_add_block(b, blocks[0])
        await _validate_and_add_block(b, blocks[1])
        await _validate_and_add_block(b, blocks[2])

        wt: WalletTool = bt.get_pool_wallet_tool()

        tx: SpendBundle = wt.generate_signed_transaction(
            10, wt.get_new_puzzlehash(), list(blocks[-1].get_included_reward_coins())[0]
        )
        blocks = bt.get_consecutive_blocks(
            1, block_list_input=blocks, guarantee_transaction_block=True, transaction_data=tx
        )

        last_block = recursive_replace(blocks[-1], "transactions_info.aggregated_signature", G2Element.generator())
        assert last_block.transactions_info
        last_block = recursive_replace(
            last_block, "foliage_transaction_block.transactions_info_hash", last_block.transactions_info.get_hash()
        )
        assert last_block.foliage_transaction_block
        last_block = recursive_replace(
            last_block, "foliage.foliage_transaction_block_hash", last_block.foliage_transaction_block.get_hash()
        )
        new_m = last_block.foliage.foliage_transaction_block_hash
        new_fsb_sig = bt.get_plot_signature(new_m, last_block.reward_chain_block.proof_of_space.plot_public_key)
        last_block = recursive_replace(last_block, "foliage.foliage_transaction_block_signature", new_fsb_sig)

        # Bad signature fails during add_block
        await _validate_and_add_block(b, last_block, expected_error=Err.BAD_AGGREGATE_SIGNATURE)

        # Bad signature also fails in prevalidation
        preval_results = await b.pre_validate_blocks_multiprocessing([last_block], {}, validate_signatures=True)
        assert preval_results is not None
        assert preval_results[0].error == Err.BAD_AGGREGATE_SIGNATURE.value


class TestReorgs:
    @pytest.mark.anyio
    async def test_basic_reorg(self, empty_blockchain, bt):
        b = empty_blockchain
        blocks = bt.get_consecutive_blocks(15)

        for block in blocks:
            await _validate_and_add_block(b, block)
        assert b.get_peak().height == 14

        blocks_reorg_chain = bt.get_consecutive_blocks(7, blocks[:10], seed=b"2")
        for reorg_block in blocks_reorg_chain:
            if reorg_block.height < 10:
                await _validate_and_add_block(b, reorg_block, expected_result=AddBlockResult.ALREADY_HAVE_BLOCK)
            elif reorg_block.height < 15:
                await _validate_and_add_block(b, reorg_block, expected_result=AddBlockResult.ADDED_AS_ORPHAN)
            elif reorg_block.height >= 15:
                await _validate_and_add_block(b, reorg_block)
        assert b.get_peak().height == 16

<<<<<<< HEAD
    @pytest.mark.asyncio
=======
    @pytest.mark.anyio
>>>>>>> da0fd11a
    @pytest.mark.parametrize("light_blocks", [True, False])
    async def test_long_reorg(
        self,
        light_blocks: bool,
        empty_blockchain: Blockchain,
        default_10000_blocks: List[FullBlock],
        test_long_reorg_blocks: List[FullBlock],
        test_long_reorg_blocks_light: List[FullBlock],
    ):
        if light_blocks:
            reorg_blocks = test_long_reorg_blocks_light[:1650]
        else:
            reorg_blocks = test_long_reorg_blocks[:1200]

        # Reorg longer than a difficulty adjustment
        # Also tests higher weight chain but lower height
        b = empty_blockchain
        num_blocks_chain_1 = 1600
        num_blocks_chain_2_start = 500

        assert num_blocks_chain_1 < 10000
        blocks = default_10000_blocks[:num_blocks_chain_1]

        print(f"pre-validating {len(blocks)} blocks")
        pre_validation_results: List[PreValidationResult] = await b.pre_validate_blocks_multiprocessing(
            blocks, {}, validate_signatures=False
        )

        for i, block in enumerate(blocks):
            assert pre_validation_results[i].error is None
            if (block.height % 100) == 0:
                print(f"main chain: {block.height:4} weight: {block.weight}")
            (result, err, _) = await b.add_block(block, pre_validation_results[i])
            await check_block_store_invariant(b)
            assert err is None
            assert result == AddBlockResult.NEW_PEAK

        peak = b.get_peak()
        assert peak is not None
        chain_1_height = peak.height
        chain_1_weight = peak.weight
        assert chain_1_height == (num_blocks_chain_1 - 1)

        # The reorg blocks will have less time between them (timestamp) and therefore will make difficulty go up
        # This means that the weight will grow faster, and we can get a heavier chain with lower height

        # If these assert fail, you probably need to change the fixture in reorg_blocks to create the
        # right amount of blocks at the right time
        assert reorg_blocks[num_blocks_chain_2_start - 1] == default_10000_blocks[num_blocks_chain_2_start - 1]
        assert reorg_blocks[num_blocks_chain_2_start] != default_10000_blocks[num_blocks_chain_2_start]

        # one aspect of this test is to make sure we can reorg blocks that are
        # not in the cache. We need to explicitly prune the cache to get that
        # effect.
        b.clean_block_records()

        first_peak = b.get_peak()
        fork_info: Optional[ForkInfo] = None
        for reorg_block in reorg_blocks:
            if (reorg_block.height % 100) == 0:
                peak = b.get_peak()
                assert peak is not None
                print(
                    f"reorg chain: {reorg_block.height:4} "
                    f"weight: {reorg_block.weight:7} "
                    f"peak: {str(peak.header_hash)[:6]}"
                )

            if reorg_block.height < num_blocks_chain_2_start:
                await _validate_and_add_block(b, reorg_block, expected_result=AddBlockResult.ALREADY_HAVE_BLOCK)
            elif reorg_block.weight <= chain_1_weight:
                if fork_info is None:
                    fork_info = ForkInfo(reorg_block.height - 1, reorg_block.height - 1, reorg_block.prev_header_hash)
                await _validate_and_add_block(
                    b, reorg_block, expected_result=AddBlockResult.ADDED_AS_ORPHAN, fork_info=fork_info
                )
            elif reorg_block.weight > chain_1_weight:
                await _validate_and_add_block(
                    b, reorg_block, expected_result=AddBlockResult.NEW_PEAK, fork_info=fork_info
                )

        # if these asserts fires, there was no reorg
        peak = b.get_peak()
        assert peak is not None
        assert first_peak != peak
        assert peak is not None
        assert peak.weight > chain_1_weight
        second_peak = peak

        if light_blocks:
            assert peak.height > chain_1_height
        else:
            assert peak.height < chain_1_height

        chain_2_weight = peak.weight

        # now reorg back to the original chain
        # this exercises the case where we have some of the blocks in the DB already
        b.clean_block_records()
<<<<<<< HEAD

        if light_blocks:
            blocks = default_10000_blocks[num_blocks_chain_2_start - 100 : 1800]
        else:
            blocks = default_10000_blocks[num_blocks_chain_2_start - 100 : 2600]

        # the block validation requires previous block records to be in the
        # cache
        br = await b.get_block_record_from_db(blocks[0].prev_header_hash)
        for i in range(200):
            assert br is not None
            b.add_block_record(br)
            br = await b.get_block_record_from_db(br.prev_hash)
        assert br is not None
        b.add_block_record(br)

        # start the fork point a few blocks back, to test that the blockchain
        # can catch up
        fork_block = default_10000_blocks[num_blocks_chain_2_start - 200]
        fork_info = ForkInfo(fork_block.height, fork_block.height, fork_block.header_hash)
        for block in blocks:
            if (block.height % 128) == 0:
                peak = b.get_peak()
                assert peak is not None
                print(
                    f"original chain: {block.height:4} "
                    f"weight: {block.weight:7} "
                    f"peak: {str(peak.header_hash)[:6]}"
                )
            if block.height <= chain_1_height:
                expect = AddBlockResult.ALREADY_HAVE_BLOCK
            elif block.weight < chain_2_weight:
                expect = AddBlockResult.ADDED_AS_ORPHAN
            else:
                expect = AddBlockResult.NEW_PEAK
            await _validate_and_add_block(b, block, fork_info=fork_info, expected_result=expect)

        # if these asserts fires, there was no reorg back to the original chain
        peak = b.get_peak()
        assert peak is not None
        assert peak.header_hash != second_peak
        assert peak.weight > chain_2_weight
=======
>>>>>>> da0fd11a

        if light_blocks:
            blocks = default_10000_blocks[num_blocks_chain_2_start - 100 : 1800]
        else:
            blocks = default_10000_blocks[num_blocks_chain_2_start - 100 : 2600]

        # the block validation requires previous block records to be in the
        # cache
        br = await b.get_block_record_from_db(blocks[0].prev_header_hash)
        for i in range(200):
            assert br is not None
            b.add_block_record(br)
            br = await b.get_block_record_from_db(br.prev_hash)
        assert br is not None
        b.add_block_record(br)

        # start the fork point a few blocks back, to test that the blockchain
        # can catch up
        fork_block = default_10000_blocks[num_blocks_chain_2_start - 200]
        fork_info = ForkInfo(fork_block.height, fork_block.height, fork_block.header_hash)
        for block in blocks:
            if (block.height % 128) == 0:
                peak = b.get_peak()
                assert peak is not None
                print(
                    f"original chain: {block.height:4} "
                    f"weight: {block.weight:7} "
                    f"peak: {str(peak.header_hash)[:6]}"
                )
            if block.height <= chain_1_height:
                expect = AddBlockResult.ALREADY_HAVE_BLOCK
            elif block.weight < chain_2_weight:
                expect = AddBlockResult.ADDED_AS_ORPHAN
            else:
                expect = AddBlockResult.NEW_PEAK
            await _validate_and_add_block(b, block, fork_info=fork_info, expected_result=expect)

        # if these asserts fires, there was no reorg back to the original chain
        peak = b.get_peak()
        assert peak is not None
        assert peak.header_hash != second_peak
        assert peak.weight > chain_2_weight

    @pytest.mark.anyio
    async def test_long_compact_blockchain(self, empty_blockchain, default_2000_blocks_compact):
        b = empty_blockchain
        for block in default_2000_blocks_compact:
            await _validate_and_add_block(b, block, skip_prevalidation=True)
        assert b.get_peak().height == len(default_2000_blocks_compact) - 1

    @pytest.mark.anyio
    async def test_reorg_from_genesis(self, empty_blockchain, bt):
        b = empty_blockchain

        blocks = bt.get_consecutive_blocks(15)

        for block in blocks:
            await _validate_and_add_block(b, block)
        assert b.get_peak().height == 14

        # Reorg to alternate chain that is 1 height longer
        blocks_reorg_chain = bt.get_consecutive_blocks(15, [blocks[0]], seed=b"2")
        for reorg_block in blocks_reorg_chain:
            if reorg_block.height < 15:
                await _validate_and_add_block_multi_result(
                    b,
                    reorg_block,
                    expected_result=[AddBlockResult.ADDED_AS_ORPHAN, AddBlockResult.ALREADY_HAVE_BLOCK],
                )
            elif reorg_block.height >= 15:
                await _validate_and_add_block(b, reorg_block)

        # Back to original chain
        blocks_reorg_chain_2 = bt.get_consecutive_blocks(3, blocks, seed=b"3")

        await _validate_and_add_block(b, blocks_reorg_chain_2[-3], expected_result=AddBlockResult.ADDED_AS_ORPHAN)
        await _validate_and_add_block(b, blocks_reorg_chain_2[-2])
        await _validate_and_add_block(b, blocks_reorg_chain_2[-1])

        assert b.get_peak().height == 17

    @pytest.mark.anyio
    async def test_reorg_transaction(self, empty_blockchain, bt):
        b = empty_blockchain
        wallet_a = WalletTool(b.constants)
        WALLET_A_PUZZLE_HASHES = [wallet_a.get_new_puzzlehash() for _ in range(5)]
        coinbase_puzzlehash = WALLET_A_PUZZLE_HASHES[0]
        receiver_puzzlehash = WALLET_A_PUZZLE_HASHES[1]

        blocks = bt.get_consecutive_blocks(10, farmer_reward_puzzle_hash=coinbase_puzzlehash)
        blocks = bt.get_consecutive_blocks(
            2, blocks, farmer_reward_puzzle_hash=coinbase_puzzlehash, guarantee_transaction_block=True
        )

        spend_block = blocks[10]
        spend_coin = None
        for coin in list(spend_block.get_included_reward_coins()):
            if coin.puzzle_hash == coinbase_puzzlehash:
                spend_coin = coin
        spend_bundle = wallet_a.generate_signed_transaction(1000, receiver_puzzlehash, spend_coin)

        blocks = bt.get_consecutive_blocks(
            2,
            blocks,
            farmer_reward_puzzle_hash=coinbase_puzzlehash,
            transaction_data=spend_bundle,
            guarantee_transaction_block=True,
        )

        blocks_fork = bt.get_consecutive_blocks(
            1, blocks[:12], farmer_reward_puzzle_hash=coinbase_puzzlehash, seed=b"123", guarantee_transaction_block=True
        )
        blocks_fork = bt.get_consecutive_blocks(
            2,
            blocks_fork,
            farmer_reward_puzzle_hash=coinbase_puzzlehash,
            transaction_data=spend_bundle,
            guarantee_transaction_block=True,
            seed=b"1245",
        )
        for block in blocks:
            await _validate_and_add_block(b, block)

        for block in blocks_fork:
            await _validate_and_add_block_no_error(b, block)

    @pytest.mark.anyio
    async def test_get_header_blocks_in_range_tx_filter(self, empty_blockchain, bt):
        b = empty_blockchain
        blocks = bt.get_consecutive_blocks(
            3,
            guarantee_transaction_block=True,
            pool_reward_puzzle_hash=bt.pool_ph,
            farmer_reward_puzzle_hash=bt.pool_ph,
        )
        await _validate_and_add_block(b, blocks[0])
        await _validate_and_add_block(b, blocks[1])
        await _validate_and_add_block(b, blocks[2])
        wt: WalletTool = bt.get_pool_wallet_tool()
        tx: SpendBundle = wt.generate_signed_transaction(
            10, wt.get_new_puzzlehash(), list(blocks[2].get_included_reward_coins())[0]
        )
        blocks = bt.get_consecutive_blocks(
            1,
            block_list_input=blocks,
            guarantee_transaction_block=True,
            transaction_data=tx,
        )
        await _validate_and_add_block(b, blocks[-1])

        blocks_with_filter = await b.get_header_blocks_in_range(0, 10, tx_filter=True)
        blocks_without_filter = await b.get_header_blocks_in_range(0, 10, tx_filter=False)
        header_hash = blocks[-1].header_hash
        assert (
            blocks_with_filter[header_hash].transactions_filter
            != blocks_without_filter[header_hash].transactions_filter
        )
        assert blocks_with_filter[header_hash].header_hash == blocks_without_filter[header_hash].header_hash

    @pytest.mark.anyio
    async def test_get_blocks_at(self, empty_blockchain, default_1000_blocks):
        b = empty_blockchain
        heights = []
        for block in default_1000_blocks[:200]:
            heights.append(block.height)
            await _validate_and_add_block(b, block)

        blocks = await b.get_block_records_at(heights, batch_size=2)
        assert blocks
        assert len(blocks) == 200
        assert blocks[-1].height == 199


@pytest.mark.anyio
async def test_reorg_new_ref(empty_blockchain, bt):
    b = empty_blockchain
    wallet_a = WalletTool(b.constants)
    WALLET_A_PUZZLE_HASHES = [wallet_a.get_new_puzzlehash() for _ in range(5)]
    coinbase_puzzlehash = WALLET_A_PUZZLE_HASHES[0]
    receiver_puzzlehash = WALLET_A_PUZZLE_HASHES[1]

    blocks = bt.get_consecutive_blocks(
        5,
        farmer_reward_puzzle_hash=coinbase_puzzlehash,
        pool_reward_puzzle_hash=receiver_puzzlehash,
        guarantee_transaction_block=True,
    )

    all_coins = []
    for spend_block in blocks[:5]:
        for coin in list(spend_block.get_included_reward_coins()):
            if coin.puzzle_hash == coinbase_puzzlehash:
                all_coins.append(coin)
    spend_bundle_0 = wallet_a.generate_signed_transaction(1000, receiver_puzzlehash, all_coins.pop())
    blocks = bt.get_consecutive_blocks(
        15,
        block_list_input=blocks,
        farmer_reward_puzzle_hash=coinbase_puzzlehash,
        pool_reward_puzzle_hash=receiver_puzzlehash,
        transaction_data=spend_bundle_0,
        guarantee_transaction_block=True,
    )

    for block in blocks:
        await _validate_and_add_block(b, block)
    assert b.get_peak().height == 19

    print("first chain done")

    # Make sure a ref back into the reorg chain itself works as expected

    blocks_reorg_chain = bt.get_consecutive_blocks(
        1,
        blocks[:10],
        seed=b"2",
        farmer_reward_puzzle_hash=coinbase_puzzlehash,
        pool_reward_puzzle_hash=receiver_puzzlehash,
    )
    spend_bundle = wallet_a.generate_signed_transaction(1000, receiver_puzzlehash, all_coins.pop())

    blocks_reorg_chain = bt.get_consecutive_blocks(
        2,
        blocks_reorg_chain,
        seed=b"2",
        farmer_reward_puzzle_hash=coinbase_puzzlehash,
        pool_reward_puzzle_hash=receiver_puzzlehash,
        transaction_data=spend_bundle,
        guarantee_transaction_block=True,
    )

    spend_bundle2 = wallet_a.generate_signed_transaction(1000, receiver_puzzlehash, all_coins.pop())
    blocks_reorg_chain = bt.get_consecutive_blocks(
        4, blocks_reorg_chain, seed=b"2", previous_generator=[uint32(5), uint32(11)], transaction_data=spend_bundle2
    )
    blocks_reorg_chain = bt.get_consecutive_blocks(4, blocks_reorg_chain, seed=b"2")

    for i, block in enumerate(blocks_reorg_chain):
        fork_info: Optional[ForkInfo] = None
        if i < 10:
            expected = AddBlockResult.ALREADY_HAVE_BLOCK
        elif i < 20:
            expected = AddBlockResult.ADDED_AS_ORPHAN
        else:
            expected = AddBlockResult.NEW_PEAK
            if fork_info is None:
                fork_info = ForkInfo(blocks[1].height, blocks[1].height, blocks[1].header_hash)
<<<<<<< HEAD
        log.info(f"check block {block.height}")
=======
>>>>>>> da0fd11a
        await _validate_and_add_block(b, block, expected_result=expected, fork_info=fork_info)
    assert b.get_peak().height == 20


# this test doesn't reorg, but _reconsider_peak() is passed a stale
# "fork_height" to make it look like it's in a reorg, but all the same blocks
# are just added back.
@pytest.mark.anyio
async def test_reorg_stale_fork_height(empty_blockchain, bt):
    b = empty_blockchain
    wallet_a = WalletTool(b.constants)
    WALLET_A_PUZZLE_HASHES = [wallet_a.get_new_puzzlehash() for _ in range(5)]
    coinbase_puzzlehash = WALLET_A_PUZZLE_HASHES[0]
    receiver_puzzlehash = WALLET_A_PUZZLE_HASHES[1]

    blocks = bt.get_consecutive_blocks(
        5,
        farmer_reward_puzzle_hash=coinbase_puzzlehash,
        pool_reward_puzzle_hash=receiver_puzzlehash,
        guarantee_transaction_block=True,
    )

    all_coins = []
    for spend_block in blocks:
        for coin in list(spend_block.get_included_reward_coins()):
            if coin.puzzle_hash == coinbase_puzzlehash:
                all_coins.append(coin)

    # Make sure a ref back into the reorg chain itself works as expected
    spend_bundle = wallet_a.generate_signed_transaction(1000, receiver_puzzlehash, all_coins.pop())

    # make sure we have a transaction block, with at least one transaction in it
    blocks = bt.get_consecutive_blocks(
        5,
        blocks,
        farmer_reward_puzzle_hash=coinbase_puzzlehash,
        pool_reward_puzzle_hash=receiver_puzzlehash,
        transaction_data=spend_bundle,
        guarantee_transaction_block=True,
    )

    # this block (height 10) refers back to the generator in block 5
    spend_bundle2 = wallet_a.generate_signed_transaction(1000, receiver_puzzlehash, all_coins.pop())
    blocks = bt.get_consecutive_blocks(4, blocks, previous_generator=[uint32(5)], transaction_data=spend_bundle2)

    for block in blocks[:5]:
        await _validate_and_add_block(b, block, expected_result=AddBlockResult.NEW_PEAK)

    # fake the fork_info to make every new block look like a reorg
    fork_info = ForkInfo(blocks[1].height, blocks[1].height, blocks[1].header_hash)
    for block in blocks[5:]:
        await _validate_and_add_block(b, block, expected_result=AddBlockResult.NEW_PEAK, fork_info=fork_info)
    assert b.get_peak().height == 13


@pytest.mark.anyio
async def test_chain_failed_rollback(empty_blockchain, bt):
    b = empty_blockchain
    wallet_a = WalletTool(b.constants)
    WALLET_A_PUZZLE_HASHES = [wallet_a.get_new_puzzlehash() for _ in range(5)]
    coinbase_puzzlehash = WALLET_A_PUZZLE_HASHES[0]
    receiver_puzzlehash = WALLET_A_PUZZLE_HASHES[1]

    blocks = bt.get_consecutive_blocks(
        20,
        farmer_reward_puzzle_hash=coinbase_puzzlehash,
        pool_reward_puzzle_hash=receiver_puzzlehash,
    )

    for block in blocks:
        await _validate_and_add_block(b, block)
    assert b.get_peak().height == 19

    print("first chain done")

    # Make sure a ref back into the reorg chain itself works as expected

    all_coins = []
    for spend_block in blocks[:10]:
        for coin in list(spend_block.get_included_reward_coins()):
            if coin.puzzle_hash == coinbase_puzzlehash:
                all_coins.append(coin)

    spend_bundle = wallet_a.generate_signed_transaction(1000, receiver_puzzlehash, all_coins.pop())

    blocks_reorg_chain = bt.get_consecutive_blocks(
        11,
        blocks[:10],
        seed=b"2",
        farmer_reward_puzzle_hash=coinbase_puzzlehash,
        pool_reward_puzzle_hash=receiver_puzzlehash,
        transaction_data=spend_bundle,
        guarantee_transaction_block=True,
    )

    for block in blocks_reorg_chain[10:-1]:
        await _validate_and_add_block(b, block, expected_result=AddBlockResult.ADDED_AS_ORPHAN)

    # Incorrectly set the height as spent in DB to trigger an error
    print(f"{await b.coin_store.get_coin_record(spend_bundle.coin_spends[0].coin.name())}")
    print(spend_bundle.coin_spends[0].coin.name())
    # await b.coin_store._set_spent([spend_bundle.coin_spends[0].coin.name()], 8)
    await b.coin_store.rollback_to_block(2)
    print(f"{await b.coin_store.get_coin_record(spend_bundle.coin_spends[0].coin.name())}")

    with pytest.raises(ValueError, match="Invalid operation to set spent"):
        await _validate_and_add_block(b, blocks_reorg_chain[-1])

    assert b.get_peak().height == 19


@pytest.mark.anyio
async def test_reorg_flip_flop(empty_blockchain, bt):
    b = empty_blockchain
    wallet_a = WalletTool(b.constants)
    WALLET_A_PUZZLE_HASHES = [wallet_a.get_new_puzzlehash() for _ in range(5)]
    coinbase_puzzlehash = WALLET_A_PUZZLE_HASHES[0]
    receiver_puzzlehash = WALLET_A_PUZZLE_HASHES[1]

    chain_a = bt.get_consecutive_blocks(
        10,
        farmer_reward_puzzle_hash=coinbase_puzzlehash,
        pool_reward_puzzle_hash=receiver_puzzlehash,
        guarantee_transaction_block=True,
    )

    all_coins = []
    for spend_block in chain_a:
        for coin in list(spend_block.get_included_reward_coins()):
            if coin.puzzle_hash == coinbase_puzzlehash:
                all_coins.append(coin)

    # this is a transaction block at height 10
    spend_bundle = wallet_a.generate_signed_transaction(1000, receiver_puzzlehash, all_coins.pop())
    chain_a = bt.get_consecutive_blocks(
        5,
        chain_a,
        farmer_reward_puzzle_hash=coinbase_puzzlehash,
        pool_reward_puzzle_hash=receiver_puzzlehash,
        transaction_data=spend_bundle,
        guarantee_transaction_block=True,
    )

    spend_bundle = wallet_a.generate_signed_transaction(1000, receiver_puzzlehash, all_coins.pop())
    chain_a = bt.get_consecutive_blocks(
        5,
        chain_a,
        previous_generator=[uint32(10)],
        transaction_data=spend_bundle,
        guarantee_transaction_block=True,
    )

    spend_bundle = wallet_a.generate_signed_transaction(1000, receiver_puzzlehash, all_coins.pop())
    chain_a = bt.get_consecutive_blocks(
        20,
        chain_a,
        farmer_reward_puzzle_hash=coinbase_puzzlehash,
        pool_reward_puzzle_hash=receiver_puzzlehash,
        transaction_data=spend_bundle,
        guarantee_transaction_block=True,
    )

    # chain A is 40 blocks deep
    # chain B share the first 20 blocks with chain A

    # add 5 blocks on top of the first 20, to form chain B
    chain_b = bt.get_consecutive_blocks(
        5,
        chain_a[:20],
        seed=b"2",
        farmer_reward_puzzle_hash=coinbase_puzzlehash,
        pool_reward_puzzle_hash=receiver_puzzlehash,
    )
    spend_bundle = wallet_a.generate_signed_transaction(1000, receiver_puzzlehash, all_coins.pop())

    # this is a transaction block at height 15 (in Chain B)
    chain_b = bt.get_consecutive_blocks(
        5,
        chain_b,
        seed=b"2",
        farmer_reward_puzzle_hash=coinbase_puzzlehash,
        pool_reward_puzzle_hash=receiver_puzzlehash,
        transaction_data=spend_bundle,
        guarantee_transaction_block=True,
    )

    spend_bundle = wallet_a.generate_signed_transaction(1000, receiver_puzzlehash, all_coins.pop())
    chain_b = bt.get_consecutive_blocks(
        10, chain_b, seed=b"2", previous_generator=[uint32(15)], transaction_data=spend_bundle
    )

    assert len(chain_a) == len(chain_b)

    counter = 0
    for b1, b2 in zip(chain_a, chain_b):
        # alternate the order we add blocks from the two chains, to ensure one
        # chain overtakes the other one in weight every other time
        if counter % 2 == 0:
            block1, block2 = b2, b1
        else:
            block1, block2 = b1, b2
        counter += 1

        preval: List[PreValidationResult] = await b.pre_validate_blocks_multiprocessing(
            [block1], {}, validate_signatures=False
        )
        result, err, _ = await b.add_block(block1, preval[0])
        assert not err
        preval: List[PreValidationResult] = await b.pre_validate_blocks_multiprocessing(
            [block2],
            {},
            validate_signatures=False,
        )
        result, err, _ = await b.add_block(block2, preval[0])
        assert not err

    assert b.get_peak().height == 39

    chain_b = bt.get_consecutive_blocks(
        10,
        chain_b,
        seed=b"2",
        farmer_reward_puzzle_hash=coinbase_puzzlehash,
        pool_reward_puzzle_hash=receiver_puzzlehash,
    )

    for block in chain_b[40:]:
        await _validate_and_add_block(b, block)<|MERGE_RESOLUTION|>--- conflicted
+++ resolved
@@ -3133,11 +3133,7 @@
                 await _validate_and_add_block(b, reorg_block)
         assert b.get_peak().height == 16
 
-<<<<<<< HEAD
-    @pytest.mark.asyncio
-=======
-    @pytest.mark.anyio
->>>>>>> da0fd11a
+    @pytest.mark.anyio
     @pytest.mark.parametrize("light_blocks", [True, False])
     async def test_long_reorg(
         self,
@@ -3237,7 +3233,6 @@
         # now reorg back to the original chain
         # this exercises the case where we have some of the blocks in the DB already
         b.clean_block_records()
-<<<<<<< HEAD
 
         if light_blocks:
             blocks = default_10000_blocks[num_blocks_chain_2_start - 100 : 1800]
@@ -3280,50 +3275,6 @@
         assert peak is not None
         assert peak.header_hash != second_peak
         assert peak.weight > chain_2_weight
-=======
->>>>>>> da0fd11a
-
-        if light_blocks:
-            blocks = default_10000_blocks[num_blocks_chain_2_start - 100 : 1800]
-        else:
-            blocks = default_10000_blocks[num_blocks_chain_2_start - 100 : 2600]
-
-        # the block validation requires previous block records to be in the
-        # cache
-        br = await b.get_block_record_from_db(blocks[0].prev_header_hash)
-        for i in range(200):
-            assert br is not None
-            b.add_block_record(br)
-            br = await b.get_block_record_from_db(br.prev_hash)
-        assert br is not None
-        b.add_block_record(br)
-
-        # start the fork point a few blocks back, to test that the blockchain
-        # can catch up
-        fork_block = default_10000_blocks[num_blocks_chain_2_start - 200]
-        fork_info = ForkInfo(fork_block.height, fork_block.height, fork_block.header_hash)
-        for block in blocks:
-            if (block.height % 128) == 0:
-                peak = b.get_peak()
-                assert peak is not None
-                print(
-                    f"original chain: {block.height:4} "
-                    f"weight: {block.weight:7} "
-                    f"peak: {str(peak.header_hash)[:6]}"
-                )
-            if block.height <= chain_1_height:
-                expect = AddBlockResult.ALREADY_HAVE_BLOCK
-            elif block.weight < chain_2_weight:
-                expect = AddBlockResult.ADDED_AS_ORPHAN
-            else:
-                expect = AddBlockResult.NEW_PEAK
-            await _validate_and_add_block(b, block, fork_info=fork_info, expected_result=expect)
-
-        # if these asserts fires, there was no reorg back to the original chain
-        peak = b.get_peak()
-        assert peak is not None
-        assert peak.header_hash != second_peak
-        assert peak.weight > chain_2_weight
 
     @pytest.mark.anyio
     async def test_long_compact_blockchain(self, empty_blockchain, default_2000_blocks_compact):
@@ -3343,7 +3294,7 @@
         assert b.get_peak().height == 14
 
         # Reorg to alternate chain that is 1 height longer
-        blocks_reorg_chain = bt.get_consecutive_blocks(15, [blocks[0]], seed=b"2")
+        blocks_reorg_chain = bt.get_consecutive_blocks(16, [], seed=b"2")
         for reorg_block in blocks_reorg_chain:
             if reorg_block.height < 15:
                 await _validate_and_add_block_multi_result(
@@ -3528,10 +3479,6 @@
             expected = AddBlockResult.NEW_PEAK
             if fork_info is None:
                 fork_info = ForkInfo(blocks[1].height, blocks[1].height, blocks[1].header_hash)
-<<<<<<< HEAD
-        log.info(f"check block {block.height}")
-=======
->>>>>>> da0fd11a
         await _validate_and_add_block(b, block, expected_result=expected, fork_info=fork_info)
     assert b.get_peak().height == 20
 
@@ -3741,9 +3688,7 @@
         result, err, _ = await b.add_block(block1, preval[0])
         assert not err
         preval: List[PreValidationResult] = await b.pre_validate_blocks_multiprocessing(
-            [block2],
-            {},
-            validate_signatures=False,
+            [block2], {}, validate_signatures=False
         )
         result, err, _ = await b.add_block(block2, preval[0])
         assert not err
