--- conflicted
+++ resolved
@@ -81,7 +81,6 @@
         ephemeral_db = dict(self._db)
         for coin in spend_bundle.additions():
             name = coin.name()
-<<<<<<< HEAD
             ephemeral_db[name] = CoinRecord(
                 coin,
                 uint32(now.height),
@@ -90,9 +89,6 @@
                 False,
                 uint64(now.seconds),
             )
-=======
-            ephemeral_db[name] = CoinRecord(coin, uint32(now.height), uint32(0), False, False, uint64(now.seconds))
->>>>>>> 4807c492
 
         for coin_solution, conditions_dict in zip(spend_bundle.coin_solutions, conditions_dicts):  # noqa
             prev_transaction_block_height = now.height
