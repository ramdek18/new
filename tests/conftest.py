--- conflicted
+++ resolved
@@ -3,13 +3,9 @@
 import datetime
 import multiprocessing
 import os
-<<<<<<< HEAD
-from typing import Iterator
+import sysconfig
+from typing import Any, AsyncIterator, Dict, Iterator, List, Tuple, Union
 from secrets import token_bytes
-=======
-import sysconfig
-from typing import Any, AsyncIterator, Dict, List, Tuple, Union
->>>>>>> f3e14b0d
 
 # TODO: update after resolution in https://github.com/pytest-dev/pytest/issues/7469
 from _pytest.fixtures import SubRequest
@@ -35,16 +31,13 @@
 from chia.types.peer_info import PeerInfo
 from chia.util.config import create_default_chia_config, lock_and_load_config
 from chia.util.ints import uint16
-<<<<<<< HEAD
 from chia.util.task_timing import (
     main as task_instrumentation_main,
     start_task_instrumentation,
     stop_task_instrumentation,
 )
-=======
 from chia.wallet.wallet import Wallet
 from tests.core.data_layer.util import ChiaRoot
->>>>>>> f3e14b0d
 from tests.core.node_height import node_height_at_least
 from tests.setup_nodes import (
     setup_simulators_and_wallets,
