--- conflicted
+++ resolved
@@ -172,14 +172,10 @@
     return request.param
 
 
-<<<<<<< HEAD
-SOFTFORK_HEIGHTS = [1000000, 4410000, 5496000]
+SOFTFORK_HEIGHTS = [1000000, 4474000, 5496000]
 
 
 @pytest.fixture(scope="function", params=SOFTFORK_HEIGHTS)
-=======
-@pytest.fixture(scope="function", params=[1000000, 3886635, 4474000, 5496000])
->>>>>>> 99e4d5b4
 def softfork_height(request) -> int:
     return request.param
 
