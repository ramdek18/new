--- conflicted
+++ resolved
@@ -74,19 +74,18 @@
 from chia.util.keyring_wrapper import KeyringWrapper
 
 
-<<<<<<< HEAD
+@pytest.fixture(name="seeded_random")
+def seeded_random_fixture() -> random.Random:
+    seeded_random = random.Random()
+    seeded_random.seed(a=0, version=2)
+    return seeded_random
+
+
 @pytest.fixture(name=benchmark_runner_fixture_name)
 def benchmark_runner_fixture(request: SubRequest) -> BenchmarkRunner:
     enable_assertion = request.config.getoption(enable_benchmark_assertions_flag_name)
     label = request.node.name
     return BenchmarkRunner(enable_assertion=enable_assertion, label=label)
-=======
-@pytest.fixture(name="seeded_random")
-def seeded_random_fixture() -> random.Random:
-    seeded_random = random.Random()
-    seeded_random.seed(a=0, version=2)
-    return seeded_random
->>>>>>> 7dbc0e2f
 
 
 @pytest.fixture(name="node_name_for_file")
