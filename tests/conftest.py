--- conflicted
+++ resolved
@@ -87,7 +87,6 @@
 from tests.util.setup_nodes import setup_farmer_multi_harvester
 
 
-<<<<<<< HEAD
 @pytest.fixture(name="ether_setup", autouse=True)
 def ether_setup_fixture(request: SubRequest, record_property: Callable[[str, object], None]) -> Iterator[None]:
     with MonkeyPatch.context() as monkeypatch_context:
@@ -100,14 +99,14 @@
 def ether_test_id_property_fixture(ether_setup: None, record_property: Callable[[str, object], None]) -> None:
     assert ether.test_id is not None, "ether.test_id is None, did you forget to use the ether_setup fixture?"
     record_property("test_id", json.dumps(ether.test_id.marshal(), ensure_ascii=True, sort_keys=True))
-=======
+
+
 def make_old_setup_simulators_and_wallets(new: SimulatorsAndWallets) -> OldSimulatorsAndWallets:
     return (
         [simulator.peer_api for simulator in new.simulators],
         [(wallet.node, wallet.peer_server) for wallet in new.wallets],
         new.bt,
     )
->>>>>>> cde5d520
 
 
 @pytest.fixture(scope="session")
