# flake8: noqa E402 # See imports after multiprocessing.set_start_method
from __future__ import annotations

import dataclasses
import datetime
import multiprocessing
import os
import random
import sysconfig
import tempfile
from enum import Enum
from typing import Any, AsyncIterator, Dict, Iterator, List, Tuple, Union

import aiohttp
import pytest
import pytest_asyncio

# TODO: update after resolution in https://github.com/pytest-dev/pytest/issues/7469
from _pytest.fixtures import SubRequest

from chia.clvm.spend_sim import CostLogger

# Set spawn after stdlib imports, but before other imports
from chia.consensus.constants import ConsensusConstants
from chia.farmer.farmer import Farmer
from chia.farmer.farmer_api import FarmerAPI
from chia.full_node.full_node import FullNode
from chia.full_node.full_node_api import FullNodeAPI
from chia.harvester.harvester import Harvester
from chia.harvester.harvester_api import HarvesterAPI
from chia.protocols import full_node_protocol
from chia.rpc.farmer_rpc_client import FarmerRpcClient
from chia.rpc.harvester_rpc_client import HarvesterRpcClient
from chia.rpc.wallet_rpc_client import WalletRpcClient
from chia.seeder.crawler import Crawler
from chia.seeder.crawler_api import CrawlerAPI
from chia.seeder.dns_server import DNSServer
from chia.server.server import ChiaServer
from chia.server.start_service import Service
from chia.simulator.full_node_simulator import FullNodeSimulator
from chia.simulator.setup_nodes import (
    SimulatorsAndWallets,
    setup_full_system,
    setup_full_system_connect_to_deamon,
    setup_n_nodes,
    setup_simulators_and_wallets,
    setup_simulators_and_wallets_service,
    setup_two_nodes,
)
from chia.simulator.setup_services import setup_crawler, setup_daemon, setup_introducer, setup_seeder, setup_timelord
from chia.simulator.time_out_assert import time_out_assert
from chia.simulator.wallet_tools import WalletTool
from chia.types.peer_info import PeerInfo
from chia.util.config import create_default_chia_config, lock_and_load_config
from chia.util.ints import uint16, uint64
from chia.util.keychain import Keychain
from chia.util.task_timing import main as task_instrumentation_main
from chia.util.task_timing import start_task_instrumentation, stop_task_instrumentation
from chia.wallet.wallet_node import WalletNode
from chia.wallet.wallet_node_api import WalletNodeAPI
from tests.core.data_layer.util import ChiaRoot
from tests.core.node_height import node_height_at_least
from tests.simulation.test_simulation import test_constants_modified

multiprocessing.set_start_method("spawn")

from pathlib import Path

from chia.simulator.block_tools import BlockTools, create_block_tools, create_block_tools_async, test_constants
from chia.simulator.keyring import TempKeyring
from chia.simulator.setup_nodes import setup_farmer_multi_harvester
from chia.util.keyring_wrapper import KeyringWrapper


@pytest.fixture(name="node_name_for_file")
def node_name_for_file_fixture(request: SubRequest) -> str:
    # TODO: handle other characters banned on windows
    return request.node.name.replace(os.sep, "_")


@pytest.fixture(name="test_time_for_file")
def test_time_for_file_fixture(request: SubRequest) -> str:
    return datetime.datetime.now().isoformat().replace(":", "_")


@pytest.fixture(name="task_instrumentation")
def task_instrumentation_fixture(node_name_for_file: str, test_time_for_file: str) -> Iterator[None]:
    target_directory = f"task-profile-{node_name_for_file}-{test_time_for_file}"

    start_task_instrumentation()
    yield
    stop_task_instrumentation(target_dir=target_directory)
    task_instrumentation_main(args=[target_directory])


@pytest.fixture(scope="session")
def get_keychain():
    with TempKeyring() as keychain:
        yield keychain
        KeyringWrapper.cleanup_shared_instance()


class ConsensusMode(Enum):
    PLAIN = 0
    HARD_FORK_2_0 = 1
    SOFT_FORK3 = 2
    SOFT_FORK4 = 3


@pytest.fixture(
    scope="session",
    params=[ConsensusMode.PLAIN, ConsensusMode.HARD_FORK_2_0, ConsensusMode.SOFT_FORK3, ConsensusMode.SOFT_FORK4],
)
def consensus_mode(request):
    return request.param


@pytest.fixture(scope="session")
def blockchain_constants(consensus_mode) -> ConsensusConstants:
    if consensus_mode == ConsensusMode.PLAIN:
        return test_constants
    if consensus_mode == ConsensusMode.SOFT_FORK3:
        return dataclasses.replace(test_constants, SOFT_FORK3_HEIGHT=3)
    if consensus_mode == ConsensusMode.SOFT_FORK4:
        return dataclasses.replace(test_constants, SOFT_FORK3_HEIGHT=3, SOFT_FORK4_HEIGHT=3)
    if consensus_mode == ConsensusMode.HARD_FORK_2_0:
<<<<<<< HEAD
        return dataclasses.replace(
            test_constants,
            HARD_FORK_HEIGHT=2,
=======
        return test_constants.replace(
            HARD_FORK_HEIGHT=2,
            HARD_FORK_FIX_HEIGHT=2,
>>>>>>> efff83e7
            PLOT_FILTER_128_HEIGHT=10,
            PLOT_FILTER_64_HEIGHT=15,
            PLOT_FILTER_32_HEIGHT=20,
        )
    raise AssertionError("Invalid Blockchain mode in simulation")


@pytest.fixture(scope="session", name="bt")
def block_tools_fixture(get_keychain, blockchain_constants) -> BlockTools:
    # Note that this causes a lot of CPU and disk traffic - disk, DB, ports, process creation ...
    _shared_block_tools = create_block_tools(constants=blockchain_constants, keychain=get_keychain)
    return _shared_block_tools


# if you have a system that has an unusual hostname for localhost and you want
# to run the tests, change the `self_hostname` fixture
@pytest_asyncio.fixture(scope="session")
def self_hostname():
    return "127.0.0.1"


# NOTE:
#       Instantiating the bt fixture results in an attempt to create the chia root directory
#       which the build scripts symlink to a sometimes-not-there directory.
#       When not there, Python complains since, well, the symlink is not a directory nor points to a directory.
#
#       Now that we have removed the global at tests.setup_nodes.bt, we can move the imports out of
#       the fixtures below. Just be aware of the filesystem modification during bt fixture creation


@pytest_asyncio.fixture(scope="function")
async def empty_blockchain(latest_db_version, blockchain_constants):
    """
    Provides a list of 10 valid blocks, as well as a blockchain with 9 blocks added to it.
    """
    from tests.util.blockchain import create_blockchain

    bc1, db_wrapper, db_path = await create_blockchain(blockchain_constants, latest_db_version)
    yield bc1

    await db_wrapper.close()
    bc1.shut_down()
    db_path.unlink()


@pytest.fixture(scope="function")
def latest_db_version() -> int:
    return 2


@pytest.fixture(scope="function", params=[2])
def db_version(request) -> int:
    return request.param


SOFTFORK_HEIGHTS = [1000000, 4510000, 5496000, 5496100]


@pytest.fixture(scope="function", params=SOFTFORK_HEIGHTS)
def softfork_height(request) -> int:
    return request.param


saved_blocks_version = "rc5"


@pytest.fixture(scope="session")
def default_400_blocks(bt, consensus_mode):
    version = ""
    if consensus_mode == ConsensusMode.SOFT_FORK4:
        version = "_softfork3"
    if consensus_mode == ConsensusMode.HARD_FORK_2_0:
        version = "_hardfork"

    from tests.util.blockchain import persistent_blocks

    return persistent_blocks(400, f"test_blocks_400_{saved_blocks_version}{version}.db", bt, seed=b"400")


@pytest.fixture(scope="session")
def default_1000_blocks(bt, consensus_mode):
    version = ""
    if consensus_mode == ConsensusMode.SOFT_FORK4:
        version = "_softfork3"
    if consensus_mode == ConsensusMode.HARD_FORK_2_0:
        version = "_hardfork"

    from tests.util.blockchain import persistent_blocks

    return persistent_blocks(1000, f"test_blocks_1000_{saved_blocks_version}{version}.db", bt, seed=b"1000")


@pytest.fixture(scope="session")
def pre_genesis_empty_slots_1000_blocks(bt, consensus_mode):
    version = ""
    if consensus_mode == ConsensusMode.SOFT_FORK4:
        version = "_softfork3"
    if consensus_mode == ConsensusMode.HARD_FORK_2_0:
        version = "_hardfork"

    from tests.util.blockchain import persistent_blocks

    return persistent_blocks(
        1000,
        f"pre_genesis_empty_slots_1000_blocks{saved_blocks_version}{version}.db",
        bt,
        seed=b"empty_slots",
        empty_sub_slots=1,
    )


@pytest.fixture(scope="session")
def default_1500_blocks(bt, consensus_mode):
    version = ""
    if consensus_mode == ConsensusMode.SOFT_FORK4:
        version = "_softfork3"
    if consensus_mode == ConsensusMode.HARD_FORK_2_0:
        version = "_hardfork"

    from tests.util.blockchain import persistent_blocks

    return persistent_blocks(1500, f"test_blocks_1500_{saved_blocks_version}{version}.db", bt, seed=b"1500")


@pytest.fixture(scope="session")
def default_10000_blocks(bt, consensus_mode):
    from tests.util.blockchain import persistent_blocks

    if consensus_mode == ConsensusMode.SOFT_FORK4:
        pytest.skip("Test cache not available yet")

    version = ""
    if consensus_mode == ConsensusMode.HARD_FORK_2_0:
        version = "_hardfork"

    return persistent_blocks(10000, f"test_blocks_10000_{saved_blocks_version}{version}.db", bt, seed=b"10000")


@pytest.fixture(scope="session")
def test_long_reorg_blocks(bt, consensus_mode, default_1500_blocks):
    version = ""
    if consensus_mode == ConsensusMode.SOFT_FORK4:
        version = "_softfork3"
    if consensus_mode == ConsensusMode.HARD_FORK_2_0:
        version = "_hardfork"

    from tests.util.blockchain import persistent_blocks

    return persistent_blocks(
        758,
        f"test_blocks_long_reorg_{saved_blocks_version}{version}.db",
        bt,
        block_list_input=default_1500_blocks[:320],
        seed=b"reorg_blocks",
        time_per_block=8,
    )


@pytest.fixture(scope="session")
def default_2000_blocks_compact(bt, consensus_mode):
    version = ""
    if consensus_mode == ConsensusMode.SOFT_FORK4:
        version = "_softfork3"
    if consensus_mode == ConsensusMode.HARD_FORK_2_0:
        version = "_hardfork"

    from tests.util.blockchain import persistent_blocks

    return persistent_blocks(
        2000,
        f"test_blocks_2000_compact_{saved_blocks_version}{version}.db",
        bt,
        normalized_to_identity_cc_eos=True,
        normalized_to_identity_icc_eos=True,
        normalized_to_identity_cc_ip=True,
        normalized_to_identity_cc_sp=True,
        seed=b"2000_compact",
    )


@pytest.fixture(scope="session")
def default_10000_blocks_compact(bt, consensus_mode):
    from tests.util.blockchain import persistent_blocks

    if consensus_mode == ConsensusMode.SOFT_FORK4:
        pytest.skip("Test cache not available yet")

    version = ""
    if consensus_mode == ConsensusMode.HARD_FORK_2_0:
        version = "_hardfork"

    return persistent_blocks(
        10000,
        f"test_blocks_10000_compact_{saved_blocks_version}{version}.db",
        bt,
        normalized_to_identity_cc_eos=True,
        normalized_to_identity_icc_eos=True,
        normalized_to_identity_cc_ip=True,
        normalized_to_identity_cc_sp=True,
        seed=b"1000_compact",
    )


@pytest.fixture(scope="function")
def tmp_dir():
    with tempfile.TemporaryDirectory() as folder:
        yield Path(folder)


# For the below see https://stackoverflow.com/a/62563106/15133773
if os.getenv("_PYTEST_RAISE", "0") != "0":

    @pytest.hookimpl(tryfirst=True)
    def pytest_exception_interact(call):
        raise call.excinfo.value

    @pytest.hookimpl(tryfirst=True)
    def pytest_internalerror(excinfo):
        raise excinfo.value


def pytest_collection_modifyitems(session, config: pytest.Config, items: List[pytest.Function]):
    # https://github.com/pytest-dev/pytest/issues/3730#issuecomment-567142496
    removed = []
    kept = []
    limit_consensus_modes_problems: List[str] = []
    for item in items:
        limit_consensus_modes_marker = item.get_closest_marker("limit_consensus_modes")
        if limit_consensus_modes_marker is not None:
            callspec = getattr(item, "callspec", None)
            if callspec is None:
                limit_consensus_modes_problems.append(item.name)
                continue

            mode = callspec.params.get("consensus_mode")
            if mode is None:
                limit_consensus_modes_problems.append(item.name)
                continue

            modes = limit_consensus_modes_marker.kwargs.get("allowed", [ConsensusMode.PLAIN])
            if mode not in modes:
                removed.append(item)
                continue

        kept.append(item)
    if removed:
        config.hook.pytest_deselected(items=removed)
        items[:] = kept

    if len(limit_consensus_modes_problems) > 0:
        name_lines = "\n".join(f"    {line}" for line in limit_consensus_modes_problems)
        raise Exception(f"@pytest.mark.limit_consensus_modes used without consensus_mode:\n{name_lines}")


@pytest_asyncio.fixture(scope="function")
async def node_with_params(request, blockchain_constants: ConsensusConstants):
    params = {}
    if request:
        params = request.param
    async with setup_simulators_and_wallets(1, 0, blockchain_constants, **params) as (sims, wallets, bt):
        yield sims[0]


@pytest_asyncio.fixture(scope="function")
async def two_nodes(db_version: int, self_hostname, blockchain_constants: ConsensusConstants):
    async with setup_two_nodes(blockchain_constants, db_version=db_version, self_hostname=self_hostname) as _:
        yield _


@pytest_asyncio.fixture(scope="function")
async def setup_two_nodes_fixture(db_version: int, blockchain_constants: ConsensusConstants):
    async with setup_simulators_and_wallets(2, 0, blockchain_constants, db_version=db_version) as _:
        yield _


@pytest_asyncio.fixture(scope="function")
async def three_nodes(db_version: int, self_hostname, blockchain_constants):
    async with setup_n_nodes(blockchain_constants, 3, db_version=db_version, self_hostname=self_hostname) as _:
        yield _


@pytest_asyncio.fixture(scope="function")
async def five_nodes(db_version: int, self_hostname, blockchain_constants):
    async with setup_n_nodes(blockchain_constants, 5, db_version=db_version, self_hostname=self_hostname) as _:
        yield _


@pytest_asyncio.fixture(
    scope="function",
    # Since the constants are identical for `ConsensusMode.PLAIN` and
    # `ConsensusMode.HARD_FORK_2_0`, we will only run in mode `PLAIN` and `SOFT_FORK4`.
    params=[
        pytest.param(
            None,
            marks=pytest.mark.limit_consensus_modes(
                allowed=[ConsensusMode.PLAIN, ConsensusMode.SOFT_FORK4],
                reason="the same setup is ran by ConsensusMode.PLAIN",
            ),
        )
    ],
)
async def wallet_nodes(blockchain_constants, consensus_mode):
    constants = blockchain_constants
    async with setup_simulators_and_wallets(
        2,
        1,
<<<<<<< HEAD
        dataclasses.replace(blockchain_constants, MEMPOOL_BLOCK_BUFFER=1, MAX_BLOCK_COST_CLVM=400000000),
    )
    nodes, wallets, bt = await async_gen.__anext__()
    full_node_1 = nodes[0]
    full_node_2 = nodes[1]
    server_1 = full_node_1.full_node.server
    server_2 = full_node_2.full_node.server
    wallet_a = bt.get_pool_wallet_tool()
    wallet_receiver = WalletTool(full_node_1.full_node.constants)
    yield full_node_1, full_node_2, server_1, server_2, wallet_a, wallet_receiver, bt

    async for _ in async_gen:
        yield _
=======
        blockchain_constants.replace(MEMPOOL_BLOCK_BUFFER=1, MAX_BLOCK_COST_CLVM=400000000),
    ) as (nodes, wallets, bt):
        full_node_1 = nodes[0]
        full_node_2 = nodes[1]
        server_1 = full_node_1.full_node.server
        server_2 = full_node_2.full_node.server
        wallet_a = bt.get_pool_wallet_tool()
        wallet_receiver = WalletTool(full_node_1.full_node.constants)
        yield full_node_1, full_node_2, server_1, server_2, wallet_a, wallet_receiver, bt
>>>>>>> efff83e7


@pytest_asyncio.fixture(scope="function")
async def setup_four_nodes(db_version, blockchain_constants: ConsensusConstants):
    async with setup_simulators_and_wallets(4, 0, blockchain_constants, db_version=db_version) as _:
        yield _


@pytest_asyncio.fixture(
    scope="function",
    # Since the constants are identical for `ConsensusMode.PLAIN` and
    # `ConsensusMode.HARD_FORK_2_0`, we will only run in mode `PLAIN` and `SOFT_FORK4`.
    params=[
        pytest.param(
            None,
            marks=pytest.mark.limit_consensus_modes(
                allowed=[ConsensusMode.PLAIN, ConsensusMode.SOFT_FORK4],
                reason="the same setup is ran by ConsensusMode.PLAIN",
            ),
        )
    ],
)
async def two_nodes_sim_and_wallets_services(blockchain_constants, consensus_mode):
    async with setup_simulators_and_wallets_service(2, 0, blockchain_constants) as _:
        yield _


@pytest_asyncio.fixture(scope="function")
async def one_wallet_and_one_simulator_services(blockchain_constants: ConsensusConstants):
    async with setup_simulators_and_wallets_service(1, 1, blockchain_constants) as _:
        yield _


@pytest_asyncio.fixture(scope="function")
async def wallet_node_100_pk(blockchain_constants: ConsensusConstants):
    async with setup_simulators_and_wallets(1, 1, blockchain_constants, initial_num_public_keys=100) as _:
        yield _


@pytest_asyncio.fixture(scope="function")
async def simulator_and_wallet(
    blockchain_constants: ConsensusConstants,
) -> AsyncIterator[Tuple[List[FullNodeSimulator], List[Tuple[WalletNode, ChiaServer]], BlockTools]]:
    async with setup_simulators_and_wallets(1, 1, blockchain_constants) as _:
        yield _


@pytest_asyncio.fixture(scope="function")
async def two_wallet_nodes(request, blockchain_constants: ConsensusConstants):
    params = {}
    if request and request.param_index > 0:
        params = request.param
    async with setup_simulators_and_wallets(1, 2, blockchain_constants, **params) as _:
        yield _


@pytest_asyncio.fixture(scope="function")
async def two_wallet_nodes_services(
    blockchain_constants: ConsensusConstants,
) -> AsyncIterator[
    Tuple[List[Service[FullNode, FullNodeSimulator]], List[Service[WalletNode, WalletNodeAPI]], BlockTools]
]:
    async with setup_simulators_and_wallets_service(1, 2, blockchain_constants) as _:
        yield _


@pytest_asyncio.fixture(scope="function")
async def two_wallet_nodes_custom_spam_filtering(
    spam_filter_after_n_txs, xch_spam_amount, blockchain_constants: ConsensusConstants
):
    async with setup_simulators_and_wallets(1, 2, blockchain_constants, spam_filter_after_n_txs, xch_spam_amount) as _:
        yield _


@pytest_asyncio.fixture(scope="function")
async def three_sim_two_wallets(blockchain_constants: ConsensusConstants):
    async with setup_simulators_and_wallets(3, 2, blockchain_constants) as _:
        yield _


@pytest_asyncio.fixture(scope="function")
async def setup_two_nodes_and_wallet(blockchain_constants: ConsensusConstants):
    async with setup_simulators_and_wallets(2, 1, blockchain_constants, db_version=2) as _:
        yield _


@pytest_asyncio.fixture(scope="function")
async def setup_two_nodes_and_wallet_fast_retry(blockchain_constants: ConsensusConstants):
    async with setup_simulators_and_wallets(
        1, 1, blockchain_constants, config_overrides={"wallet.tx_resend_timeout_secs": 1}, db_version=2
    ) as _:
        yield _


@pytest_asyncio.fixture(scope="function")
async def three_wallet_nodes(blockchain_constants: ConsensusConstants):
    async with setup_simulators_and_wallets(1, 3, blockchain_constants) as _:
        yield _


@pytest_asyncio.fixture(scope="function")
async def wallet_two_node_simulator(blockchain_constants: ConsensusConstants):
    async with setup_simulators_and_wallets(2, 1, blockchain_constants) as _:
        yield _


@pytest_asyncio.fixture(scope="function")
async def wallet_nodes_mempool_perf(bt):
    key_seed = bt.farmer_master_sk_entropy
    async with setup_simulators_and_wallets(2, 1, bt.constants, key_seed=key_seed) as _:
        yield _


@pytest_asyncio.fixture(scope="function")
async def two_nodes_two_wallets_with_same_keys(bt) -> AsyncIterator[SimulatorsAndWallets]:
    key_seed = bt.farmer_master_sk_entropy
    async with setup_simulators_and_wallets(2, 2, bt.constants, key_seed=key_seed) as _:
        yield _


@pytest_asyncio.fixture(scope="module")
async def wallet_nodes_perf(blockchain_constants: ConsensusConstants):
    async with setup_simulators_and_wallets(
        1, 1, blockchain_constants, config_overrides={"MEMPOOL_BLOCK_BUFFER": 1, "MAX_BLOCK_COST_CLVM": 11000000000}
    ) as (
        nodes,
        wallets,
        bt,
    ):
        full_node_1 = nodes[0]
        server_1 = full_node_1.full_node.server
        wallet_a = bt.get_pool_wallet_tool()
        wallet_receiver = WalletTool(full_node_1.full_node.constants)
        yield full_node_1, server_1, wallet_a, wallet_receiver, bt


@pytest_asyncio.fixture(scope="function")
async def three_nodes_two_wallets(blockchain_constants: ConsensusConstants):
    async with setup_simulators_and_wallets(3, 2, blockchain_constants) as _:
        yield _


@pytest_asyncio.fixture(scope="function")
async def one_node(
    blockchain_constants: ConsensusConstants,
) -> AsyncIterator[Tuple[List[Service], List[FullNodeSimulator], BlockTools]]:
    async with setup_simulators_and_wallets_service(1, 0, blockchain_constants) as _:
        yield _


@pytest_asyncio.fixture(scope="function")
async def one_node_one_block(
    blockchain_constants: ConsensusConstants,
) -> AsyncIterator[Tuple[Union[FullNodeAPI, FullNodeSimulator], ChiaServer, BlockTools]]:
    async with setup_simulators_and_wallets(1, 0, blockchain_constants) as (nodes, _, bt):
        full_node_1 = nodes[0]
        server_1 = full_node_1.full_node.server
        wallet_a = bt.get_pool_wallet_tool()

        reward_ph = wallet_a.get_new_puzzlehash()
        blocks = bt.get_consecutive_blocks(
            1,
            guarantee_transaction_block=True,
            farmer_reward_puzzle_hash=reward_ph,
            pool_reward_puzzle_hash=reward_ph,
            genesis_timestamp=uint64(10000),
            time_per_block=10,
        )
        assert blocks[0].height == 0

        for block in blocks:
            await full_node_1.full_node.add_block(block)

        await time_out_assert(60, node_height_at_least, True, full_node_1, blocks[-1].height)

        yield full_node_1, server_1, bt


@pytest_asyncio.fixture(scope="function")
async def two_nodes_one_block(blockchain_constants: ConsensusConstants):
    async with setup_simulators_and_wallets(2, 0, blockchain_constants) as (nodes, _, bt):
        full_node_1 = nodes[0]
        full_node_2 = nodes[1]
        server_1 = full_node_1.full_node.server
        server_2 = full_node_2.full_node.server
        wallet_a = bt.get_pool_wallet_tool()

        reward_ph = wallet_a.get_new_puzzlehash()
        blocks = bt.get_consecutive_blocks(
            1,
            guarantee_transaction_block=True,
            farmer_reward_puzzle_hash=reward_ph,
            pool_reward_puzzle_hash=reward_ph,
            genesis_timestamp=uint64(10000),
            time_per_block=10,
        )
        assert blocks[0].height == 0

        for block in blocks:
            await full_node_1.full_node.add_block(block)

        await time_out_assert(60, node_height_at_least, True, full_node_1, blocks[-1].height)

        yield full_node_1, full_node_2, server_1, server_2, bt


@pytest_asyncio.fixture(scope="function")
async def farmer_one_harvester_simulator_wallet(
    tmp_path: Path,
    blockchain_constants: ConsensusConstants,
) -> AsyncIterator[
    Tuple[
        Service[Harvester, HarvesterAPI],
        Service[Farmer, FarmerAPI],
        Service[FullNode, FullNodeSimulator],
        Service[WalletNode, WalletNodeAPI],
        BlockTools,
    ]
]:
    async with setup_simulators_and_wallets_service(1, 1, blockchain_constants) as (nodes, wallets, bt):
        async with setup_farmer_multi_harvester(bt, 1, tmp_path, bt.constants, start_services=True) as (
            harvester_services,
            farmer_service,
            _,
        ):
            yield harvester_services[0], farmer_service, nodes[0], wallets[0], bt


FarmerOneHarvester = Tuple[List[Service[Harvester, HarvesterAPI]], Service[Farmer, FarmerAPI], BlockTools]


@pytest_asyncio.fixture(scope="function")
async def farmer_one_harvester(tmp_path: Path, get_b_tools: BlockTools) -> AsyncIterator[FarmerOneHarvester]:
    async with setup_farmer_multi_harvester(get_b_tools, 1, tmp_path, get_b_tools.constants, start_services=True) as _:
        yield _


@pytest_asyncio.fixture(scope="function")
async def farmer_one_harvester_not_started(
    tmp_path: Path, get_b_tools: BlockTools
) -> AsyncIterator[Tuple[List[Service], Service]]:
    async with setup_farmer_multi_harvester(get_b_tools, 1, tmp_path, get_b_tools.constants, start_services=False) as _:
        yield _


@pytest_asyncio.fixture(scope="function")
async def farmer_two_harvester_not_started(
    tmp_path: Path, get_b_tools: BlockTools
) -> AsyncIterator[Tuple[List[Service], Service]]:
    async with setup_farmer_multi_harvester(get_b_tools, 2, tmp_path, get_b_tools.constants, start_services=False) as _:
        yield _


@pytest_asyncio.fixture(scope="function")
async def farmer_three_harvester_not_started(
    tmp_path: Path, get_b_tools: BlockTools
) -> AsyncIterator[Tuple[List[Service], Service]]:
    async with setup_farmer_multi_harvester(get_b_tools, 3, tmp_path, get_b_tools.constants, start_services=False) as _:
        yield _


# TODO: Ideally, the db_version should be the (parameterized) db_version
# fixture, to test all versions of the database schema. This doesn't work
# because of a hack in shutting down the full node, which means you cannot run
# more than one simulations per process.
@pytest_asyncio.fixture(
    scope="function",
    params=[
        pytest.param(
            None, marks=pytest.mark.limit_consensus_modes(reason="This test only supports one running at a time.")
        )
    ],
)
async def daemon_simulation(consensus_mode, bt, get_b_tools, get_b_tools_1):
    async with setup_full_system_connect_to_deamon(
        test_constants_modified,
        bt,
        b_tools=get_b_tools,
        b_tools_1=get_b_tools_1,
        db_version=1,
    ) as _:
        yield _, get_b_tools, get_b_tools_1


@pytest_asyncio.fixture(scope="function")
async def get_daemon(bt):
    async with setup_daemon(btools=bt) as _:
        yield _


@pytest.fixture(scope="function")
def empty_keyring():
    with TempKeyring(user="user-chia-1.8", service="chia-user-chia-1.8") as keychain:
        yield keychain
        KeyringWrapper.cleanup_shared_instance()


@pytest_asyncio.fixture(scope="function")
async def get_temp_keyring():
    with TempKeyring() as keychain:
        yield keychain


@pytest_asyncio.fixture(scope="function")
async def get_b_tools_1(get_temp_keyring):
    return await create_block_tools_async(constants=test_constants_modified, keychain=get_temp_keyring)


@pytest_asyncio.fixture(scope="function")
async def get_b_tools(get_temp_keyring):
    local_b_tools = await create_block_tools_async(constants=test_constants_modified, keychain=get_temp_keyring)
    new_config = local_b_tools._config
    local_b_tools.change_config(new_config)
    return local_b_tools


@pytest_asyncio.fixture(scope="function")
async def daemon_connection_and_temp_keychain(
    get_b_tools: BlockTools,
) -> AsyncIterator[Tuple[aiohttp.ClientWebSocketResponse, Keychain]]:
    async with setup_daemon(btools=get_b_tools) as daemon:
        keychain = daemon.keychain_server._default_keychain
        async with aiohttp.ClientSession() as session:
            async with session.ws_connect(
                f"wss://127.0.0.1:{get_b_tools._config['daemon_port']}",
                autoclose=True,
                autoping=True,
                ssl=get_b_tools.get_daemon_ssl_context(),
                max_msg_size=52428800,
            ) as ws:
                yield ws, keychain


@pytest_asyncio.fixture(scope="function")
async def wallets_prefarm_services(two_wallet_nodes_services, self_hostname, trusted, request):
    """
    Sets up the node with 10 blocks, and returns a payer and payee wallet.
    """
    try:
        farm_blocks = request.param
    except AttributeError:
        farm_blocks = 3
    buffer = 1
    full_nodes, wallets, bt = two_wallet_nodes_services
    full_node_api = full_nodes[0]._api
    full_node_server = full_node_api.server
    wallet_service_0 = wallets[0]
    wallet_service_1 = wallets[1]
    wallet_node_0 = wallet_service_0._node
    wallet_node_1 = wallet_service_1._node
    wallet_0 = wallet_node_0.wallet_state_manager.main_wallet
    wallet_1 = wallet_node_1.wallet_state_manager.main_wallet

    if trusted:
        wallet_node_0.config["trusted_peers"] = {full_node_server.node_id.hex(): full_node_server.node_id.hex()}
        wallet_node_1.config["trusted_peers"] = {full_node_server.node_id.hex(): full_node_server.node_id.hex()}
    else:
        wallet_node_0.config["trusted_peers"] = {}
        wallet_node_1.config["trusted_peers"] = {}

    wallet_0_rpc_client = await WalletRpcClient.create(
        bt.config["self_hostname"],
        wallet_service_0.rpc_server.listen_port,
        wallet_service_0.root_path,
        wallet_service_0.config,
    )
    wallet_1_rpc_client = await WalletRpcClient.create(
        bt.config["self_hostname"],
        wallet_service_1.rpc_server.listen_port,
        wallet_service_1.root_path,
        wallet_service_1.config,
    )

    await wallet_node_0.server.start_client(PeerInfo(self_hostname, uint16(full_node_server._port)), None)
    await wallet_node_1.server.start_client(PeerInfo(self_hostname, uint16(full_node_server._port)), None)

    wallet_0_rewards = await full_node_api.farm_blocks_to_wallet(count=farm_blocks, wallet=wallet_0)
    wallet_1_rewards = await full_node_api.farm_blocks_to_wallet(count=farm_blocks, wallet=wallet_1)
    await full_node_api.farm_blocks_to_puzzlehash(count=buffer, guarantee_transaction_blocks=True)

    await full_node_api.wait_for_wallets_synced(wallet_nodes=[wallet_node_0, wallet_node_1], timeout=30)

    assert await wallet_0.get_confirmed_balance() == wallet_0_rewards
    assert await wallet_0.get_unconfirmed_balance() == wallet_0_rewards
    assert await wallet_1.get_confirmed_balance() == wallet_1_rewards
    assert await wallet_1.get_unconfirmed_balance() == wallet_1_rewards

    return (
        (wallet_node_0, wallet_0_rewards),
        (wallet_node_1, wallet_1_rewards),
        (wallet_0_rpc_client, wallet_1_rpc_client),
        (wallet_service_0, wallet_service_1),
        full_node_api,
    )


@pytest_asyncio.fixture(scope="function")
async def wallets_prefarm(wallets_prefarm_services):
    return wallets_prefarm_services[0], wallets_prefarm_services[1], wallets_prefarm_services[4]


@pytest_asyncio.fixture(scope="function")
async def three_wallets_prefarm(three_wallet_nodes, self_hostname, trusted):
    """
    Sets up the node with 10 blocks, and returns a payer and payee wallet.
    """
    farm_blocks = 3
    buffer = 1
    full_nodes, wallets, _ = three_wallet_nodes
    full_node_api = full_nodes[0]
    full_node_server = full_node_api.server
    wallet_node_0, wallet_server_0 = wallets[0]
    wallet_node_1, wallet_server_1 = wallets[1]
    wallet_node_2, wallet_server_2 = wallets[2]
    wallet_0 = wallet_node_0.wallet_state_manager.main_wallet
    wallet_1 = wallet_node_1.wallet_state_manager.main_wallet
    wallet_2 = wallet_node_2.wallet_state_manager.main_wallet

    if trusted:
        wallet_node_0.config["trusted_peers"] = {full_node_server.node_id.hex(): full_node_server.node_id.hex()}
        wallet_node_1.config["trusted_peers"] = {full_node_server.node_id.hex(): full_node_server.node_id.hex()}
        wallet_node_2.config["trusted_peers"] = {full_node_server.node_id.hex(): full_node_server.node_id.hex()}
    else:
        wallet_node_0.config["trusted_peers"] = {}
        wallet_node_1.config["trusted_peers"] = {}
        wallet_node_2.config["trusted_peers"] = {}

    await wallet_server_0.start_client(PeerInfo(self_hostname, uint16(full_node_server._port)), None)
    await wallet_server_1.start_client(PeerInfo(self_hostname, uint16(full_node_server._port)), None)
    await wallet_server_2.start_client(PeerInfo(self_hostname, uint16(full_node_server._port)), None)

    wallet_0_rewards = await full_node_api.farm_blocks_to_wallet(count=farm_blocks, wallet=wallet_0)
    wallet_1_rewards = await full_node_api.farm_blocks_to_wallet(count=farm_blocks, wallet=wallet_1)
    wallet_2_rewards = await full_node_api.farm_blocks_to_wallet(count=farm_blocks, wallet=wallet_2)
    await full_node_api.farm_blocks_to_puzzlehash(count=buffer, guarantee_transaction_blocks=True)

    await full_node_api.wait_for_wallets_synced(wallet_nodes=[wallet_node_0, wallet_node_1], timeout=30)

    assert await wallet_0.get_confirmed_balance() == wallet_0_rewards
    assert await wallet_0.get_unconfirmed_balance() == wallet_0_rewards
    assert await wallet_1.get_confirmed_balance() == wallet_1_rewards
    assert await wallet_1.get_unconfirmed_balance() == wallet_1_rewards
    assert await wallet_2.get_confirmed_balance() == wallet_2_rewards
    assert await wallet_2.get_unconfirmed_balance() == wallet_2_rewards

    return (
        (wallet_node_0, wallet_0_rewards),
        (wallet_node_1, wallet_1_rewards),
        (wallet_node_2, wallet_2_rewards),
        full_node_api,
    )


@pytest_asyncio.fixture(scope="function")
async def introducer_service(bt):
    async with setup_introducer(bt, 0) as _:
        yield _


@pytest_asyncio.fixture(scope="function")
async def timelord(bt):
    async with setup_timelord(uint16(0), False, bt.constants, bt.config, bt.root_path) as service:
        yield service._api, service._node.server


@pytest_asyncio.fixture(scope="function")
async def timelord_service(bt):
    async with setup_timelord(uint16(0), False, bt.constants, bt.config, bt.root_path) as _:
        yield _


@pytest_asyncio.fixture(scope="function")
async def crawler_service(
    root_path_populated_with_config: Path, database_uri: str
) -> AsyncIterator[Service[Crawler, CrawlerAPI]]:
    async with setup_crawler(root_path_populated_with_config, database_uri) as service:
        yield service


@pytest_asyncio.fixture(scope="function")
async def seeder_service(root_path_populated_with_config: Path, database_uri: str) -> AsyncIterator[DNSServer]:
    async with setup_seeder(root_path_populated_with_config, database_uri) as seeder:
        yield seeder


@pytest.fixture(scope="function")
def tmp_chia_root(tmp_path):
    """
    Create a temp directory and populate it with an empty chia_root directory.
    """
    path: Path = tmp_path / "chia_root"
    path.mkdir(parents=True, exist_ok=True)
    return path


@pytest.fixture(scope="function")
def root_path_populated_with_config(tmp_chia_root) -> Path:
    """
    Create a temp chia_root directory and populate it with a default config.yaml.
    Returns the chia_root path.
    """
    root_path: Path = tmp_chia_root
    create_default_chia_config(root_path)
    return root_path


@pytest.fixture(scope="function")
def config(root_path_populated_with_config: Path) -> Dict[str, Any]:
    with lock_and_load_config(root_path_populated_with_config, "config.yaml") as config:
        return config


@pytest.fixture(scope="function")
def config_with_address_prefix(root_path_populated_with_config: Path, prefix: str) -> Dict[str, Any]:
    with lock_and_load_config(root_path_populated_with_config, "config.yaml") as config:
        if prefix is not None:
            config["network_overrides"]["config"][config["selected_network"]]["address_prefix"] = prefix
    return config


@pytest.fixture(name="scripts_path", scope="session")
def scripts_path_fixture() -> Path:
    scripts_string = sysconfig.get_path("scripts")
    if scripts_string is None:
        raise Exception("These tests depend on the scripts path existing")

    return Path(scripts_string)


@pytest.fixture(name="chia_root", scope="function")
def chia_root_fixture(tmp_path: Path, scripts_path: Path) -> ChiaRoot:
    root = ChiaRoot(path=tmp_path.joinpath("chia_root"), scripts_path=scripts_path)
    root.run(args=["init"])
    root.run(args=["configure", "--set-log-level", "INFO"])

    return root


@pytest.fixture(name="cost_logger", scope="session")
def cost_logger_fixture() -> Iterator[CostLogger]:
    cost_logger = CostLogger()
    yield cost_logger
    print()
    print()
    print(cost_logger.log_cost_statistics())


@pytest_asyncio.fixture(scope="function")
async def simulation(bt):
    async with setup_full_system(test_constants_modified, bt, db_version=1) as _:
        yield _


HarvesterFarmerEnvironment = Tuple[
    Service[Farmer, FarmerAPI], FarmerRpcClient, Service[Harvester, HarvesterAPI], HarvesterRpcClient, BlockTools
]


@pytest_asyncio.fixture(scope="function")
async def harvester_farmer_environment(
    farmer_one_harvester: Tuple[List[Service[Harvester, HarvesterAPI]], Service[Farmer, FarmerAPI], BlockTools],
    self_hostname: str,
) -> AsyncIterator[HarvesterFarmerEnvironment]:
    harvesters, farmer_service, bt = farmer_one_harvester
    harvester_service = harvesters[0]

    assert farmer_service.rpc_server is not None
    farmer_rpc_cl = await FarmerRpcClient.create(
        self_hostname, farmer_service.rpc_server.listen_port, farmer_service.root_path, farmer_service.config
    )
    assert harvester_service.rpc_server is not None
    harvester_rpc_cl = await HarvesterRpcClient.create(
        self_hostname, harvester_service.rpc_server.listen_port, harvester_service.root_path, harvester_service.config
    )

    async def have_connections() -> bool:
        return len(await farmer_rpc_cl.get_connections()) > 0

    await time_out_assert(15, have_connections, True)

    yield farmer_service, farmer_rpc_cl, harvester_service, harvester_rpc_cl, bt

    farmer_rpc_cl.close()
    harvester_rpc_cl.close()
    await farmer_rpc_cl.await_closed()
    await harvester_rpc_cl.await_closed()


@pytest.fixture(name="database_uri")
def database_uri_fixture() -> str:
    return f"file:db_{random.randint(0, 99999999)}?mode=memory&cache=shared"


@pytest.fixture(name="empty_temp_file_keyring")
def empty_temp_file_keyring_fixture() -> Iterator[TempKeyring]:
    with TempKeyring(populate=False) as keyring:
        yield keyring


@pytest.fixture(name="populated_temp_file_keyring")
def populated_temp_file_keyring_fixture() -> Iterator[TempKeyring]:
    """Populated with a payload containing 0 keys using the default passphrase."""
    with TempKeyring(populate=True) as keyring:
        yield keyring<|MERGE_RESOLUTION|>--- conflicted
+++ resolved
@@ -124,15 +124,10 @@
     if consensus_mode == ConsensusMode.SOFT_FORK4:
         return dataclasses.replace(test_constants, SOFT_FORK3_HEIGHT=3, SOFT_FORK4_HEIGHT=3)
     if consensus_mode == ConsensusMode.HARD_FORK_2_0:
-<<<<<<< HEAD
         return dataclasses.replace(
             test_constants,
             HARD_FORK_HEIGHT=2,
-=======
-        return test_constants.replace(
-            HARD_FORK_HEIGHT=2,
             HARD_FORK_FIX_HEIGHT=2,
->>>>>>> efff83e7
             PLOT_FILTER_128_HEIGHT=10,
             PLOT_FILTER_64_HEIGHT=15,
             PLOT_FILTER_32_HEIGHT=20,
@@ -439,22 +434,7 @@
     async with setup_simulators_and_wallets(
         2,
         1,
-<<<<<<< HEAD
         dataclasses.replace(blockchain_constants, MEMPOOL_BLOCK_BUFFER=1, MAX_BLOCK_COST_CLVM=400000000),
-    )
-    nodes, wallets, bt = await async_gen.__anext__()
-    full_node_1 = nodes[0]
-    full_node_2 = nodes[1]
-    server_1 = full_node_1.full_node.server
-    server_2 = full_node_2.full_node.server
-    wallet_a = bt.get_pool_wallet_tool()
-    wallet_receiver = WalletTool(full_node_1.full_node.constants)
-    yield full_node_1, full_node_2, server_1, server_2, wallet_a, wallet_receiver, bt
-
-    async for _ in async_gen:
-        yield _
-=======
-        blockchain_constants.replace(MEMPOOL_BLOCK_BUFFER=1, MAX_BLOCK_COST_CLVM=400000000),
     ) as (nodes, wallets, bt):
         full_node_1 = nodes[0]
         full_node_2 = nodes[1]
@@ -463,7 +443,6 @@
         wallet_a = bt.get_pool_wallet_tool()
         wallet_receiver = WalletTool(full_node_1.full_node.constants)
         yield full_node_1, full_node_2, server_1, server_2, wallet_a, wallet_receiver, bt
->>>>>>> efff83e7
 
 
 @pytest_asyncio.fixture(scope="function")
