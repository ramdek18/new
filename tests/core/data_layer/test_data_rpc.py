--- conflicted
+++ resolved
@@ -75,13 +75,9 @@
     config["data_layer"]["run_server"] = False
     config["data_layer"]["port"] = 0
     config["data_layer"]["rpc_port"] = 0
-<<<<<<< HEAD
-    config["data_layer"]["database_path"] = str(db_path.joinpath("db.sqlite"))
-    config["data_layer"]["manage_data_interval"] = manage_data_interval
-=======
     if db_path is not None:
         config["data_layer"]["database_path"] = str(db_path.joinpath("db.sqlite"))
->>>>>>> 7df9599b
+    config["data_layer"]["manage_data_interval"] = manage_data_interval
     save_config(bt.root_path, "config.yaml", config)
     service = create_data_layer_service(
         root_path=bt.root_path, config=config, wallet_service=wallet_service, downloaders=[], uploaders=[]
@@ -2057,26 +2053,13 @@
                 )
 
 
-<<<<<<< HEAD
 @pytest.mark.asyncio
 async def test_unsubscribe_removes_files(
     self_hostname: str,
     one_wallet_and_one_simulator_services: SimulatorsAndWalletsServices,
     tmp_path: Path,
-=======
-@pytest.mark.parametrize(argnames="layer", argvalues=list(InterfaceLayer))
-@pytest.mark.asyncio
-async def test_wallet_log_in_changes_active_fingerprint(
-    self_hostname: str,
-    one_wallet_and_one_simulator_services: SimulatorsAndWalletsServices,
-    layer: InterfaceLayer,
->>>>>>> 7df9599b
+    manage_data_interval = 5,
 ) -> None:
-    wallet_rpc_api, full_node_api, wallet_rpc_port, ph, bt = await init_wallet_and_node(
-        self_hostname, one_wallet_and_one_simulator_services
-    )
-<<<<<<< HEAD
-    manage_data_interval = 5
     async with init_data_layer(
         wallet_rpc_port=wallet_rpc_port, bt=bt, db_path=tmp_path, manage_data_interval=manage_data_interval
     ) as data_layer:
@@ -2108,7 +2091,18 @@
         res = await data_rpc_api.unsubscribe(request={"id": store_id.hex()})
         filenames = {path.name for path in data_layer.server_files_location.iterdir()}
         assert len(filenames) == 0
-=======
+
+
+@pytest.mark.parametrize(argnames="layer", argvalues=list(InterfaceLayer))
+@pytest.mark.asyncio
+async def test_wallet_log_in_changes_active_fingerprint(
+    self_hostname: str,
+    one_wallet_and_one_simulator_services: SimulatorsAndWalletsServices,
+    layer: InterfaceLayer,
+) -> None:
+    wallet_rpc_api, full_node_api, wallet_rpc_port, ph, bt = await init_wallet_and_node(
+        self_hostname, one_wallet_and_one_simulator_services
+    )
     primary_fingerprint = cast(int, (await wallet_rpc_api.get_logged_in_fingerprint(request={}))["fingerprint"])
 
     mnemonic = create_mnemonic()
@@ -2161,5 +2155,4 @@
             assert False, "unhandled parametrization"
 
         active_fingerprint = cast(int, (await wallet_rpc_api.get_logged_in_fingerprint(request={}))["fingerprint"])
-        assert active_fingerprint == secondary_fingerprint
->>>>>>> 7df9599b
+        assert active_fingerprint == secondary_fingerprint