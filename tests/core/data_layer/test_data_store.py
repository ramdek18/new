import itertools
import logging
<<<<<<< HEAD
from typing import Awaitable, Callable, Dict, List, Optional, Tuple
from random import Random

=======
from typing import Awaitable, Callable, Dict, List, Optional, Set
from random import Random
>>>>>>> 0c5014a5
import pytest

from chia.data_layer.data_layer_errors import (
    InternalKeyValueError,
    InternalLeftRightNotBytes32Error,
    NodeHashError,
    TerminalLeftRightError,
    TreeGenerationIncrementingError,
)
from chia.data_layer.data_layer_types import (
    NodeType,
    ProofOfInclusion,
    ProofOfInclusionLayer,
    Side,
    Status,
    InternalNode,
    TerminalNode,
    InsertionData,
    DeletionData,
    TerminalNode,
    OperationType,
    DiffData,
)
from chia.data_layer.data_layer_util import _debug_dump
from chia.data_layer.data_store import DataStore
from chia.types.blockchain_format.program import Program
from chia.types.blockchain_format.tree_hash import bytes32
from chia.util.byte_types import hexstr_to_bytes
from chia.util.db_wrapper import DBWrapper

from tests.core.data_layer.util import (
    add_0123_example,
    add_01234567_example,
    Example,
    get_terminal_node_for_random_seed,
)


log = logging.getLogger(__name__)


pytestmark = pytest.mark.data_layer


table_columns: Dict[str, List[str]] = {
    "node": ["hash", "node_type", "left", "right", "key", "value"],
    "root": ["tree_id", "generation", "node_hash", "status"],
}


# TODO: Someday add tests for malformed DB data to make sure we handle it gracefully
#       and with good error messages.


@pytest.mark.parametrize(argnames=["table_name", "expected_columns"], argvalues=table_columns.items())
@pytest.mark.asyncio
async def test_create_creates_tables_and_columns(
    db_wrapper: DBWrapper, table_name: str, expected_columns: List[str]
) -> None:
    # Never string-interpolate sql queries...  Except maybe in tests when it does not
    # allow you to parametrize the query.
    query = f"pragma table_info({table_name});"

    cursor = await db_wrapper.db.execute(query)
    columns = await cursor.fetchall()
    assert columns == []

    await DataStore.create(db_wrapper=db_wrapper)
    cursor = await db_wrapper.db.execute(query)
    columns = await cursor.fetchall()
    assert [column[1] for column in columns] == expected_columns


@pytest.mark.asyncio
async def test_create_tree_accepts_bytes32(raw_data_store: DataStore) -> None:
    tree_id = bytes32(b"\0" * 32)

    await raw_data_store.create_tree(tree_id=tree_id)


@pytest.mark.xfail(strict=True)
@pytest.mark.parametrize(argnames=["length"], argvalues=[[length] for length in [*range(0, 32), *range(33, 48)]])
@pytest.mark.asyncio
async def test_create_tree_fails_for_not_bytes32(raw_data_store: DataStore, length: int) -> None:
    bad_tree_id = b"\0" * length

    # TODO: require a more specific exception
    with pytest.raises(Exception):
        await raw_data_store.create_tree(tree_id=bad_tree_id)  # type: ignore[arg-type]


@pytest.mark.asyncio
async def test_get_trees(raw_data_store: DataStore) -> None:
    expected_tree_ids = set()

    for n in range(10):
        tree_id = bytes32((b"\0" * 31 + bytes([n])))
        await raw_data_store.create_tree(tree_id=tree_id)
        expected_tree_ids.add(tree_id)

    tree_ids = await raw_data_store.get_tree_ids()

    assert tree_ids == expected_tree_ids


@pytest.mark.asyncio
async def test_table_is_empty(data_store: DataStore, tree_id: bytes32) -> None:
    is_empty = await data_store.table_is_empty(tree_id=tree_id)
    assert is_empty


@pytest.mark.asyncio
async def test_table_is_not_empty(data_store: DataStore, tree_id: bytes32) -> None:
    key = b"\x01\x02"
    value = b"abc"

    await data_store.insert(key=key, value=value, tree_id=tree_id, reference_node_hash=None, side=None)

    is_empty = await data_store.table_is_empty(tree_id=tree_id)
    assert not is_empty


# @pytest.mark.asyncio
# async def test_create_root_provides_bytes32(raw_data_store: DataStore, tree_id: bytes32) -> None:
#     await raw_data_store.create_tree(tree_id=tree_id)
#     # TODO: catchup with the node_hash=
#     root_hash = await raw_data_store.create_root(tree_id=tree_id, node_hash=23)
#
#     assert isinstance(root_hash, bytes32)


@pytest.mark.asyncio
async def test_insert_over_empty(data_store: DataStore, tree_id: bytes32) -> None:
    key = b"\x01\x02"
    value = b"abc"

    node_hash = await data_store.insert(key=key, value=value, tree_id=tree_id, reference_node_hash=None, side=None)
    assert node_hash == Program.to((key, value)).get_tree_hash()


@pytest.mark.asyncio
async def test_insert_increments_generation(data_store: DataStore, tree_id: bytes32) -> None:
    keys = [b"a", b"b", b"c", b"d"]  # efghijklmnopqrstuvwxyz")
    value = b"\x01\x02\x03"

    generations = []
    expected = []

    node_hash = None
    for key, expected_generation in zip(keys, itertools.count(start=1)):
        node_hash = await data_store.insert(
            key=key,
            value=value,
            tree_id=tree_id,
            reference_node_hash=node_hash,
            side=None if node_hash is None else Side.LEFT,
        )
        generation = await data_store.get_tree_generation(tree_id=tree_id)
        generations.append(generation)
        expected.append(expected_generation)

    assert generations == expected


@pytest.mark.asyncio
async def test_insert_internal_node_does_nothing_if_matching(data_store: DataStore, tree_id: bytes32) -> None:
    await add_01234567_example(data_store=data_store, tree_id=tree_id)

    kv_node = await data_store.get_node_by_key(key=b"\x04", tree_id=tree_id)
    ancestors = await data_store.get_ancestors(node_hash=kv_node.hash, tree_id=tree_id)
    parent = ancestors[0]

    async with data_store.db_wrapper.locked_transaction():
        cursor = await data_store.db.execute("SELECT * FROM node")
        before = await cursor.fetchall()

    async with data_store.db_wrapper.locked_transaction():
        await data_store._insert_internal_node(left_hash=parent.left_hash, right_hash=parent.right_hash)

    async with data_store.db_wrapper.locked_transaction():
        cursor = await data_store.db.execute("SELECT * FROM node")
        after = await cursor.fetchall()

    assert after == before


@pytest.mark.asyncio
async def test_insert_terminal_node_does_nothing_if_matching(data_store: DataStore, tree_id: bytes32) -> None:
    await add_01234567_example(data_store=data_store, tree_id=tree_id)

    kv_node = await data_store.get_node_by_key(key=b"\x04", tree_id=tree_id)

    async with data_store.db_wrapper.locked_transaction():
        cursor = await data_store.db.execute("SELECT * FROM node")
        before = await cursor.fetchall()

    async with data_store.db_wrapper.locked_transaction():
        await data_store._insert_terminal_node(key=kv_node.key, value=kv_node.value)

    async with data_store.db_wrapper.locked_transaction():
        cursor = await data_store.db.execute("SELECT * FROM node")
        after = await cursor.fetchall()

    assert after == before


@pytest.mark.asyncio
async def test_build_a_tree(
    data_store: DataStore,
    tree_id: bytes32,
    create_example: Callable[[DataStore, bytes32], Example],
) -> None:
    example = await create_example(data_store=data_store, tree_id=tree_id)  # type: ignore

    await _debug_dump(db=data_store.db, description="final")
    actual = await data_store.get_tree_as_program(tree_id=tree_id)
    # print("actual  ", actual.as_python())
    # print("expected", example.expected.as_python())
    assert actual == example.expected


@pytest.mark.asyncio
async def test_get_node_by_key(data_store: DataStore, tree_id: bytes32) -> None:
    example = await add_0123_example(data_store=data_store, tree_id=tree_id)

    key_node_hash = example.terminal_nodes[2]

    # TODO: make a nicer relationship between the hash and the key

    actual = await data_store.get_node_by_key(key=b"\x02", tree_id=tree_id)
    assert actual.hash == key_node_hash


@pytest.mark.asyncio
async def test_get_ancestors(data_store: DataStore, tree_id: bytes32) -> None:
    example = await add_0123_example(data_store=data_store, tree_id=tree_id)

    reference_node_hash = example.terminal_nodes[2]

    ancestors = await data_store.get_ancestors(node_hash=reference_node_hash, tree_id=tree_id)
    hashes = [node.hash.hex() for node in ancestors]

    # TODO: reverify these are correct
    assert hashes == [
        "3ab212e30b0e746d81a993e39f2cb4ba843412d44b402c1117a500d6451309e3",
        "c852ecd8fb61549a0a42f9eb9dde65e6c94a01934dbd9c1d35ab94e2a0ae58e2",
    ]

    ancestors_2 = await data_store.get_ancestors_optimized(node_hash=reference_node_hash, tree_id=tree_id)
    assert ancestors == ancestors_2


@pytest.mark.asyncio
async def test_get_ancestors_optimized(data_store: DataStore, tree_id: bytes32) -> None:
    ancestors: List[Tuple[int, bytes32, List[InternalNode]]] = []
    random = Random()
    random.seed(100, version=2)

    first_insertions = [True, False, True, False, True, True, False, True, False, True, True, False, False, True, False]
    deleted_all = False
    node_count = 0
    for i in range(2500):
        is_insert = False
        if i <= 14:
            is_insert = first_insertions[i]
        if i > 14 and i <= 25:
            is_insert = True
        if i > 25 and i <= 300 and random.randint(0, 4):
            is_insert = True
        if i > 300:
            if not deleted_all:
                while node_count > 0:
                    node_count -= 1
                    node_hash = await get_terminal_node_for_random_seed(data_store, tree_id, random)
                    assert node_hash is not None
                    node = await data_store.get_node(node_hash)
                    assert isinstance(node, TerminalNode)
                    await data_store.delete(key=node.key, tree_id=tree_id, use_optimized=False)
                deleted_all = True
                is_insert = True
            else:
                assert node_count <= 4
                if node_count == 0:
                    is_insert = True
                elif node_count < 4 and random.randint(0, 2):
                    is_insert = True
        node_hash = await get_terminal_node_for_random_seed(data_store, tree_id, random)
        if is_insert:
            node_count += 1
            key = (i % 350).to_bytes(4, byteorder="big")
            value = (i % 350).to_bytes(4, byteorder="big")
            side = None if node_hash is None else random.choice([Side.LEFT, Side.RIGHT])

            node_hash = await data_store.insert(
                key=key,
                value=value,
                tree_id=tree_id,
                reference_node_hash=node_hash,
                side=side,
                use_optimized=False,
            )
            if node_hash is not None:
                generation = await data_store.get_tree_generation(tree_id=tree_id)
                current_ancestors = await data_store.get_ancestors(node_hash=node_hash, tree_id=tree_id)
                ancestors.append((generation, node_hash, current_ancestors))
        else:
            node_count -= 1
            assert node_hash is not None
            node = await data_store.get_node(node_hash)
            assert isinstance(node, TerminalNode)
            await data_store.delete(key=node.key, tree_id=tree_id, use_optimized=False)

    for generation, node_hash, expected_ancestors in ancestors:
        current_ancestors = await data_store.get_ancestors_optimized(
            node_hash=node_hash, tree_id=tree_id, generation=generation
        )
        assert current_ancestors == expected_ancestors


@pytest.mark.asyncio
async def test_ancestor_table_unique_inserts(data_store: DataStore, tree_id: bytes32) -> None:
    await add_0123_example(data_store=data_store, tree_id=tree_id)
    hash_1 = bytes32.from_hexstr("0763561814685fbf92f6ca71fbb1cb11821951450d996375c239979bd63e9535")
    hash_2 = bytes32.from_hexstr("924be8ff27e84cba17f5bc918097f8410fab9824713a4668a21c8e060a8cab40")
    await data_store._insert_ancestor_table(hash_1, hash_2, tree_id, 2)
    with pytest.raises(Exception):
        await data_store._insert_ancestor_table(hash_1, hash_1, tree_id, 2)
    await data_store._insert_ancestor_table(hash_1, hash_2, tree_id, 2)


@pytest.mark.asyncio
async def test_get_pairs(
    data_store: DataStore,
    tree_id: bytes32,
    create_example: Callable[[DataStore, bytes32], Awaitable[Example]],
) -> None:
    example = await create_example(data_store, tree_id)

    pairs = await data_store.get_keys_values(tree_id=tree_id)

    assert [node.hash for node in pairs] == example.terminal_nodes


@pytest.mark.asyncio
async def test_get_pairs_when_empty(data_store: DataStore, tree_id: bytes32) -> None:
    pairs = await data_store.get_keys_values(tree_id=tree_id)

    assert pairs == []


@pytest.mark.parametrize(
    argnames=["first_value", "second_value"],
    argvalues=[[b"\x06", b"\x06"], [b"\x06", b"\x07"]],
    ids=["same values", "different values"],
)
@pytest.mark.asyncio()
async def test_inserting_duplicate_key_fails(
    data_store: DataStore,
    tree_id: bytes32,
    first_value: bytes,
    second_value: bytes,
) -> None:
    key = b"\x05"

    first_hash = await data_store.insert(
        key=key,
        value=first_value,
        tree_id=tree_id,
        reference_node_hash=None,
        side=None,
    )

    # TODO: more specific exception
    with pytest.raises(Exception):
        await data_store.insert(
            key=key,
            value=second_value,
            tree_id=tree_id,
            reference_node_hash=first_hash,
            side=Side.RIGHT,
        )


@pytest.mark.asyncio()
async def test_autoinsert_balances_from_scratch(data_store: DataStore, tree_id: bytes32) -> None:
    expected = Program.to(
        (
            (
                (
                    (b"\x00", b"\x10\x00"),
                    (b"\x01", b"\x11\x01"),
                ),
                (
                    (b"\x02", b"\x12\x02"),
                    (b"\x03", b"\x13\x03"),
                ),
            ),
            (
                (
                    (b"\x04", b"\x14\x04"),
                    (b"\x05", b"\x15\x05"),
                ),
                (
                    (b"\x06", b"\x16\x06"),
                    (b"\x07", b"\x17\x07"),
                ),
            ),
        ),
    )

    for n in [0, 4, 2, 6, 1, 3, 5, 7]:
        await data_store.autoinsert(
            key=bytes([n]),
            value=bytes([0x10 + n, n]),
            tree_id=tree_id,
        )

    result = await data_store.get_tree_as_program(tree_id=tree_id)

    assert result == expected


@pytest.mark.asyncio()
async def test_autoinsert_balances_gaps(data_store: DataStore, tree_id: bytes32) -> None:
    await add_01234567_example(data_store=data_store, tree_id=tree_id)

    expected = Program.to(
        (
            (
                (
                    (b"\x00", b"\x10\x00"),
                    (b"\x01", b"\x11\x01"),
                ),
                (
                    (b"\x02", b"\x12\x02"),
                    (b"\x03", b"\x13\x03"),
                ),
            ),
            (
                (
                    (b"\x04", b"\x14\x04"),
                    (b"\x05", b"\x15\x05"),
                ),
                (
                    (b"\x06", b"\x16\x06"),
                    (b"\x07", b"\x17\x07"),
                ),
            ),
        ),
    )

    ns = [1, 5]

    for n in ns:
        await data_store.delete(key=Program.to(bytes([n])), tree_id=tree_id)

    for n in ns:
        await data_store.autoinsert(
            key=bytes([n]),
            value=bytes([0x10 + n, n]),
            tree_id=tree_id,
        )

    result = await data_store.get_tree_as_program(tree_id=tree_id)

    assert result == expected


@pytest.mark.asyncio()
async def test_delete_from_left_both_terminal(data_store: DataStore, tree_id: bytes32) -> None:
    await add_01234567_example(data_store=data_store, tree_id=tree_id)

    expected = Program.to(
        (
            (
                (
                    (b"\x00", b"\x10\x00"),
                    (b"\x01", b"\x11\x01"),
                ),
                (
                    (b"\x02", b"\x12\x02"),
                    (b"\x03", b"\x13\x03"),
                ),
            ),
            (
                (b"\x05", b"\x15\x05"),
                (
                    (b"\x06", b"\x16\x06"),
                    (b"\x07", b"\x17\x07"),
                ),
            ),
        ),
    )

    await data_store.delete(key=Program.to(b"\x04"), tree_id=tree_id)
    result = await data_store.get_tree_as_program(tree_id=tree_id)

    assert result == expected


@pytest.mark.asyncio()
async def test_delete_from_left_other_not_terminal(data_store: DataStore, tree_id: bytes32) -> None:
    await add_01234567_example(data_store=data_store, tree_id=tree_id)

    expected = Program.to(
        (
            (
                (
                    (b"\x00", b"\x10\x00"),
                    (b"\x01", b"\x11\x01"),
                ),
                (
                    (b"\x02", b"\x12\x02"),
                    (b"\x03", b"\x13\x03"),
                ),
            ),
            (
                (b"\x06", b"\x16\x06"),
                (b"\x07", b"\x17\x07"),
            ),
        ),
    )

    await data_store.delete(key=Program.to(b"\x04"), tree_id=tree_id)
    await data_store.delete(key=Program.to(b"\x05"), tree_id=tree_id)
    result = await data_store.get_tree_as_program(tree_id=tree_id)

    assert result == expected


@pytest.mark.asyncio()
async def test_delete_from_right_both_terminal(data_store: DataStore, tree_id: bytes32) -> None:
    await add_01234567_example(data_store=data_store, tree_id=tree_id)

    expected = Program.to(
        (
            (
                (
                    (b"\x00", b"\x10\x00"),
                    (b"\x01", b"\x11\x01"),
                ),
                (b"\x02", b"\x12\x02"),
            ),
            (
                (
                    (b"\x04", b"\x14\x04"),
                    (b"\x05", b"\x15\x05"),
                ),
                (
                    (b"\x06", b"\x16\x06"),
                    (b"\x07", b"\x17\x07"),
                ),
            ),
        ),
    )

    await data_store.delete(key=Program.to(b"\x03"), tree_id=tree_id)
    result = await data_store.get_tree_as_program(tree_id=tree_id)

    assert result == expected


@pytest.mark.asyncio()
async def test_delete_from_right_other_not_terminal(data_store: DataStore, tree_id: bytes32) -> None:
    await add_01234567_example(data_store=data_store, tree_id=tree_id)

    expected = Program.to(
        (
            (
                (b"\x00", b"\x10\x00"),
                (b"\x01", b"\x11\x01"),
            ),
            (
                (
                    (b"\x04", b"\x14\x04"),
                    (b"\x05", b"\x15\x05"),
                ),
                (
                    (b"\x06", b"\x16\x06"),
                    (b"\x07", b"\x17\x07"),
                ),
            ),
        ),
    )

    await data_store.delete(key=Program.to(b"\x03"), tree_id=tree_id)
    await data_store.delete(key=Program.to(b"\x02"), tree_id=tree_id)
    result = await data_store.get_tree_as_program(tree_id=tree_id)

    assert result == expected


@pytest.mark.asyncio
async def test_proof_of_inclusion_by_hash(data_store: DataStore, tree_id: bytes32) -> None:
    """A proof of inclusion contains the expected sibling side, sibling hash, combined
    hash, key, value, and root hash values.
    """
    await add_01234567_example(data_store=data_store, tree_id=tree_id)
    root = await data_store.get_tree_root(tree_id=tree_id)
    assert root.node_hash is not None
    node = await data_store.get_node_by_key(key=b"\x04", tree_id=tree_id)

    proof = await data_store.get_proof_of_inclusion_by_hash(node_hash=node.hash, tree_id=tree_id)

    print(node)
    await _debug_dump(db=data_store.db)

    expected_layers = [
        ProofOfInclusionLayer(
            other_hash_side=Side.RIGHT,
            other_hash=bytes32.fromhex("fb66fe539b3eb2020dfbfadfd601fa318521292b41f04c2057c16fca6b947ca1"),
            combined_hash=bytes32.fromhex("36cb1fc56017944213055da8cb0178fb0938c32df3ec4472f5edf0dff85ba4a3"),
        ),
        ProofOfInclusionLayer(
            other_hash_side=Side.RIGHT,
            other_hash=bytes32.fromhex("6d3af8d93db948e8b6aa4386958e137c6be8bab726db86789594b3588b35adcd"),
            combined_hash=bytes32.fromhex("5f67a0ab1976e090b834bf70e5ce2a0f0a9cd474e19a905348c44ae12274d30b"),
        ),
        ProofOfInclusionLayer(
            other_hash_side=Side.LEFT,
            other_hash=bytes32.fromhex("c852ecd8fb61549a0a42f9eb9dde65e6c94a01934dbd9c1d35ab94e2a0ae58e2"),
            combined_hash=bytes32.fromhex("7a5193a4e31a0a72f6623dfeb2876022ab74a48abb5966088a1c6f5451cc5d81"),
        ),
    ]

    assert proof == ProofOfInclusion(node_hash=node.hash, root_hash=root.node_hash, layers=expected_layers)


@pytest.mark.asyncio
async def test_proof_of_inclusion_by_hash_no_ancestors(data_store: DataStore, tree_id: bytes32) -> None:
    """Check proper proof of inclusion creation when the node being proved is the root."""
    await data_store.autoinsert(key=b"\x04", value=b"\x03", tree_id=tree_id)
    root = await data_store.get_tree_root(tree_id=tree_id)
    assert root.node_hash is not None
    node = await data_store.get_node_by_key(key=b"\x04", tree_id=tree_id)

    proof = await data_store.get_proof_of_inclusion_by_hash(node_hash=node.hash, tree_id=tree_id)

    assert proof == ProofOfInclusion(node_hash=node.hash, root_hash=root.node_hash, layers=[])


@pytest.mark.asyncio
async def test_proof_of_inclusion_by_hash_program(data_store: DataStore, tree_id: bytes32) -> None:
    """The proof of inclusion program has the expected Python equivalence."""

    await add_01234567_example(data_store=data_store, tree_id=tree_id)
    node = await data_store.get_node_by_key(key=b"\x04", tree_id=tree_id)

    proof = await data_store.get_proof_of_inclusion_by_hash(node_hash=node.hash, tree_id=tree_id)

    assert proof.as_program() == [
        b"\x04",
        [
            bytes32.fromhex("fb66fe539b3eb2020dfbfadfd601fa318521292b41f04c2057c16fca6b947ca1"),
            bytes32.fromhex("6d3af8d93db948e8b6aa4386958e137c6be8bab726db86789594b3588b35adcd"),
            bytes32.fromhex("c852ecd8fb61549a0a42f9eb9dde65e6c94a01934dbd9c1d35ab94e2a0ae58e2"),
        ],
    ]


@pytest.mark.asyncio
async def test_proof_of_inclusion_by_hash_equals_by_key(data_store: DataStore, tree_id: bytes32) -> None:
    """The proof of inclusion is equal between hash and key requests."""

    await add_01234567_example(data_store=data_store, tree_id=tree_id)
    node = await data_store.get_node_by_key(key=b"\x04", tree_id=tree_id)

    proof_by_hash = await data_store.get_proof_of_inclusion_by_hash(node_hash=node.hash, tree_id=tree_id)
    proof_by_key = await data_store.get_proof_of_inclusion_by_key(key=b"\x04", tree_id=tree_id)

    assert proof_by_hash == proof_by_key


@pytest.mark.asyncio
async def test_proof_of_inclusion_by_hash_bytes(data_store: DataStore, tree_id: bytes32) -> None:
    """The proof of inclusion provided by the data store is able to be converted to a
    program and subsequently to bytes.
    """
    await add_01234567_example(data_store=data_store, tree_id=tree_id)
    node = await data_store.get_node_by_key(key=b"\x04", tree_id=tree_id)

    proof = await data_store.get_proof_of_inclusion_by_hash(node_hash=node.hash, tree_id=tree_id)

    expected = (
        b"\xff\x04\xff\xff\xa0\xfbf\xfeS\x9b>\xb2\x02\r\xfb\xfa\xdf\xd6\x01\xfa1\x85!)"
        b"+A\xf0L W\xc1o\xcak\x94|\xa1\xff\xa0m:\xf8\xd9=\xb9H\xe8\xb6\xaaC\x86\x95"
        b"\x8e\x13|k\xe8\xba\xb7&\xdb\x86x\x95\x94\xb3X\x8b5\xad\xcd\xff\xa0\xc8R\xec"
        b"\xd8\xfbaT\x9a\nB\xf9\xeb\x9d\xdee\xe6\xc9J\x01\x93M\xbd\x9c\x1d5\xab\x94"
        b"\xe2\xa0\xaeX\xe2\x80\x80"
    )

    assert bytes(proof.as_program()) == expected


# @pytest.mark.asyncio
# async def test_create_first_pair(data_store: DataStore, tree_id: bytes) -> None:
#     key = SExp.to([1, 2])
#     value = SExp.to(b'abc')
#
#     root_hash = await data_store.create_root(tree_id=tree_id)
#
#
#     await data_store.create_pair(key=key, value=value)


def test_all_checks_collected() -> None:
    expected = {value for name, value in vars(DataStore).items() if name.startswith("_check_") and callable(value)}

    assert set(DataStore._checks) == expected


a_bytes_32 = bytes32(range(32))
another_bytes_32 = bytes(reversed(a_bytes_32))

valid_program_hex = Program.to((b"abc", 2)).as_bin().hex()
invalid_program_hex = b"\xab\xcd".hex()


@pytest.mark.parametrize(
    argnames="key_value",
    argvalues=[
        {"key": another_bytes_32.hex(), "value": None},
        {"key": None, "value": another_bytes_32.hex()},
    ],
    ids=["key", "value"],
)
@pytest.mark.asyncio
async def test_check_internal_key_value_are_null(
    raw_data_store: DataStore,
    key_value: Dict[str, Optional[str]],
) -> None:
    async with raw_data_store.db_wrapper.locked_transaction():
        await raw_data_store.db.execute(
            "INSERT INTO node(hash, node_type, key, value) VALUES(:hash, :node_type, :key, :value)",
            {"hash": a_bytes_32.hex(), "node_type": NodeType.INTERNAL, **key_value},
        )

    with pytest.raises(
        InternalKeyValueError,
        match=r"\n +000102030405060708090a0b0c0d0e0f101112131415161718191a1b1c1d1e1f$",
    ):
        await raw_data_store._check_internal_key_value_are_null()


@pytest.mark.parametrize(
    argnames="left_right",
    argvalues=[
        {"left": a_bytes_32.hex(), "right": b"abc".hex()},
        {"left": b"abc".hex(), "right": a_bytes_32.hex()},
    ],
    ids=["left", "right"],
)
@pytest.mark.asyncio
async def test_check_internal_left_right_are_bytes32(raw_data_store: DataStore, left_right: Dict[str, str]) -> None:
    async with raw_data_store.db_wrapper.locked_transaction():
        # needed to satisfy foreign key constraints
        await raw_data_store.db.execute(
            "INSERT INTO node(hash, node_type) VALUES(:hash, :node_type)",
            {"hash": b"abc".hex(), "node_type": NodeType.TERMINAL},
        )

        await raw_data_store.db.execute(
            "INSERT INTO node(hash, node_type, left, right) VALUES(:hash, :node_type, :left, :right)",
            {"hash": a_bytes_32.hex(), "node_type": NodeType.INTERNAL, **left_right},
        )

    with pytest.raises(
        InternalLeftRightNotBytes32Error,
        match=r"\n +000102030405060708090a0b0c0d0e0f101112131415161718191a1b1c1d1e1f$",
    ):
        await raw_data_store._check_internal_left_right_are_bytes32()


@pytest.mark.parametrize(
    argnames="left_right",
    argvalues=[
        {"left": a_bytes_32.hex(), "right": None},
        {"left": None, "right": a_bytes_32.hex()},
    ],
    ids=["left", "right"],
)
@pytest.mark.asyncio
async def test_check_terminal_left_right_are_null(raw_data_store: DataStore, left_right: Dict[str, str]) -> None:
    async with raw_data_store.db_wrapper.locked_transaction():
        await raw_data_store.db.execute(
            "INSERT INTO node(hash, node_type, left, right) VALUES(:hash, :node_type, :left, :right)",
            {"hash": a_bytes_32.hex(), "node_type": NodeType.TERMINAL, **left_right},
        )

    with pytest.raises(
        TerminalLeftRightError,
        match=r"\n +000102030405060708090a0b0c0d0e0f101112131415161718191a1b1c1d1e1f$",
    ):
        await raw_data_store._check_terminal_left_right_are_null()


@pytest.mark.asyncio
async def test_check_roots_are_incrementing_missing_zero(raw_data_store: DataStore) -> None:
    tree_id = hexstr_to_bytes("c954ab71ffaf5b0f129b04b35fdc7c84541f4375167e730e2646bfcfdb7cf2cd")

    async with raw_data_store.db_wrapper.locked_transaction():
        for generation in range(1, 5):
            await raw_data_store.db.execute(
                """
                INSERT INTO root(tree_id, generation, node_hash, status)
                VALUES(:tree_id, :generation, :node_hash, :status)
                """,
                {
                    "tree_id": tree_id.hex(),
                    "generation": generation,
                    "node_hash": None,
                    "status": Status.COMMITTED.value,
                },
            )

    with pytest.raises(
        TreeGenerationIncrementingError,
        match=r"\n +c954ab71ffaf5b0f129b04b35fdc7c84541f4375167e730e2646bfcfdb7cf2cd$",
    ):
        await raw_data_store._check_roots_are_incrementing()


@pytest.mark.asyncio
async def test_check_roots_are_incrementing_gap(raw_data_store: DataStore) -> None:
    tree_id = hexstr_to_bytes("c954ab71ffaf5b0f129b04b35fdc7c84541f4375167e730e2646bfcfdb7cf2cd")

    async with raw_data_store.db_wrapper.locked_transaction():
        for generation in [*range(5), *range(6, 10)]:
            await raw_data_store.db.execute(
                """
                INSERT INTO root(tree_id, generation, node_hash, status)
                VALUES(:tree_id, :generation, :node_hash, :status)
                """,
                {
                    "tree_id": tree_id.hex(),
                    "generation": generation,
                    "node_hash": None,
                    "status": Status.COMMITTED.value,
                },
            )

    with pytest.raises(
        TreeGenerationIncrementingError,
        match=r"\n +c954ab71ffaf5b0f129b04b35fdc7c84541f4375167e730e2646bfcfdb7cf2cd$",
    ):
        await raw_data_store._check_roots_are_incrementing()


@pytest.mark.asyncio
async def test_check_hashes_internal(raw_data_store: DataStore) -> None:
    async with raw_data_store.db_wrapper.locked_transaction():
        await raw_data_store.db.execute(
            "INSERT INTO node(hash, node_type, left, right) VALUES(:hash, :node_type, :left, :right)",
            {
                "hash": a_bytes_32.hex(),
                "node_type": NodeType.INTERNAL,
                "left": a_bytes_32.hex(),
                "right": a_bytes_32.hex(),
            },
        )

    with pytest.raises(
        NodeHashError,
        match=r"\n +000102030405060708090a0b0c0d0e0f101112131415161718191a1b1c1d1e1f$",
    ):
        await raw_data_store._check_hashes()


@pytest.mark.asyncio
async def test_check_hashes_terminal(raw_data_store: DataStore) -> None:
    async with raw_data_store.db_wrapper.locked_transaction():
        await raw_data_store.db.execute(
            "INSERT INTO node(hash, node_type, key, value) VALUES(:hash, :node_type, :key, :value)",
            {
                "hash": a_bytes_32.hex(),
                "node_type": NodeType.TERMINAL,
                "key": Program.to((1, 2)).as_bin().hex(),
                "value": Program.to((1, 2)).as_bin().hex(),
            },
        )

    with pytest.raises(
        NodeHashError,
        match=r"\n +000102030405060708090a0b0c0d0e0f101112131415161718191a1b1c1d1e1f$",
    ):
        await raw_data_store._check_hashes()


@pytest.mark.asyncio
async def test_root_state(data_store: DataStore, tree_id: bytes32) -> None:
    key = b"\x01\x02"
    value = b"abc"
    await data_store.insert(key=key, value=value, tree_id=tree_id, reference_node_hash=None, side=None)
    is_empty = await data_store.table_is_empty(tree_id=tree_id)
    root = await data_store.get_tree_root(tree_id)
    assert root.status.value == Status.PENDING.value
    assert not is_empty


@pytest.mark.asyncio
async def test_change_root_state(data_store: DataStore, tree_id: bytes32) -> None:
    key = b"\x01\x02"
    value = b"abc"
    await data_store.insert(key=key, value=value, tree_id=tree_id, reference_node_hash=None, side=None)
    is_empty = await data_store.table_is_empty(tree_id=tree_id)
    root = await data_store.get_tree_root(tree_id)
    assert root.status.value == Status.PENDING.value
    await data_store.change_root_status(root, Status.COMMITTED)
    root = await data_store.get_tree_root(tree_id)
    assert root.status.value == Status.COMMITTED.value
    assert not is_empty


@pytest.mark.asyncio
async def test_left_to_right_ordering(data_store: DataStore, tree_id: bytes32) -> None:
    await add_01234567_example(data_store=data_store, tree_id=tree_id)
    root = await data_store.get_tree_root(tree_id)
    assert root.node_hash is not None
    all_nodes = await data_store.get_left_to_right_ordering(root.node_hash, tree_id, num_nodes=1000)
    expected_nodes = [
        bytes32.from_hexstr("7a5193a4e31a0a72f6623dfeb2876022ab74a48abb5966088a1c6f5451cc5d81"),
        bytes32.from_hexstr("c852ecd8fb61549a0a42f9eb9dde65e6c94a01934dbd9c1d35ab94e2a0ae58e2"),
        bytes32.from_hexstr("9831a17b4c16ee6167ce4748ccd98ce1ccd0cf43f4dce8298390fd46c2d2e3b0"),
        bytes32.from_hexstr("cb9ab4524540e37fd79377891ff46c143dc97c2eb57f4c106c07e9c321100874"),
        bytes32.from_hexstr("0763561814685fbf92f6ca71fbb1cb11821951450d996375c239979bd63e9535"),
        bytes32.from_hexstr("3ab212e30b0e746d81a993e39f2cb4ba843412d44b402c1117a500d6451309e3"),
        bytes32.from_hexstr("924be8ff27e84cba17f5bc918097f8410fab9824713a4668a21c8e060a8cab40"),
        bytes32.from_hexstr("d068b836d74781f7025dade5b300fcb0474a71d9ac27b8c7dfb7f85750a841a5"),
        bytes32.from_hexstr("5f67a0ab1976e090b834bf70e5ce2a0f0a9cd474e19a905348c44ae12274d30b"),
        bytes32.from_hexstr("36cb1fc56017944213055da8cb0178fb0938c32df3ec4472f5edf0dff85ba4a3"),
        bytes32.from_hexstr("19a28f80fe7bc17a2ef67836d40bee765fb20e58d5001517e0f1070de895c50b"),
        bytes32.from_hexstr("fb66fe539b3eb2020dfbfadfd601fa318521292b41f04c2057c16fca6b947ca1"),
        bytes32.from_hexstr("6d3af8d93db948e8b6aa4386958e137c6be8bab726db86789594b3588b35adcd"),
        bytes32.from_hexstr("1d2534d20e63e9f730fc4b919857fb0f9529eaaab65c8baf3c443aa1c327b510"),
        bytes32.from_hexstr("50e2f97295de32c7b0eaea32bf1969ceab2e4645b17882e8f1080d143aa262ab"),
    ]
    assert [node.hash for node in all_nodes] == expected_nodes
    nodes_2 = await data_store.get_left_to_right_ordering(
        bytes32.from_hexstr("cb9ab4524540e37fd79377891ff46c143dc97c2eb57f4c106c07e9c321100874"), tree_id, num_nodes=100
    )
    assert [node.hash for node in nodes_2] == expected_nodes[3:]
    nodes_3 = await data_store.get_left_to_right_ordering(
        bytes32.from_hexstr("924be8ff27e84cba17f5bc918097f8410fab9824713a4668a21c8e060a8cab40"), tree_id, num_nodes=4
    )
    assert [node.hash for node in nodes_3] == expected_nodes[6:10]


@pytest.mark.asyncio
async def test_get_operation_1(data_store: DataStore, tree_id: bytes32) -> None:
    key = b"\x01\x02"
    value = b"abc"

    await data_store.insert(key=key, value=value, tree_id=tree_id, reference_node_hash=None, side=None)
    root = await data_store.get_tree_root(tree_id)
    status = Status.COMMITTED
    operation = await data_store.get_single_operation(None, root.node_hash, status)
    assert isinstance(operation, InsertionData)
    assert operation.key == b"\x01\x02"
    assert operation.value == b"abc"

    await data_store.delete(key=key, tree_id=tree_id)
    root_2 = await data_store.get_tree_root(tree_id)
    operation_2 = await data_store.get_single_operation(root.node_hash, root_2.node_hash, status)
    assert isinstance(operation_2, DeletionData)
    assert operation_2.key == b"\x01\x02"


@pytest.mark.asyncio
async def test_get_operation_2(data_store: DataStore, tree_id: bytes32) -> None:
    key = b"\x01\x02"
    value = b"abc"

    example = await add_01234567_example(data_store=data_store, tree_id=tree_id)
    terminal_hash = example.terminal_nodes[0]
    root = await data_store.get_tree_root(tree_id)
    status = Status.COMMITTED
    await data_store.insert(key=key, value=value, tree_id=tree_id, reference_node_hash=terminal_hash, side=Side.LEFT)

    root_2 = await data_store.get_tree_root(tree_id)
    operation = await data_store.get_single_operation(root.node_hash, root_2.node_hash, status)
    assert isinstance(operation, InsertionData)
    assert operation.key == b"\x01\x02"
    assert operation.value == b"abc"

    await data_store.delete(key=key, tree_id=tree_id)
    root_3 = await data_store.get_tree_root(tree_id)
    operation_2 = await data_store.get_single_operation(root_2.node_hash, root_3.node_hash, status)
    assert isinstance(operation_2, DeletionData)
    assert operation_2.key == b"\x01\x02"


@pytest.mark.asyncio
async def test_get_operation_3(data_store: DataStore, tree_id: bytes32) -> None:
    await add_0123_example(data_store, tree_id)
    root = await data_store.get_tree_root(tree_id)
    status = Status.COMMITTED

    await data_store.delete(key=b"\x00", tree_id=tree_id)
    root_2 = await data_store.get_tree_root(tree_id)
    operation = await data_store.get_single_operation(root.node_hash, root_2.node_hash, status)
    assert isinstance(operation, DeletionData)
    assert operation.key == b"\x00"

    # Test the special case where both left and right hashes are different within a diff.
    # This should happen only if deleted subtree has only 1 node and its connected to the root.
    await data_store.delete(key=b"\x01", tree_id=tree_id)
    root_3 = await data_store.get_tree_root(tree_id)
    operation_2 = await data_store.get_single_operation(root_2.node_hash, root_3.node_hash, status)
    assert isinstance(operation_2, DeletionData)
    assert operation_2.key == b"\x01"


@pytest.mark.asyncio
async def test_kv_diff(data_store: DataStore, tree_id: bytes32) -> None:
    random = Random()
    random.seed(100, version=2)
    insertions = 0
    expected_diff: Set[DiffData] = set()
    for i in range(500):
        node_hash = await get_terminal_node_for_random_seed(data_store, tree_id, random)
        if random.randint(0, 4) > 0 or insertions < 10:
            insertions += 1
            key = (i + 100).to_bytes(4, byteorder="big")
            value = (i + 200).to_bytes(4, byteorder="big")
            side = None if node_hash is None else Side.LEFT if random.randint(0, 1) == 0 else Side.RIGHT

            _ = await data_store.insert(
                key=key,
                value=value,
                tree_id=tree_id,
                reference_node_hash=node_hash,
                side=side,
            )
            if i > 200:
                expected_diff.add(DiffData(OperationType.INSERT, key, value))
        else:
            assert node_hash is not None
            node = await data_store.get_node(node_hash)
            assert isinstance(node, TerminalNode)
            await data_store.delete(key=node.key, tree_id=tree_id)
            if i > 200:
                if DiffData(OperationType.INSERT, node.key, node.value) in expected_diff:
                    expected_diff.remove(DiffData(OperationType.INSERT, node.key, node.value))
                else:
                    expected_diff.add(DiffData(OperationType.DELETE, node.key, node.value))
        if i == 200:
            root_start = await data_store.get_tree_root(tree_id)

    root_end = await data_store.get_tree_root(tree_id)
    diffs = await data_store.get_kv_diff(tree_id, root_start.node_hash, root_end.node_hash)
    assert diffs == expected_diff<|MERGE_RESOLUTION|>--- conflicted
+++ resolved
@@ -1,13 +1,7 @@
 import itertools
 import logging
-<<<<<<< HEAD
-from typing import Awaitable, Callable, Dict, List, Optional, Tuple
+from typing import Awaitable, Callable, Dict, List, Optional, Tuple, Set
 from random import Random
-
-=======
-from typing import Awaitable, Callable, Dict, List, Optional, Set
-from random import Random
->>>>>>> 0c5014a5
 import pytest
 
 from chia.data_layer.data_layer_errors import (
