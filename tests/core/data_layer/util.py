import contextlib
from dataclasses import dataclass
import functools
import os
import pathlib
import subprocess
from random import Random
from typing import Any, Iterator, IO, List, Optional, TYPE_CHECKING, Union
<<<<<<< HEAD
from random import Random
=======

>>>>>>> 621eaa28
from chia.data_layer.data_layer_types import Side, TerminalNode
from chia.data_layer.data_store import DataStore
from chia.types.blockchain_format.program import Program
from chia.types.blockchain_format.tree_hash import bytes32


# from subprocess.pyi
_FILE = Union[None, int, IO[Any]]


if TYPE_CHECKING:
    # these require Python 3.9 at runtime
    os_PathLike_str = os.PathLike[str]
    subprocess_CompletedProcess_str = subprocess.CompletedProcess[str]
else:
    os_PathLike_str = os.PathLike
    subprocess_CompletedProcess_str = subprocess.CompletedProcess


async def general_insert(
    data_store: DataStore,
    tree_id: bytes32,
    key: bytes,
    value: bytes,
    reference_node_hash: bytes32,
    side: Optional[Side],
) -> bytes32:
    return await data_store.insert(
        key=key,
        value=value,
        tree_id=tree_id,
        reference_node_hash=reference_node_hash,
        side=side,
    )


@dataclass(frozen=True)
class Example:
    expected: Program
    terminal_nodes: List[bytes32]


async def add_0123_example(data_store: DataStore, tree_id: bytes32) -> Example:
    expected = Program.to(
        (
            (
                (b"\x00", b"\x10\x00"),
                (b"\x01", b"\x11\x01"),
            ),
            (
                (b"\x02", b"\x12\x02"),
                (b"\x03", b"\x13\x03"),
            ),
        ),
    )

    insert = functools.partial(general_insert, data_store=data_store, tree_id=tree_id)

    c_hash = await insert(key=b"\x02", value=b"\x12\x02", reference_node_hash=None, side=None)
    b_hash = await insert(key=b"\x01", value=b"\x11\x01", reference_node_hash=c_hash, side=Side.LEFT)
    d_hash = await insert(key=b"\x03", value=b"\x13\x03", reference_node_hash=c_hash, side=Side.RIGHT)
    a_hash = await insert(key=b"\x00", value=b"\x10\x00", reference_node_hash=b_hash, side=Side.LEFT)

    return Example(expected=expected, terminal_nodes=[a_hash, b_hash, c_hash, d_hash])


async def add_01234567_example(data_store: DataStore, tree_id: bytes32) -> Example:
    expected = Program.to(
        (
            (
                (
                    (b"\x00", b"\x10\x00"),
                    (b"\x01", b"\x11\x01"),
                ),
                (
                    (b"\x02", b"\x12\x02"),
                    (b"\x03", b"\x13\x03"),
                ),
            ),
            (
                (
                    (b"\x04", b"\x14\x04"),
                    (b"\x05", b"\x15\x05"),
                ),
                (
                    (b"\x06", b"\x16\x06"),
                    (b"\x07", b"\x17\x07"),
                ),
            ),
        ),
    )

    insert = functools.partial(general_insert, data_store=data_store, tree_id=tree_id)

    g_hash = await insert(key=b"\x06", value=b"\x16\x06", reference_node_hash=None, side=None)

    c_hash = await insert(key=b"\x02", value=b"\x12\x02", reference_node_hash=g_hash, side=Side.LEFT)
    b_hash = await insert(key=b"\x01", value=b"\x11\x01", reference_node_hash=c_hash, side=Side.LEFT)
    d_hash = await insert(key=b"\x03", value=b"\x13\x03", reference_node_hash=c_hash, side=Side.RIGHT)
    a_hash = await insert(key=b"\x00", value=b"\x10\x00", reference_node_hash=b_hash, side=Side.LEFT)

    f_hash = await insert(key=b"\x05", value=b"\x15\x05", reference_node_hash=g_hash, side=Side.LEFT)
    h_hash = await insert(key=b"\x07", value=b"\x17\x07", reference_node_hash=g_hash, side=Side.RIGHT)
    e_hash = await insert(key=b"\x04", value=b"\x14\x04", reference_node_hash=f_hash, side=Side.LEFT)

    return Example(expected=expected, terminal_nodes=[a_hash, b_hash, c_hash, d_hash, e_hash, f_hash, g_hash, h_hash])


<<<<<<< HEAD
async def get_random_terminal_node(data_store: DataStore, tree_id: bytes32, random: Random) -> Optional[bytes32]:
    root = await data_store.get_tree_root(tree_id)
    if root is None or root.node_hash is None:
        return None
    node_hash = root.node_hash
    while True:
        node = await data_store.get_node(node_hash)
        assert node is not None
        if isinstance(node, TerminalNode):
            break
        if random.randint(0, 1) == 0:
            node_hash = node.left_hash
        else:
            node_hash = node.right_hash

    return node_hash
=======
async def generate_big_datastore(data_store: DataStore, tree_id: bytes32, random: Random, num_nodes: int = 250) -> None:
    insert = functools.partial(general_insert, data_store=data_store, tree_id=tree_id)
    insertions = 0
    deletions = 0
    for i in range(num_nodes):
        key = i.to_bytes(4, byteorder="big")
        value = (2 * i).to_bytes(4, byteorder="big")
        root = await data_store.get_tree_root(tree_id)
        reference_node_hash: Optional[bytes32] = None
        side: Optional[Side] = None
        if i > 0:
            height = 0
            reference_node_hash = root.node_hash
            while True:
                height += 1
                assert reference_node_hash is not None
                node = await data_store.get_node(reference_node_hash)
                if isinstance(node, TerminalNode):
                    break
                if random.randint(0, 1) == 0:
                    reference_node_hash = node.left_hash
                else:
                    reference_node_hash = node.right_hash
            side = Side.LEFT if random.randint(0, 1) == 0 else Side.RIGHT
            assert height <= 60

        if random.randint(0, 4) > 0 or insertions - 1 <= deletions:
            insertions += 1
            _ = await insert(
                key=key,
                value=value,
                reference_node_hash=reference_node_hash,
                side=side,
            )
        else:
            deletions += 1
            assert reference_node_hash is not None
            node = await data_store.get_node(reference_node_hash)
            assert isinstance(node, TerminalNode)
            await data_store.delete(key=node.key, tree_id=tree_id)
    print(f"Insertions: {insertions} Deletions: {deletions}")
>>>>>>> 621eaa28


@dataclass
class ChiaRoot:
    path: pathlib.Path
    scripts_path: pathlib.Path

    def run(
        self,
        args: List[Union[str, os_PathLike_str]],
        *other_args: Any,
        check: bool = True,
        encoding: str = "utf-8",
        stdout: Optional[_FILE] = subprocess.PIPE,
        stderr: Optional[_FILE] = subprocess.PIPE,
        **kwargs: Any,
    ) -> subprocess_CompletedProcess_str:
        # TODO: --root-path doesn't seem to work here...
        kwargs.setdefault("env", {})
        kwargs["env"]["CHIA_ROOT"] = os.fspath(self.path)
        kwargs["env"]["CHIA_KEYS_ROOT"] = os.fspath(self.path)

        # This is for windows
        if "SYSTEMROOT" in os.environ:
            kwargs["env"]["SYSTEMROOT"] = os.environ["SYSTEMROOT"]

        modified_args: List[Union[str, os_PathLike_str]] = [
            self.scripts_path.joinpath("chia"),
            "--root-path",
            self.path,
            *args,
        ]
        processed_args: List[str] = [os.fspath(element) for element in modified_args]
        final_args = [processed_args, *other_args]

        kwargs["check"] = check
        kwargs["encoding"] = encoding
        kwargs["stdout"] = stdout
        kwargs["stderr"] = stderr

        return subprocess.run(*final_args, **kwargs)

    def read_log(self) -> str:
        return self.path.joinpath("log", "debug.log").read_text(encoding="utf-8")

    def print_log(self) -> None:
        log_text: Optional[str]

        try:
            log_text = self.read_log()
        except FileNotFoundError:
            log_text = None

        if log_text is None:
            print(f"---- no log at: {self.path}")
        else:
            print(f"---- start of: {self.path}")
            print(log_text)
            print(f"---- end of: {self.path}")

    @contextlib.contextmanager
    def print_log_after(self) -> Iterator[None]:
        try:
            yield
        finally:
            self.print_log()<|MERGE_RESOLUTION|>--- conflicted
+++ resolved
@@ -6,11 +6,6 @@
 import subprocess
 from random import Random
 from typing import Any, Iterator, IO, List, Optional, TYPE_CHECKING, Union
-<<<<<<< HEAD
-from random import Random
-=======
-
->>>>>>> 621eaa28
 from chia.data_layer.data_layer_types import Side, TerminalNode
 from chia.data_layer.data_store import DataStore
 from chia.types.blockchain_format.program import Program
@@ -119,8 +114,9 @@
     return Example(expected=expected, terminal_nodes=[a_hash, b_hash, c_hash, d_hash, e_hash, f_hash, g_hash, h_hash])
 
 
-<<<<<<< HEAD
-async def get_random_terminal_node(data_store: DataStore, tree_id: bytes32, random: Random) -> Optional[bytes32]:
+async def get_terminal_node_for_random_seed(
+    data_store: DataStore, tree_id: bytes32, random: Random
+) -> Optional[bytes32]:
     root = await data_store.get_tree_root(tree_id)
     if root is None or root.node_hash is None:
         return None
@@ -130,13 +126,11 @@
         assert node is not None
         if isinstance(node, TerminalNode):
             break
-        if random.randint(0, 1) == 0:
-            node_hash = node.left_hash
-        else:
-            node_hash = node.right_hash
+        node_hash = random.choice([node.left_hash, node.right_hash])
 
     return node_hash
-=======
+
+
 async def generate_big_datastore(data_store: DataStore, tree_id: bytes32, random: Random, num_nodes: int = 250) -> None:
     insert = functools.partial(general_insert, data_store=data_store, tree_id=tree_id)
     insertions = 0
@@ -144,24 +138,8 @@
     for i in range(num_nodes):
         key = i.to_bytes(4, byteorder="big")
         value = (2 * i).to_bytes(4, byteorder="big")
-        root = await data_store.get_tree_root(tree_id)
-        reference_node_hash: Optional[bytes32] = None
-        side: Optional[Side] = None
-        if i > 0:
-            height = 0
-            reference_node_hash = root.node_hash
-            while True:
-                height += 1
-                assert reference_node_hash is not None
-                node = await data_store.get_node(reference_node_hash)
-                if isinstance(node, TerminalNode):
-                    break
-                if random.randint(0, 1) == 0:
-                    reference_node_hash = node.left_hash
-                else:
-                    reference_node_hash = node.right_hash
-            side = Side.LEFT if random.randint(0, 1) == 0 else Side.RIGHT
-            assert height <= 60
+        reference_node_hash: Optional[bytes32] = await get_terminal_node_for_random_seed(data_store, tree_id, random)
+        side = Side.LEFT if random.randint(0, 1) == 0 else Side.RIGHT
 
         if random.randint(0, 4) > 0 or insertions - 1 <= deletions:
             insertions += 1
@@ -178,7 +156,6 @@
             assert isinstance(node, TerminalNode)
             await data_store.delete(key=node.key, tree_id=tree_id)
     print(f"Insertions: {insertions} Deletions: {deletions}")
->>>>>>> 621eaa28
 
 
 @dataclass
