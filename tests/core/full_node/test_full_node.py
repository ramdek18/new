--- conflicted
+++ resolved
@@ -4,12 +4,7 @@
 import dataclasses
 import random
 import time
-<<<<<<< HEAD
-from typing import Dict, List, Optional, Tuple, cast
-=======
-from secrets import token_bytes
 from typing import Dict, List, Optional, Tuple
->>>>>>> 42787609
 
 import pytest
 from blspy import AugSchemeMPL, G2Element, PrivateKey
