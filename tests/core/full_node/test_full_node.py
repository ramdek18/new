--- conflicted
+++ resolved
@@ -466,12 +466,7 @@
             )
             assert spend_bundle is not None
             cost_result = await full_node_1.full_node.mempool_manager.pre_validate_spendbundle(spend_bundle)
-<<<<<<< HEAD
             log.info(f"Cost result: {cost_result.clvm_cost}")
-
-=======
-            log.info(f"Cost result: {cost_result.cost}")
->>>>>>> cab78c43
             new_transaction = fnp.NewTransaction(spend_bundle.get_hash(), uint64(100), uint64(100))
 
             msg = await full_node_1.new_transaction(new_transaction)
