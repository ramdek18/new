--- conflicted
+++ resolved
@@ -1204,13 +1204,9 @@
         assert std_hash(fetched_blocks[-1]) == std_hash(blocks_t[-1])
 
     @pytest.mark.anyio
-<<<<<<< HEAD
     @pytest.mark.parametrize("peer_version", ["0.0.35", "0.0.36"])
     @pytest.mark.parametrize("requesting", [0, 1, 2])
     async def test_new_unfinished_block(self, wallet_nodes, peer_version: str, requesting: int, self_hostname: str):
-=======
-    async def test_new_unfinished_block(self, wallet_nodes, self_hostname):
->>>>>>> ed676fde
         full_node_1, full_node_2, server_1, server_2, wallet_a, wallet_receiver, bt = wallet_nodes
         blocks = await full_node_1.get_all_full_blocks()
 
@@ -1305,7 +1301,6 @@
         assert res is None
 
     @pytest.mark.anyio
-<<<<<<< HEAD
     async def test_new_unfinished_block2_forward_limit(self, wallet_nodes, self_hostname: str):
         full_node_1, full_node_2, server_1, server_2, wallet_a, wallet_receiver, bt = wallet_nodes
         blocks = bt.get_consecutive_blocks(3, guarantee_transaction_block=True)
@@ -1366,8 +1361,6 @@
             await full_node_1.full_node.add_unfinished_block(unf, peer)
 
     @pytest.mark.anyio
-=======
->>>>>>> ed676fde
     @pytest.mark.parametrize(
         "committment,expected",
         [
@@ -1578,7 +1571,6 @@
         assert res is not None
 
     @pytest.mark.anyio
-<<<<<<< HEAD
     async def test_request_unfinished_block2(self, wallet_nodes, self_hostname):
         full_node_1, full_node_2, server_1, server_2, wallet_a, wallet_receiver, bt = wallet_nodes
         blocks = await full_node_1.get_all_full_blocks()
@@ -1634,8 +1626,6 @@
             assert res.data == bytes(fnp.RespondUnfinishedBlock(best_unf))
 
     @pytest.mark.anyio
-=======
->>>>>>> ed676fde
     async def test_new_signage_point_or_end_of_sub_slot(self, wallet_nodes, self_hostname):
         full_node_1, full_node_2, server_1, server_2, wallet_a, wallet_receiver, bt = wallet_nodes
         blocks = await full_node_1.get_all_full_blocks()
