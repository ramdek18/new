import asyncio
import logging
<<<<<<< HEAD
from typing import Dict, List, Optional
=======
from time import time
from typing import Dict, List, Optional, Tuple
>>>>>>> 42fde9a8

import pytest

import chia.server.ws_connection as ws

from chia.full_node.mempool import Mempool
from chia.full_node.full_node_api import FullNodeAPI
from chia.protocols import full_node_protocol
from chia.simulator.simulator_protocol import FarmNewBlockProtocol
from chia.types.announcement import Announcement
from chia.types.blockchain_format.coin import Coin
from chia.types.coin_solution import CoinSolution
from chia.types.condition_opcodes import ConditionOpcode
from chia.types.condition_with_args import ConditionWithArgs
from chia.types.spend_bundle import SpendBundle
from chia.util.clvm import int_to_bytes
from chia.util.condition_tools import conditions_for_solution
from chia.util.errors import Err
from chia.util.ints import uint64
from chia.util.hash import std_hash
from chia.types.mempool_inclusion_status import MempoolInclusionStatus
from chia.util.api_decorators import api_request, peer_required, bytes_required

from tests.connection_utils import connect_and_get_peer
from tests.core.node_height import node_height_at_least
from tests.setup_nodes import bt, setup_simulators_and_wallets
from tests.time_out_assert import time_out_assert
from chia.types.blockchain_format.program import Program, INFINITE_COST

BURN_PUZZLE_HASH = b"0" * 32
BURN_PUZZLE_HASH_2 = b"1" * 32

WALLET_A = bt.get_pool_wallet_tool()

log = logging.getLogger(__name__)


def generate_test_spend_bundle(
    coin: Coin,
    condition_dic: Dict[ConditionOpcode, List[ConditionWithArgs]] = None,
    fee: uint64 = uint64(0),
    amount: uint64 = uint64(1000),
    new_puzzle_hash=BURN_PUZZLE_HASH,
) -> SpendBundle:
    if condition_dic is None:
        condition_dic = {}
    transaction = WALLET_A.generate_signed_transaction(amount, new_puzzle_hash, coin, condition_dic, fee)
    assert transaction is not None
    return transaction


@pytest.fixture(scope="module")
def event_loop():
    loop = asyncio.get_event_loop()
    yield loop


@pytest.fixture(scope="module")
async def two_nodes():
    async_gen = setup_simulators_and_wallets(2, 1, {})
    nodes, _ = await async_gen.__anext__()
    full_node_1 = nodes[0]
    full_node_2 = nodes[1]
    server_1 = full_node_1.full_node.server
    server_2 = full_node_2.full_node.server
    yield full_node_1, full_node_2, server_1, server_2

    async for _ in async_gen:
        yield _


class TestMempool:
    @pytest.mark.asyncio
    async def test_basic_mempool(self, two_nodes):
        reward_ph = WALLET_A.get_new_puzzlehash()
        blocks = bt.get_consecutive_blocks(
            3,
            guarantee_transaction_block=True,
            farmer_reward_puzzle_hash=reward_ph,
            pool_reward_puzzle_hash=reward_ph,
        )
        full_node_1, _, server_1, _ = two_nodes

        for block in blocks:
            await full_node_1.full_node.respond_block(full_node_protocol.RespondBlock(block))

        await time_out_assert(60, node_height_at_least, True, full_node_1, blocks[-1].height)

        max_mempool_cost = 40000000 * 5
        mempool = Mempool(max_mempool_cost)
        assert mempool.get_min_fee_rate(104000) == 0

        with pytest.raises(ValueError):
            mempool.get_min_fee_rate(max_mempool_cost + 1)

        spend_bundle = generate_test_spend_bundle(list(blocks[-1].get_included_reward_coins())[0])
        assert spend_bundle is not None


@peer_required
@api_request
@bytes_required
async def respond_transaction(
    node: FullNodeAPI,
    tx: full_node_protocol.RespondTransaction,
    peer: ws.WSChiaConnection,
    tx_bytes: bytes = b"",
    test: bool = False,
) -> Tuple[MempoolInclusionStatus, Optional[Err]]:
    """
    Receives a full transaction from peer.
    If tx is added to mempool, send tx_id to others. (new_transaction)
    """
    assert tx_bytes != b""
    spend_name = std_hash(tx_bytes)
    if spend_name in node.full_node.full_node_store.pending_tx_request:
        node.full_node.full_node_store.pending_tx_request.pop(spend_name)
    if spend_name in node.full_node.full_node_store.peers_with_tx:
        node.full_node.full_node_store.peers_with_tx.pop(spend_name)
    return await node.full_node.respond_transaction(tx.transaction, spend_name, peer, test)


class TestMempoolManager:
    @pytest.mark.asyncio
    async def test_basic_mempool_manager(self, two_nodes):
        reward_ph = WALLET_A.get_new_puzzlehash()
        blocks = bt.get_consecutive_blocks(
            5,
            guarantee_transaction_block=True,
            farmer_reward_puzzle_hash=reward_ph,
            pool_reward_puzzle_hash=reward_ph,
        )
        full_node_1, full_node_2, server_1, server_2 = two_nodes
        peer = await connect_and_get_peer(server_1, server_2)

        for block in blocks:
            await full_node_1.full_node.respond_block(full_node_protocol.RespondBlock(block))

        await time_out_assert(60, node_height_at_least, True, full_node_2, blocks[-1].height)

        spend_bundle = generate_test_spend_bundle(list(blocks[-1].get_included_reward_coins())[0])
        assert spend_bundle is not None
        tx: full_node_protocol.RespondTransaction = full_node_protocol.RespondTransaction(spend_bundle)
        res = await full_node_1.respond_transaction(tx, peer)
        log.info(f"Res {res}")

        await time_out_assert(
            10,
            full_node_1.full_node.mempool_manager.get_spendbundle,
            spend_bundle,
            spend_bundle.name(),
        )

    @pytest.mark.asyncio
    async def test_double_spend(self, two_nodes):
        reward_ph = WALLET_A.get_new_puzzlehash()
        full_node_1, full_node_2, server_1, server_2 = two_nodes
        blocks = await full_node_1.get_all_full_blocks()
        start_height = blocks[-1].height
        blocks = bt.get_consecutive_blocks(
            3,
            block_list_input=blocks,
            guarantee_transaction_block=True,
            farmer_reward_puzzle_hash=reward_ph,
            pool_reward_puzzle_hash=reward_ph,
        )
        peer = await connect_and_get_peer(server_1, server_2)

        for block in blocks:
            await full_node_1.full_node.respond_block(full_node_protocol.RespondBlock(block))
        await time_out_assert(60, node_height_at_least, True, full_node_1, start_height + 3)

        spend_bundle1 = generate_test_spend_bundle(list(blocks[-1].get_included_reward_coins())[0])

        assert spend_bundle1 is not None
        tx1: full_node_protocol.RespondTransaction = full_node_protocol.RespondTransaction(spend_bundle1)
        status, err = await respond_transaction(full_node_1, tx1, peer)
        assert status == MempoolInclusionStatus.SUCCESS
        assert err is None

        spend_bundle2 = generate_test_spend_bundle(
            list(blocks[-1].get_included_reward_coins())[0],
            new_puzzle_hash=BURN_PUZZLE_HASH_2,
        )
        assert spend_bundle2 is not None
        tx2: full_node_protocol.RespondTransaction = full_node_protocol.RespondTransaction(spend_bundle2)
        status, err = await respond_transaction(full_node_1, tx2, peer)

        sb1 = full_node_1.full_node.mempool_manager.get_spendbundle(spend_bundle1.name())
        sb2 = full_node_1.full_node.mempool_manager.get_spendbundle(spend_bundle2.name())

        assert sb1 == spend_bundle1
        assert sb2 is None
        assert status == MempoolInclusionStatus.PENDING
        assert err == Err.MEMPOOL_CONFLICT

    async def send_sb(self, node, peer, sb):
        tx = full_node_protocol.RespondTransaction(sb)
        await node.respond_transaction(tx, peer)

    async def gen_and_send_sb(self, node, peer, *args, **kwargs):
        sb = generate_test_spend_bundle(*args, **kwargs)
        assert sb is not None

        await self.send_sb(node, peer, sb)
        return sb

    def assert_sb_in_pool(self, node, sb):
        assert sb == node.full_node.mempool_manager.get_spendbundle(sb.name())

    def assert_sb_not_in_pool(self, node, sb):
        assert node.full_node.mempool_manager.get_spendbundle(sb.name()) is None

    @pytest.mark.asyncio
    async def test_double_spend_with_higher_fee(self, two_nodes):
        reward_ph = WALLET_A.get_new_puzzlehash()

        full_node_1, full_node_2, server_1, server_2 = two_nodes
        blocks = await full_node_1.get_all_full_blocks()
        start_height = blocks[-1].height
        blocks = bt.get_consecutive_blocks(
            3,
            block_list_input=blocks,
            guarantee_transaction_block=True,
            farmer_reward_puzzle_hash=reward_ph,
            pool_reward_puzzle_hash=reward_ph,
        )
        peer = await connect_and_get_peer(server_1, server_2)

        for block in blocks:
            await full_node_1.full_node.respond_block(full_node_protocol.RespondBlock(block))
        await time_out_assert(60, node_height_at_least, True, full_node_1, start_height + 3)

        coins = iter(blocks[-1].get_included_reward_coins())
        coin1, coin2 = next(coins), next(coins)
        coins = iter(blocks[-2].get_included_reward_coins())
        coin3, coin4 = next(coins), next(coins)

        sb1_1 = await self.gen_and_send_sb(full_node_1, peer, coin1)
        sb1_2 = await self.gen_and_send_sb(full_node_1, peer, coin1, fee=uint64(1))

        # Fee increase is insufficient, the old spendbundle must stay
        self.assert_sb_in_pool(full_node_1, sb1_1)
        self.assert_sb_not_in_pool(full_node_1, sb1_2)

        min_fee_increase = full_node_1.full_node.mempool_manager.get_min_fee_increase()

        sb1_3 = await self.gen_and_send_sb(full_node_1, peer, coin1, fee=uint64(min_fee_increase))

        # Fee increase is sufficiently high, sb1_1 gets replaced with sb1_3
        self.assert_sb_not_in_pool(full_node_1, sb1_1)
        self.assert_sb_in_pool(full_node_1, sb1_3)

        sb2 = generate_test_spend_bundle(coin2, fee=uint64(min_fee_increase))
        sb12 = SpendBundle.aggregate((sb2, sb1_3))
        await self.send_sb(full_node_1, peer, sb12)

        # Aggregated spendbundle sb12 replaces sb1_3 since it spends a superset
        # of coins spent in sb1_3
        self.assert_sb_in_pool(full_node_1, sb12)
        self.assert_sb_not_in_pool(full_node_1, sb1_3)

        sb3 = generate_test_spend_bundle(coin3, fee=uint64(min_fee_increase * 2))
        sb23 = SpendBundle.aggregate((sb2, sb3))
        await self.send_sb(full_node_1, peer, sb23)

        # sb23 must not replace existing sb12 as the former does not spend all
        # coins that are spent in the latter (specifically, coin1)
        self.assert_sb_in_pool(full_node_1, sb12)
        self.assert_sb_not_in_pool(full_node_1, sb23)

        await self.send_sb(full_node_1, peer, sb3)
        # Adding non-conflicting sb3 should succeed
        self.assert_sb_in_pool(full_node_1, sb3)

        sb4_1 = generate_test_spend_bundle(coin4, fee=uint64(min_fee_increase))
        sb1234_1 = SpendBundle.aggregate((sb12, sb3, sb4_1))
        await self.send_sb(full_node_1, peer, sb1234_1)
        # sb1234_1 should not be in pool as it decreases total fees per cost
        self.assert_sb_not_in_pool(full_node_1, sb1234_1)

        sb4_2 = generate_test_spend_bundle(coin4, fee=uint64(min_fee_increase * 2))
        sb1234_2 = SpendBundle.aggregate((sb12, sb3, sb4_2))
        await self.send_sb(full_node_1, peer, sb1234_2)
        # sb1234_2 has a higher fee per cost than its conflicts and should get
        # into mempool
        self.assert_sb_in_pool(full_node_1, sb1234_2)
        self.assert_sb_not_in_pool(full_node_1, sb12)
        self.assert_sb_not_in_pool(full_node_1, sb3)

    async def condition_tester(
        self,
        two_nodes,
        dic: Dict[ConditionOpcode, List[ConditionWithArgs]],
        fee: int = 0,
        num_blocks: int = 3,
        coin: Optional[Coin] = None,
    ):
        reward_ph = WALLET_A.get_new_puzzlehash()
        full_node_1, full_node_2, server_1, server_2 = two_nodes
        blocks = await full_node_1.get_all_full_blocks()
        start_height = blocks[-1].height
        blocks = bt.get_consecutive_blocks(
            num_blocks,
            block_list_input=blocks,
            guarantee_transaction_block=True,
            farmer_reward_puzzle_hash=reward_ph,
            pool_reward_puzzle_hash=reward_ph,
        )
        peer = await connect_and_get_peer(server_1, server_2)

        for block in blocks:
            await full_node_1.full_node.respond_block(full_node_protocol.RespondBlock(block))

        await time_out_assert(60, node_height_at_least, True, full_node_1, start_height + num_blocks)

        spend_bundle1 = generate_test_spend_bundle(
            coin or list(blocks[-num_blocks + 2].get_included_reward_coins())[0], dic, uint64(fee)
        )

        assert spend_bundle1 is not None

        tx1: full_node_protocol.RespondTransaction = full_node_protocol.RespondTransaction(spend_bundle1)

        status, err = await respond_transaction(full_node_1, tx1, peer)
        return blocks, spend_bundle1, peer, status, err

    @pytest.mark.asyncio
    async def test_invalid_block_index(self, two_nodes):

        full_node_1, full_node_2, server_1, server_2 = two_nodes
        blocks = await full_node_1.get_all_full_blocks()
        start_height = blocks[-1].height
        cvp = ConditionWithArgs(
            ConditionOpcode.ASSERT_HEIGHT_ABSOLUTE,
            [int_to_bytes(start_height + 5)],
        )
        dic = {ConditionOpcode.ASSERT_HEIGHT_ABSOLUTE: [cvp]}
        blocks, spend_bundle1, peer, status, err = await self.condition_tester(two_nodes, dic)
        sb1 = full_node_1.full_node.mempool_manager.get_spendbundle(spend_bundle1.name())
        assert sb1 is None
        # the transaction may become valid later
        assert status == MempoolInclusionStatus.PENDING
        assert err == Err.ASSERT_HEIGHT_ABSOLUTE_FAILED

    @pytest.mark.asyncio
    async def test_correct_block_index(self, two_nodes):

        full_node_1, full_node_2, server_1, server_2 = two_nodes
        cvp = ConditionWithArgs(ConditionOpcode.ASSERT_HEIGHT_ABSOLUTE, [int_to_bytes(1)])
        dic = {ConditionOpcode.ASSERT_HEIGHT_ABSOLUTE: [cvp]}
        blocks, spend_bundle1, peer, status, err = await self.condition_tester(two_nodes, dic)
        sb1 = full_node_1.full_node.mempool_manager.get_spendbundle(spend_bundle1.name())
        assert sb1 is spend_bundle1
        assert status == MempoolInclusionStatus.SUCCESS
        assert err is None

    @pytest.mark.asyncio
    async def test_negative_block_index(self, two_nodes):

        full_node_1, full_node_2, server_1, server_2 = two_nodes
        cvp = ConditionWithArgs(ConditionOpcode.ASSERT_HEIGHT_ABSOLUTE, [int_to_bytes(-1)])
        dic = {ConditionOpcode.ASSERT_HEIGHT_ABSOLUTE: [cvp]}
        blocks, spend_bundle1, peer, status, err = await self.condition_tester(two_nodes, dic)
        sb1 = full_node_1.full_node.mempool_manager.get_spendbundle(spend_bundle1.name())
        assert sb1 is spend_bundle1
        assert status == MempoolInclusionStatus.SUCCESS
        assert err is None

    @pytest.mark.asyncio
    async def test_invalid_block_age(self, two_nodes):

        full_node_1, full_node_2, server_1, server_2 = two_nodes
        cvp = ConditionWithArgs(ConditionOpcode.ASSERT_HEIGHT_RELATIVE, [int_to_bytes(5)])
        dic = {cvp.opcode: [cvp]}
        blocks, spend_bundle1, peer, status, err = await self.condition_tester(two_nodes, dic)
        sb1 = full_node_1.full_node.mempool_manager.get_spendbundle(spend_bundle1.name())
        assert sb1 is None
        # the transaction may become valid later
        assert status == MempoolInclusionStatus.PENDING
        assert err == Err.ASSERT_HEIGHT_RELATIVE_FAILED

    @pytest.mark.asyncio
    async def test_correct_block_age(self, two_nodes):

        full_node_1, full_node_2, server_1, server_2 = two_nodes
        cvp = ConditionWithArgs(ConditionOpcode.ASSERT_HEIGHT_RELATIVE, [int_to_bytes(1)])
        dic = {cvp.opcode: [cvp]}
        blocks, spend_bundle1, peer, status, err = await self.condition_tester(two_nodes, dic, num_blocks=4)

        sb1 = full_node_1.full_node.mempool_manager.get_spendbundle(spend_bundle1.name())
        assert sb1 is spend_bundle1
        assert status == MempoolInclusionStatus.SUCCESS
        assert err is None

    @pytest.mark.asyncio
    async def test_negative_block_age(self, two_nodes):

        full_node_1, full_node_2, server_1, server_2 = two_nodes
        cvp = ConditionWithArgs(ConditionOpcode.ASSERT_HEIGHT_RELATIVE, [int_to_bytes(-1)])
        dic = {cvp.opcode: [cvp]}
        blocks, spend_bundle1, peer, status, err = await self.condition_tester(two_nodes, dic, num_blocks=4)

        sb1 = full_node_1.full_node.mempool_manager.get_spendbundle(spend_bundle1.name())
        assert sb1 is spend_bundle1
        assert status == MempoolInclusionStatus.SUCCESS
        assert err is None

    @pytest.mark.asyncio
    async def test_correct_my_id(self, two_nodes):

        full_node_1, full_node_2, server_1, server_2 = two_nodes
        blocks = await full_node_1.get_all_full_blocks()
        coin = list(blocks[-1].get_included_reward_coins())[0]
        cvp = ConditionWithArgs(ConditionOpcode.ASSERT_MY_COIN_ID, [coin.name()])
        dic = {cvp.opcode: [cvp]}
        blocks, spend_bundle1, peer, status, err = await self.condition_tester(two_nodes, dic, coin=coin)

        sb1 = full_node_1.full_node.mempool_manager.get_spendbundle(spend_bundle1.name())
        assert sb1 is spend_bundle1
        assert status == MempoolInclusionStatus.SUCCESS
        assert err is None

    @pytest.mark.asyncio
    async def test_invalid_my_id(self, two_nodes):

        full_node_1, full_node_2, server_1, server_2 = two_nodes
        blocks = await full_node_1.get_all_full_blocks()
        coin = list(blocks[-1].get_included_reward_coins())[0]
        coin_2 = list(blocks[-2].get_included_reward_coins())[0]
        cvp = ConditionWithArgs(ConditionOpcode.ASSERT_MY_COIN_ID, [coin_2.name()])
        dic = {cvp.opcode: [cvp]}
        blocks, spend_bundle1, peer, status, err = await self.condition_tester(two_nodes, dic, coin=coin)

        sb1 = full_node_1.full_node.mempool_manager.get_spendbundle(spend_bundle1.name())
        assert sb1 is None
        assert status == MempoolInclusionStatus.FAILED
        assert err == Err.ASSERT_MY_COIN_ID_FAILED

    @pytest.mark.asyncio
    async def test_assert_time_exceeds(self, two_nodes):

        full_node_1, full_node_2, server_1, server_2 = two_nodes
        # 5 seconds should be before the next block
        time_now = full_node_1.full_node.blockchain.get_peak().timestamp + 5

        cvp = ConditionWithArgs(ConditionOpcode.ASSERT_SECONDS_ABSOLUTE, [int_to_bytes(time_now)])
        dic = {cvp.opcode: [cvp]}
        blocks, spend_bundle1, peer, status, err = await self.condition_tester(two_nodes, dic)
        sb1 = full_node_1.full_node.mempool_manager.get_spendbundle(spend_bundle1.name())
        assert sb1 is spend_bundle1
        assert status == MempoolInclusionStatus.SUCCESS
        assert err is None

    @pytest.mark.asyncio
    async def test_assert_time_negative(self, two_nodes):

        full_node_1, full_node_2, server_1, server_2 = two_nodes
        time_now = -1

        cvp = ConditionWithArgs(ConditionOpcode.ASSERT_SECONDS_ABSOLUTE, [int_to_bytes(time_now)])
        dic = {cvp.opcode: [cvp]}
        blocks, spend_bundle1, peer, status, err = await self.condition_tester(two_nodes, dic)
        sb1 = full_node_1.full_node.mempool_manager.get_spendbundle(spend_bundle1.name())
        assert sb1 is spend_bundle1
        assert status == MempoolInclusionStatus.SUCCESS
        assert err is None

    @pytest.mark.asyncio
    async def test_assert_time_relative_exceeds(self, two_nodes):

        full_node_1, full_node_2, server_1, server_2 = two_nodes
        time_relative = 3

        cvp = ConditionWithArgs(ConditionOpcode.ASSERT_SECONDS_RELATIVE, [int_to_bytes(time_relative)])
        dic = {cvp.opcode: [cvp]}
        blocks, spend_bundle1, peer, status, err = await self.condition_tester(two_nodes, dic)

        sb1 = full_node_1.full_node.mempool_manager.get_spendbundle(spend_bundle1.name())
        assert sb1 is None
        assert status == MempoolInclusionStatus.FAILED
        assert err == Err.ASSERT_SECONDS_RELATIVE_FAILED

        for i in range(0, 4):
            await full_node_1.farm_new_transaction_block(FarmNewBlockProtocol(32 * b"0"))

        tx2: full_node_protocol.RespondTransaction = full_node_protocol.RespondTransaction(spend_bundle1)

        status, err = await respond_transaction(full_node_1, tx2, peer)

        sb1 = full_node_1.full_node.mempool_manager.get_spendbundle(spend_bundle1.name())
        assert sb1 is spend_bundle1
        assert status == MempoolInclusionStatus.SUCCESS
        assert err is None

    @pytest.mark.asyncio
    async def test_assert_time_relative_negative(self, two_nodes):

        full_node_1, full_node_2, server_1, server_2 = two_nodes
        time_relative = -3

        cvp = ConditionWithArgs(ConditionOpcode.ASSERT_SECONDS_RELATIVE, [int_to_bytes(time_relative)])
        dic = {cvp.opcode: [cvp]}
        blocks, spend_bundle1, peer, status, err = await self.condition_tester(two_nodes, dic)

        sb1 = full_node_1.full_node.mempool_manager.get_spendbundle(spend_bundle1.name())
        assert sb1 is spend_bundle1
        assert status == MempoolInclusionStatus.SUCCESS
        assert err is None

    @pytest.mark.asyncio
    async def test_correct_coin_announcement_consumed(self, two_nodes):
        reward_ph = WALLET_A.get_new_puzzlehash()
        full_node_1, full_node_2, server_1, server_2 = two_nodes
        blocks = await full_node_1.get_all_full_blocks()
        start_height = blocks[-1].height if len(blocks) > 0 else -1
        blocks = bt.get_consecutive_blocks(
            3,
            block_list_input=blocks,
            guarantee_transaction_block=True,
            farmer_reward_puzzle_hash=reward_ph,
            pool_reward_puzzle_hash=reward_ph,
        )
        peer = await connect_and_get_peer(server_1, server_2)

        for block in blocks:
            await full_node_1.full_node.respond_block(full_node_protocol.RespondBlock(block))

        await time_out_assert(60, node_height_at_least, True, full_node_1, start_height + 3)

        coin_1 = list(blocks[-2].get_included_reward_coins())[0]
        coin_2 = list(blocks[-1].get_included_reward_coins())[0]

        announce = Announcement(coin_2.name(), bytes("test", "utf-8"))

        cvp = ConditionWithArgs(ConditionOpcode.ASSERT_COIN_ANNOUNCEMENT, [announce.name()])

        dic = {cvp.opcode: [cvp]}

        cvp2 = ConditionWithArgs(ConditionOpcode.CREATE_COIN_ANNOUNCEMENT, [bytes("test", "utf-8")])
        dic2 = {cvp.opcode: [cvp2]}
        spend_bundle1 = generate_test_spend_bundle(coin_1, dic)

        spend_bundle2 = generate_test_spend_bundle(coin_2, dic2)

        bundle = SpendBundle.aggregate([spend_bundle1, spend_bundle2])

        tx1: full_node_protocol.RespondTransaction = full_node_protocol.RespondTransaction(bundle)
        status, err = await respond_transaction(full_node_1, tx1, peer)

        mempool_bundle = full_node_1.full_node.mempool_manager.get_spendbundle(bundle.name())

        assert mempool_bundle is bundle
        assert status == MempoolInclusionStatus.SUCCESS
        assert err is None

    @pytest.mark.asyncio
    async def test_coin_announcement_too_big(self, two_nodes):
        reward_ph = WALLET_A.get_new_puzzlehash()
        full_node_1, full_node_2, server_1, server_2 = two_nodes
        blocks = await full_node_1.get_all_full_blocks()
        start_height = blocks[-1].height if len(blocks) > 0 else -1
        blocks = bt.get_consecutive_blocks(
            3,
            block_list_input=blocks,
            guarantee_transaction_block=True,
            farmer_reward_puzzle_hash=reward_ph,
            pool_reward_puzzle_hash=reward_ph,
        )
        peer = await connect_and_get_peer(server_1, server_2)

        for block in blocks:
            await full_node_1.full_node.respond_block(full_node_protocol.RespondBlock(block))

        await time_out_assert(60, node_height_at_least, True, full_node_1, start_height + 3)

        coin_1 = list(blocks[-2].get_included_reward_coins())[0]
        coin_2 = list(blocks[-1].get_included_reward_coins())[0]

        announce = Announcement(coin_2.name(), bytes([1] * 10000))

        cvp = ConditionWithArgs(ConditionOpcode.ASSERT_COIN_ANNOUNCEMENT, [announce.name()])

        dic = {cvp.opcode: [cvp]}

        cvp2 = ConditionWithArgs(ConditionOpcode.CREATE_COIN_ANNOUNCEMENT, [bytes("test", "utf-8")])
        dic2 = {cvp.opcode: [cvp2]}
        spend_bundle1 = generate_test_spend_bundle(coin_1, dic)

        spend_bundle2 = generate_test_spend_bundle(coin_2, dic2)

        bundle = SpendBundle.aggregate([spend_bundle1, spend_bundle2])

        tx1: full_node_protocol.RespondTransaction = full_node_protocol.RespondTransaction(bundle)
        status, err = await respond_transaction(full_node_1, tx1, peer)

        assert full_node_1.full_node.mempool_manager.get_spendbundle(bundle.name()) is None
        assert status == MempoolInclusionStatus.FAILED
        assert err == Err.ASSERT_ANNOUNCE_CONSUMED_FAILED

        blocks = bt.get_consecutive_blocks(
            1, block_list_input=blocks, guarantee_transaction_block=True, transaction_data=bundle
        )
        try:
            await full_node_1.full_node.blockchain.receive_block(blocks[-1])
            assert False
        except AssertionError:
            pass

    @pytest.mark.asyncio
    async def test_invalid_coin_announcement_rejected(self, two_nodes):
        reward_ph = WALLET_A.get_new_puzzlehash()
        full_node_1, full_node_2, server_1, server_2 = two_nodes
        blocks = await full_node_1.get_all_full_blocks()
        start_height = blocks[-1].height if len(blocks) > 0 else -1
        blocks = bt.get_consecutive_blocks(
            3,
            block_list_input=blocks,
            guarantee_transaction_block=True,
            farmer_reward_puzzle_hash=reward_ph,
            pool_reward_puzzle_hash=reward_ph,
        )
        peer = await connect_and_get_peer(server_1, server_2)

        for block in blocks:
            await full_node_1.full_node.respond_block(full_node_protocol.RespondBlock(block))

        await time_out_assert(60, node_height_at_least, True, full_node_1, start_height + 3)

        coin_1 = list(blocks[-2].get_included_reward_coins())[0]
        coin_2 = list(blocks[-1].get_included_reward_coins())[0]

        announce = Announcement(coin_2.name(), bytes("test", "utf-8"))

        cvp = ConditionWithArgs(ConditionOpcode.ASSERT_COIN_ANNOUNCEMENT, [announce.name()])

        dic = {cvp.opcode: [cvp]}
        # Wrong message
        cvp2 = ConditionWithArgs(
            ConditionOpcode.CREATE_COIN_ANNOUNCEMENT,
            [bytes("wrong test", "utf-8")],
        )
        dic2 = {cvp.opcode: [cvp2]}
        spend_bundle1 = generate_test_spend_bundle(coin_1, dic)

        spend_bundle2 = generate_test_spend_bundle(coin_2, dic2)

        bundle = SpendBundle.aggregate([spend_bundle1, spend_bundle2])

        tx1: full_node_protocol.RespondTransaction = full_node_protocol.RespondTransaction(spend_bundle1)
        status, err = await respond_transaction(full_node_1, tx1, peer)

        mempool_bundle = full_node_1.full_node.mempool_manager.get_spendbundle(bundle.name())

        assert mempool_bundle is None
        assert status == MempoolInclusionStatus.FAILED
        assert err == Err.ASSERT_ANNOUNCE_CONSUMED_FAILED

    @pytest.mark.asyncio
    async def test_invalid_coin_announcement_rejected_two(self, two_nodes):
        reward_ph = WALLET_A.get_new_puzzlehash()
        full_node_1, full_node_2, server_1, server_2 = two_nodes
        blocks = await full_node_1.get_all_full_blocks()
        start_height = blocks[-1].height if len(blocks) > 0 else -1
        blocks = bt.get_consecutive_blocks(
            3,
            block_list_input=blocks,
            guarantee_transaction_block=True,
            farmer_reward_puzzle_hash=reward_ph,
            pool_reward_puzzle_hash=reward_ph,
        )
        peer = await connect_and_get_peer(server_1, server_2)

        for block in blocks:
            await full_node_1.full_node.respond_block(full_node_protocol.RespondBlock(block))

        await time_out_assert(60, node_height_at_least, True, full_node_1, start_height + 3)

        coin_1 = list(blocks[-2].get_included_reward_coins())[0]
        coin_2 = list(blocks[-1].get_included_reward_coins())[0]

        announce = Announcement(coin_1.name(), bytes("test", "utf-8"))

        cvp = ConditionWithArgs(ConditionOpcode.ASSERT_COIN_ANNOUNCEMENT, [announce.name()])

        dic = {cvp.opcode: [cvp]}

        cvp2 = ConditionWithArgs(
            ConditionOpcode.CREATE_COIN_ANNOUNCEMENT,
            [bytes("test", "utf-8")],
        )
        dic2 = {cvp.opcode: [cvp2]}
        spend_bundle1 = generate_test_spend_bundle(coin_1, dic)

        # coin 2 is making the announcement, right message wrong coin
        spend_bundle2 = generate_test_spend_bundle(coin_2, dic2)

        bundle = SpendBundle.aggregate([spend_bundle1, spend_bundle2])

        tx1: full_node_protocol.RespondTransaction = full_node_protocol.RespondTransaction(spend_bundle1)
        status, err = await respond_transaction(full_node_1, tx1, peer)

        mempool_bundle = full_node_1.full_node.mempool_manager.get_spendbundle(bundle.name())

        assert mempool_bundle is None
        assert status == MempoolInclusionStatus.FAILED
        assert err == Err.ASSERT_ANNOUNCE_CONSUMED_FAILED

    @pytest.mark.asyncio
    async def test_correct_puzzle_announcement(self, two_nodes):
        reward_ph = WALLET_A.get_new_puzzlehash()
        full_node_1, full_node_2, server_1, server_2 = two_nodes
        blocks = await full_node_1.get_all_full_blocks()
        start_height = blocks[-1].height if len(blocks) > 0 else -1
        blocks = bt.get_consecutive_blocks(
            3,
            block_list_input=blocks,
            guarantee_transaction_block=True,
            farmer_reward_puzzle_hash=reward_ph,
            pool_reward_puzzle_hash=reward_ph,
        )
        peer = await connect_and_get_peer(server_1, server_2)

        for block in blocks:
            await full_node_1.full_node.respond_block(full_node_protocol.RespondBlock(block))

        await time_out_assert(60, node_height_at_least, True, full_node_1, start_height + 3)

        coin_1 = list(blocks[-2].get_included_reward_coins())[0]
        coin_2 = list(blocks[-1].get_included_reward_coins())[0]

        announce = Announcement(coin_2.puzzle_hash, bytes(0x80))

        cvp = ConditionWithArgs(ConditionOpcode.ASSERT_PUZZLE_ANNOUNCEMENT, [announce.name()])

        dic = {cvp.opcode: [cvp]}

        cvp2 = ConditionWithArgs(ConditionOpcode.CREATE_PUZZLE_ANNOUNCEMENT, [bytes(0x80)])
        dic2 = {cvp.opcode: [cvp2]}
        spend_bundle1 = generate_test_spend_bundle(coin_1, dic)

        spend_bundle2 = generate_test_spend_bundle(coin_2, dic2)

        bundle = SpendBundle.aggregate([spend_bundle1, spend_bundle2])

        tx1: full_node_protocol.RespondTransaction = full_node_protocol.RespondTransaction(bundle)
        status, err = await respond_transaction(full_node_1, tx1, peer)

        mempool_bundle = full_node_1.full_node.mempool_manager.get_spendbundle(bundle.name())

        assert mempool_bundle is bundle
        assert status == MempoolInclusionStatus.SUCCESS
        assert err is None

    @pytest.mark.asyncio
    async def test_invalid_puzzle_announcement_rejected(self, two_nodes):
        reward_ph = WALLET_A.get_new_puzzlehash()
        full_node_1, full_node_2, server_1, server_2 = two_nodes
        blocks = await full_node_1.get_all_full_blocks()
        start_height = blocks[-1].height if len(blocks) > 0 else -1
        blocks = bt.get_consecutive_blocks(
            3,
            block_list_input=blocks,
            guarantee_transaction_block=True,
            farmer_reward_puzzle_hash=reward_ph,
            pool_reward_puzzle_hash=reward_ph,
        )
        peer = await connect_and_get_peer(server_1, server_2)

        for block in blocks:
            await full_node_1.full_node.respond_block(full_node_protocol.RespondBlock(block))

        await time_out_assert(60, node_height_at_least, True, full_node_1, start_height + 3)

        coin_1 = list(blocks[-2].get_included_reward_coins())[0]
        coin_2 = list(blocks[-1].get_included_reward_coins())[0]

        announce = Announcement(coin_2.puzzle_hash, bytes("test", "utf-8"))

        cvp = ConditionWithArgs(ConditionOpcode.ASSERT_PUZZLE_ANNOUNCEMENT, [announce.name()])

        dic = {cvp.opcode: [cvp]}

        cvp2 = ConditionWithArgs(
            ConditionOpcode.CREATE_PUZZLE_ANNOUNCEMENT,
            [bytes("wrong test", "utf-8")],
        )
        dic2 = {cvp.opcode: [cvp2]}
        spend_bundle1 = generate_test_spend_bundle(coin_1, dic)

        spend_bundle2 = generate_test_spend_bundle(coin_2, dic2)

        bundle = SpendBundle.aggregate([spend_bundle1, spend_bundle2])

        tx1: full_node_protocol.RespondTransaction = full_node_protocol.RespondTransaction(spend_bundle1)
        status, err = await respond_transaction(full_node_1, tx1, peer)

        mempool_bundle = full_node_1.full_node.mempool_manager.get_spendbundle(bundle.name())

        assert mempool_bundle is None
        assert status == MempoolInclusionStatus.FAILED
        assert err == Err.ASSERT_ANNOUNCE_CONSUMED_FAILED

    @pytest.mark.asyncio
    async def test_invalid_puzzle_announcement_rejected_two(self, two_nodes):
        reward_ph = WALLET_A.get_new_puzzlehash()
        full_node_1, full_node_2, server_1, server_2 = two_nodes
        blocks = await full_node_1.get_all_full_blocks()
        start_height = blocks[-1].height if len(blocks) > 0 else -1
        blocks = bt.get_consecutive_blocks(
            3,
            block_list_input=blocks,
            guarantee_transaction_block=True,
            farmer_reward_puzzle_hash=reward_ph,
            pool_reward_puzzle_hash=reward_ph,
        )
        peer = await connect_and_get_peer(server_1, server_2)

        for block in blocks:
            await full_node_1.full_node.respond_block(full_node_protocol.RespondBlock(block))

        await time_out_assert(60, node_height_at_least, True, full_node_1, start_height + 3)

        coin_1 = list(blocks[-2].get_included_reward_coins())[0]
        coin_2 = list(blocks[-1].get_included_reward_coins())[0]

        announce = Announcement(coin_2.puzzle_hash, bytes("test", "utf-8"))

        cvp = ConditionWithArgs(ConditionOpcode.ASSERT_PUZZLE_ANNOUNCEMENT, [announce.name()])

        dic = {cvp.opcode: [cvp]}
        # Wrong type of Create_announcement
        cvp2 = ConditionWithArgs(
            ConditionOpcode.CREATE_COIN_ANNOUNCEMENT,
            [bytes("test", "utf-8")],
        )
        dic2 = {cvp.opcode: [cvp2]}
        spend_bundle1 = generate_test_spend_bundle(coin_1, dic)

        spend_bundle2 = generate_test_spend_bundle(coin_2, dic2)

        bundle = SpendBundle.aggregate([spend_bundle1, spend_bundle2])

        tx1: full_node_protocol.RespondTransaction = full_node_protocol.RespondTransaction(spend_bundle1)
        status, err = await respond_transaction(full_node_1, tx1, peer)

        mempool_bundle = full_node_1.full_node.mempool_manager.get_spendbundle(bundle.name())

        assert mempool_bundle is None
        assert status == MempoolInclusionStatus.FAILED
        assert err == Err.ASSERT_ANNOUNCE_CONSUMED_FAILED

    @pytest.mark.asyncio
    async def test_assert_fee_condition(self, two_nodes):

        full_node_1, full_node_2, server_1, server_2 = two_nodes
        cvp = ConditionWithArgs(ConditionOpcode.RESERVE_FEE, [int_to_bytes(10)])
        dic = {cvp.opcode: [cvp]}
        blocks, spend_bundle1, peer, status, err = await self.condition_tester(two_nodes, dic, fee=10)
        mempool_bundle = full_node_1.full_node.mempool_manager.get_spendbundle(spend_bundle1.name())

        assert mempool_bundle is not None
        assert status == MempoolInclusionStatus.SUCCESS
        assert err is None

    @pytest.mark.asyncio
    async def test_assert_fee_condition_negative_fee(self, two_nodes):
        full_node_1, full_node_2, server_1, server_2 = two_nodes
        cvp = ConditionWithArgs(ConditionOpcode.RESERVE_FEE, [int_to_bytes(-1)])
        dic = {cvp.opcode: [cvp]}
        blocks, spend_bundle1, peer, status, err = await self.condition_tester(two_nodes, dic, fee=10)
        assert status == MempoolInclusionStatus.FAILED
        assert err == Err.RESERVE_FEE_CONDITION_FAILED
        blocks = bt.get_consecutive_blocks(
            1, block_list_input=blocks, guarantee_transaction_block=True, transaction_data=spend_bundle1
        )
        assert full_node_1.full_node.mempool_manager.get_spendbundle(spend_bundle1.name()) is None
        assert (await full_node_1.full_node.blockchain.receive_block(blocks[-1]))[1] == Err.RESERVE_FEE_CONDITION_FAILED

    @pytest.mark.asyncio
    async def test_assert_fee_condition_fee_too_large(self, two_nodes):
        full_node_1, full_node_2, server_1, server_2 = two_nodes
        cvp = ConditionWithArgs(ConditionOpcode.RESERVE_FEE, [int_to_bytes(2 ** 64)])
        dic = {cvp.opcode: [cvp]}
        blocks, spend_bundle1, peer, status, err = await self.condition_tester(two_nodes, dic, fee=10)
        assert status == MempoolInclusionStatus.FAILED
        assert err == Err.RESERVE_FEE_CONDITION_FAILED
        blocks = bt.get_consecutive_blocks(
            1, block_list_input=blocks, guarantee_transaction_block=True, transaction_data=spend_bundle1
        )
        assert full_node_1.full_node.mempool_manager.get_spendbundle(spend_bundle1.name()) is None
        assert (await full_node_1.full_node.blockchain.receive_block(blocks[-1]))[1] == Err.RESERVE_FEE_CONDITION_FAILED

    @pytest.mark.asyncio
    async def test_assert_fee_condition_wrong_fee(self, two_nodes):

        full_node_1, full_node_2, server_1, server_2 = two_nodes

        cvp = ConditionWithArgs(ConditionOpcode.RESERVE_FEE, [int_to_bytes(10)])
        dic = {cvp.opcode: [cvp]}
        blocks, spend_bundle1, peer, status, err = await self.condition_tester(two_nodes, dic, fee=9)
        mempool_bundle = full_node_1.full_node.mempool_manager.get_spendbundle(spend_bundle1.name())

        assert mempool_bundle is None
        assert status == MempoolInclusionStatus.FAILED
        assert err == Err.RESERVE_FEE_CONDITION_FAILED

    @pytest.mark.asyncio
    async def test_stealing_fee(self, two_nodes):
        reward_ph = WALLET_A.get_new_puzzlehash()
        full_node_1, full_node_2, server_1, server_2 = two_nodes
        blocks = await full_node_1.get_all_full_blocks()
        start_height = blocks[-1].height
        blocks = bt.get_consecutive_blocks(
            5,
            block_list_input=blocks,
            guarantee_transaction_block=True,
            farmer_reward_puzzle_hash=reward_ph,
            pool_reward_puzzle_hash=reward_ph,
        )

        full_node_1, full_node_2, server_1, server_2 = two_nodes
        peer = await connect_and_get_peer(server_1, server_2)

        for block in blocks:
            await full_node_1.full_node.respond_block(full_node_protocol.RespondBlock(block))

        await time_out_assert(60, node_height_at_least, True, full_node_1, start_height + 5)

        receiver_puzzlehash = BURN_PUZZLE_HASH

        cvp = ConditionWithArgs(ConditionOpcode.RESERVE_FEE, [int_to_bytes(10)])
        dic = {cvp.opcode: [cvp]}

        fee = 9

        coin_1 = list(blocks[-2].get_included_reward_coins())[0]
        coin_2 = None
        for coin in list(blocks[-1].get_included_reward_coins()):
            if coin.amount == coin_1.amount:
                coin_2 = coin
        spend_bundle1 = generate_test_spend_bundle(coin_1, dic, uint64(fee))

        steal_fee_spendbundle = WALLET_A.generate_signed_transaction(
            coin_1.amount + fee - 4, receiver_puzzlehash, coin_2
        )

        assert spend_bundle1 is not None
        assert steal_fee_spendbundle is not None

        combined = SpendBundle.aggregate([spend_bundle1, steal_fee_spendbundle])

        assert combined.fees() == 4

        tx1: full_node_protocol.RespondTransaction = full_node_protocol.RespondTransaction(spend_bundle1)

        status, err = await respond_transaction(full_node_1, tx1, peer)

        mempool_bundle = full_node_1.full_node.mempool_manager.get_spendbundle(spend_bundle1.name())

        assert mempool_bundle is None
        assert status == MempoolInclusionStatus.FAILED
        assert err == Err.RESERVE_FEE_CONDITION_FAILED

    @pytest.mark.asyncio
    async def test_double_spend_same_bundle(self, two_nodes):
        reward_ph = WALLET_A.get_new_puzzlehash()
        full_node_1, full_node_2, server_1, server_2 = two_nodes
        blocks = await full_node_1.get_all_full_blocks()
        start_height = blocks[-1].height
        blocks = bt.get_consecutive_blocks(
            3,
            block_list_input=blocks,
            guarantee_transaction_block=True,
            farmer_reward_puzzle_hash=reward_ph,
            pool_reward_puzzle_hash=reward_ph,
        )
        peer = await connect_and_get_peer(server_1, server_2)

        for block in blocks:
            await full_node_1.full_node.respond_block(full_node_protocol.RespondBlock(block))

        await time_out_assert(60, node_height_at_least, True, full_node_1, start_height + 3)
        coin = list(blocks[-1].get_included_reward_coins())[0]
        spend_bundle1 = generate_test_spend_bundle(coin)

        assert spend_bundle1 is not None

        spend_bundle2 = generate_test_spend_bundle(
            coin,
            new_puzzle_hash=BURN_PUZZLE_HASH_2,
        )

        assert spend_bundle2 is not None

        spend_bundle_combined = SpendBundle.aggregate([spend_bundle1, spend_bundle2])

        tx: full_node_protocol.RespondTransaction = full_node_protocol.RespondTransaction(spend_bundle_combined)

        status, err = await respond_transaction(full_node_1, tx, peer)

        sb = full_node_1.full_node.mempool_manager.get_spendbundle(spend_bundle_combined.name())
        assert sb is None
        assert status == MempoolInclusionStatus.FAILED
        assert err == Err.DOUBLE_SPEND

    @pytest.mark.asyncio
    async def test_agg_sig_condition(self, two_nodes):
        reward_ph = WALLET_A.get_new_puzzlehash()
        full_node_1, full_node_2, server_1, server_2 = two_nodes
        blocks = await full_node_1.get_all_full_blocks()
        start_height = blocks[-1].height
        blocks = bt.get_consecutive_blocks(
            3,
            block_list_input=blocks,
            guarantee_transaction_block=True,
            farmer_reward_puzzle_hash=reward_ph,
            pool_reward_puzzle_hash=reward_ph,
        )

        for block in blocks:
            await full_node_1.full_node.respond_block(full_node_protocol.RespondBlock(block))

        await time_out_assert(60, node_height_at_least, True, full_node_1, start_height + 3)

        # this code has been changed to use generate_test_spend_bundle
        # not quite sure why all the gymnastics are being performed

        coin = list(blocks[-1].get_included_reward_coins())[0]
        spend_bundle_0 = generate_test_spend_bundle(coin)
        unsigned: List[CoinSolution] = spend_bundle_0.coin_solutions

        assert len(unsigned) == 1
        coin_solution: CoinSolution = unsigned[0]

        err, con, cost = conditions_for_solution(coin_solution.puzzle_reveal, coin_solution.solution, INFINITE_COST)
        assert con is not None

        # TODO(straya): fix this test
        # puzzle, solution = list(coin_solution.solution.as_iter())
        # conditions_dict = conditions_by_opcode(con)

        # pkm_pairs = pkm_pairs_for_conditions_dict(conditions_dict, coin_solution.coin.name())
        # assert len(pkm_pairs) == 1
        #
        # assert pkm_pairs[0][1] == solution.rest().first().get_tree_hash() + coin_solution.coin.name()
        #
        # spend_bundle = WALLET_A.sign_transaction(unsigned)
        # assert spend_bundle is not None
        #
        # tx: full_node_protocol.RespondTransaction = full_node_protocol.RespondTransaction(spend_bundle)
        # await full_node_1.respond_transaction(tx, peer)
        #
        # sb = full_node_1.full_node.mempool_manager.get_spendbundle(spend_bundle.name())
        # assert sb is spend_bundle

    @pytest.mark.asyncio
    async def test_correct_my_parent(self, two_nodes):

        full_node_1, full_node_2, server_1, server_2 = two_nodes
        blocks = await full_node_1.get_all_full_blocks()
        coin = list(blocks[-1].get_included_reward_coins())[0]
        cvp = ConditionWithArgs(ConditionOpcode.ASSERT_MY_PARENT_ID, [coin.parent_coin_info])
        dic = {cvp.opcode: [cvp]}
        blocks, spend_bundle1, peer, status, err = await self.condition_tester(two_nodes, dic, coin=coin)

        sb1 = full_node_1.full_node.mempool_manager.get_spendbundle(spend_bundle1.name())

        assert sb1 is spend_bundle1
        assert status == MempoolInclusionStatus.SUCCESS
        assert err is None

    @pytest.mark.asyncio
    async def test_invalid_my_parent(self, two_nodes):

        full_node_1, full_node_2, server_1, server_2 = two_nodes
        blocks = await full_node_1.get_all_full_blocks()
        coin = list(blocks[-1].get_included_reward_coins())[0]
        coin_2 = list(blocks[-2].get_included_reward_coins())[0]
        cvp = ConditionWithArgs(ConditionOpcode.ASSERT_MY_PARENT_ID, [coin_2.parent_coin_info])
        dic = {cvp.opcode: [cvp]}
        blocks, spend_bundle1, peer, status, err = await self.condition_tester(two_nodes, dic, coin=coin)

        sb1 = full_node_1.full_node.mempool_manager.get_spendbundle(spend_bundle1.name())

        assert sb1 is None
        assert status == MempoolInclusionStatus.FAILED
        assert err == Err.ASSERT_MY_PARENT_ID_FAILED

    @pytest.mark.asyncio
    async def test_correct_my_puzhash(self, two_nodes):

        full_node_1, full_node_2, server_1, server_2 = two_nodes
        blocks = await full_node_1.get_all_full_blocks()
        coin = list(blocks[-1].get_included_reward_coins())[0]
        cvp = ConditionWithArgs(ConditionOpcode.ASSERT_MY_PUZZLEHASH, [coin.puzzle_hash])
        dic = {cvp.opcode: [cvp]}
        blocks, spend_bundle1, peer, status, err = await self.condition_tester(two_nodes, dic, coin=coin)

        sb1 = full_node_1.full_node.mempool_manager.get_spendbundle(spend_bundle1.name())

        assert sb1 is spend_bundle1
        assert status == MempoolInclusionStatus.SUCCESS
        assert err is None

    @pytest.mark.asyncio
    async def test_invalid_my_puzhash(self, two_nodes):

        full_node_1, full_node_2, server_1, server_2 = two_nodes
        blocks = await full_node_1.get_all_full_blocks()
        coin = list(blocks[-1].get_included_reward_coins())[0]
        cvp = ConditionWithArgs(ConditionOpcode.ASSERT_MY_PUZZLEHASH, [Program.to([]).get_tree_hash()])
        dic = {cvp.opcode: [cvp]}
        blocks, spend_bundle1, peer, status, err = await self.condition_tester(two_nodes, dic, coin=coin)

        sb1 = full_node_1.full_node.mempool_manager.get_spendbundle(spend_bundle1.name())

        assert sb1 is None
        assert status == MempoolInclusionStatus.FAILED
        assert err == Err.ASSERT_MY_PUZZLEHASH_FAILED

    @pytest.mark.asyncio
    async def test_correct_my_amount(self, two_nodes):

        full_node_1, full_node_2, server_1, server_2 = two_nodes
        blocks = await full_node_1.get_all_full_blocks()
        coin = list(blocks[-1].get_included_reward_coins())[0]
        cvp = ConditionWithArgs(ConditionOpcode.ASSERT_MY_AMOUNT, [int_to_bytes(coin.amount)])
        dic = {cvp.opcode: [cvp]}
        blocks, spend_bundle1, peer, status, err = await self.condition_tester(two_nodes, dic, coin=coin)

        sb1 = full_node_1.full_node.mempool_manager.get_spendbundle(spend_bundle1.name())

        assert sb1 is spend_bundle1
        assert status == MempoolInclusionStatus.SUCCESS
        assert err is None

    @pytest.mark.asyncio
    async def test_invalid_my_amount(self, two_nodes):

        full_node_1, full_node_2, server_1, server_2 = two_nodes
        blocks = await full_node_1.get_all_full_blocks()
        cvp = ConditionWithArgs(ConditionOpcode.ASSERT_MY_AMOUNT, [int_to_bytes(1000)])
        dic = {cvp.opcode: [cvp]}
        blocks, spend_bundle1, peer, status, err = await self.condition_tester(two_nodes, dic)

        sb1 = full_node_1.full_node.mempool_manager.get_spendbundle(spend_bundle1.name())

        assert sb1 is None
        assert status == MempoolInclusionStatus.FAILED
        assert err == Err.ASSERT_MY_AMOUNT_FAILED

    @pytest.mark.asyncio
    async def test_negative_my_amount(self, two_nodes):

        full_node_1, full_node_2, server_1, server_2 = two_nodes
        blocks = await full_node_1.get_all_full_blocks()
        cvp = ConditionWithArgs(ConditionOpcode.ASSERT_MY_AMOUNT, [int_to_bytes(-1)])
        dic = {cvp.opcode: [cvp]}
        blocks, spend_bundle1, peer, status, err = await self.condition_tester(two_nodes, dic)

        sb1 = full_node_1.full_node.mempool_manager.get_spendbundle(spend_bundle1.name())

        assert sb1 is None
        assert status == MempoolInclusionStatus.FAILED
        assert err == Err.ASSERT_MY_AMOUNT_FAILED

    @pytest.mark.asyncio
    async def test_my_amount_too_large(self, two_nodes):

        full_node_1, full_node_2, server_1, server_2 = two_nodes
        blocks = await full_node_1.get_all_full_blocks()
        cvp = ConditionWithArgs(ConditionOpcode.ASSERT_MY_AMOUNT, [int_to_bytes(2 ** 64)])
        dic = {cvp.opcode: [cvp]}
        blocks, spend_bundle1, peer, status, err = await self.condition_tester(two_nodes, dic)

        sb1 = full_node_1.full_node.mempool_manager.get_spendbundle(spend_bundle1.name())

        assert sb1 is None
        assert status == MempoolInclusionStatus.FAILED
        assert err == Err.ASSERT_MY_AMOUNT_FAILED<|MERGE_RESOLUTION|>--- conflicted
+++ resolved
@@ -1,11 +1,7 @@
 import asyncio
 import logging
-<<<<<<< HEAD
-from typing import Dict, List, Optional
-=======
-from time import time
+
 from typing import Dict, List, Optional, Tuple
->>>>>>> 42fde9a8
 
 import pytest
 
