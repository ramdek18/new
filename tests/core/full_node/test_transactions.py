from __future__ import annotations

import asyncio
import random
from typing import Optional

import pytest

from chia.consensus.block_record import BlockRecord
from chia.consensus.block_rewards import calculate_base_farmer_reward, calculate_pool_reward
from chia.full_node.full_node_api import FullNodeAPI
from chia.simulator.simulator_protocol import FarmNewBlockProtocol
from chia.simulator.time_out_assert import time_out_assert
from chia.types.blockchain_format.sized_bytes import bytes32
from chia.types.peer_info import PeerInfo
from chia.util.ints import uint16, uint32
from chia.wallet.util.tx_config import DEFAULT_TX_CONFIG


class TestTransactions:
    @pytest.mark.asyncio
    async def test_wallet_coinbase(self, simulator_and_wallet, self_hostname):
        num_blocks = 5
        full_nodes, wallets, _ = simulator_and_wallet
        full_node_api = full_nodes[0]
        full_node_server = full_node_api.server
        wallet_node, server_2 = wallets[0]
        wallet = wallet_node.wallet_state_manager.main_wallet
        ph = await wallet.get_new_puzzlehash()

        await server_2.start_client(PeerInfo(self_hostname, uint16(full_node_server._port)), None)
        for i in range(num_blocks):
            await full_node_api.farm_new_transaction_block(FarmNewBlockProtocol(ph))

        funds = sum(
            [calculate_pool_reward(uint32(i)) + calculate_base_farmer_reward(uint32(i)) for i in range(1, num_blocks)]
        )
        # funds += calculate_base_farmer_reward(0)
        await asyncio.sleep(2)
        print(await wallet.get_confirmed_balance(), funds)
        await time_out_assert(20, wallet.get_confirmed_balance, funds)

    @pytest.mark.asyncio
    async def test_tx_propagation(self, three_nodes_two_wallets, self_hostname, seeded_random: random.Random):
        num_blocks = 5
        full_nodes, wallets, _ = three_nodes_two_wallets

        wallet_0, wallet_server_0 = wallets[0]
        wallet_1, wallet_server_1 = wallets[1]
        full_node_api_0 = full_nodes[0]
        server_0 = full_node_api_0.server
        full_node_api_1 = full_nodes[1]
        server_1 = full_node_api_1.server
        full_node_api_2 = full_nodes[2]
        server_2 = full_node_api_2.server

        ph = await wallet_0.wallet_state_manager.main_wallet.get_new_puzzlehash()
        ph1 = await wallet_1.wallet_state_manager.main_wallet.get_new_puzzlehash()

        #
        # wallet0 <-> sever0 <-> server1 <-> server2 <-> wallet1
        #
        await wallet_server_0.start_client(PeerInfo(self_hostname, uint16(server_0._port)), None)
        await server_0.start_client(PeerInfo(self_hostname, uint16(server_1._port)), None)
        await server_1.start_client(PeerInfo(self_hostname, uint16(server_2._port)), None)
        await wallet_server_1.start_client(PeerInfo(self_hostname, uint16(server_2._port)), None)

        for i in range(num_blocks):
            await full_node_api_0.farm_new_transaction_block(FarmNewBlockProtocol(ph))

        funds = sum(
            [calculate_pool_reward(uint32(i)) + calculate_base_farmer_reward(uint32(i)) for i in range(1, num_blocks)]
        )
        await time_out_assert(20, wallet_0.wallet_state_manager.main_wallet.get_confirmed_balance, funds)

        async def peak_height(fna: FullNodeAPI):
            peak: Optional[BlockRecord] = fna.full_node.blockchain.get_peak()
            if peak is None:
                return -1
            peak_height = peak.height
            return peak_height

        await time_out_assert(20, peak_height, num_blocks, full_node_api_1)
        await time_out_assert(20, peak_height, num_blocks, full_node_api_2)

<<<<<<< HEAD
        tx = await wallet_0.wallet_state_manager.main_wallet.generate_signed_transaction(10, ph1, DEFAULT_TX_CONFIG, 0)
        await wallet_0.wallet_state_manager.main_wallet.add_pending_transactions([tx])
=======
        [tx] = await wallet_0.wallet_state_manager.main_wallet.generate_signed_transaction(
            10, ph1, DEFAULT_TX_CONFIG, 0
        )
        await wallet_0.wallet_state_manager.main_wallet.push_transaction(tx)
>>>>>>> 6482e329

        await time_out_assert(
            10,
            full_node_api_0.full_node.mempool_manager.get_spendbundle,
            tx.spend_bundle,
            tx.name,
        )
        await time_out_assert(
            10,
            full_node_api_1.full_node.mempool_manager.get_spendbundle,
            tx.spend_bundle,
            tx.name,
        )
        await time_out_assert(
            10,
            full_node_api_2.full_node.mempool_manager.get_spendbundle,
            tx.spend_bundle,
            tx.name,
        )

        # Farm another block
        for i in range(1, 8):
            await full_node_api_1.farm_new_transaction_block(FarmNewBlockProtocol(bytes32.random(seeded_random)))
        funds = sum(
            [
                calculate_pool_reward(uint32(i)) + calculate_base_farmer_reward(uint32(i))
                for i in range(1, num_blocks + 1)
            ]
        )
        print(f"Funds: {funds}")
        await time_out_assert(
            10,
            wallet_0.wallet_state_manager.main_wallet.get_confirmed_balance,
            (funds - 10),
        )
        await time_out_assert(20, wallet_1.wallet_state_manager.main_wallet.get_confirmed_balance, 10)

    @pytest.mark.asyncio
    async def test_mempool_tx_sync(self, three_nodes_two_wallets, self_hostname, seeded_random: random.Random):
        num_blocks = 5
        full_nodes, wallets, _ = three_nodes_two_wallets

        wallet_0, wallet_server_0 = wallets[0]
        full_node_api_0 = full_nodes[0]
        server_0 = full_node_api_0.server
        full_node_api_1 = full_nodes[1]
        server_1 = full_node_api_1.server
        full_node_api_2 = full_nodes[2]
        server_2 = full_node_api_2.server

        ph = await wallet_0.wallet_state_manager.main_wallet.get_new_puzzlehash()

        # wallet0 <-> sever0 <-> server1

        await wallet_server_0.start_client(PeerInfo(self_hostname, uint16(server_0._port)), None)
        await server_0.start_client(PeerInfo(self_hostname, uint16(server_1._port)), None)

        for i in range(num_blocks):
            await full_node_api_0.farm_new_transaction_block(FarmNewBlockProtocol(ph))

        all_blocks = await full_node_api_0.get_all_full_blocks()

        for block in all_blocks:
            await full_node_api_2.full_node.add_block(block)

        funds = sum(
            [calculate_pool_reward(uint32(i)) + calculate_base_farmer_reward(uint32(i)) for i in range(1, num_blocks)]
        )
        await time_out_assert(20, wallet_0.wallet_state_manager.main_wallet.get_confirmed_balance, funds)

        [tx] = await wallet_0.wallet_state_manager.main_wallet.generate_signed_transaction(
            10, bytes32.random(seeded_random), DEFAULT_TX_CONFIG, 0
        )
        await wallet_0.wallet_state_manager.main_wallet.add_pending_transactions([tx])

        await time_out_assert(
            10,
            full_node_api_0.full_node.mempool_manager.get_spendbundle,
            tx.spend_bundle,
            tx.name,
        )
        await time_out_assert(
            10,
            full_node_api_1.full_node.mempool_manager.get_spendbundle,
            tx.spend_bundle,
            tx.name,
        )
        await time_out_assert(
            10,
            full_node_api_2.full_node.mempool_manager.get_spendbundle,
            None,
            tx.name,
        )

        # make a final connection.
        # wallet0 <-> sever0 <-> server1 <-> server2

        await server_1.start_client(PeerInfo(self_hostname, uint16(server_2._port)), None)

        await time_out_assert(
            10,
            full_node_api_0.full_node.mempool_manager.get_spendbundle,
            tx.spend_bundle,
            tx.name,
        )
        await time_out_assert(
            10,
            full_node_api_1.full_node.mempool_manager.get_spendbundle,
            tx.spend_bundle,
            tx.name,
        )
        await time_out_assert(
            10,
            full_node_api_2.full_node.mempool_manager.get_spendbundle,
            tx.spend_bundle,
            tx.name,
        )<|MERGE_RESOLUTION|>--- conflicted
+++ resolved
@@ -83,15 +83,10 @@
         await time_out_assert(20, peak_height, num_blocks, full_node_api_1)
         await time_out_assert(20, peak_height, num_blocks, full_node_api_2)
 
-<<<<<<< HEAD
-        tx = await wallet_0.wallet_state_manager.main_wallet.generate_signed_transaction(10, ph1, DEFAULT_TX_CONFIG, 0)
-        await wallet_0.wallet_state_manager.main_wallet.add_pending_transactions([tx])
-=======
         [tx] = await wallet_0.wallet_state_manager.main_wallet.generate_signed_transaction(
             10, ph1, DEFAULT_TX_CONFIG, 0
         )
-        await wallet_0.wallet_state_manager.main_wallet.push_transaction(tx)
->>>>>>> 6482e329
+        await wallet_0.wallet_state_manager.main_wallet.add_pending_transactions([tx])
 
         await time_out_assert(
             10,
