--- conflicted
+++ resolved
@@ -2412,11 +2412,7 @@
     def test_duplicate_large_integer_substr(self, opcode, softfork_height, benchmark_runner):
         condition = SINGLE_ARG_INT_SUBSTR_COND.format(opcode=opcode.value[0], num=280000, val=100, filler="0x00")
 
-<<<<<<< HEAD
-        with benchmark_runner.assert_runtime(seconds=1.1):
-=======
-        with assert_runtime(seconds=1.5, label=request.node.name):
->>>>>>> 7dbc0e2f
+        with benchmark_runner.assert_runtime(seconds=1.5):
             npc_result = generator_condition_tester(condition, quote=False, height=softfork_height)
 
         assert npc_result.error == error_for_condition(opcode)
@@ -2482,14 +2478,8 @@
     @pytest.mark.parametrize(
         "opcode", [ConditionOpcode.CREATE_COIN_ANNOUNCEMENT, ConditionOpcode.CREATE_PUZZLE_ANNOUNCEMENT]
     )
-<<<<<<< HEAD
+    @pytest.mark.benchmark
     def test_duplicate_coin_announces(self, opcode, softfork_height, benchmark_runner):
-        condition = CREATE_ANNOUNCE_COND.format(opcode=opcode.value[0], num=5950000)
-
-        with benchmark_runner.assert_runtime(seconds=9):
-=======
-    @pytest.mark.benchmark
-    def test_duplicate_coin_announces(self, request, opcode, softfork_height):
         # with soft-fork3, we only allow 1024 create- or assert announcements
         # per spend
         if softfork_height >= test_constants.SOFT_FORK3_HEIGHT:
@@ -2497,8 +2487,7 @@
         else:
             condition = CREATE_ANNOUNCE_COND.format(opcode=opcode.value[0], num=5950000)
 
-        with assert_runtime(seconds=11, label=request.node.name):
->>>>>>> 7dbc0e2f
+        with benchmark_runner.assert_runtime(seconds=11):
             npc_result = generator_condition_tester(condition, quote=False, height=softfork_height)
 
         assert npc_result.error is None
@@ -2513,11 +2502,7 @@
         # duplicate
         condition = CREATE_COIN.format(num=600000)
 
-<<<<<<< HEAD
-        with benchmark_runner.assert_runtime(seconds=0.8):
-=======
-        with assert_runtime(seconds=1.5, label=request.node.name):
->>>>>>> 7dbc0e2f
+        with benchmark_runner.assert_runtime(seconds=1.5):
             npc_result = generator_condition_tester(condition, quote=False, height=softfork_height)
 
         assert npc_result.error == Err.DUPLICATE_OUTPUT.value
