--- conflicted
+++ resolved
@@ -71,16 +71,6 @@
             await con.close()
 
         blocks = bt.get_consecutive_blocks(3, blocks)
-<<<<<<< HEAD
-        await full_node_api_1.full_node.add_block(blocks[-3])
-
-        for idx, block in enumerate(blocks):
-            if idx >= len(blocks) - 3:
-                duration = 0.2
-            else:
-                duration = 0.01
-=======
->>>>>>> 52cc1dc7
 
         with benchmark_runner.assert_runtime(seconds=0.45):
             for block in blocks[-3:]:
