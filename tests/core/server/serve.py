from __future__ import annotations

import asyncio
import asyncio.events
import asyncio.protocols
import dataclasses
import functools
import logging.config
import pathlib
import sys
import threading
from typing import List, Optional, final, overload

from chia.server.chia_policy import ChiaPolicy
from chia.server.start_service import async_run
from tests.util.misc import create_logger

if sys.platform == "win32":
    import _winapi

    NULL = _winapi.NULL


@final
@dataclasses.dataclass
class EchoServer(asyncio.Protocol):
    logger: logging.Logger

    def connection_made(self, transport: asyncio.BaseTransport) -> None:
        peername = transport.get_extra_info("peername")
<<<<<<< HEAD
        print(f"connection from {peername}")
=======
        self.logger.info("connection from {}".format(peername))
>>>>>>> 1dcade39
        self.transport = transport

    def data_received(self, data: bytes) -> None:
        print(f"data received: {data.hex()}")
        # TODO: review this
        self.transport.write(data)  # type: ignore[attr-defined]
        # print("and sent back")

        # close the socket
        # self.transport.close()


@overload
async def async_main(
    *,
    out_path: pathlib.Path,
    shutdown_path: pathlib.Path,
    ip: str = "127.0.0.1",
    port: int = 8444,
    port_holder: Optional[List[int]] = None,
) -> None:
    ...


@overload
async def async_main(
    *,
    out_path: pathlib.Path,
    thread_end_event: threading.Event,
    ip: str = "127.0.0.1",
    port: int = 8444,
    port_holder: Optional[List[int]] = None,
) -> None:
    ...


async def async_main(
    *,
    out_path: pathlib.Path,
    shutdown_path: Optional[pathlib.Path] = None,
    thread_end_event: Optional[threading.Event] = None,
    ip: str = "127.0.0.1",
    port: int = 8444,
    port_holder: Optional[List[int]] = None,
) -> None:
<<<<<<< HEAD
    loop = asyncio.get_event_loop()
    server = await loop.create_server(EchoServer, ip, port)
    if port_holder is not None:
        [server_socket] = server.sockets
        # TODO: review if this is general enough, such as for ipv6
        port_holder.append(server_socket.getsockname()[1])
    print(f"serving on {server.sockets[0].getsockname()}")

    try:
=======
    with out_path.open(mode="w") as file:
        logger = create_logger(file=file)
        file_task: Optional[asyncio.Task[None]] = None
>>>>>>> 1dcade39
        if thread_end_event is None:
            assert shutdown_path is not None
            thread_end_event = threading.Event()

            async def dun() -> None:
                while shutdown_path.exists():
                    await asyncio.sleep(0.25)

                thread_end_event.set()

            file_task = asyncio.create_task(dun())

        loop = asyncio.get_event_loop()
        server = await loop.create_server(functools.partial(EchoServer, logger=logger), ip, port)
        if port_holder is not None:
            [server_socket] = server.sockets
            # TODO: review if this is general enough, such as for ipv6
            port_holder.append(server_socket.getsockname()[1])
        logger.info("serving on {}".format(server.sockets[0].getsockname()))

        try:
            try:
                while not thread_end_event.is_set():
                    await asyncio.sleep(0.1)
            finally:
                # the test checks explicitly for this
                logger.info("exit: shutting down")
            logger.info("exit: thread end event set")
        except KeyboardInterrupt:
            logger.info("exit: keyboard interrupt")
        except asyncio.CancelledError:
            logger.info("exit: cancelled")
        finally:
            logger.info("closing server")
            server.close()
            await server.wait_closed()
            logger.info("server closed")
            if file_task is not None:
                await file_task


def main(connection_limit: int = 25) -> None:
    asyncio.set_event_loop_policy(ChiaPolicy())
    shutdown_path = pathlib.Path(sys.argv[1])
    async_run(
        async_main(
            shutdown_path=shutdown_path,
            out_path=shutdown_path.with_suffix(".out"),
        ),
        connection_limit=connection_limit - 100,
    )


if __name__ == "__main__":
    main()<|MERGE_RESOLUTION|>--- conflicted
+++ resolved
@@ -28,11 +28,7 @@
 
     def connection_made(self, transport: asyncio.BaseTransport) -> None:
         peername = transport.get_extra_info("peername")
-<<<<<<< HEAD
-        print(f"connection from {peername}")
-=======
-        self.logger.info("connection from {}".format(peername))
->>>>>>> 1dcade39
+        self.logger.info(f"connection from {peername}")
         self.transport = transport
 
     def data_received(self, data: bytes) -> None:
@@ -78,21 +74,9 @@
     port: int = 8444,
     port_holder: Optional[List[int]] = None,
 ) -> None:
-<<<<<<< HEAD
-    loop = asyncio.get_event_loop()
-    server = await loop.create_server(EchoServer, ip, port)
-    if port_holder is not None:
-        [server_socket] = server.sockets
-        # TODO: review if this is general enough, such as for ipv6
-        port_holder.append(server_socket.getsockname()[1])
-    print(f"serving on {server.sockets[0].getsockname()}")
-
-    try:
-=======
     with out_path.open(mode="w") as file:
         logger = create_logger(file=file)
         file_task: Optional[asyncio.Task[None]] = None
->>>>>>> 1dcade39
         if thread_end_event is None:
             assert shutdown_path is not None
             thread_end_event = threading.Event()
@@ -111,7 +95,7 @@
             [server_socket] = server.sockets
             # TODO: review if this is general enough, such as for ipv6
             port_holder.append(server_socket.getsockname()[1])
-        logger.info("serving on {}".format(server.sockets[0].getsockname()))
+        logger.info(f"serving on {server.sockets[0].getsockname()}")
 
         try:
             try:
