--- conflicted
+++ resolved
@@ -15,12 +15,7 @@
 from chia.types.peer_info import PeerInfo
 from chia.util.errors import Err
 from chia.util.ints import uint16, uint64
-<<<<<<< HEAD
-
-from tests.time_out_assert import time_out_assert
-=======
 from chia.simulator.time_out_assert import time_out_assert
->>>>>>> 7b3502d6
 
 log = logging.getLogger(__name__)
 
