--- conflicted
+++ resolved
@@ -23,17 +23,10 @@
 from tests.util.socket import find_available_listen_port
 
 
-<<<<<<< HEAD
-async def establish_connection(server: ChiaServer, dummy_port: int, ssl_context) -> None:
+async def establish_connection(server: ChiaServer, ssl_context) -> None:
     timeout = aiohttp.ClientTimeout(total=10)
+    dummy_port = 5  # this does not matter
     async with aiohttp.ClientSession(timeout=timeout) as session:
-=======
-async def establish_connection(server: ChiaServer, ssl_context) -> bool:
-    timeout = aiohttp.ClientTimeout(total=10)
-    session = aiohttp.ClientSession(timeout=timeout)
-    dummy_port = 5  # this does not matter
-    try:
->>>>>>> 0ba1347e
         incoming_queue: asyncio.Queue = asyncio.Queue()
         url = f"wss://{self_hostname}:{server._port}/ws"
         ws = await session.ws_connect(url, autoclose=False, autoping=True, ssl=ssl_context)
@@ -108,12 +101,7 @@
         ssl_context = ssl_context_for_client(
             farmer_server.ca_private_crt_path, farmer_server.ca_private_key_path, priv_crt, priv_key
         )
-<<<<<<< HEAD
-        await establish_connection(farmer_server, 12312, ssl_context)
-=======
-        connected = await establish_connection(farmer_server, ssl_context)
-        assert connected is True
->>>>>>> 0ba1347e
+        await establish_connection(farmer_server, ssl_context)
 
         # Create not authenticated cert
         pub_crt = farmer_server._private_key_path.parent / "non_valid.crt"
@@ -124,23 +112,13 @@
         ssl_context = ssl_context_for_client(
             farmer_server.chia_ca_crt_path, farmer_server.chia_ca_key_path, pub_crt, pub_key
         )
-<<<<<<< HEAD
         with pytest.raises(aiohttp.ClientConnectorCertificateError):
-            await establish_connection(farmer_server, 12312, ssl_context)
+            await establish_connection(farmer_server, ssl_context)
         ssl_context = ssl_context_for_client(
             farmer_server.ca_private_crt_path, farmer_server.ca_private_key_path, pub_crt, pub_key
         )
         with pytest.raises(aiohttp.ServerDisconnectedError):
-            await establish_connection(farmer_server, 12312, ssl_context)
-=======
-        connected = await establish_connection(farmer_server, ssl_context)
-        assert connected is False
-        ssl_context = ssl_context_for_client(
-            farmer_server.ca_private_crt_path, farmer_server.ca_private_key_path, pub_crt, pub_key
-        )
-        connected = await establish_connection(farmer_server, ssl_context)
-        assert connected is False
->>>>>>> 0ba1347e
+            await establish_connection(farmer_server, ssl_context)
 
     @pytest.mark.asyncio
     async def test_full_node(self, wallet_node):
@@ -160,12 +138,7 @@
         ssl_context = ssl_context_for_client(
             full_node_server.chia_ca_crt_path, full_node_server.chia_ca_key_path, pub_crt, pub_key
         )
-<<<<<<< HEAD
-        await establish_connection(full_node_server, 12312, ssl_context)
-=======
-        connected = await establish_connection(full_node_server, ssl_context)
-        assert connected is True
->>>>>>> 0ba1347e
+        await establish_connection(full_node_server, ssl_context)
 
     @pytest.mark.asyncio
     async def test_wallet(self, wallet_node):
@@ -181,13 +154,8 @@
         ssl_context = ssl_context_for_client(
             wallet_server.chia_ca_crt_path, wallet_server.chia_ca_key_path, pub_crt, pub_key
         )
-<<<<<<< HEAD
-        with pytest.raises(aiohttp.ClientConnectorError):
-            await establish_connection(wallet_server, 12312, ssl_context)
-=======
-        connected = await establish_connection(wallet_server, ssl_context)
-        assert connected is False
->>>>>>> 0ba1347e
+        with pytest.raises(aiohttp.ClientConnectorError):
+            await establish_connection(wallet_server, ssl_context)
 
         # Not even signed by private cert
         priv_crt = wallet_server._private_key_path.parent / "valid.crt"
@@ -201,13 +169,8 @@
         ssl_context = ssl_context_for_client(
             wallet_server.ca_private_crt_path, wallet_server.ca_private_key_path, priv_crt, priv_key
         )
-<<<<<<< HEAD
-        with pytest.raises(aiohttp.ClientConnectorError):
-            await establish_connection(wallet_server, 12312, ssl_context)
-=======
-        connected = await establish_connection(wallet_server, ssl_context)
-        assert connected is False
->>>>>>> 0ba1347e
+        with pytest.raises(aiohttp.ClientConnectorError):
+            await establish_connection(wallet_server, ssl_context)
 
     @pytest.mark.asyncio
     async def test_harvester(self, harvester_farmer):
@@ -226,13 +189,8 @@
         ssl_context = ssl_context_for_client(
             harvester_server.chia_ca_crt_path, harvester_server.chia_ca_key_path, pub_crt, pub_key
         )
-<<<<<<< HEAD
-        with pytest.raises(aiohttp.ClientConnectorError):
-            await establish_connection(harvester_server, 12312, ssl_context)
-=======
-        connected = await establish_connection(harvester_server, ssl_context)
-        assert connected is False
->>>>>>> 0ba1347e
+        with pytest.raises(aiohttp.ClientConnectorError):
+            await establish_connection(harvester_server, ssl_context)
 
         # Not even signed by private cert
         priv_crt = harvester_server._private_key_path.parent / "valid.crt"
@@ -246,13 +204,8 @@
         ssl_context = ssl_context_for_client(
             harvester_server.ca_private_crt_path, harvester_server.ca_private_key_path, priv_crt, priv_key
         )
-<<<<<<< HEAD
-        with pytest.raises(aiohttp.ClientConnectorError):
-            await establish_connection(harvester_server, 12312, ssl_context)
-=======
-        connected = await establish_connection(harvester_server, ssl_context)
-        assert connected is False
->>>>>>> 0ba1347e
+        with pytest.raises(aiohttp.ClientConnectorError):
+            await establish_connection(harvester_server, ssl_context)
 
     @pytest.mark.asyncio
     async def test_introducer(self, introducer):
@@ -270,12 +223,7 @@
         ssl_context = ssl_context_for_client(
             introducer_server.chia_ca_crt_path, introducer_server.chia_ca_key_path, pub_crt, pub_key
         )
-<<<<<<< HEAD
-        await establish_connection(introducer_server, 12312, ssl_context)
-=======
-        connected = await establish_connection(introducer_server, ssl_context)
-        assert connected is True
->>>>>>> 0ba1347e
+        await establish_connection(introducer_server, ssl_context)
 
     @pytest.mark.asyncio
     async def test_timelord(self, timelord):
@@ -293,13 +241,8 @@
         ssl_context = ssl_context_for_client(
             timelord_server.chia_ca_crt_path, timelord_server.chia_ca_key_path, pub_crt, pub_key
         )
-<<<<<<< HEAD
-        with pytest.raises(aiohttp.ClientConnectorError):
-            await establish_connection(timelord_server, 12312, ssl_context)
-=======
-        connected = await establish_connection(timelord_server, ssl_context)
-        assert connected is False
->>>>>>> 0ba1347e
+        with pytest.raises(aiohttp.ClientConnectorError):
+            await establish_connection(timelord_server, ssl_context)
 
         # Not even signed by private cert
         priv_crt = timelord_server._private_key_path.parent / "valid.crt"
@@ -313,10 +256,5 @@
         ssl_context = ssl_context_for_client(
             timelord_server.ca_private_crt_path, timelord_server.ca_private_key_path, priv_crt, priv_key
         )
-<<<<<<< HEAD
-        with pytest.raises(aiohttp.ClientConnectorError):
-            await establish_connection(timelord_server, 12312, ssl_context)
-=======
-        connected = await establish_connection(timelord_server, ssl_context)
-        assert connected is False
->>>>>>> 0ba1347e
+        with pytest.raises(aiohttp.ClientConnectorError):
+            await establish_connection(timelord_server, ssl_context)