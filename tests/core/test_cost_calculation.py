--- conflicted
+++ resolved
@@ -85,12 +85,8 @@
         assert error is None
 
         # Create condition + agg_sig_condition + length + cpu_cost
-<<<<<<< HEAD
         # xxx cost for gen_ref_list
-        assert clvm_cost == 200 * ratio + 20 * ratio + len(bytes(program)) * ratio + cost
-=======
         assert clvm_cost == 200 * ratio + 92 * ratio + len(bytes(program)) * ratio + cost
->>>>>>> 942fef33
 
     @pytest.mark.asyncio
     async def test_strict_mode(self):
