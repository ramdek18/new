from typing import List

import pytest
import pytest_asyncio
from chiabip158 import PyBIP158

from tests.setup_nodes import setup_simulators_and_wallets


<<<<<<< HEAD
class TestFilter:
    @pytest_asyncio.fixture(scope="function")
    async def wallet_and_node(self):
        async for _ in setup_simulators_and_wallets(1, 1, {}):
            yield _
=======
@pytest.fixture(scope="module")
def event_loop():
    loop = asyncio.get_event_loop()
    yield loop


@pytest_asyncio.fixture(scope="function")
async def wallet_and_node():
    async for _ in setup_simulators_and_wallets(1, 1, {}):
        yield _

>>>>>>> 773d692f

class TestFilter:
    @pytest.mark.asyncio
    async def test_basic_filter_test(self, wallet_and_node, bt):
        full_nodes, wallets = wallet_and_node
        wallet_node, server_2 = wallets[0]
        wallet = wallet_node.wallet_state_manager.main_wallet

        num_blocks = 2
        ph = await wallet.get_new_puzzlehash()
        blocks = bt.get_consecutive_blocks(
            10,
            guarantee_transaction_block=True,
            farmer_reward_puzzle_hash=ph,
            pool_reward_puzzle_hash=ph,
        )
        for i in range(1, num_blocks):
            byte_array_tx: List[bytes] = []
            block = blocks[i]
            coins = list(block.get_included_reward_coins())
            coin_0 = bytearray(coins[0].puzzle_hash)
            coin_1 = bytearray(coins[1].puzzle_hash)
            byte_array_tx.append(coin_0)
            byte_array_tx.append(coin_1)

            pl = PyBIP158(byte_array_tx)
            present = pl.Match(coin_0)
            fee_present = pl.Match(coin_1)

            assert present
            assert fee_present<|MERGE_RESOLUTION|>--- conflicted
+++ resolved
@@ -7,25 +7,11 @@
 from tests.setup_nodes import setup_simulators_and_wallets
 
 
-<<<<<<< HEAD
-class TestFilter:
-    @pytest_asyncio.fixture(scope="function")
-    async def wallet_and_node(self):
-        async for _ in setup_simulators_and_wallets(1, 1, {}):
-            yield _
-=======
-@pytest.fixture(scope="module")
-def event_loop():
-    loop = asyncio.get_event_loop()
-    yield loop
-
-
 @pytest_asyncio.fixture(scope="function")
 async def wallet_and_node():
     async for _ in setup_simulators_and_wallets(1, 1, {}):
         yield _
 
->>>>>>> 773d692f
 
 class TestFilter:
     @pytest.mark.asyncio
