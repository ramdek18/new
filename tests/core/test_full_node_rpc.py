# flake8: noqa: F811, F401
from __future__ import annotations

from typing import List

import pytest
from blspy import AugSchemeMPL
from chia_rs import CoinSpend
from clvm.casts import int_to_bytes

from chia.consensus.block_record import BlockRecord
from chia.consensus.pot_iterations import is_overflow_block
from chia.full_node.signage_point import SignagePoint
from chia.protocols import full_node_protocol
from chia.rpc.full_node_rpc_api import get_average_block_time, get_nearest_transaction_block
from chia.rpc.full_node_rpc_client import FullNodeRpcClient
from chia.server.outbound_message import NodeType
from chia.simulator.block_tools import get_signage_point
from chia.simulator.simulator_protocol import FarmNewBlockProtocol, ReorgProtocol
from chia.simulator.time_out_assert import time_out_assert
from chia.simulator.wallet_tools import WalletTool
from chia.types.blockchain_format.coin import Coin
from chia.types.blockchain_format.program import Program
from chia.types.blockchain_format.sized_bytes import bytes32
from chia.types.coin_spend import compute_additions
from chia.types.condition_opcodes import ConditionOpcode
from chia.types.condition_with_args import ConditionWithArgs
from chia.types.full_block import FullBlock
from chia.types.spend_bundle import SpendBundle
from chia.types.unfinished_block import UnfinishedBlock
from chia.util.hash import std_hash
from chia.util.ints import uint8
from tests.blockchain.blockchain_test_utils import _validate_and_add_block
from tests.connection_utils import connect_and_get_peer
from tests.util.rpc import validate_get_routes


<<<<<<< HEAD
class TestRpc:
    @pytest.mark.limit_consensus_modes(reason="does not depend on consensus rules")
    @pytest.mark.asyncio
    async def test1(self, two_nodes_sim_and_wallets_services, self_hostname):
        num_blocks = 5
        nodes, _, bt = two_nodes_sim_and_wallets_services
        full_node_service_1, full_node_service_2 = nodes
        full_node_api_1 = full_node_service_1._api
        full_node_api_2 = full_node_service_2._api
        server_2 = full_node_api_2.full_node.server

        try:
            client = await FullNodeRpcClient.create(
                self_hostname,
                full_node_service_1.rpc_server.listen_port,
                full_node_service_1.root_path,
                full_node_service_1.config,
            )
            await validate_get_routes(client, full_node_service_1.rpc_server.rpc_api)
            state = await client.get_blockchain_state()
            assert state["peak"] is None
            assert not state["sync"]["sync_mode"]
            assert state["difficulty"] > 0
            assert state["sub_slot_iters"] > 0

            blocks = bt.get_consecutive_blocks(num_blocks)
            blocks = bt.get_consecutive_blocks(num_blocks, block_list_input=blocks, guarantee_transaction_block=True)

            assert len(await client.get_unfinished_block_headers()) == 0
            assert len(await client.get_block_records(0, 100)) == 0
            for block in blocks:
                if is_overflow_block(bt.constants, block.reward_chain_block.signage_point_index):
                    finished_ss = block.finished_sub_slots[:-1]
                else:
                    finished_ss = block.finished_sub_slots

                unf = UnfinishedBlock(
                    finished_ss,
                    block.reward_chain_block.get_unfinished(),
                    block.challenge_chain_sp_proof,
                    block.reward_chain_sp_proof,
                    block.foliage,
                    block.foliage_transaction_block,
                    block.transactions_info,
                    block.transactions_generator,
                    [],
                )
                await full_node_api_1.full_node.add_unfinished_block(unf, None)
                await full_node_api_1.full_node.add_block(block, None)

            assert len(await client.get_unfinished_block_headers()) > 0
            assert len(await client.get_all_block(0, 2)) == 2
            state = await client.get_blockchain_state()

            block = await client.get_block(state["peak"].header_hash)
            assert block == blocks[-1]
            assert (await client.get_block(bytes([1] * 32))) is None

            assert (await client.get_block_record_by_height(2)).header_hash == blocks[2].header_hash

            assert len(await client.get_block_records(0, 100)) == num_blocks * 2

            assert (await client.get_block_record_by_height(100)) is None

            ph = list(blocks[-1].get_included_reward_coins())[0].puzzle_hash
            coins = await client.get_coin_records_by_puzzle_hash(ph)
            print(coins)
            assert len(coins) >= 1

            pid = list(blocks[-1].get_included_reward_coins())[0].parent_coin_info
            pid_2 = list(blocks[-1].get_included_reward_coins())[1].parent_coin_info
            coins = await client.get_coin_records_by_parent_ids([pid, pid_2])
            print(coins)
            assert len(coins) == 2

            name = list(blocks[-1].get_included_reward_coins())[0].name()
            name_2 = list(blocks[-1].get_included_reward_coins())[1].name()
            coins = await client.get_coin_records_by_names([name, name_2])
            print(coins)
            assert len(coins) == 2

            additions, removals = await client.get_additions_and_removals(blocks[-1].header_hash)
            assert len(additions) >= 2 and len(removals) == 0

            wallet = WalletTool(full_node_api_1.full_node.constants)
            wallet_receiver = WalletTool(full_node_api_1.full_node.constants, AugSchemeMPL.key_gen(std_hash(b"123123")))
            ph = wallet.get_new_puzzlehash()
            ph_2 = wallet.get_new_puzzlehash()
            ph_receiver = wallet_receiver.get_new_puzzlehash()

            assert len(await client.get_coin_records_by_puzzle_hash(ph)) == 0
            assert len(await client.get_coin_records_by_puzzle_hash(ph_receiver)) == 0
            blocks = bt.get_consecutive_blocks(
                2,
                block_list_input=blocks,
                guarantee_transaction_block=True,
                farmer_reward_puzzle_hash=ph,
                pool_reward_puzzle_hash=ph,
            )
            for block in blocks[-2:]:
                await full_node_api_1.full_node.add_block(block)
            assert len(await client.get_coin_records_by_puzzle_hash(ph)) == 2
            assert len(await client.get_coin_records_by_puzzle_hash(ph_receiver)) == 0

            coin_to_spend = list(blocks[-1].get_included_reward_coins())[0]

            spend_bundle = wallet.generate_signed_transaction(coin_to_spend.amount, ph_receiver, coin_to_spend)

            assert len(await client.get_all_mempool_items()) == 0
            assert len(await client.get_all_mempool_tx_ids()) == 0
            assert (await client.get_mempool_item_by_tx_id(spend_bundle.name())) is None
            assert (await client.get_mempool_item_by_tx_id(spend_bundle.name(), False)) is None

            await client.push_tx(spend_bundle)
            coin = spend_bundle.additions()[0]

            assert len(await client.get_all_mempool_items()) == 1
            assert len(await client.get_all_mempool_tx_ids()) == 1
            assert (
                SpendBundle.from_json_dict(list((await client.get_all_mempool_items()).values())[0]["spend_bundle"])
                == spend_bundle
            )
            assert (await client.get_all_mempool_tx_ids())[0] == spend_bundle.name()
            assert (
                SpendBundle.from_json_dict(
                    (await client.get_mempool_item_by_tx_id(spend_bundle.name()))["spend_bundle"]
                )
                == spend_bundle
            )
            assert (await client.get_coin_record_by_name(coin.name())) is None

            # Verify that the include_pending arg to get_mempool_item_by_tx_id works
            coin_to_spend_pending = list(blocks[-1].get_included_reward_coins())[1]
            ahr = ConditionOpcode.ASSERT_HEIGHT_RELATIVE  # to force pending/potential
            condition_dic = {ahr: [ConditionWithArgs(ahr, [int_to_bytes(100)])]}
            spend_bundle_pending = wallet.generate_signed_transaction(
                coin_to_spend_pending.amount,
                ph_receiver,
                coin_to_spend_pending,
                condition_dic=condition_dic,
            )
            await client.push_tx(spend_bundle_pending)
            assert (
                await client.get_mempool_item_by_tx_id(spend_bundle_pending.name(), False)
            ) is None  # not strictly in the mempool
            assert (
                SpendBundle.from_json_dict(
                    (await client.get_mempool_item_by_tx_id(spend_bundle_pending.name(), True))["spend_bundle"]
                )
                == spend_bundle_pending  # pending entry into mempool, so include_pending fetches
=======
@pytest.mark.limit_consensus_modes(reason="does not depend on consensus rules")
@pytest.mark.asyncio
async def test1(two_nodes_sim_and_wallets_services, self_hostname):
    num_blocks = 5
    nodes, _, bt = two_nodes_sim_and_wallets_services
    full_node_service_1, full_node_service_2 = nodes
    full_node_api_1 = full_node_service_1._api
    full_node_api_2 = full_node_service_2._api
    server_2 = full_node_api_2.full_node.server

    try:
        client = await FullNodeRpcClient.create(
            self_hostname,
            full_node_service_1.rpc_server.listen_port,
            full_node_service_1.root_path,
            full_node_service_1.config,
        )
        await validate_get_routes(client, full_node_service_1.rpc_server.rpc_api)
        state = await client.get_blockchain_state()
        assert state["peak"] is None
        assert not state["sync"]["sync_mode"]
        assert state["difficulty"] > 0
        assert state["sub_slot_iters"] > 0

        blocks = bt.get_consecutive_blocks(num_blocks)
        blocks = bt.get_consecutive_blocks(num_blocks, block_list_input=blocks, guarantee_transaction_block=True)

        assert len(await client.get_unfinished_block_headers()) == 0
        assert len((await client.get_block_records(0, 100))) == 0
        for block in blocks:
            if is_overflow_block(bt.constants, block.reward_chain_block.signage_point_index):
                finished_ss = block.finished_sub_slots[:-1]
            else:
                finished_ss = block.finished_sub_slots

            unf = UnfinishedBlock(
                finished_ss,
                block.reward_chain_block.get_unfinished(),
                block.challenge_chain_sp_proof,
                block.reward_chain_sp_proof,
                block.foliage,
                block.foliage_transaction_block,
                block.transactions_info,
                block.transactions_generator,
                [],
>>>>>>> f65d5a5d
            )
            await full_node_api_1.full_node.add_unfinished_block(unf, None)
            await full_node_api_1.full_node.add_block(block, None)

        assert len(await client.get_unfinished_block_headers()) > 0
        assert len(await client.get_all_block(0, 2)) == 2
        state = await client.get_blockchain_state()

        block = await client.get_block(state["peak"].header_hash)
        assert block == blocks[-1]
        assert (await client.get_block(bytes([1] * 32))) is None

        assert (await client.get_block_record_by_height(2)).header_hash == blocks[2].header_hash

        assert len((await client.get_block_records(0, 100))) == num_blocks * 2

        assert (await client.get_block_record_by_height(100)) is None

        ph = list(blocks[-1].get_included_reward_coins())[0].puzzle_hash
        coins = await client.get_coin_records_by_puzzle_hash(ph)
        print(coins)
        assert len(coins) >= 1

        pid = list(blocks[-1].get_included_reward_coins())[0].parent_coin_info
        pid_2 = list(blocks[-1].get_included_reward_coins())[1].parent_coin_info
        coins = await client.get_coin_records_by_parent_ids([pid, pid_2])
        print(coins)
        assert len(coins) == 2

        name = list(blocks[-1].get_included_reward_coins())[0].name()
        name_2 = list(blocks[-1].get_included_reward_coins())[1].name()
        coins = await client.get_coin_records_by_names([name, name_2])
        print(coins)
        assert len(coins) == 2

        additions, removals = await client.get_additions_and_removals(blocks[-1].header_hash)
        assert len(additions) >= 2 and len(removals) == 0

        wallet = WalletTool(full_node_api_1.full_node.constants)
        wallet_receiver = WalletTool(full_node_api_1.full_node.constants, AugSchemeMPL.key_gen(std_hash(b"123123")))
        ph = wallet.get_new_puzzlehash()
        ph_2 = wallet.get_new_puzzlehash()
        ph_receiver = wallet_receiver.get_new_puzzlehash()

        assert len(await client.get_coin_records_by_puzzle_hash(ph)) == 0
        assert len(await client.get_coin_records_by_puzzle_hash(ph_receiver)) == 0
        blocks = bt.get_consecutive_blocks(
            2,
            block_list_input=blocks,
            guarantee_transaction_block=True,
            farmer_reward_puzzle_hash=ph,
            pool_reward_puzzle_hash=ph,
        )
        for block in blocks[-2:]:
            await full_node_api_1.full_node.add_block(block)
        assert len(await client.get_coin_records_by_puzzle_hash(ph)) == 2
        assert len(await client.get_coin_records_by_puzzle_hash(ph_receiver)) == 0

        coin_to_spend = list(blocks[-1].get_included_reward_coins())[0]

        spend_bundle = wallet.generate_signed_transaction(coin_to_spend.amount, ph_receiver, coin_to_spend)

        assert len(await client.get_all_mempool_items()) == 0
        assert len(await client.get_all_mempool_tx_ids()) == 0
        assert (await client.get_mempool_item_by_tx_id(spend_bundle.name())) is None
        assert (await client.get_mempool_item_by_tx_id(spend_bundle.name(), False)) is None

        await client.push_tx(spend_bundle)
        coin = spend_bundle.additions()[0]

        assert len(await client.get_all_mempool_items()) == 1
        assert len(await client.get_all_mempool_tx_ids()) == 1
        assert (
            SpendBundle.from_json_dict(list((await client.get_all_mempool_items()).values())[0]["spend_bundle"])
            == spend_bundle
        )
        assert (await client.get_all_mempool_tx_ids())[0] == spend_bundle.name()
        assert (
            SpendBundle.from_json_dict((await client.get_mempool_item_by_tx_id(spend_bundle.name()))["spend_bundle"])
            == spend_bundle
        )
        assert (await client.get_coin_record_by_name(coin.name())) is None

        # Verify that the include_pending arg to get_mempool_item_by_tx_id works
        coin_to_spend_pending = list(blocks[-1].get_included_reward_coins())[1]
        ahr = ConditionOpcode.ASSERT_HEIGHT_RELATIVE  # to force pending/potential
        condition_dic = {ahr: [ConditionWithArgs(ahr, [int_to_bytes(100)])]}
        spend_bundle_pending = wallet.generate_signed_transaction(
            coin_to_spend_pending.amount,
            ph_receiver,
            coin_to_spend_pending,
            condition_dic=condition_dic,
        )
        await client.push_tx(spend_bundle_pending)
        assert (
            await client.get_mempool_item_by_tx_id(spend_bundle_pending.name(), False)
        ) is None  # not strictly in the mempool
        assert (
            SpendBundle.from_json_dict(
                (await client.get_mempool_item_by_tx_id(spend_bundle_pending.name(), True))["spend_bundle"]
            )
            == spend_bundle_pending  # pending entry into mempool, so include_pending fetches
        )

        await full_node_api_1.farm_new_transaction_block(FarmNewBlockProtocol(ph_2))

        coin_record = await client.get_coin_record_by_name(coin.name())
        assert coin_record.coin == coin
        assert coin in compute_additions(
            await client.get_puzzle_and_solution(coin.parent_coin_info, coin_record.confirmed_block_index)
        )

        assert len(await client.get_coin_records_by_puzzle_hash(ph_receiver)) == 1
        assert len(list(filter(lambda cr: not cr.spent, (await client.get_coin_records_by_puzzle_hash(ph))))) == 3
        assert len(await client.get_coin_records_by_puzzle_hashes([ph_receiver, ph])) == 5
        assert len(await client.get_coin_records_by_puzzle_hash(ph, False)) == 3
        assert len(await client.get_coin_records_by_puzzle_hash(ph, True)) == 4

        assert len(await client.get_coin_records_by_puzzle_hash(ph, True, 0, 100)) == 4
        assert len(await client.get_coin_records_by_puzzle_hash(ph, True, 50, 100)) == 0
        assert len(await client.get_coin_records_by_puzzle_hash(ph, True, 0, blocks[-1].height + 1)) == 2
        assert len(await client.get_coin_records_by_puzzle_hash(ph, True, 0, 1)) == 0

        coin_records = await client.get_coin_records_by_puzzle_hash(ph, False)

        coin_spends = []

        # Spend 3 coins using standard transaction
        for i in range(3):
            spend_bundle = wallet.generate_signed_transaction(
                coin_records[i].coin.amount, ph_receiver, coin_records[i].coin
            )
            await client.push_tx(spend_bundle)
            coin_spends = coin_spends + spend_bundle.coin_spends
            await time_out_assert(
                5, full_node_api_1.full_node.mempool_manager.get_spendbundle, spend_bundle, spend_bundle.name()
            )

        await full_node_api_1.farm_new_transaction_block(FarmNewBlockProtocol(ph_2))
        block: FullBlock = (await full_node_api_1.get_all_full_blocks())[-1]

        assert len(block.transactions_generator_ref_list) > 0  # compression has occurred

        block_spends = await client.get_block_spends(block.header_hash)

        assert len(block_spends) == 3
        assert sorted(block_spends, key=lambda x: str(x)) == sorted(coin_spends, key=lambda x: str(x))

        block_spends_with_conditions = await client.get_block_spends_with_conditions(block.header_hash)

        assert len(block_spends_with_conditions) == 3

        block_spends_with_conditions = sorted(block_spends_with_conditions, key=lambda x: str(x.coin_spend))

        coin_spend_with_conditions = block_spends_with_conditions[0]

        assert coin_spend_with_conditions.coin_spend.coin == Coin(
            bytes.fromhex("e3b0c44298fc1c149afbf4c8996fb9240000000000000000000000000000000a"),
            bytes.fromhex("8488947a2213b2c2551fe019bbb708db86eab3dd5133eb57e801515e9e4ad82a"),
            1750000000000,
        )
        assert coin_spend_with_conditions.coin_spend.puzzle_reveal.to_program() == Program.fromhex(
            "ff02ffff01ff02ffff01ff02ffff03ff0bffff01ff02ffff03ffff09ff05ffff1dff0bffff1effff0bff0bffff02ff06ffff04ff02ffff04ff17ff8080808080808080ffff01ff02ff17ff2f80ffff01ff088080ff0180ffff01ff04ffff04ff04ffff04ff05ffff04ffff02ff06ffff04ff02ffff04ff17ff80808080ff80808080ffff02ff17ff2f808080ff0180ffff04ffff01ff32ff02ffff03ffff07ff0580ffff01ff0bffff0102ffff02ff06ffff04ff02ffff04ff09ff80808080ffff02ff06ffff04ff02ffff04ff0dff8080808080ffff01ff0bffff0101ff058080ff0180ff018080ffff04ffff01b0a499b52c7eba3465c3d74070a25d5ac5f5df25ed07d1c9c0c0509b00140da3e3bb60b584eaa30a1204ec0e5839f1252aff018080"
        )
        assert coin_spend_with_conditions.coin_spend.solution.to_program() == Program.fromhex(
            "ff80ffff01ffff33ffa063c767818f8b7cc8f3760ce34a09b7f34cd9ddf09d345c679b6897e7620c575cff8601977420dc0080ffff3cffa0a2366d6d8e1ce7496175528f5618a13da8401b02f2bac1eaae8f28aea9ee54798080ff8080"
        )
        assert coin_spend_with_conditions.conditions == [
            ConditionWithArgs(
                b"2",
                [
                    bytes.fromhex(
                        "a499b52c7eba3465c3d74070a25d5ac5f5df25ed07d1c9c0c0509b00140da3e3bb60b584eaa30a1204ec0e5839f1252a"
                    ),
                    bytes.fromhex("49b6f533000b967f049bb6e7b29d0b6f465ebccd5733bc75340f98dae782aa08"),
                ],
            ),
            ConditionWithArgs(
                b"3",
                [
                    bytes.fromhex("63c767818f8b7cc8f3760ce34a09b7f34cd9ddf09d345c679b6897e7620c575c"),
                    bytes.fromhex("01977420dc00"),
                ],
            ),
            ConditionWithArgs(
                b"<",
                [
                    bytes.fromhex("a2366d6d8e1ce7496175528f5618a13da8401b02f2bac1eaae8f28aea9ee5479"),
                ],
            ),
        ]

        coin_spend_with_conditions = block_spends_with_conditions[1]

        assert coin_spend_with_conditions.coin_spend.coin == Coin(
            bytes.fromhex("e3b0c44298fc1c149afbf4c8996fb9240000000000000000000000000000000b"),
            bytes.fromhex("8488947a2213b2c2551fe019bbb708db86eab3dd5133eb57e801515e9e4ad82a"),
            1750000000000,
        )
        assert coin_spend_with_conditions.coin_spend.puzzle_reveal.to_program() == Program.fromhex(
            "ff02ffff01ff02ffff01ff02ffff03ff0bffff01ff02ffff03ffff09ff05ffff1dff0bffff1effff0bff0bffff02ff06ffff04ff02ffff04ff17ff8080808080808080ffff01ff02ff17ff2f80ffff01ff088080ff0180ffff01ff04ffff04ff04ffff04ff05ffff04ffff02ff06ffff04ff02ffff04ff17ff80808080ff80808080ffff02ff17ff2f808080ff0180ffff04ffff01ff32ff02ffff03ffff07ff0580ffff01ff0bffff0102ffff02ff06ffff04ff02ffff04ff09ff80808080ffff02ff06ffff04ff02ffff04ff0dff8080808080ffff01ff0bffff0101ff058080ff0180ff018080ffff04ffff01b0a499b52c7eba3465c3d74070a25d5ac5f5df25ed07d1c9c0c0509b00140da3e3bb60b584eaa30a1204ec0e5839f1252aff018080"
        )
        assert coin_spend_with_conditions.coin_spend.solution.to_program() == Program.fromhex(
            "ff80ffff01ffff33ffa063c767818f8b7cc8f3760ce34a09b7f34cd9ddf09d345c679b6897e7620c575cff8601977420dc0080ffff3cffa04f6d4d12e97e83b2024fd0970e3b9e8a1c2e509625c15ff4145940c45b51974f8080ff8080"
        )
        assert coin_spend_with_conditions.conditions == [
            ConditionWithArgs(
                b"2",
                [
                    bytes.fromhex(
                        "a499b52c7eba3465c3d74070a25d5ac5f5df25ed07d1c9c0c0509b00140da3e3bb60b584eaa30a1204ec0e5839f1252a"
                    ),
                    bytes.fromhex("95df50b31bb746a37df6ab448f10436fb98bb659990c61ee6933a196f6a06465"),
                ],
            ),
            ConditionWithArgs(
                b"3",
                [
                    bytes.fromhex("63c767818f8b7cc8f3760ce34a09b7f34cd9ddf09d345c679b6897e7620c575c"),
                    bytes.fromhex("01977420dc00"),
                ],
            ),
            ConditionWithArgs(
                b"<",
                [
                    bytes.fromhex("4f6d4d12e97e83b2024fd0970e3b9e8a1c2e509625c15ff4145940c45b51974f"),
                ],
            ),
        ]

        coin_spend_with_conditions = block_spends_with_conditions[2]

        assert coin_spend_with_conditions.coin_spend.coin == Coin(
            bytes.fromhex("27ae41e4649b934ca495991b7852b8550000000000000000000000000000000b"),
            bytes.fromhex("8488947a2213b2c2551fe019bbb708db86eab3dd5133eb57e801515e9e4ad82a"),
            250000000000,
        )
        assert coin_spend_with_conditions.coin_spend.puzzle_reveal.to_program() == Program.fromhex(
            "ff02ffff01ff02ffff01ff02ffff03ff0bffff01ff02ffff03ffff09ff05ffff1dff0bffff1effff0bff0bffff02ff06ffff04ff02ffff04ff17ff8080808080808080ffff01ff02ff17ff2f80ffff01ff088080ff0180ffff01ff04ffff04ff04ffff04ff05ffff04ffff02ff06ffff04ff02ffff04ff17ff80808080ff80808080ffff02ff17ff2f808080ff0180ffff04ffff01ff32ff02ffff03ffff07ff0580ffff01ff0bffff0102ffff02ff06ffff04ff02ffff04ff09ff80808080ffff02ff06ffff04ff02ffff04ff0dff8080808080ffff01ff0bffff0101ff058080ff0180ff018080ffff04ffff01b0a499b52c7eba3465c3d74070a25d5ac5f5df25ed07d1c9c0c0509b00140da3e3bb60b584eaa30a1204ec0e5839f1252aff018080"
        )
        assert coin_spend_with_conditions.coin_spend.solution.to_program() == Program.fromhex(
            "ff80ffff01ffff33ffa063c767818f8b7cc8f3760ce34a09b7f34cd9ddf09d345c679b6897e7620c575cff853a3529440080ffff3cffa0617d9951551dc9e329fcab835f37fe4602c9ea57626cc2069228793f7007716f8080ff8080"
        )
        assert coin_spend_with_conditions.conditions == [
            ConditionWithArgs(
                b"2",
                [
                    bytes.fromhex(
                        "a499b52c7eba3465c3d74070a25d5ac5f5df25ed07d1c9c0c0509b00140da3e3bb60b584eaa30a1204ec0e5839f1252a"
                    ),
                    bytes.fromhex("f3dd65f1ca4b030a726182e0194174fe95ff7a66f54381cad3aab168b8e75ee7"),
                ],
            ),
            ConditionWithArgs(
                b"3",
                [
                    bytes.fromhex("63c767818f8b7cc8f3760ce34a09b7f34cd9ddf09d345c679b6897e7620c575c"),
                    bytes.fromhex("3a35294400"),
                ],
            ),
            ConditionWithArgs(
                b"<",
                [
                    bytes.fromhex("617d9951551dc9e329fcab835f37fe4602c9ea57626cc2069228793f7007716f"),
                ],
            ),
        ]

        memo = 32 * b"\f"

        for i in range(2):
            await full_node_api_1.farm_new_transaction_block(FarmNewBlockProtocol(ph_2))

            state = await client.get_blockchain_state()
            block = await client.get_block(state["peak"].header_hash)

            coin_to_spend = list(block.get_included_reward_coins())[0]

            spend_bundle = wallet.generate_signed_transaction(coin_to_spend.amount, ph_2, coin_to_spend, memo=memo)
            await client.push_tx(spend_bundle)

        await full_node_api_1.farm_new_transaction_block(FarmNewBlockProtocol(ph_2))

        coin_to_spend = (await client.get_coin_records_by_hint(memo))[0].coin

        # Spend the most recent coin so we can test including spent coins later
        spend_bundle = wallet.generate_signed_transaction(coin_to_spend.amount, ph_2, coin_to_spend, memo=memo)
        await client.push_tx(spend_bundle)

        await full_node_api_1.farm_new_transaction_block(FarmNewBlockProtocol(ph_2))

        coin_records = await client.get_coin_records_by_hint(memo)

        assert len(coin_records) == 3

        coin_records = await client.get_coin_records_by_hint(memo, include_spent_coins=False)

        assert len(coin_records) == 2

        state = await client.get_blockchain_state()

        # Get coin records by hint
        coin_records = await client.get_coin_records_by_hint(
            memo, start_height=state["peak"].height - 1, end_height=state["peak"].height
        )

        assert len(coin_records) == 1

        assert len(await client.get_connections()) == 0

        await client.open_connection(self_hostname, server_2._port)

        async def num_connections():
            return len(await client.get_connections())

        await time_out_assert(10, num_connections, 1)
        connections = await client.get_connections()
        assert NodeType(connections[0]["type"]) == NodeType.FULL_NODE.value
        assert len(await client.get_connections(NodeType.FULL_NODE)) == 1
        assert len(await client.get_connections(NodeType.FARMER)) == 0
        await client.close_connection(connections[0]["node_id"])
        await time_out_assert(10, num_connections, 0)

        blocks: List[FullBlock] = await client.get_blocks(0, 5)
        assert len(blocks) == 5

        await full_node_api_1.reorg_from_index_to_new_index(ReorgProtocol(2, 55, bytes([0x2] * 32), None))
        new_blocks_0: List[FullBlock] = await client.get_blocks(0, 5)
        assert len(new_blocks_0) == 7

        new_blocks: List[FullBlock] = await client.get_blocks(0, 5, exclude_reorged=True)
        assert len(new_blocks) == 5
        assert blocks[0].header_hash == new_blocks[0].header_hash
        assert blocks[1].header_hash == new_blocks[1].header_hash
        assert blocks[2].header_hash == new_blocks[2].header_hash
        assert blocks[3].header_hash != new_blocks[3].header_hash

    finally:
        # Checks that the RPC manages to stop the node
        client.close()
        await client.await_closed()


@pytest.mark.asyncio
async def test_signage_points(two_nodes_sim_and_wallets_services, empty_blockchain):
    nodes, _, bt = two_nodes_sim_and_wallets_services
    full_node_service_1, full_node_service_2 = nodes
    full_node_api_1 = full_node_service_1._api
    full_node_api_2 = full_node_service_2._api
    server_1 = full_node_api_1.full_node.server
    server_2 = full_node_api_2.full_node.server

    config = bt.config
    self_hostname = config["self_hostname"]

    peer = await connect_and_get_peer(server_1, server_2, self_hostname)

    try:
        client = await FullNodeRpcClient.create(
            self_hostname,
            full_node_service_1.rpc_server.listen_port,
            full_node_service_1.root_path,
            full_node_service_1.config,
        )

        # Only provide one
        res = await client.get_recent_signage_point_or_eos(None, None)
        assert res is None
        res = await client.get_recent_signage_point_or_eos(std_hash(b"0"), std_hash(b"1"))
        assert res is None

        # Not found
        res = await client.get_recent_signage_point_or_eos(std_hash(b"0"), None)
        assert res is None
        res = await client.get_recent_signage_point_or_eos(None, std_hash(b"0"))
        assert res is None

        blocks = bt.get_consecutive_blocks(5)
        for block in blocks:
            await full_node_api_1.full_node.add_block(block)

        blocks = bt.get_consecutive_blocks(1, block_list_input=blocks, skip_slots=1, force_overflow=True)

        blockchain = full_node_api_1.full_node.blockchain
        second_blockchain = empty_blockchain

        for block in blocks:
            await _validate_and_add_block(second_blockchain, block)

        # Creates a signage point based on the last block
        peak_2 = second_blockchain.get_peak()
        sp: SignagePoint = get_signage_point(
            bt.constants,
            blockchain,
            peak_2,
            peak_2.ip_sub_slot_total_iters(bt.constants),
            uint8(4),
            [],
            peak_2.sub_slot_iters,
        )

        # Don't have SP yet
        res = await client.get_recent_signage_point_or_eos(sp.cc_vdf.output.get_hash(), None)
        assert res is None

        # Add the last block
        await full_node_api_1.full_node.add_block(blocks[-1])
        await full_node_api_1.respond_signage_point(
            full_node_protocol.RespondSignagePoint(uint8(4), sp.cc_vdf, sp.cc_proof, sp.rc_vdf, sp.rc_proof), peer
        )

        assert full_node_api_1.full_node.full_node_store.get_signage_point(sp.cc_vdf.output.get_hash()) is not None

        # Properly fetch a signage point
        res = await client.get_recent_signage_point_or_eos(sp.cc_vdf.output.get_hash(), None)

        assert res is not None
        assert "eos" not in res
        assert res["signage_point"] == sp
        assert not res["reverted"]

        blocks = bt.get_consecutive_blocks(1, block_list_input=blocks, skip_slots=1)
        selected_eos = blocks[-1].finished_sub_slots[0]

        # Don't have EOS yet
        res = await client.get_recent_signage_point_or_eos(None, selected_eos.challenge_chain.get_hash())
        assert res is None

        # Properly fetch an EOS
        for eos in blocks[-1].finished_sub_slots:
            await full_node_api_1.full_node.add_end_of_sub_slot(eos, peer)

        res = await client.get_recent_signage_point_or_eos(None, selected_eos.challenge_chain.get_hash())
        assert res is not None
        assert "signage_point" not in res
        assert res["eos"] == selected_eos
        assert not res["reverted"]

        # Do another one but without sending the slot
        await full_node_api_1.full_node.add_block(blocks[-1])
        blocks = bt.get_consecutive_blocks(1, block_list_input=blocks, skip_slots=2)
        selected_eos = blocks[-1].finished_sub_slots[-1]
        await full_node_api_1.full_node.add_block(blocks[-1])

        res = await client.get_recent_signage_point_or_eos(None, selected_eos.challenge_chain.get_hash())
        assert res is not None
        assert "signage_point" not in res
        assert res["eos"] == selected_eos
        assert not res["reverted"]

        # Perform a reorg
        blocks = bt.get_consecutive_blocks(12, seed=b"1234")
        for block in blocks:
            await full_node_api_1.full_node.add_block(block)

        # Signage point is no longer in the blockchain
        res = await client.get_recent_signage_point_or_eos(sp.cc_vdf.output.get_hash(), None)
        assert res["reverted"]
        assert res["signage_point"] == sp
        assert "eos" not in res

        # EOS is no longer in the blockchain
        res = await client.get_recent_signage_point_or_eos(None, selected_eos.challenge_chain.get_hash())
        assert res is not None
        assert "signage_point" not in res
        assert res["eos"] == selected_eos
        assert res["reverted"]

    finally:
        # Checks that the RPC manages to stop the node
        client.close()
        await client.await_closed()


@pytest.mark.asyncio
async def test_get_blockchain_state(one_wallet_and_one_simulator_services, self_hostname):
    num_blocks = 5
    nodes, _, bt = one_wallet_and_one_simulator_services
    (full_node_service_1,) = nodes
    full_node_api_1 = full_node_service_1._api

    try:
        client = await FullNodeRpcClient.create(
            self_hostname,
            full_node_service_1.rpc_server.listen_port,
            full_node_service_1.root_path,
            full_node_service_1.config,
        )
        await validate_get_routes(client, full_node_service_1.rpc_server.rpc_api)
        state = await client.get_blockchain_state()
        assert state["peak"] is None
        assert not state["sync"]["sync_mode"]
        assert state["difficulty"] > 0
        assert state["sub_slot_iters"] > 0
        assert state["space"] == 0
        assert state["average_block_time"] is None

        blocks: List[FullBlock] = bt.get_consecutive_blocks(num_blocks)
        blocks = bt.get_consecutive_blocks(num_blocks, block_list_input=blocks, guarantee_transaction_block=True)

        for block in blocks:
            unf = UnfinishedBlock(
                block.finished_sub_slots,
                block.reward_chain_block.get_unfinished(),
                block.challenge_chain_sp_proof,
                block.reward_chain_sp_proof,
                block.foliage,
                block.foliage_transaction_block,
                block.transactions_info,
                block.transactions_generator,
                [],
            )
            await full_node_api_1.full_node.add_unfinished_block(unf, None)
            await full_node_api_1.full_node.add_block(block, None)

        state = await client.get_blockchain_state()

        assert state["space"] > 0
        assert state["average_block_time"] > 0

        block_records: List[BlockRecord] = [
            await full_node_api_1.full_node.blockchain.get_block_record_from_db(rec.header_hash) for rec in blocks
        ]
        first_non_transaction_block_index = -1
        for i, b in enumerate(block_records):
            if not b.is_transaction_block:
                first_non_transaction_block_index = i
                break
        # Genesis block(height=0) must be a transaction block
        # so first_non_transaction_block_index != 0
        assert first_non_transaction_block_index > 0

        transaction_blocks: List[BlockRecord] = [b for b in block_records if b.is_transaction_block]
        non_transaction_block: List[BlockRecord] = [b for b in block_records if not b.is_transaction_block]
        assert len(transaction_blocks) > 0
        assert len(non_transaction_block) > 0
        assert transaction_blocks[0] == await get_nearest_transaction_block(
            full_node_api_1.full_node.blockchain, transaction_blocks[0]
        )

        nearest_transaction_block = block_records[first_non_transaction_block_index - 1]
        expected_nearest_transaction_block = await get_nearest_transaction_block(
            full_node_api_1.full_node.blockchain, block_records[first_non_transaction_block_index]
        )
        assert expected_nearest_transaction_block == nearest_transaction_block
        # When supplying genesis block, there are no older blocks so `None` should be returned
        assert await get_average_block_time(full_node_api_1.full_node.blockchain, block_records[0], 4608) is None
        assert await get_average_block_time(full_node_api_1.full_node.blockchain, block_records[-1], 4608) is not None

    finally:
        # Checks that the RPC manages to stop the node
        client.close()
        await client.await_closed()


@pytest.mark.asyncio
async def test_coin_name_not_in_request(one_node, self_hostname):
    [full_node_service], _, _ = one_node

    try:
        client = await FullNodeRpcClient.create(
            self_hostname,
            full_node_service.rpc_server.listen_port,
            full_node_service.root_path,
            full_node_service.config,
        )
        with pytest.raises(ValueError, match="No coin_name in request"):
            await client.fetch("get_mempool_items_by_coin_name", {})
    finally:
        # Checks that the RPC manages to stop the node
        client.close()
        await client.await_closed()


@pytest.mark.asyncio
async def test_coin_name_not_found_in_mempool(one_node, self_hostname):
    [full_node_service], _, _ = one_node

    try:
        client = await FullNodeRpcClient.create(
            self_hostname,
            full_node_service.rpc_server.listen_port,
            full_node_service.root_path,
            full_node_service.config,
        )

        empty_coin_name = bytes32([0] * 32)
        mempool_item = await client.get_mempool_items_by_coin_name(empty_coin_name)
        assert mempool_item["success"] == True
        assert "mempool_items" in mempool_item
        assert len(mempool_item["mempool_items"]) == 0
    finally:
        client.close()
        await client.await_closed()


@pytest.mark.asyncio
async def test_coin_name_found_in_mempool(one_node, self_hostname):
    [full_node_service], _, bt = one_node
    full_node_api = full_node_service._api

    try:
        client = await FullNodeRpcClient.create(
            self_hostname,
            full_node_service.rpc_server.listen_port,
            full_node_service.root_path,
            full_node_service.config,
        )

        blocks = bt.get_consecutive_blocks(2)
        blocks = bt.get_consecutive_blocks(2, block_list_input=blocks, guarantee_transaction_block=True)

        for block in blocks:
            unf = UnfinishedBlock(
                block.finished_sub_slots,
                block.reward_chain_block.get_unfinished(),
                block.challenge_chain_sp_proof,
                block.reward_chain_sp_proof,
                block.foliage,
                block.foliage_transaction_block,
                block.transactions_info,
                block.transactions_generator,
                [],
            )
            await full_node_api.full_node.add_unfinished_block(unf, None)
            await full_node_api.full_node.add_block(block, None)

        wallet = WalletTool(full_node_api.full_node.constants)
        wallet_receiver = WalletTool(full_node_api.full_node.constants, AugSchemeMPL.key_gen(std_hash(b"123123")))
        ph = wallet.get_new_puzzlehash()
        ph_receiver = wallet_receiver.get_new_puzzlehash()

        blocks = bt.get_consecutive_blocks(
            2,
            block_list_input=blocks,
            guarantee_transaction_block=True,
            farmer_reward_puzzle_hash=ph,
            pool_reward_puzzle_hash=ph,
        )
        for block in blocks[-2:]:
            await full_node_api.full_node.add_block(block)

        # empty mempool
        assert len(await client.get_all_mempool_items()) == 0

        coin_to_spend = list(blocks[-1].get_included_reward_coins())[0]
        spend_bundle = wallet.generate_signed_transaction(coin_to_spend.amount, ph_receiver, coin_to_spend)
        await client.push_tx(spend_bundle)

        # mempool with one item
        assert len(await client.get_all_mempool_items()) == 1

        mempool_item = await client.get_mempool_items_by_coin_name(coin_to_spend.name())

        # found coin in coin spends
        assert mempool_item["success"] == True
        assert "mempool_items" in mempool_item
        assert len(mempool_item["mempool_items"]) > 0
        for item in mempool_item["mempool_items"]:
            removals = [Coin.from_json_dict(coin) for coin in item["removals"]]
            assert coin_to_spend.name() in [coin.name() for coin in removals]

    finally:
        client.close()
        await client.await_closed()<|MERGE_RESOLUTION|>--- conflicted
+++ resolved
@@ -35,158 +35,6 @@
 from tests.util.rpc import validate_get_routes
 
 
-<<<<<<< HEAD
-class TestRpc:
-    @pytest.mark.limit_consensus_modes(reason="does not depend on consensus rules")
-    @pytest.mark.asyncio
-    async def test1(self, two_nodes_sim_and_wallets_services, self_hostname):
-        num_blocks = 5
-        nodes, _, bt = two_nodes_sim_and_wallets_services
-        full_node_service_1, full_node_service_2 = nodes
-        full_node_api_1 = full_node_service_1._api
-        full_node_api_2 = full_node_service_2._api
-        server_2 = full_node_api_2.full_node.server
-
-        try:
-            client = await FullNodeRpcClient.create(
-                self_hostname,
-                full_node_service_1.rpc_server.listen_port,
-                full_node_service_1.root_path,
-                full_node_service_1.config,
-            )
-            await validate_get_routes(client, full_node_service_1.rpc_server.rpc_api)
-            state = await client.get_blockchain_state()
-            assert state["peak"] is None
-            assert not state["sync"]["sync_mode"]
-            assert state["difficulty"] > 0
-            assert state["sub_slot_iters"] > 0
-
-            blocks = bt.get_consecutive_blocks(num_blocks)
-            blocks = bt.get_consecutive_blocks(num_blocks, block_list_input=blocks, guarantee_transaction_block=True)
-
-            assert len(await client.get_unfinished_block_headers()) == 0
-            assert len(await client.get_block_records(0, 100)) == 0
-            for block in blocks:
-                if is_overflow_block(bt.constants, block.reward_chain_block.signage_point_index):
-                    finished_ss = block.finished_sub_slots[:-1]
-                else:
-                    finished_ss = block.finished_sub_slots
-
-                unf = UnfinishedBlock(
-                    finished_ss,
-                    block.reward_chain_block.get_unfinished(),
-                    block.challenge_chain_sp_proof,
-                    block.reward_chain_sp_proof,
-                    block.foliage,
-                    block.foliage_transaction_block,
-                    block.transactions_info,
-                    block.transactions_generator,
-                    [],
-                )
-                await full_node_api_1.full_node.add_unfinished_block(unf, None)
-                await full_node_api_1.full_node.add_block(block, None)
-
-            assert len(await client.get_unfinished_block_headers()) > 0
-            assert len(await client.get_all_block(0, 2)) == 2
-            state = await client.get_blockchain_state()
-
-            block = await client.get_block(state["peak"].header_hash)
-            assert block == blocks[-1]
-            assert (await client.get_block(bytes([1] * 32))) is None
-
-            assert (await client.get_block_record_by_height(2)).header_hash == blocks[2].header_hash
-
-            assert len(await client.get_block_records(0, 100)) == num_blocks * 2
-
-            assert (await client.get_block_record_by_height(100)) is None
-
-            ph = list(blocks[-1].get_included_reward_coins())[0].puzzle_hash
-            coins = await client.get_coin_records_by_puzzle_hash(ph)
-            print(coins)
-            assert len(coins) >= 1
-
-            pid = list(blocks[-1].get_included_reward_coins())[0].parent_coin_info
-            pid_2 = list(blocks[-1].get_included_reward_coins())[1].parent_coin_info
-            coins = await client.get_coin_records_by_parent_ids([pid, pid_2])
-            print(coins)
-            assert len(coins) == 2
-
-            name = list(blocks[-1].get_included_reward_coins())[0].name()
-            name_2 = list(blocks[-1].get_included_reward_coins())[1].name()
-            coins = await client.get_coin_records_by_names([name, name_2])
-            print(coins)
-            assert len(coins) == 2
-
-            additions, removals = await client.get_additions_and_removals(blocks[-1].header_hash)
-            assert len(additions) >= 2 and len(removals) == 0
-
-            wallet = WalletTool(full_node_api_1.full_node.constants)
-            wallet_receiver = WalletTool(full_node_api_1.full_node.constants, AugSchemeMPL.key_gen(std_hash(b"123123")))
-            ph = wallet.get_new_puzzlehash()
-            ph_2 = wallet.get_new_puzzlehash()
-            ph_receiver = wallet_receiver.get_new_puzzlehash()
-
-            assert len(await client.get_coin_records_by_puzzle_hash(ph)) == 0
-            assert len(await client.get_coin_records_by_puzzle_hash(ph_receiver)) == 0
-            blocks = bt.get_consecutive_blocks(
-                2,
-                block_list_input=blocks,
-                guarantee_transaction_block=True,
-                farmer_reward_puzzle_hash=ph,
-                pool_reward_puzzle_hash=ph,
-            )
-            for block in blocks[-2:]:
-                await full_node_api_1.full_node.add_block(block)
-            assert len(await client.get_coin_records_by_puzzle_hash(ph)) == 2
-            assert len(await client.get_coin_records_by_puzzle_hash(ph_receiver)) == 0
-
-            coin_to_spend = list(blocks[-1].get_included_reward_coins())[0]
-
-            spend_bundle = wallet.generate_signed_transaction(coin_to_spend.amount, ph_receiver, coin_to_spend)
-
-            assert len(await client.get_all_mempool_items()) == 0
-            assert len(await client.get_all_mempool_tx_ids()) == 0
-            assert (await client.get_mempool_item_by_tx_id(spend_bundle.name())) is None
-            assert (await client.get_mempool_item_by_tx_id(spend_bundle.name(), False)) is None
-
-            await client.push_tx(spend_bundle)
-            coin = spend_bundle.additions()[0]
-
-            assert len(await client.get_all_mempool_items()) == 1
-            assert len(await client.get_all_mempool_tx_ids()) == 1
-            assert (
-                SpendBundle.from_json_dict(list((await client.get_all_mempool_items()).values())[0]["spend_bundle"])
-                == spend_bundle
-            )
-            assert (await client.get_all_mempool_tx_ids())[0] == spend_bundle.name()
-            assert (
-                SpendBundle.from_json_dict(
-                    (await client.get_mempool_item_by_tx_id(spend_bundle.name()))["spend_bundle"]
-                )
-                == spend_bundle
-            )
-            assert (await client.get_coin_record_by_name(coin.name())) is None
-
-            # Verify that the include_pending arg to get_mempool_item_by_tx_id works
-            coin_to_spend_pending = list(blocks[-1].get_included_reward_coins())[1]
-            ahr = ConditionOpcode.ASSERT_HEIGHT_RELATIVE  # to force pending/potential
-            condition_dic = {ahr: [ConditionWithArgs(ahr, [int_to_bytes(100)])]}
-            spend_bundle_pending = wallet.generate_signed_transaction(
-                coin_to_spend_pending.amount,
-                ph_receiver,
-                coin_to_spend_pending,
-                condition_dic=condition_dic,
-            )
-            await client.push_tx(spend_bundle_pending)
-            assert (
-                await client.get_mempool_item_by_tx_id(spend_bundle_pending.name(), False)
-            ) is None  # not strictly in the mempool
-            assert (
-                SpendBundle.from_json_dict(
-                    (await client.get_mempool_item_by_tx_id(spend_bundle_pending.name(), True))["spend_bundle"]
-                )
-                == spend_bundle_pending  # pending entry into mempool, so include_pending fetches
-=======
 @pytest.mark.limit_consensus_modes(reason="does not depend on consensus rules")
 @pytest.mark.asyncio
 async def test1(two_nodes_sim_and_wallets_services, self_hostname):
@@ -215,7 +63,7 @@
         blocks = bt.get_consecutive_blocks(num_blocks, block_list_input=blocks, guarantee_transaction_block=True)
 
         assert len(await client.get_unfinished_block_headers()) == 0
-        assert len((await client.get_block_records(0, 100))) == 0
+        assert len(await client.get_block_records(0, 100)) == 0
         for block in blocks:
             if is_overflow_block(bt.constants, block.reward_chain_block.signage_point_index):
                 finished_ss = block.finished_sub_slots[:-1]
@@ -232,7 +80,6 @@
                 block.transactions_info,
                 block.transactions_generator,
                 [],
->>>>>>> f65d5a5d
             )
             await full_node_api_1.full_node.add_unfinished_block(unf, None)
             await full_node_api_1.full_node.add_block(block, None)
@@ -247,7 +94,7 @@
 
         assert (await client.get_block_record_by_height(2)).header_hash == blocks[2].header_hash
 
-        assert len((await client.get_block_records(0, 100))) == num_blocks * 2
+        assert len(await client.get_block_records(0, 100)) == num_blocks * 2
 
         assert (await client.get_block_record_by_height(100)) is None
 
