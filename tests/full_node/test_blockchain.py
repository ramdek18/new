--- conflicted
+++ resolved
@@ -871,13 +871,8 @@
 
     @pytest.mark.asyncio
     async def test_bad_pos(self, empty_blockchain):
-<<<<<<< HEAD
         # 5
-        blocks = bt.get_consecutive_blocks(test_constants, 2)
-=======
-        # 4
         blocks = bt.get_consecutive_blocks(2)
->>>>>>> 52d9fef3
         assert (await empty_blockchain.receive_block(blocks[0]))[0] == ReceiveBlockResult.NEW_PEAK
 
         block_bad = recursive_replace(blocks[-1], "reward_chain_sub_block.proof_of_space.challenge_hash", std_hash(b""))
@@ -914,13 +909,8 @@
 
     @pytest.mark.asyncio
     async def test_bad_signage_point_index(self, empty_blockchain):
-<<<<<<< HEAD
         # 6
-        blocks = bt.get_consecutive_blocks(test_constants, 2)
-=======
-        # 5
         blocks = bt.get_consecutive_blocks(2)
->>>>>>> 52d9fef3
         assert (await empty_blockchain.receive_block(blocks[0]))[0] == ReceiveBlockResult.NEW_PEAK
 
         with raises(ValueError):
@@ -959,13 +949,8 @@
 
     @pytest.mark.asyncio
     async def test_bad_total_iters(self, empty_blockchain):
-<<<<<<< HEAD
         # 10
-        blocks = bt.get_consecutive_blocks(test_constants, 2)
-=======
-        # 8
         blocks = bt.get_consecutive_blocks(2)
->>>>>>> 52d9fef3
         assert (await empty_blockchain.receive_block(blocks[0]))[0] == ReceiveBlockResult.NEW_PEAK
 
         block_bad = recursive_replace(
@@ -975,13 +960,8 @@
 
     @pytest.mark.asyncio
     async def test_bad_rc_sp_vdf(self, empty_blockchain):
-<<<<<<< HEAD
         # 11
-        blocks = bt.get_consecutive_blocks(test_constants, 1)
-=======
-        # 9
-        blocks = bt.get_consecutive_blocks(1)
->>>>>>> 52d9fef3
+        blocks = bt.get_consecutive_blocks(1)
         assert (await empty_blockchain.receive_block(blocks[0]))[0] == ReceiveBlockResult.NEW_PEAK
 
         while True:
@@ -1020,13 +1000,8 @@
 
     @pytest.mark.asyncio
     async def test_bad_rc_sp_sig(self, empty_blockchain):
-<<<<<<< HEAD
         # 12
-        blocks = bt.get_consecutive_blocks(test_constants, 2)
-=======
-        # 10
         blocks = bt.get_consecutive_blocks(2)
->>>>>>> 52d9fef3
         assert (await empty_blockchain.receive_block(blocks[0]))[0] == ReceiveBlockResult.NEW_PEAK
         block_bad = recursive_replace(
             blocks[-1], "reward_chain_sub_block.reward_chain_sp_signature", G2Element.generator()
@@ -1035,13 +1010,8 @@
 
     @pytest.mark.asyncio
     async def test_bad_cc_sp_vdf(self, empty_blockchain):
-<<<<<<< HEAD
         # 13. Note: does not validate fully due to proof of space being validated first
-        blocks = bt.get_consecutive_blocks(test_constants, 1)
-=======
-        # 11. Note: does not validate fully due to proof of space being validated first
-        blocks = bt.get_consecutive_blocks(1)
->>>>>>> 52d9fef3
+        blocks = bt.get_consecutive_blocks(1)
         assert (await empty_blockchain.receive_block(blocks[0]))[0] == ReceiveBlockResult.NEW_PEAK
 
         while True:
@@ -1080,13 +1050,8 @@
 
     @pytest.mark.asyncio
     async def test_bad_cc_sp_sig(self, empty_blockchain):
-<<<<<<< HEAD
         # 14
-        blocks = bt.get_consecutive_blocks(test_constants, 2)
-=======
-        # 12
         blocks = bt.get_consecutive_blocks(2)
->>>>>>> 52d9fef3
         assert (await empty_blockchain.receive_block(blocks[0]))[0] == ReceiveBlockResult.NEW_PEAK
         block_bad = recursive_replace(
             blocks[-1], "reward_chain_sub_block.challenge_chain_sp_signature", G2Element.generator()
@@ -1100,13 +1065,8 @@
 
     @pytest.mark.asyncio
     async def test_bad_foliage_sb_sig(self, empty_blockchain):
-<<<<<<< HEAD
         # 16
-        blocks = bt.get_consecutive_blocks(test_constants, 2)
-=======
-        # 14
         blocks = bt.get_consecutive_blocks(2)
->>>>>>> 52d9fef3
         assert (await empty_blockchain.receive_block(blocks[0]))[0] == ReceiveBlockResult.NEW_PEAK
         block_bad = recursive_replace(
             blocks[-1], "foliage_sub_block.foliage_sub_block_signature", G2Element.generator()
@@ -1115,13 +1075,8 @@
 
     @pytest.mark.asyncio
     async def test_bad_foliage_block_sig(self, empty_blockchain):
-<<<<<<< HEAD
         # 17
-        blocks = bt.get_consecutive_blocks(test_constants, 1)
-=======
-        # 15
-        blocks = bt.get_consecutive_blocks(1)
->>>>>>> 52d9fef3
+        blocks = bt.get_consecutive_blocks(1)
         assert (await empty_blockchain.receive_block(blocks[0]))[0] == ReceiveBlockResult.NEW_PEAK
 
         while True:
@@ -1136,13 +1091,8 @@
 
     @pytest.mark.asyncio
     async def test_unfinished_reward_chain_sb_hash(self, empty_blockchain):
-<<<<<<< HEAD
         # 18
-        blocks = bt.get_consecutive_blocks(test_constants, 2)
-=======
-        # 16
         blocks = bt.get_consecutive_blocks(2)
->>>>>>> 52d9fef3
         assert (await empty_blockchain.receive_block(blocks[0]))[0] == ReceiveBlockResult.NEW_PEAK
         block_bad: FullBlock = recursive_replace(
             blocks[-1], "foliage_sub_block.foliage_sub_block_data.unfinished_reward_block_hash", std_hash(b"2")
@@ -1154,13 +1104,8 @@
 
     @pytest.mark.asyncio
     async def test_pool_target_height(self, empty_blockchain):
-<<<<<<< HEAD
         # 19
-        blocks = bt.get_consecutive_blocks(test_constants, 3)
-=======
-        # 17
         blocks = bt.get_consecutive_blocks(3)
->>>>>>> 52d9fef3
         assert (await empty_blockchain.receive_block(blocks[0]))[0] == ReceiveBlockResult.NEW_PEAK
         assert (await empty_blockchain.receive_block(blocks[1]))[0] == ReceiveBlockResult.NEW_PEAK
         block_bad: FullBlock = recursive_replace(
@@ -1173,13 +1118,8 @@
 
     @pytest.mark.asyncio
     async def test_pool_target_signature(self, empty_blockchain):
-<<<<<<< HEAD
         # 20
-        blocks = bt.get_consecutive_blocks(test_constants, 3)
-=======
-        # 18
         blocks = bt.get_consecutive_blocks(3)
->>>>>>> 52d9fef3
         assert (await empty_blockchain.receive_block(blocks[0]))[0] == ReceiveBlockResult.NEW_PEAK
         assert (await empty_blockchain.receive_block(blocks[1]))[0] == ReceiveBlockResult.NEW_PEAK
         block_bad: FullBlock = recursive_replace(
@@ -1192,13 +1132,8 @@
 
     @pytest.mark.asyncio
     async def test_foliage_data_presence(self, empty_blockchain):
-<<<<<<< HEAD
         # 22
-        blocks = bt.get_consecutive_blocks(test_constants, 1)
-=======
-        # 20
-        blocks = bt.get_consecutive_blocks(1)
->>>>>>> 52d9fef3
+        blocks = bt.get_consecutive_blocks(1)
         assert (await empty_blockchain.receive_block(blocks[0]))[0] == ReceiveBlockResult.NEW_PEAK
         case_1, case_2 = False, False
         while not case_1 or not case_2:
@@ -1217,13 +1152,8 @@
 
     @pytest.mark.asyncio
     async def test_foliage_block_hash(self, empty_blockchain):
-<<<<<<< HEAD
         # 23
-        blocks = bt.get_consecutive_blocks(test_constants, 1)
-=======
-        # 21
-        blocks = bt.get_consecutive_blocks(1)
->>>>>>> 52d9fef3
+        blocks = bt.get_consecutive_blocks(1)
         assert (await empty_blockchain.receive_block(blocks[0]))[0] == ReceiveBlockResult.NEW_PEAK
         case_1, case_2 = False, False
         while not case_1 or not case_2:
@@ -1244,13 +1174,8 @@
 
     @pytest.mark.asyncio
     async def test_genesis_bad_prev_block(self, empty_blockchain):
-<<<<<<< HEAD
         # 24a
-        blocks = bt.get_consecutive_blocks(test_constants, 1)
-=======
-        # 22a
-        blocks = bt.get_consecutive_blocks(1)
->>>>>>> 52d9fef3
+        blocks = bt.get_consecutive_blocks(1)
         block_bad: FullBlock = recursive_replace(blocks[-1], "foliage_block.prev_block_hash", std_hash(b"2"))
         block_bad: FullBlock = recursive_replace(
             block_bad, "foliage_sub_block.foliage_block_hash", block_bad.foliage_block.get_hash()
@@ -1262,13 +1187,8 @@
 
     @pytest.mark.asyncio
     async def test_bad_prev_block_non_genesis(self, empty_blockchain):
-<<<<<<< HEAD
         # 24b
-        blocks = bt.get_consecutive_blocks(test_constants, 1)
-=======
-        # 22b
-        blocks = bt.get_consecutive_blocks(1)
->>>>>>> 52d9fef3
+        blocks = bt.get_consecutive_blocks(1)
         assert (await empty_blockchain.receive_block(blocks[0]))[0] == ReceiveBlockResult.NEW_PEAK
         while True:
             blocks = bt.get_consecutive_blocks(1, block_list=blocks)
@@ -1288,13 +1208,8 @@
 
     @pytest.mark.asyncio
     async def test_bad_filter_hash(self, empty_blockchain):
-<<<<<<< HEAD
         # 25
-        blocks = bt.get_consecutive_blocks(test_constants, 1)
-=======
-        # 23
-        blocks = bt.get_consecutive_blocks(1)
->>>>>>> 52d9fef3
+        blocks = bt.get_consecutive_blocks(1)
         assert (await empty_blockchain.receive_block(blocks[0]))[0] == ReceiveBlockResult.NEW_PEAK
         while True:
             blocks = bt.get_consecutive_blocks(1, block_list=blocks)
@@ -1314,13 +1229,8 @@
 
     @pytest.mark.asyncio
     async def test_bad_timestamp(self, empty_blockchain):
-<<<<<<< HEAD
         # 26
-        blocks = bt.get_consecutive_blocks(test_constants, 1)
-=======
-        # 24
-        blocks = bt.get_consecutive_blocks(1)
->>>>>>> 52d9fef3
+        blocks = bt.get_consecutive_blocks(1)
         assert (await empty_blockchain.receive_block(blocks[0]))[0] == ReceiveBlockResult.NEW_PEAK
         while True:
             blocks = bt.get_consecutive_blocks(1, block_list=blocks)
@@ -1355,63 +1265,38 @@
 
     @pytest.mark.asyncio
     async def test_sub_block_height(self, empty_blockchain):
-<<<<<<< HEAD
         # 27
-        blocks = bt.get_consecutive_blocks(test_constants, 2)
-=======
-        # 25
         blocks = bt.get_consecutive_blocks(2)
->>>>>>> 52d9fef3
         assert (await empty_blockchain.receive_block(blocks[0]))[0] == ReceiveBlockResult.NEW_PEAK
         block_bad: FullBlock = recursive_replace(blocks[-1], "reward_chain_sub_block.sub_block_height", 2)
         assert (await empty_blockchain.receive_block(block_bad))[1] == Err.INVALID_HEIGHT
 
     @pytest.mark.asyncio
     async def test_sub_block_height_genesis(self, empty_blockchain):
-<<<<<<< HEAD
         # 27
-        blocks = bt.get_consecutive_blocks(test_constants, 1)
-=======
-        # 25
-        blocks = bt.get_consecutive_blocks(1)
->>>>>>> 52d9fef3
+        blocks = bt.get_consecutive_blocks(1)
         block_bad: FullBlock = recursive_replace(blocks[-1], "reward_chain_sub_block.sub_block_height", 1)
         assert (await empty_blockchain.receive_block(block_bad))[1] == Err.INVALID_PREV_BLOCK_HASH
 
     @pytest.mark.asyncio
     async def test_weight(self, empty_blockchain):
-<<<<<<< HEAD
         # 28
-        blocks = bt.get_consecutive_blocks(test_constants, 2)
-=======
-        # 26
         blocks = bt.get_consecutive_blocks(2)
->>>>>>> 52d9fef3
         assert (await empty_blockchain.receive_block(blocks[0]))[0] == ReceiveBlockResult.NEW_PEAK
         block_bad: FullBlock = recursive_replace(blocks[-1], "reward_chain_sub_block.weight", 22131)
         assert (await empty_blockchain.receive_block(block_bad))[1] == Err.INVALID_WEIGHT
 
     @pytest.mark.asyncio
     async def test_weight_genesis(self, empty_blockchain):
-<<<<<<< HEAD
         # 28
-        blocks = bt.get_consecutive_blocks(test_constants, 1)
-=======
-        # 26
-        blocks = bt.get_consecutive_blocks(1)
->>>>>>> 52d9fef3
+        blocks = bt.get_consecutive_blocks(1)
         block_bad: FullBlock = recursive_replace(blocks[-1], "reward_chain_sub_block.weight", 0)
         assert (await empty_blockchain.receive_block(block_bad))[1] == Err.INVALID_WEIGHT
 
     @pytest.mark.asyncio
     async def test_bad_cc_ip_vdf(self, empty_blockchain):
-<<<<<<< HEAD
         # 29
-        blocks = bt.get_consecutive_blocks(test_constants, 1)
-=======
-        # 27
-        blocks = bt.get_consecutive_blocks(1)
->>>>>>> 52d9fef3
+        blocks = bt.get_consecutive_blocks(1)
         assert (await empty_blockchain.receive_block(blocks[0]))[0] == ReceiveBlockResult.NEW_PEAK
 
         blocks = bt.get_consecutive_blocks(1, block_list=blocks)
@@ -1446,13 +1331,8 @@
 
     @pytest.mark.asyncio
     async def test_bad_rc_ip_vdf(self, empty_blockchain):
-<<<<<<< HEAD
         # 30
-        blocks = bt.get_consecutive_blocks(test_constants, 1)
-=======
-        # 28
-        blocks = bt.get_consecutive_blocks(1)
->>>>>>> 52d9fef3
+        blocks = bt.get_consecutive_blocks(1)
         assert (await empty_blockchain.receive_block(blocks[0]))[0] == ReceiveBlockResult.NEW_PEAK
 
         blocks = bt.get_consecutive_blocks(1, block_list=blocks)
@@ -1487,13 +1367,8 @@
 
     @pytest.mark.asyncio
     async def test_bad_icc_ip_vdf(self, empty_blockchain):
-<<<<<<< HEAD
         # 31
-        blocks = bt.get_consecutive_blocks(test_constants, 1)
-=======
-        # 29
-        blocks = bt.get_consecutive_blocks(1)
->>>>>>> 52d9fef3
+        blocks = bt.get_consecutive_blocks(1)
         assert (await empty_blockchain.receive_block(blocks[0]))[0] == ReceiveBlockResult.NEW_PEAK
 
         blocks = bt.get_consecutive_blocks(1, block_list=blocks)
@@ -1528,26 +1403,16 @@
 
     @pytest.mark.asyncio
     async def test_reward_block_hash(self, empty_blockchain):
-<<<<<<< HEAD
         # 32
-        blocks = bt.get_consecutive_blocks(test_constants, 2)
-=======
-        # 30
         blocks = bt.get_consecutive_blocks(2)
->>>>>>> 52d9fef3
         assert (await empty_blockchain.receive_block(blocks[0]))[0] == ReceiveBlockResult.NEW_PEAK
         block_bad: FullBlock = recursive_replace(blocks[-1], "foliage_sub_block.reward_block_hash", std_hash(b""))
         assert (await empty_blockchain.receive_block(block_bad))[1] == Err.INVALID_REWARD_BLOCK_HASH
 
     @pytest.mark.asyncio
     async def test_reward_block_hash(self, empty_blockchain):
-<<<<<<< HEAD
         # 33
-        blocks = bt.get_consecutive_blocks(test_constants, 1)
-=======
-        # 31
-        blocks = bt.get_consecutive_blocks(1)
->>>>>>> 52d9fef3
+        blocks = bt.get_consecutive_blocks(1)
         block_bad: FullBlock = recursive_replace(blocks[0], "reward_chain_sub_block.is_block", False)
         block_bad: FullBlock = recursive_replace(
             block_bad, "foliage_sub_block.reward_block_hash", block_bad.reward_chain_sub_block.get_hash()
@@ -1571,7 +1436,7 @@
 class TestBodyValidation:
     @pytest.mark.asyncio
     async def test_not_block_but_has_data(self, empty_blockchain):
-        # 1
+        # TODO
         pass
 
 
@@ -1617,7 +1482,6 @@
         # These blocks will have less time between them (timestamp) and therefore will make difficulty go up
         # This means that the weight will grow faster, and we can get a heavier chain with lower height
         blocks_reorg_chain = bt.get_consecutive_blocks(
-            test_constants,
             num_blocks_chain_2 - num_blocks_chain_2_start,
             blocks[:num_blocks_chain_2_start],
             seed=b"2",
