--- conflicted
+++ resolved
@@ -1,5 +1,4 @@
 import asyncio
-import time
 
 import pytest
 import logging
@@ -11,10 +10,7 @@
 from src.types.condition_var_pair import ConditionVarPair
 from src.types.spend_bundle import SpendBundle
 from src.util.errors import Err, ConsensusError
-<<<<<<< HEAD
 from src.util.ints import uint64
-=======
->>>>>>> 8510e58b
 from tests.full_node.test_full_node import connect_and_get_peer
 from tests.setup_nodes import setup_two_nodes, test_constants, bt
 from src.util.wallet_tools import WalletTool
@@ -144,7 +140,6 @@
         wallet_a = WALLET_A
         coinbase_puzzlehash = WALLET_A_PUZZLE_HASHES[0]
         receiver_puzzlehash = BURN_PUZZLE_HASH
-<<<<<<< HEAD
 
         blocks = bt.get_consecutive_blocks(
             num_blocks, farmer_reward_puzzle_hash=coinbase_puzzlehash, guarantee_block=True
@@ -473,9 +468,6 @@
         receiver_puzzlehash = BURN_PUZZLE_HASH
 
         # Farm blocks
-=======
-
->>>>>>> 8510e58b
         blocks = bt.get_consecutive_blocks(
             num_blocks, farmer_reward_puzzle_hash=coinbase_puzzlehash, guarantee_block=True
         )
@@ -485,7 +477,6 @@
         for block in blocks:
             await full_node_api_1.full_node.respond_sub_block(full_node_protocol.RespondSubBlock(block))
 
-<<<<<<< HEAD
         # Coinbase that gets spent
 
         spend_block = blocks[1]
@@ -545,57 +536,21 @@
     @pytest.mark.asyncio
     async def test_assert_coin_consumed(self, two_nodes):
 
-=======
-        spend_block = blocks[1]
-
-        spend_coin = None
-        for coin in list(spend_block.get_included_reward_coins()):
-            if coin.puzzle_hash == coinbase_puzzlehash:
-                spend_coin = coin
-
-        spend_bundle = wallet_a.generate_signed_transaction(1000, receiver_puzzlehash, spend_coin)
-        spend_bundle_double = wallet_a.generate_signed_transaction(1000, receiver_puzzlehash, spend_coin)
-
-        block_spendbundle = SpendBundle.aggregate([spend_bundle, spend_bundle_double])
-
-        new_blocks = bt.get_consecutive_blocks(
-            1,
-            block_list_input=blocks,
-            farmer_reward_puzzle_hash=coinbase_puzzlehash,
-            transaction_data=block_spendbundle,
-            guarantee_block=True,
-        )
-
-        next_block = new_blocks[-1]
-        res, err, _ = await full_node_1.blockchain.receive_block(next_block)
-        assert res == ReceiveBlockResult.INVALID_BLOCK
-        assert err == Err.DUPLICATE_OUTPUT
-
-    @pytest.mark.asyncio
-    async def test_validate_blockchain_with_reorg_double_spend(self, two_nodes):
->>>>>>> 8510e58b
-        num_blocks = 10
-        wallet_a = WALLET_A
-        coinbase_puzzlehash = WALLET_A_PUZZLE_HASHES[0]
-        receiver_puzzlehash = BURN_PUZZLE_HASH
-
-<<<<<<< HEAD
+        num_blocks = 10
+        wallet_a = WALLET_A
+        coinbase_puzzlehash = WALLET_A_PUZZLE_HASHES[0]
+        receiver_puzzlehash = BURN_PUZZLE_HASH
+
         # Farm blocks
-=======
->>>>>>> 8510e58b
-        blocks = bt.get_consecutive_blocks(
-            num_blocks, farmer_reward_puzzle_hash=coinbase_puzzlehash, guarantee_block=True
-        )
-        full_node_api_1, full_node_api_2, server_1, server_2 = two_nodes
-<<<<<<< HEAD
+        blocks = bt.get_consecutive_blocks(
+            num_blocks, farmer_reward_puzzle_hash=coinbase_puzzlehash, guarantee_block=True
+        )
+        full_node_api_1, full_node_api_2, server_1, server_2 = two_nodes
         full_node_1 = full_node_api_1.full_node
-=======
->>>>>>> 8510e58b
-
-        for block in blocks:
-            await full_node_api_1.full_node.respond_sub_block(full_node_protocol.RespondSubBlock(block))
-
-<<<<<<< HEAD
+
+        for block in blocks:
+            await full_node_api_1.full_node.respond_sub_block(full_node_protocol.RespondSubBlock(block))
+
         # Coinbase that gets spent
         block1 = blocks[1]
         block2 = blocks[2]
@@ -672,121 +627,15 @@
         receiver_puzzlehash = BURN_PUZZLE_HASH
 
         # Farm blocks
-=======
-        spend_block = blocks[1]
-
-        spend_coin = None
-        for coin in list(spend_block.get_included_reward_coins()):
-            if coin.puzzle_hash == coinbase_puzzlehash:
-                spend_coin = coin
-
-        spend_bundle = wallet_a.generate_signed_transaction(1000, receiver_puzzlehash, spend_coin)
-
-        blocks_spend = bt.get_consecutive_blocks(
-            1, farmer_reward_puzzle_hash=coinbase_puzzlehash, guarantee_block=True, transaction_data=spend_bundle
-        )
-        # Move chain to height 10, with a spend at height 10
-        for block in blocks_spend:
-            await full_node_api_1.full_node.respond_sub_block(full_node_protocol.RespondSubBlock(block))
-
-        # Reorg at height 5, add up to and including height 12
-        new_blocks = bt.get_consecutive_blocks(
-            7,
-            blocks[:6],
-            farmer_reward_puzzle_hash=coinbase_puzzlehash,
-            guarantee_block=True,
-            seed=b"another seed",
-        )
-
-        for block in new_blocks:
-            await full_node_api_1.full_node.respond_sub_block(full_node_protocol.RespondSubBlock(block))
-
-        # Spend the same coin in the new reorg chain at height 13
-        new_blocks = bt.get_consecutive_blocks(
-            1,
-            new_blocks,
-            farmer_reward_puzzle_hash=coinbase_puzzlehash,
-            guarantee_block=True,
-            transaction_data=spend_bundle,
-        )
-
-        res, err, _ = await full_node_api_1.full_node.blockchain.receive_block(new_blocks[-1])
-        assert err is None
-        assert res == ReceiveBlockResult.NEW_PEAK
-
-        # But can't spend it twice
-        new_blocks_double = bt.get_consecutive_blocks(
-            1,
-            new_blocks,
-            farmer_reward_puzzle_hash=coinbase_puzzlehash,
-            guarantee_block=True,
-            transaction_data=spend_bundle,
-        )
-
-        res, err, _ = await full_node_api_1.full_node.blockchain.receive_block(new_blocks_double[-1])
-        assert err is Err.DOUBLE_SPEND
-        assert res == ReceiveBlockResult.INVALID_BLOCK
-
-        # Now test Reorg at block 5, same spend at block height 12
-        new_blocks_reorg = bt.get_consecutive_blocks(
-            1,
-            new_blocks[:12],
-            farmer_reward_puzzle_hash=coinbase_puzzlehash,
-            guarantee_block=True,
-            transaction_data=spend_bundle,
-            seed=b"spend at 12 is ok",
-        )
-        for block in new_blocks_reorg:
-            await full_node_api_1.full_node.respond_sub_block(full_node_protocol.RespondSubBlock(block))
-
-        # Spend at height 13 is also OK (same height)
-        new_blocks_reorg = bt.get_consecutive_blocks(
-            1,
-            new_blocks[:13],
-            farmer_reward_puzzle_hash=coinbase_puzzlehash,
-            guarantee_block=True,
-            transaction_data=spend_bundle,
-            seed=b"spend at 13 is ok",
-        )
-        for block in new_blocks_reorg:
-            await full_node_api_1.full_node.respond_sub_block(full_node_protocol.RespondSubBlock(block))
-
-        # Spend at height 14 is not OK (already spend)
-        new_blocks_reorg = bt.get_consecutive_blocks(
-            1,
-            new_blocks[:14],
-            farmer_reward_puzzle_hash=coinbase_puzzlehash,
-            guarantee_block=True,
-            transaction_data=spend_bundle,
-            seed=b"spend at 14 is double spend",
-        )
-        with pytest.raises(ConsensusError):
-            for block in new_blocks_reorg:
-                await full_node_api_1.full_node.respond_sub_block(full_node_protocol.RespondSubBlock(block))
-
-    @pytest.mark.asyncio
-    async def test_validate_blockchain_spend_reorg_coin(self, two_nodes):
-        num_blocks = 10
-        wallet_a = WALLET_A
-        coinbase_puzzlehash = WALLET_A_PUZZLE_HASHES[0]
-        receiver_1_puzzlehash = WALLET_A_PUZZLE_HASHES[1]
-        receiver_2_puzzlehash = WALLET_A_PUZZLE_HASHES[2]
-        receiver_3_puzzlehash = WALLET_A_PUZZLE_HASHES[3]
-
->>>>>>> 8510e58b
-        blocks = bt.get_consecutive_blocks(
-            num_blocks, farmer_reward_puzzle_hash=coinbase_puzzlehash, guarantee_block=True
-        )
-        full_node_api_1, full_node_api_2, server_1, server_2 = two_nodes
-<<<<<<< HEAD
+        blocks = bt.get_consecutive_blocks(
+            num_blocks, farmer_reward_puzzle_hash=coinbase_puzzlehash, guarantee_block=True
+        )
+        full_node_api_1, full_node_api_2, server_1, server_2 = two_nodes
         full_node_1 = full_node_api_1.full_node
-=======
->>>>>>> 8510e58b
-
-        for block in blocks:
-            await full_node_api_1.full_node.respond_sub_block(full_node_protocol.RespondSubBlock(block))
-
-<<<<<<< HEAD
+
+        for block in blocks:
+            await full_node_api_1.full_node.respond_sub_block(full_node_protocol.RespondSubBlock(block))
+
         # Coinbase that gets spent
         block1 = blocks[1]
         spend_coin_block_1 = None
@@ -850,88 +699,10 @@
         )
         full_node_api_1, full_node_api_2, server_1, server_2 = two_nodes
         full_node_1 = full_node_api_1.full_node
-=======
-        spend_block = blocks[1]
-
-        spend_coin = None
-        for coin in list(spend_block.get_included_reward_coins()):
-            if coin.puzzle_hash == coinbase_puzzlehash:
-                spend_coin = coin
-
-        spend_bundle = wallet_a.generate_signed_transaction(1000, receiver_1_puzzlehash, spend_coin)
-
-        new_blocks = bt.get_consecutive_blocks(
-            1,
-            blocks[:5],
-            seed=b"spend_reorg_coin",
-            farmer_reward_puzzle_hash=coinbase_puzzlehash,
-            transaction_data=spend_bundle,
-            guarantee_block=True,
-        )
-
-        await full_node_api_1.full_node.respond_sub_block(full_node_protocol.RespondSubBlock(new_blocks[-1]))
-
-        coin_2 = None
-        for coin in new_blocks[-1].additions():
-            if coin.puzzle_hash == receiver_1_puzzlehash:
-                coin_2 = coin
-                break
-        assert coin_2 is not None
-
-        spend_bundle = wallet_a.generate_signed_transaction(1000, receiver_2_puzzlehash, coin_2)
-
-        new_blocks = bt.get_consecutive_blocks(
-            1,
-            new_blocks[:6],
-            seed=b"spend_reorg_coin",
-            farmer_reward_puzzle_hash=coinbase_puzzlehash,
-            transaction_data=spend_bundle,
-            guarantee_block=True,
-        )
-        await full_node_api_1.full_node.respond_sub_block(full_node_protocol.RespondSubBlock(new_blocks[-1]))
-
-        coin_3 = None
-        for coin in new_blocks[-1].additions():
-            if coin.puzzle_hash == receiver_2_puzzlehash:
-                coin_3 = coin
-                break
-        assert coin_3 is not None
-
-        spend_bundle = wallet_a.generate_signed_transaction(1000, receiver_3_puzzlehash, coin_3)
-
-        new_blocks = bt.get_consecutive_blocks(
-            1,
-            new_blocks[:7],
-            seed=b"spend_reorg_coin",
-            farmer_reward_puzzle_hash=coinbase_puzzlehash,
-            transaction_data=spend_bundle,
-            guarantee_block=True,
-        )
-
-        await full_node_api_1.full_node.respond_sub_block(full_node_protocol.RespondSubBlock(new_blocks[-1]))
-
-        coin_4 = None
-        for coin in new_blocks[-1].additions():
-            if coin.puzzle_hash == receiver_3_puzzlehash:
-                coin_4 = coin
-                break
-        assert coin_4 is not None
-
-    @pytest.mark.asyncio
-    async def test_validate_blockchain_spend_reorg_cb_coin(self, two_nodes):
-        num_blocks = 15
-        wallet_a = WALLET_A
-        coinbase_puzzlehash = WALLET_A_PUZZLE_HASHES[0]
-        receiver_1_puzzlehash = WALLET_A_PUZZLE_HASHES[1]
-
-        blocks = bt.get_consecutive_blocks(num_blocks, farmer_reward_puzzle_hash=coinbase_puzzlehash)
-        full_node_api_1, full_node_api_2, server_1, server_2 = two_nodes
->>>>>>> 8510e58b
-
-        for block in blocks:
-            await full_node_api_1.full_node.respond_sub_block(full_node_protocol.RespondSubBlock(block))
-
-<<<<<<< HEAD
+
+        for block in blocks:
+            await full_node_api_1.full_node.respond_sub_block(full_node_protocol.RespondSubBlock(block))
+
         # Coinbase that gets spent
         block1 = blocks[1]
         spend_coin_block_1 = None
@@ -993,64 +764,15 @@
         receiver_puzzlehash = BURN_PUZZLE_HASH
 
         # Farm blocks
-=======
-        # Spends a coinbase created in reorg
-        new_blocks = bt.get_consecutive_blocks(
-            5,
-            blocks[:6],
-            seed=b"reorg cb coin",
-            farmer_reward_puzzle_hash=coinbase_puzzlehash,
-            guarantee_block=True,
-        )
-
-        for block in new_blocks:
-            await full_node_api_1.full_node.respond_sub_block(full_node_protocol.RespondSubBlock(block))
-
-        spend_block = new_blocks[-1]
-        spend_coin = None
-        for coin in list(spend_block.get_included_reward_coins()):
-            if coin.puzzle_hash == coinbase_puzzlehash:
-                spend_coin = coin
-        spend_bundle = wallet_a.generate_signed_transaction(1000, receiver_1_puzzlehash, spend_coin)
-
-        new_blocks = bt.get_consecutive_blocks(
-            1,
-            new_blocks,
-            seed=b"reorg cb coin",
-            farmer_reward_puzzle_hash=coinbase_puzzlehash,
-            transaction_data=spend_bundle,
-            guarantee_block=True,
-        )
-
-        await full_node_api_1.full_node.respond_sub_block(full_node_protocol.RespondSubBlock(new_blocks[-1]))
-
-        coins_created = []
-        for coin in new_blocks[-1].additions():
-            if coin.puzzle_hash == receiver_1_puzzlehash:
-                coins_created.append(coin)
-        assert len(coins_created) == 1
-
-    @pytest.mark.asyncio
-    async def test_validate_blockchain_spend_reorg_since_genesis(self, two_nodes):
-        num_blocks = 10
-        wallet_a = WALLET_A
-        coinbase_puzzlehash = WALLET_A_PUZZLE_HASHES[0]
-        receiver_1_puzzlehash = WALLET_A_PUZZLE_HASHES[1]
-
->>>>>>> 8510e58b
-        blocks = bt.get_consecutive_blocks(
-            num_blocks, farmer_reward_puzzle_hash=coinbase_puzzlehash, guarantee_block=True
-        )
-        full_node_api_1, full_node_api_2, server_1, server_2 = two_nodes
-<<<<<<< HEAD
+        blocks = bt.get_consecutive_blocks(
+            num_blocks, farmer_reward_puzzle_hash=coinbase_puzzlehash, guarantee_block=True
+        )
+        full_node_api_1, full_node_api_2, server_1, server_2 = two_nodes
         full_node_1 = full_node_api_1.full_node
-=======
->>>>>>> 8510e58b
-
-        for block in blocks:
-            await full_node_api_1.full_node.respond_sub_block(full_node_protocol.RespondSubBlock(block))
-
-<<<<<<< HEAD
+
+        for block in blocks:
+            await full_node_api_1.full_node.respond_sub_block(full_node_protocol.RespondSubBlock(block))
+
         # Coinbase that gets spent
         block1 = blocks[1]
         spend_coin_block_1 = None
@@ -1097,42 +819,6 @@
     @pytest.mark.asyncio
     async def test_assert_fee_condition(self, two_nodes):
 
-=======
-        spend_block = blocks[-1]
-        spend_coin = None
-        for coin in list(spend_block.get_included_reward_coins()):
-            if coin.puzzle_hash == coinbase_puzzlehash:
-                spend_coin = coin
-        spend_bundle = wallet_a.generate_signed_transaction(1000, receiver_1_puzzlehash, spend_coin)
-
-        new_blocks = bt.get_consecutive_blocks(
-            1, blocks, seed=b"", farmer_reward_puzzle_hash=coinbase_puzzlehash, transaction_data=spend_bundle
-        )
-        await full_node_api_1.full_node.respond_sub_block(full_node_protocol.RespondSubBlock(new_blocks[-1]))
-
-        # Spends a coin in a genesis reorg, that was already spent
-        new_blocks = bt.get_consecutive_blocks(
-            12,
-            [],
-            seed=b"reorg since genesis",
-            farmer_reward_puzzle_hash=coinbase_puzzlehash,
-        )
-        for block in new_blocks:
-            await full_node_api_1.full_node.respond_sub_block(full_node_protocol.RespondSubBlock(block))
-
-        new_blocks = bt.get_consecutive_blocks(
-            1,
-            new_blocks,
-            seed=b"reorg since genesis",
-            farmer_reward_puzzle_hash=coinbase_puzzlehash,
-            transaction_data=spend_bundle,
-        )
-
-        await full_node_api_1.full_node.respond_sub_block(full_node_protocol.RespondSubBlock(new_blocks[-1]))
-
-    @pytest.mark.asyncio
-    async def test_assert_my_coin_id(self, two_nodes):
->>>>>>> 8510e58b
         num_blocks = 10
         wallet_a = WALLET_A
         coinbase_puzzlehash = WALLET_A_PUZZLE_HASHES[0]
@@ -1149,7 +835,6 @@
             await full_node_api_1.full_node.respond_sub_block(full_node_protocol.RespondSubBlock(block))
 
         # Coinbase that gets spent
-<<<<<<< HEAD
         block1 = blocks[1]
         spend_coin_block_1 = None
         for coin in list(block1.get_included_reward_coins()):
@@ -1169,42 +854,10 @@
         )
         log.warning(block1_spend_bundle_good.additions())
         log.warning(f"Spend bundle fees: {block1_spend_bundle_good.fees()}")
-=======
-
-        spend_block = blocks[1]
-        bad_block = blocks[2]
-        spend_coin = None
-        bad_spend_coin = None
-        for coin in list(spend_block.get_included_reward_coins()):
-            if coin.puzzle_hash == coinbase_puzzlehash:
-                spend_coin = coin
-        for coin in list(bad_block.get_included_reward_coins()):
-            if coin.puzzle_hash == coinbase_puzzlehash:
-                bad_spend_coin = coin
-        valid_cvp = ConditionVarPair(ConditionOpcode.ASSERT_MY_COIN_ID, spend_coin.name(), None)
-        valid_dic = {valid_cvp.opcode: [valid_cvp]}
-        bad_cvp = ConditionVarPair(
-            ConditionOpcode.ASSERT_MY_COIN_ID,
-            bad_spend_coin.name(),
-            None,
-        )
-
-        bad_dic = {bad_cvp.opcode: [bad_cvp]}
-        bad_spend_bundle = wallet_a.generate_signed_transaction(1000, receiver_puzzlehash, spend_coin, bad_dic)
-
-        valid_spend_bundle = wallet_a.generate_signed_transaction(1000, receiver_puzzlehash, spend_coin, valid_dic)
-
-        assert bad_spend_bundle is not None
-        assert valid_spend_bundle is not None
-
-        # Invalid block bundle
-        # Create another block that includes our transaction
->>>>>>> 8510e58b
         invalid_new_blocks = bt.get_consecutive_blocks(
             1,
             blocks,
             farmer_reward_puzzle_hash=coinbase_puzzlehash,
-<<<<<<< HEAD
             transaction_data=block1_spend_bundle_bad,
             guarantee_block=True,
         )
@@ -1222,428 +875,4 @@
         )
         res, err, _ = await full_node_1.blockchain.receive_block(valid_new_blocks[-1])
         assert err is None
-        assert res == ReceiveBlockResult.NEW_PEAK
-=======
-            transaction_data=bad_spend_bundle,
-            guarantee_block=True,
-        )
-
-        # Try to validate that block
-        res, err, _ = await full_node_1.blockchain.receive_block(invalid_new_blocks[-1])
-        assert res == ReceiveBlockResult.INVALID_BLOCK
-        assert err == Err.ASSERT_MY_COIN_ID_FAILED
-
-        # Valid block bundle
-        # Create another block that includes our transaction
-        new_blocks = bt.get_consecutive_blocks(
-            1,
-            blocks,
-            farmer_reward_puzzle_hash=coinbase_puzzlehash,
-            transaction_data=valid_spend_bundle,
-            guarantee_block=True,
-        )
-        res, err, _ = await full_node_1.blockchain.receive_block(new_blocks[-1])
-        assert res == ReceiveBlockResult.NEW_PEAK
-        assert err is None
-
-
-# #
-# #     @pytest.mark.asyncio
-#     async def test_assert_coin_consumed(self, two_nodes):
-#
-#         num_blocks = 10
-#         wallet_a = WALLET_A
-#         coinbase_puzzlehash = WALLET_A_PUZZLE_HASHES[0]
-#         receiver_puzzlehash = BURN_PUZZLE_HASH
-#
-#         # Farm blocks
-#         blocks = bt.get_consecutive_blocks(test_constants, num_blocks, [], 10, b"", coinbase_puzzlehash)
-#         full_node_api_1, full_node_api_2, server_1, server_2 = two_nodes
-#         full_node_1 = full_node_api_1.full_node
-#
-#         for block in blocks:
-#             await full_node_api_1.full_node.respond_sub_block(full_node_protocol.RespondSubBlock(block))
-#
-#         # Coinbase that gets spent
-#         block1 = blocks[1]
-#         block2 = blocks[2]
-#
-#         # This condition requires block2 coinbase to be spent
-#         block1_cvp = ConditionVarPair(
-#             ConditionOpcode.ASSERT_COIN_CONSUMED,
-#             block2.get_coinbase().name(),
-#             None,
-#         )
-#         block1_dic = {block1_cvp.opcode: [block1_cvp]}
-#         block1_spend_bundle = wallet_a.generate_signed_transaction(
-#             1000, receiver_puzzlehash, block1.get_coinbase(), block1_dic
-#         )
-#
-#         # This condition requires block1 coinbase to be spent
-#         block2_cvp = ConditionVarPair(
-#             ConditionOpcode.ASSERT_COIN_CONSUMED,
-#             block1.get_coinbase().name(),
-#             None,
-#         )
-#         block2_dic = {block2_cvp.opcode: [block2_cvp]}
-#         block2_spend_bundle = wallet_a.generate_signed_transaction(
-#             1000, receiver_puzzlehash, block2.get_coinbase(), block2_dic
-#         )
-#
-#         # Invalid block bundle
-#         assert block1_spend_bundle is not None
-#         solo_program = best_solution_program(block1_spend_bundle)
-#         aggsig = block1_spend_bundle.aggregated_signature
-#
-#         # Create another block that includes our transaction
-#         dic_h = {11: (solo_program, aggsig)}
-#         invalid_new_blocks = bt.get_consecutive_blocks(test_constants, 1, blocks, 10, b"", coinbase_puzzlehash, dic_h)
-#
-#         # Try to validate that block
-#         next_block = invalid_new_blocks[11]
-#         error = await full_node_1.blockchain._validate_transactions(next_block, next_block.get_fees_coin().amount)
-#
-#         assert error is Err.ASSERT_COIN_CONSUMED_FAILED
-#
-#         # bundle_together contains both transactions
-#         bundle_together = SpendBundle.aggregate([block1_spend_bundle, block2_spend_bundle])
-#         valid_program = best_solution_program(bundle_together)
-#         aggsig = bundle_together.aggregated_signature
-#
-#         # Create another block that includes our transaction
-#         dic_h = {11: (valid_program, aggsig)}
-#         new_blocks = bt.get_consecutive_blocks(test_constants, 1, blocks[:11], 10, b"1", coinbase_puzzlehash, dic_h)
-#
-#         # Try to validate newly created block
-#         next_block = new_blocks[11]
-#         error = await full_node_1.blockchain._validate_transactions(next_block, next_block.get_fees_coin().amount)
-#
-#         assert error is None
-#
-#     @pytest.mark.asyncio
-#     async def test_assert_block_index_exceeds(self, two_nodes):
-#
-#         num_blocks = 10
-#         wallet_a = WALLET_A
-#         coinbase_puzzlehash = WALLET_A_PUZZLE_HASHES[0]
-#         receiver_puzzlehash = BURN_PUZZLE_HASH
-#
-#         # Farm blocks
-#         blocks = bt.get_consecutive_blocks(test_constants, num_blocks, [], 10, b"", coinbase_puzzlehash)
-#         full_node_api_1, full_node_api_2, server_1, server_2 = two_nodes
-#         full_node_1 = full_node_api_1.full_node
-#
-#         for block in blocks:
-#             await full_node_api_1.full_node.respond_sub_block(full_node_protocol.RespondSubBlock(block))
-#
-#         # Coinbase that gets spent
-#         block1 = blocks[1]
-#
-#         # This condition requires block1 coinbase to be spent after index 11
-#         block1_cvp = ConditionVarPair(ConditionOpcode.ASSERT_BLOCK_INDEX_EXCEEDS, int_to_bytes(11), None)
-#         block1_dic = {block1_cvp.opcode: [block1_cvp]}
-#         block1_spend_bundle = wallet_a.generate_signed_transaction(
-#             1000, receiver_puzzlehash, block1.get_coinbase(), block1_dic
-#         )
-#
-#         # program that will be sent to early
-#         assert block1_spend_bundle is not None
-#         program = best_solution_program(block1_spend_bundle)
-#         aggsig = block1_spend_bundle.aggregated_signature
-#
-#         # Create another block that includes our transaction
-#         dic_h = {11: (program, aggsig)}
-#         invalid_new_blocks = bt.get_consecutive_blocks(test_constants, 1, blocks, 10, b"", coinbase_puzzlehash, dic_h)
-#
-#         # Try to validate that block at index 11
-#         next_block = invalid_new_blocks[11]
-#         error = await full_node_1.blockchain._validate_transactions(next_block, next_block.get_fees_coin().amount)
-#
-#         assert error is Err.ASSERT_BLOCK_INDEX_EXCEEDS_FAILED
-#
-#         dic_h = {12: (program, aggsig)}
-#         valid_new_blocks = bt.get_consecutive_blocks(
-#             test_constants, 2, blocks[:11], 10, b"", coinbase_puzzlehash, dic_h
-#         )
-#
-#         for block in valid_new_blocks:
-#             await full_node_api_1.full_node.respond_sub_block(full_node_protocol.RespondSubBlock(block))
-#
-#         # Try to validate that block at index 12
-#         next_block = valid_new_blocks[12]
-#
-#         error = await full_node_1.blockchain._validate_transactions(next_block, next_block.get_fees_coin().amount)
-#
-#         assert error is None
-#
-#     @pytest.mark.asyncio
-#     async def test_assert_block_age_exceeds(self, two_nodes):
-#
-#         num_blocks = 10
-#         wallet_a = WALLET_A
-#         coinbase_puzzlehash = WALLET_A_PUZZLE_HASHES[0]
-#         receiver_puzzlehash = BURN_PUZZLE_HASH
-#
-#         # Farm blocks
-#         blocks = bt.get_consecutive_blocks(test_constants, num_blocks, [], 10, b"", coinbase_puzzlehash)
-#         full_node_api_1, full_node_api_2, server_1, server_2 = two_nodes
-#         full_node_1 = full_node_api_1.full_node
-#
-#         for block in blocks:
-#             await full_node_api_1.full_node.respond_sub_block(full_node_protocol.RespondSubBlock(block))
-#
-#         # Coinbase that gets spent
-#         block1 = blocks[1]
-#
-#         # This condition requires block1 coinbase to be spent more than 10 block after it was farmed
-#         # block index has to be greater than (1 + 10 = 11)
-#         block1_cvp = ConditionVarPair(ConditionOpcode.ASSERT_BLOCK_AGE_EXCEEDS, int_to_bytes(10), None)
-#         block1_dic = {block1_cvp.opcode: [block1_cvp]}
-#         block1_spend_bundle = wallet_a.generate_signed_transaction(
-#             1000, receiver_puzzlehash, block1.get_coinbase(), block1_dic
-#         )
-#
-#         # program that will be sent to early
-#         assert block1_spend_bundle is not None
-#         program = best_solution_program(block1_spend_bundle)
-#         aggsig = block1_spend_bundle.aggregated_signature
-#
-#         # Create another block that includes our transaction
-#         dic_h = {11: (program, aggsig)}
-#         invalid_new_blocks = bt.get_consecutive_blocks(test_constants, 1, blocks, 10, b"", coinbase_puzzlehash, dic_h)
-#
-#         # Try to validate that block at index 11
-#         next_block = invalid_new_blocks[11]
-#         error = await full_node_1.blockchain._validate_transactions(next_block, next_block.get_fees_coin().amount)
-#
-#         assert error is Err.ASSERT_BLOCK_AGE_EXCEEDS_FAILED
-#
-#         dic_h = {12: (program, aggsig)}
-#         valid_new_blocks = bt.get_consecutive_blocks(
-#             test_constants, 2, blocks[:11], 10, b"", coinbase_puzzlehash, dic_h
-#         )
-#
-#         for block in valid_new_blocks:
-#             await full_node_api_1.full_node.respond_sub_block(full_node_protocol.RespondSubBlock(block))
-#
-#         # Try to validate that block at index 12
-#         next_block = valid_new_blocks[12]
-#
-#         error = await full_node_1.blockchain._validate_transactions(next_block, next_block.get_fees_coin().amount)
-#
-#         assert error is None
-#
-#     @pytest.mark.asyncio
-#     async def test_assert_time_exceeds(self, two_nodes):
-#
-#         num_blocks = 10
-#         wallet_a = WALLET_A
-#         coinbase_puzzlehash = WALLET_A_PUZZLE_HASHES[0]
-#         receiver_puzzlehash = BURN_PUZZLE_HASH
-#
-#         # Farm blocks
-#         blocks = bt.get_consecutive_blocks(test_constants, num_blocks, [], 10, b"", coinbase_puzzlehash)
-#         full_node_api_1, full_node_api_2, server_1, server_2 = two_nodes
-#         full_node_1 = full_node_api_1.full_node
-#
-#         for block in blocks:
-#             await full_node_api_1.full_node.respond_sub_block(full_node_protocol.RespondSubBlock(block))
-#
-#         # Coinbase that gets spent
-#         block1 = blocks[1]
-#
-#         # This condition requires block1 coinbase to be spent after 3 seconds from now
-#         current_time_plus3 = uint64(int(time.time() * 1000) + 3000)
-#         block1_cvp = ConditionVarPair(ConditionOpcode.ASSERT_TIME_EXCEEDS, int_to_bytes(current_time_plus3), None)
-#         block1_dic = {block1_cvp.opcode: [block1_cvp]}
-#         block1_spend_bundle = wallet_a.generate_signed_transaction(
-#             1000, receiver_puzzlehash, block1.get_coinbase(), block1_dic
-#         )
-#
-#         # program that will be sent to early
-#         assert block1_spend_bundle is not None
-#         program = best_solution_program(block1_spend_bundle)
-#         aggsig = block1_spend_bundle.aggregated_signature
-#
-#         # Create another block that includes our transaction
-#         dic_h = {11: (program, aggsig)}
-#         invalid_new_blocks = bt.get_consecutive_blocks(test_constants, 1, blocks, 10, b"", coinbase_puzzlehash, dic_h)
-#
-#         # Try to validate that block before 3 sec
-#         next_block = invalid_new_blocks[11]
-#         error = await full_node_1.blockchain._validate_transactions(next_block, next_block.get_fees_coin().amount)
-#
-#         assert error is Err.ASSERT_TIME_EXCEEDS_FAILED
-#
-#         # wait 3 sec to pass
-#         await asyncio.sleep(3.1)
-#
-#         dic_h = {12: (program, aggsig)}
-#         valid_new_blocks = bt.get_consecutive_blocks(
-#             test_constants, 2, blocks[:11], 10, b"", coinbase_puzzlehash, dic_h
-#         )
-#
-#         for block in valid_new_blocks:
-#             await full_node_api_1.full_node.respond_sub_block(full_node_protocol.RespondSubBlock(block))
-#
-#         # Try to validate that block after 3 sec have passed
-#         next_block = valid_new_blocks[12]
-#
-#         error = await full_node_1.blockchain._validate_transactions(next_block, next_block.get_fees_coin().amount)
-#
-#         assert error is None
-
-# @pytest.mark.asyncio
-# async def test_invalid_filter(self, two_nodes):
-#     num_blocks = 10
-#     wallet_a = WALLET_A
-#     coinbase_puzzlehash = WALLET_A_PUZZLE_HASHES[0]
-#     receiver_puzzlehash = BURN_PUZZLE_HASH
-#
-#     blocks = bt.get_consecutive_blocks(test_constants, num_blocks, [], 10, b"", coinbase_puzzlehash)
-#     full_node_api_1, full_node_api_2, server_1, server_2 = two_nodes
-#     full_node_1 = full_node_api_1.full_node
-#
-#     for block in blocks:
-#         await full_node_api_1.full_node.respond_sub_block(full_node_protocol.RespondSubBlock(block))
-#
-#     spent_block = blocks[1]
-#
-#     spend_bundle = wallet_a.generate_signed_transaction(1000, receiver_puzzlehash, spent_block.get_coinbase())
-#
-#     assert spend_bundle is not None
-#     tx: full_node_protocol.RespondTransaction = full_node_protocol.RespondTransaction(spend_bundle)
-#     await full_node_api_1.respond_transaction(tx)
-#
-#     sb = full_node_1.mempool_manager.get_spendbundle(spend_bundle.name())
-#     assert sb is spend_bundle
-#
-#     last_block = blocks[10]
-#     next_spendbundle = await full_node_1.mempool_manager.create_bundle_from_mempool(last_block.header)
-#     assert next_spendbundle is not None
-#
-#     program = best_solution_program(next_spendbundle)
-#     aggsig = next_spendbundle.aggregated_signature
-#
-#     dic_h = {11: (program, aggsig)}
-#     new_blocks = bt.get_consecutive_blocks(test_constants, 1, blocks, 10, b"", coinbase_puzzlehash, dic_h)
-#
-#     next_block = new_blocks[11]
-#
-#     bad_header = HeaderData(
-#         next_block.header.data.height,
-#         next_block.header.data.prev_header_hash,
-#         next_block.header.data.timestamp,
-#         bytes32(bytes([3] * 32)),
-#         next_block.header.data.proof_of_space_hash,
-#         next_block.header.data.weight,
-#         next_block.header.data.total_iters,
-#         next_block.header.data.additions_root,
-#         next_block.header.data.removals_root,
-#         next_block.header.data.farmer_rewards_puzzle_hash,
-#         next_block.header.data.total_transaction_fees,
-#         next_block.header.data.pool_target,
-#         next_block.header.data.aggregated_signature,
-#         next_block.header.data.cost,
-#         next_block.header.data.extension_data,
-#         next_block.header.data.generator_hash,
-#     )
-#     bad_block = FullBlock(
-#         next_block.proof_of_space,
-#         next_block.proof_of_time,
-#         Header(
-#             bad_header,
-#             bt.get_plot_signature(bad_header, next_block.proof_of_space.plot_public_key),
-#         ),
-#         next_block.transactions_generator,
-#         next_block.transactions_filter,
-#     )
-#     result, removed, error_code = await full_node_1.blockchain.receive_block(bad_block)
-#     assert result == ReceiveBlockResult.INVALID_BLOCK
-#     assert error_code == Err.INVALID_TRANSACTIONS_FILTER_HASH
-#
-#     result, removed, error_code = await full_node_1.blockchain.receive_block(next_block)
-#     assert result == ReceiveBlockResult.NEW_TIP
-#
-# @pytest.mark.asyncio
-# async def test_assert_fee_condition(self, two_nodes):
-#
-#     num_blocks = 10
-#     wallet_a = WALLET_A
-#     coinbase_puzzlehash = WALLET_A_PUZZLE_HASHES[0]
-#     receiver_puzzlehash = BURN_PUZZLE_HASH
-#
-#     # Farm blocks
-#     blocks = bt.get_consecutive_blocks(test_constants, num_blocks, [], 10, b"", coinbase_puzzlehash)
-#     full_node_api_1, full_node_api_2, server_1, server_2 = two_nodes
-#     full_node_1 = full_node_api_1.full_node
-#
-#     for block in blocks:
-#         await full_node_api_1.respond_block(full_node_protocol.RespondSubBlock(block))
-#
-#     # Coinbase that gets spent
-#     block1 = blocks[1]
-#
-#     # This condition requires fee to be 10 mojo
-#     cvp_fee = ConditionVarPair(ConditionOpcode.ASSERT_FEE, int_to_bytes(10), None)
-#     block1_dic = {cvp_fee.opcode: [cvp_fee]}
-#     # This spendbundle has 9 mojo as fee
-#     invalid_spend_bundle = wallet_a.generate_signed_transaction(
-#         1000, receiver_puzzlehash, block1.get_coinbase(), block1_dic, 9
-#     )
-#
-#     assert invalid_spend_bundle is not None
-#     program = best_solution_program(invalid_spend_bundle)
-#     aggsig = invalid_spend_bundle.aggregated_signature
-#
-#     # Create another block that includes our transaction
-#     dic_h = {11: (program, aggsig)}
-#     invalid_new_blocks = bt.get_consecutive_blocks(
-#         test_constants,
-#         1,
-#         blocks,
-#         10,
-#         b"",
-#         coinbase_puzzlehash,
-#         dic_h,
-#         fees=uint64(9),
-#     )
-#
-#     # Try to validate that block at index 11
-#     next_block = invalid_new_blocks[11]
-#     error = await full_node_1.blockchain._validate_transactions(next_block, next_block.get_fees_coin().amount)
-#
-#     assert error is Err.ASSERT_FEE_CONDITION_FAILED
-#
-#     # This condition requires fee to be 10 mojo
-#     cvp_fee = ConditionVarPair(ConditionOpcode.ASSERT_FEE, int_to_bytes(10), None)
-#     condition_dict = {cvp_fee.opcode: [cvp_fee]}
-#     valid_spend_bundle = wallet_a.generate_signed_transaction(
-#         1000, receiver_puzzlehash, block1.get_coinbase(), condition_dict, 10
-#     )
-#
-#     assert valid_spend_bundle is not None
-#     valid_program = best_solution_program(valid_spend_bundle)
-#     aggsig = valid_spend_bundle.aggregated_signature
-#
-#     dic_h = {11: (valid_program, aggsig)}
-#     valid_new_blocks = bt.get_consecutive_blocks(
-#         test_constants,
-#         1,
-#         blocks[:11],
-#         10,
-#         b"",
-#         coinbase_puzzlehash,
-#         dic_h,
-#         fees=uint64(10),
-#     )
-#
-#     next_block = valid_new_blocks[11]
-#     fee_base = calculate_base_fee(next_block.height)
-#     error = await full_node_1.blockchain._validate_transactions(next_block, fee_base)
-#
-#     assert error is None
-#
-#     for block in valid_new_blocks:
-#         await full_node_api_1.respond_block(full_node_protocol.RespondSubBlock(block))
->>>>>>> 8510e58b
+        assert res == ReceiveBlockResult.NEW_PEAK