import time
from dataclasses import dataclass
from secrets import token_bytes
from typing import Optional

from chia.harvester.harvester_api import Harvester
from chia.plot_sync.sender import Sender
from chia.protocols.harvester_protocol import PlotSyncIdentifier
from chia.server.start_service import Service
from chia.server.ws_connection import Message, NodeType
from chia.simulator.time_out_assert import time_out_assert
from chia.types.blockchain_format.sized_bytes import bytes32
from chia.types.peer_info import PeerInfo
from chia.util.ints import uint64


@dataclass
class WSChiaConnectionDummy:
    connection_type: NodeType
    peer_node_id: bytes32
    peer_host: str = "localhost"
    peer_port: int = 0
    last_sent_message: Optional[Message] = None

    async def send_message(self, message: Message) -> None:
        self.last_sent_message = message


def get_dummy_connection(node_type: NodeType, peer_id: Optional[bytes32] = None) -> WSChiaConnectionDummy:
    return WSChiaConnectionDummy(node_type, bytes32(token_bytes(32)) if peer_id is None else peer_id)


def plot_sync_identifier(current_sync_id: uint64, message_id: uint64) -> PlotSyncIdentifier:
    return PlotSyncIdentifier(uint64(int(time.time())), current_sync_id, message_id)


<<<<<<< HEAD
async def start_harvester_service(harvester_service: Service[Harvester]) -> Harvester:
=======
async def start_harvester_service(harvester_service: Service, farmer_service: Service) -> Harvester:
>>>>>>> 564782a7
    # Set the `last_refresh_time` of the plot manager to avoid initial plot loading
    harvester: Harvester = harvester_service._node
    harvester.plot_manager.last_refresh_time = time.time()
    await harvester_service.start()
    harvester_service.add_peer(PeerInfo(str(farmer_service.self_hostname), farmer_service._server.get_port()))
    harvester.plot_manager.stop_refreshing()

    assert harvester.plot_sync_sender._sync_id == 0
    assert harvester.plot_sync_sender._next_message_id == 0
    assert harvester.plot_sync_sender._last_sync_id == 0
    assert harvester.plot_sync_sender._messages == []

    def wait_for_farmer_connection(plot_sync_sender: Sender) -> bool:
        return plot_sync_sender._connection is not None

    await time_out_assert(10, wait_for_farmer_connection, True, harvester.plot_sync_sender)

    return harvester<|MERGE_RESOLUTION|>--- conflicted
+++ resolved
@@ -3,7 +3,8 @@
 from secrets import token_bytes
 from typing import Optional
 
-from chia.harvester.harvester_api import Harvester
+from chia.farmer.farmer import Farmer
+from chia.harvester.harvester import Harvester
 from chia.plot_sync.sender import Sender
 from chia.protocols.harvester_protocol import PlotSyncIdentifier
 from chia.server.start_service import Service
@@ -34,11 +35,7 @@
     return PlotSyncIdentifier(uint64(int(time.time())), current_sync_id, message_id)
 
 
-<<<<<<< HEAD
-async def start_harvester_service(harvester_service: Service[Harvester]) -> Harvester:
-=======
-async def start_harvester_service(harvester_service: Service, farmer_service: Service) -> Harvester:
->>>>>>> 564782a7
+async def start_harvester_service(harvester_service: Service[Harvester], farmer_service: Service[Farmer]) -> Harvester:
     # Set the `last_refresh_time` of the plot manager to avoid initial plot loading
     harvester: Harvester = harvester_service._node
     harvester.plot_manager.last_refresh_time = time.time()
