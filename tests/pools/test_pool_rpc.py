--- conflicted
+++ resolved
@@ -7,7 +7,7 @@
 from dataclasses import dataclass
 from pathlib import Path
 from shutil import rmtree
-from typing import Any, AsyncIterator, Dict, List, Optional, Tuple
+from typing import Any, AsyncIterator, Dict, List, Tuple
 
 import pytest
 import pytest_asyncio
@@ -16,10 +16,6 @@
 from _pytest.fixtures import SubRequest
 from blspy import G1Element
 
-<<<<<<< HEAD
-=======
-from chia.consensus.block_rewards import calculate_base_farmer_reward, calculate_pool_reward
->>>>>>> 8ea3f933
 from chia.full_node.full_node import FullNode
 from chia.pools.pool_puzzles import SINGLETON_LAUNCHER_HASH
 from chia.pools.pool_wallet_info import PoolSingletonState, PoolWalletInfo
@@ -47,11 +43,7 @@
 # TODO: Compare deducted fees in all tests against reported total_fee
 
 log = logging.getLogger(__name__)
-<<<<<<< HEAD
-FEE_AMOUNT = 2_000_000_000_000
-=======
-FEE_AMOUNT = uint64(2000000000000)
->>>>>>> 8ea3f933
+FEE_AMOUNT = uint64(2_000_000_000_000)
 MAX_WAIT_SECS = 30  # A high value for WAIT_SECS is useful when paused in the debugger
 
 
@@ -59,25 +51,7 @@
     return get_plot_dir() / Path("pool_tests")
 
 
-<<<<<<< HEAD
-@dataclass
-=======
-async def get_total_block_rewards(num_blocks: int) -> int:
-    funds = sum(
-        [calculate_pool_reward(uint32(i)) + calculate_base_farmer_reward(uint32(i)) for i in range(1, num_blocks)]
-    )
-    return funds
-
-
-async def farm_blocks(full_node_api: FullNodeSimulator, ph: bytes32, num_blocks: int) -> int:
-    for i in range(num_blocks):
-        await full_node_api.farm_new_transaction_block(FarmNewBlockProtocol(ph))
-    return num_blocks
-    # TODO also return calculated block rewards
-
-
 @dataclass(frozen=True)
->>>>>>> 8ea3f933
 class TemporaryPoolPlot:
     bt: BlockTools
     p2_singleton_puzzle_hash: bytes32
@@ -107,34 +81,26 @@
 PREFARMED_BLOCKS = 4
 
 
-<<<<<<< HEAD
 @pytest.fixture(scope="function", params=[False, True])
 def trusted(request: SubRequest) -> bool:
-    return request.param
+    return request.param  # type: ignore[no-any-return]
 
 
 @pytest.fixture(scope="function")
-def fee(trusted: bool) -> int:
+def fee(trusted: bool) -> uint64:
     if trusted:
         return FEE_AMOUNT
 
-    return 0
+    return uint64(0)
 
 
 OneWalletNodeAndRpc = Tuple[WalletRpcClient, Any, FullNodeSimulator, int, BlockTools]
-=======
-OneWalletNodeAndRpc = Tuple[WalletRpcClient, Any, FullNodeSimulator, BlockTools]
->>>>>>> 8ea3f933
 
 
 @pytest_asyncio.fixture(scope="function")
 async def one_wallet_node_and_rpc(
-<<<<<<< HEAD
     trusted: bool,
-    self_hostname,
-=======
     self_hostname: str,
->>>>>>> 8ea3f933
 ) -> AsyncIterator[OneWalletNodeAndRpc]:
     rmtree(get_pool_plot_dir(), ignore_errors=True)
     async for nodes in setup_simulators_and_wallets_service(1, 1, {}):
@@ -167,17 +133,12 @@
         await client.await_closed()
 
 
-<<<<<<< HEAD
 Setup = Tuple[FullNodeSimulator, List[WalletNode], List[bytes32], int, WalletRpcClient]
-=======
-Setup = Tuple[List[FullNodeSimulator], List[WalletNode], List[bytes32], WalletRpcClient]
->>>>>>> 8ea3f933
 
 
 @pytest_asyncio.fixture(scope="function")
 async def setup(
     two_wallet_nodes_services: Tuple[List[Service[FullNode]], List[Service[WalletNode]], BlockTools],
-<<<<<<< HEAD
     trusted: bool,
     self_hostname: str,
 ) -> AsyncIterator[Setup]:
@@ -185,13 +146,6 @@
     full_nodes, wallets, bt = two_wallet_nodes_services
     full_node_api: FullNodeSimulator
     [full_node_api] = [full_node_service._api for full_node_service in full_nodes]
-=======
-    self_hostname: str,
-) -> Setup:
-    rmtree(get_pool_plot_dir(), ignore_errors=True)
-    full_nodes, wallets, bt = two_wallet_nodes_services
-    full_node_apis: List[FullNodeSimulator] = [full_node_service._api for full_node_service in full_nodes]
->>>>>>> 8ea3f933
     wallet_service_0 = wallets[0]
     wallet_service_1 = wallets[1]
     wallet_node_0 = wallet_service_0._node
@@ -201,18 +155,13 @@
     our_ph = our_ph_record.puzzle_hash
     pool_ph = pool_ph_record.puzzle_hash
 
-<<<<<<< HEAD
-    assert wallet_service_0.rpc_server is not None
-=======
     wallet_server_0 = wallet_service_0.rpc_server
     assert wallet_server_0 is not None
->>>>>>> 8ea3f933
 
     client = await WalletRpcClient.create(
         self_hostname, wallet_server_0.listen_port, wallet_service_0.root_path, wallet_service_0.config
     )
 
-<<<<<<< HEAD
     if trusted:
         wallet_node_0.config["trusted_peers"] = {
             full_node_api.full_node.server.node_id.hex(): full_node_api.full_node.server.node_id.hex()
@@ -230,12 +179,6 @@
     wallet_nodes = [wallet_node_0, wallet_node_1]
     yield (
         full_node_api,
-=======
-    wallet_nodes = [wallet_node_0, wallet_node_1]
-
-    return (
-        full_node_apis,
->>>>>>> 8ea3f933
         wallet_nodes,
         [our_ph, pool_ph],
         total_block_rewards,
@@ -248,36 +191,20 @@
 
 class TestPoolWalletRpc:
     @pytest.mark.asyncio
-<<<<<<< HEAD
     async def test_create_new_pool_wallet_self_farm(
         self,
         one_wallet_node_and_rpc: OneWalletNodeAndRpc,
-        fee: int,
+        fee: uint64,
         self_hostname: str,
     ) -> None:
         client, wallet_node_0, full_node_api, total_block_rewards, _ = one_wallet_node_and_rpc
-=======
-    @pytest.mark.parametrize("trusted_and_fee", [(True, FEE_AMOUNT), (False, uint64(0))])
-    async def test_create_new_pool_wallet_self_farm(
-        self,
-        one_wallet_node_and_rpc: OneWalletNodeAndRpc,
-        trusted_and_fee: Tuple[bool, uint64],
-        self_hostname: str,
-    ) -> None:
-        trusted, fee = trusted_and_fee
-        client, wallet_node_0, full_node_api, _ = one_wallet_node_and_rpc
->>>>>>> 8ea3f933
         wallet_0 = wallet_node_0.wallet_state_manager.main_wallet
 
         our_ph = await wallet_0.get_new_puzzlehash()
         assert len(await client.get_wallets(WalletType.POOLING_WALLET)) == 0
         await time_out_assert(20, wallet_is_synced, True, wallet_node_0, full_node_api)
         creation_tx: TransactionRecord = await client.create_new_pool_wallet(
-<<<<<<< HEAD
-            our_ph, "", uint32(0), f"{self_hostname}:5000", "new", "SELF_POOLING", uint64(fee)
-=======
             our_ph, "", uint32(0), f"{self_hostname}:5000", "new", "SELF_POOLING", fee
->>>>>>> 8ea3f933
         )
         await full_node_api.process_transaction_records(records=[creation_tx])
         await time_out_assert(30, wallet_is_synced, True, wallet_node_0, full_node_api)
@@ -285,7 +212,7 @@
         summaries_response = await client.get_wallets(WalletType.POOLING_WALLET)
         assert len(summaries_response) == 1
         wallet_id: int = summaries_response[0]["id"]
-        status: PoolWalletInfo = (await client.pw_status(str(wallet_id)))[0]
+        status: PoolWalletInfo = (await client.pw_status(wallet_id))[0]
 
         assert status.current.state == PoolSingletonState.SELF_POOLING.value
         assert status.target is None
@@ -316,42 +243,20 @@
         assert pool_config["pool_url"] == ""
 
     @pytest.mark.asyncio
-<<<<<<< HEAD
     async def test_create_new_pool_wallet_farm_to_pool(
         self,
         one_wallet_node_and_rpc: OneWalletNodeAndRpc,
-        fee: int,
+        fee: uint64,
         self_hostname: str,
     ) -> None:
         client, wallet_node_0, full_node_api, total_block_rewards, _ = one_wallet_node_and_rpc
-=======
-    @pytest.mark.parametrize("trusted_and_fee", [(True, FEE_AMOUNT), (False, uint64(0))])
-    async def test_create_new_pool_wallet_farm_to_pool(
-        self,
-        one_wallet_node_and_rpc: OneWalletNodeAndRpc,
-        trusted_and_fee: Tuple[bool, uint64],
-        self_hostname: str,
-    ) -> None:
-        trusted, fee = trusted_and_fee
-        client, wallet_node_0, full_node_api, _ = one_wallet_node_and_rpc
->>>>>>> 8ea3f933
         wallet_0 = wallet_node_0.wallet_state_manager.main_wallet
 
         our_ph = await wallet_0.get_new_puzzlehash()
         assert len(await client.get_wallets(WalletType.POOLING_WALLET)) == 0
 
         creation_tx: TransactionRecord = await client.create_new_pool_wallet(
-<<<<<<< HEAD
-            our_ph,
-            "http://pool.example.com",
-            uint32(10),
-            f"{self_hostname}:5000",
-            "new",
-            "FARMING_TO_POOL",
-            uint64(fee),
-=======
             our_ph, "http://pool.example.com", uint32(10), f"{self_hostname}:5000", "new", "FARMING_TO_POOL", fee
->>>>>>> 8ea3f933
         )
         await full_node_api.process_transaction_records(records=[creation_tx])
         await time_out_assert(20, wallet_is_synced, True, wallet_node_0, full_node_api)
@@ -359,7 +264,7 @@
         summaries_response = await client.get_wallets(WalletType.POOLING_WALLET)
         assert len(summaries_response) == 1
         wallet_id: int = summaries_response[0]["id"]
-        status: PoolWalletInfo = (await client.pw_status(str(wallet_id)))[0]
+        status: PoolWalletInfo = (await client.pw_status(wallet_id))[0]
 
         assert status.current.state == PoolSingletonState.FARMING_TO_POOL.value
         assert status.target is None
@@ -390,32 +295,14 @@
         assert pool_config["pool_url"] == "http://pool.example.com"
 
     @pytest.mark.asyncio
-<<<<<<< HEAD
     async def test_create_multiple_pool_wallets(
         self,
         one_wallet_node_and_rpc: OneWalletNodeAndRpc,
         trusted: bool,
-        fee: int,
+        fee: uint64,
         self_hostname: str,
     ) -> None:
         client, wallet_node_0, full_node_api, total_block_rewards, _ = one_wallet_node_and_rpc
-=======
-    @pytest.mark.parametrize("trusted_and_fee", [(True, FEE_AMOUNT), (False, uint64(0))])
-    async def test_create_multiple_pool_wallets(
-        self,
-        one_wallet_node_and_rpc: OneWalletNodeAndRpc,
-        trusted_and_fee: Tuple[bool, uint64],
-        self_hostname: str,
-    ) -> None:
-        trusted, fee = trusted_and_fee
-        client, wallet_node_0, full_node_api, _ = one_wallet_node_and_rpc
-        if trusted:
-            wallet_node_0.config["trusted_peers"] = {
-                full_node_api.full_node.server.node_id.hex(): full_node_api.full_node.server.node_id.hex()
-            }
-        else:
-            wallet_node_0.config["trusted_peers"] = {}
->>>>>>> 8ea3f933
 
         wallet_0 = wallet_node_0.wallet_state_manager.main_wallet
 
@@ -424,13 +311,6 @@
         assert len(await client.get_wallets(WalletType.POOLING_WALLET)) == 0
 
         creation_tx: TransactionRecord = await client.create_new_pool_wallet(
-<<<<<<< HEAD
-            our_ph_1, "", uint32(0), f"{self_hostname}:5000", "new", "SELF_POOLING", uint64(fee)
-        )
-        await time_out_assert(20, wallet_is_synced, True, wallet_node_0, full_node_api)
-        creation_tx_2: TransactionRecord = await client.create_new_pool_wallet(
-            our_ph_1, self_hostname, uint32(12), f"{self_hostname}:5000", "new", "FARMING_TO_POOL", uint64(fee)
-=======
             our_ph_1, "", uint32(0), f"{self_hostname}:5000", "new", "SELF_POOLING", fee
         )
         await time_out_assert(20, wallet_is_synced, True, wallet_node_0, full_node_api)
@@ -438,34 +318,20 @@
             our_ph_1, self_hostname, uint32(12), f"{self_hostname}:5000", "new", "FARMING_TO_POOL", fee
         )
 
-        await time_out_assert(
-            10,
-            full_node_api.full_node.mempool_manager.get_spendbundle,
-            creation_tx.spend_bundle,
-            creation_tx.name,
-        )
-        await time_out_assert(
-            10,
-            full_node_api.full_node.mempool_manager.get_spendbundle,
-            creation_tx_2.spend_bundle,
-            creation_tx_2.name,
->>>>>>> 8ea3f933
-        )
-
         await full_node_api.process_transaction_records(records=[creation_tx, creation_tx_2])
         await time_out_assert(20, wallet_is_synced, True, wallet_node_0, full_node_api)
 
         async def pw_created(check_wallet_id: int) -> bool:
             try:
-                await client.pw_status(str(check_wallet_id))
+                await client.pw_status(check_wallet_id)
                 return True
             except ValueError:
                 return False
 
         await time_out_assert(10, pw_created, True, 2)
         await time_out_assert(10, pw_created, True, 3)
-        status_2: PoolWalletInfo = (await client.pw_status(str(2)))[0]
-        status_3: PoolWalletInfo = (await client.pw_status(str(3)))[0]
+        status_2: PoolWalletInfo = (await client.pw_status(2))[0]
+        status_3: PoolWalletInfo = (await client.pw_status(3))[0]
 
         if status_2.current.state == PoolSingletonState.SELF_POOLING.value:
             assert status_3.current.state == PoolSingletonState.FARMING_TO_POOL.value
@@ -474,11 +340,7 @@
             assert status_3.current.state == PoolSingletonState.SELF_POOLING.value
 
         full_config = load_config(wallet_0.wallet_state_manager.root_path, "config.yaml")
-<<<<<<< HEAD
-        pool_list: List[Dict] = full_config["pool"]["pool_list"]
-=======
         pool_list: List[Dict[str, Any]] = full_config["pool"]["pool_list"]
->>>>>>> 8ea3f933
         assert len(pool_list) == 2
 
         assert len(await wallet_node_0.wallet_state_manager.tx_store.get_unconfirmed_for_wallet(2)) == 0
@@ -490,9 +352,9 @@
         assert len(summaries_response) == 1
 
         with pytest.raises(ValueError):
-            await client.pw_status(str(2))
+            await client.pw_status(2)
         with pytest.raises(ValueError):
-            await client.pw_status(str(3))
+            await client.pw_status(3)
 
         # Create some CAT wallets to increase wallet IDs
         def mempool_not_empty() -> bool:
@@ -501,22 +363,13 @@
         def mempool_empty() -> bool:
             return len(full_node_api.full_node.mempool_manager.mempool.spends.keys()) == 0
 
-<<<<<<< HEAD
-        await client.delete_unconfirmed_transactions("1")
+        await client.delete_unconfirmed_transactions(1)
         await full_node_api.process_all_wallet_transactions(wallet=wallet_0)
-=======
-        await client.delete_unconfirmed_transactions(1)
-        await farm_blocks(full_node_api, our_ph_2, 1)
->>>>>>> 8ea3f933
         await time_out_assert(20, wallet_is_synced, True, wallet_node_0, full_node_api)
 
         for i in range(5):
             await time_out_assert(10, mempool_empty)
             res = await client.create_new_cat_and_wallet(uint64(20))
-<<<<<<< HEAD
-=======
-            summaries_response = await client.get_wallets()
->>>>>>> 8ea3f933
             assert res["success"]
             cat_0_id = res["wallet_id"]
             asset_id = bytes.fromhex(res["asset_id"])
@@ -532,17 +385,7 @@
             for i in range(22):
                 await time_out_assert(20, wallet_is_synced, True, wallet_node_0, full_node_api)
                 creation_tx_3: TransactionRecord = await client.create_new_pool_wallet(
-<<<<<<< HEAD
-                    our_ph_1, self_hostname, uint32(5), f"{self_hostname}:5000", "new", "FARMING_TO_POOL", uint64(fee)
-=======
                     our_ph_1, self_hostname, uint32(5), f"{self_hostname}:5000", "new", "FARMING_TO_POOL", fee
-                )
-                await time_out_assert(
-                    10,
-                    full_node_api.full_node.mempool_manager.get_spendbundle,
-                    creation_tx_3.spend_bundle,
-                    creation_tx_3.name,
->>>>>>> 8ea3f933
                 )
                 await full_node_api.process_transaction_records(records=[creation_tx_3])
                 await time_out_assert(20, wallet_is_synced, True, wallet_node_0, full_node_api)
@@ -567,25 +410,13 @@
                             assert owner_sk != auth_sk
 
     @pytest.mark.asyncio
-<<<<<<< HEAD
     async def test_absorb_self(
         self,
         one_wallet_node_and_rpc: OneWalletNodeAndRpc,
-        fee: int,
+        fee: uint64,
         self_hostname: str,
     ) -> None:
         client, wallet_node_0, full_node_api, total_block_rewards, _ = one_wallet_node_and_rpc
-=======
-    @pytest.mark.parametrize("trusted_and_fee", [(True, FEE_AMOUNT), (False, uint64(0))])
-    async def test_absorb_self(
-        self,
-        one_wallet_node_and_rpc: OneWalletNodeAndRpc,
-        trusted_and_fee: Tuple[bool, uint64],
-        self_hostname: str,
-    ) -> None:
-        trusted, fee = trusted_and_fee
-        client, wallet_node_0, full_node_api, _ = one_wallet_node_and_rpc
->>>>>>> 8ea3f933
         bt = full_node_api.bt
 
         wallet_0 = wallet_node_0.wallet_state_manager.main_wallet
@@ -595,22 +426,11 @@
 
         await time_out_assert(20, wallet_is_synced, True, wallet_node_0, full_node_api)
         creation_tx: TransactionRecord = await client.create_new_pool_wallet(
-<<<<<<< HEAD
-            our_ph, "", uint32(0), f"{self_hostname}:5000", "new", "SELF_POOLING", uint64(fee)
-=======
             our_ph, "", uint32(0), f"{self_hostname}:5000", "new", "SELF_POOLING", fee
-        )
-
-        await time_out_assert(
-            10,
-            full_node_api.full_node.mempool_manager.get_spendbundle,
-            creation_tx.spend_bundle,
-            creation_tx.name,
->>>>>>> 8ea3f933
         )
         await full_node_api.process_transaction_records(records=[creation_tx])
         await time_out_assert(20, wallet_is_synced, True, wallet_node_0, full_node_api)
-        status: PoolWalletInfo = (await client.pw_status(str(2)))[0]
+        status: PoolWalletInfo = (await client.pw_status(2))[0]
 
         assert status.current.state == PoolSingletonState.SELF_POOLING.value
         async with manage_temporary_pool_plot(bt, status.p2_singleton_puzzle_hash) as pool_plot:
@@ -628,73 +448,57 @@
             await full_node_api.full_node.respond_block(full_node_protocol.RespondBlock(blocks[-1]))
             await time_out_assert(20, wallet_is_synced, True, wallet_node_0, full_node_api)
 
-            bal = await client.get_wallet_balance(str(2))
+            bal = await client.get_wallet_balance(2)
             assert bal["confirmed_wallet_balance"] == 2 * 1_750_000_000_000
 
             # Claim 2 * 1.75, and farm a new 1.75
-            absorb_tx: TransactionRecord = (await client.pw_absorb_rewards(str(2), uint64(fee)))["transaction"]
+            absorb_tx: TransactionRecord = (await client.pw_absorb_rewards(2, uint64(fee)))["transaction"]
             await full_node_api.wait_transaction_records_entered_mempool(records=[absorb_tx])
             await full_node_api.farm_blocks_to_puzzlehash(count=2, farm_to=our_ph, guarantee_transaction_blocks=True)
             await time_out_assert(20, wallet_is_synced, True, wallet_node_0, full_node_api)
-            new_status: PoolWalletInfo = (await client.pw_status(str(2)))[0]
+            new_status: PoolWalletInfo = (await client.pw_status(2))[0]
             assert status.current == new_status.current
             assert status.tip_singleton_coin_id != new_status.tip_singleton_coin_id
-            bal = await client.get_wallet_balance(str(2))
+            bal = await client.get_wallet_balance(2)
             assert bal["confirmed_wallet_balance"] == 1 * 1_750_000_000_000
 
             # Claim another 1.75
-            absorb_tx1: TransactionRecord = (await client.pw_absorb_rewards(str(2), uint64(fee)))["transaction"]
+            absorb_tx1: TransactionRecord = (await client.pw_absorb_rewards(2, uint64(fee)))["transaction"]
 
             await full_node_api.wait_transaction_records_entered_mempool(records=[absorb_tx1])
 
             await full_node_api.farm_blocks_to_puzzlehash(count=2, farm_to=our_ph, guarantee_transaction_blocks=True)
             await time_out_assert(20, wallet_is_synced, True, wallet_node_0, full_node_api)
-            bal = await client.get_wallet_balance(str(2))
+            bal = await client.get_wallet_balance(2)
             assert bal["confirmed_wallet_balance"] == 0
 
             assert len(await wallet_node_0.wallet_state_manager.tx_store.get_unconfirmed_for_wallet(2)) == 0
 
             tr: TransactionRecord = await client.send_transaction(
-<<<<<<< HEAD
-                str(1), uint64(100), encode_puzzle_hash(status.p2_singleton_puzzle_hash, "txch")
-=======
                 1, uint64(100), encode_puzzle_hash(status.p2_singleton_puzzle_hash, "txch")
->>>>>>> 8ea3f933
             )
 
             await full_node_api.wait_transaction_records_entered_mempool(records=[tr])
             await full_node_api.farm_blocks_to_puzzlehash(count=2, farm_to=our_ph, guarantee_transaction_blocks=True)
 
             # Balance ignores non coinbase TX
-            bal = await client.get_wallet_balance(str(2))
+            bal = await client.get_wallet_balance(2)
             assert bal["confirmed_wallet_balance"] == 0
 
             with pytest.raises(ValueError):
-                await client.pw_absorb_rewards(str(2), uint64(fee))
-
-            tx1 = await client.get_transactions(str(1))
+                await client.pw_absorb_rewards(2, uint64(fee))
+
+            tx1 = await client.get_transactions(1)
             assert (250_000_000_000 + fee) in [tx.amount for tx in tx1]
 
     @pytest.mark.asyncio
-<<<<<<< HEAD
     async def test_absorb_self_multiple_coins(
         self,
         one_wallet_node_and_rpc: OneWalletNodeAndRpc,
-        fee: int,
+        fee: uint64,
         self_hostname: str,
     ) -> None:
         client, wallet_node_0, full_node_api, total_block_rewards, _ = one_wallet_node_and_rpc
-=======
-    @pytest.mark.parametrize("trusted_and_fee", [(True, FEE_AMOUNT * 2)])
-    async def test_absorb_self_multiple_coins(
-        self,
-        one_wallet_node_and_rpc: OneWalletNodeAndRpc,
-        trusted_and_fee: Tuple[bool, uint64],
-        self_hostname: str,
-    ) -> None:
-        trusted, fee = trusted_and_fee
-        client, wallet_node_0, full_node_api, _ = one_wallet_node_and_rpc
->>>>>>> 8ea3f933
         bt = full_node_api.bt
 
         wallet_0 = wallet_node_0.wallet_state_manager.main_wallet
@@ -703,44 +507,24 @@
         assert len(await client.get_wallets(WalletType.POOLING_WALLET)) == 0
 
         await time_out_assert(20, wallet_is_synced, True, wallet_node_0, full_node_api)
-<<<<<<< HEAD
-=======
+
+        main_expected_confirmed_balance = total_block_rewards
         creation_tx: TransactionRecord = await client.create_new_pool_wallet(
             our_ph, "", uint32(0), f"{self_hostname}:5000", "new", "SELF_POOLING", fee
-        )
->>>>>>> 8ea3f933
-
-        main_expected_confirmed_balance = total_block_rewards
-        creation_tx: TransactionRecord = await client.create_new_pool_wallet(
-            our_ph, "", uint32(0), f"{self_hostname}:5000", "new", "SELF_POOLING", uint64(fee)
         )
         await full_node_api.process_transaction_records(records=[creation_tx])
         main_expected_confirmed_balance -= fee
         main_expected_confirmed_balance -= 1
         pool_expected_confirmed_balance = 0
 
-<<<<<<< HEAD
         await time_out_assert(20, wallet_is_synced, True, wallet_node_0, full_node_api)
-        main_bal = await client.get_wallet_balance(str(1))
+        main_bal = await client.get_wallet_balance(1)
         assert main_bal["confirmed_wallet_balance"] == main_expected_confirmed_balance
-=======
-        async def pool_wallet_created() -> bool:
-            try:
-                status: PoolWalletInfo = (await client.pw_status(2))[0]
-                return status.current.state == PoolSingletonState.SELF_POOLING.value
-            except ValueError:
-                return False
->>>>>>> 8ea3f933
-
-        status: PoolWalletInfo = (await client.pw_status(str(2)))[0]
+
+        status: PoolWalletInfo = (await client.pw_status(2))[0]
         assert status.current.state == PoolSingletonState.SELF_POOLING.value
 
-<<<<<<< HEAD
-        async with TemporaryPoolPlot(bt, status.p2_singleton_puzzle_hash) as pool_plot:
-=======
-        status: PoolWalletInfo = (await client.pw_status(2))[0]
         async with manage_temporary_pool_plot(bt, status.p2_singleton_puzzle_hash) as pool_plot:
->>>>>>> 8ea3f933
             all_blocks = await full_node_api.get_all_full_blocks()
             blocks = bt.get_consecutive_blocks(
                 3,
@@ -759,9 +543,9 @@
             pool_expected_confirmed_balance += 2 * 1_750_000_000_000
             main_expected_confirmed_balance += 2 * 250_000_000_000
 
-            main_bal = await client.get_wallet_balance(str(1))
+            main_bal = await client.get_wallet_balance(1)
             assert main_bal["confirmed_wallet_balance"] == main_expected_confirmed_balance
-            bal = await client.get_wallet_balance(str(2))
+            bal = await client.get_wallet_balance(2)
             assert bal["confirmed_wallet_balance"] == pool_expected_confirmed_balance
 
             # TODO: why?
@@ -769,7 +553,7 @@
             await time_out_assert(20, wallet_is_synced, True, wallet_node_0, full_node_api)
 
             # Claim
-            absorb_tx: TransactionRecord = (await client.pw_absorb_rewards(str(2), uint64(fee), 1))["transaction"]
+            absorb_tx: TransactionRecord = (await client.pw_absorb_rewards(2, uint64(fee), 1))["transaction"]
             await full_node_api.process_transaction_records(records=[absorb_tx])
             main_expected_confirmed_balance -= fee
             main_expected_confirmed_balance += 1_750_000_000_000
@@ -778,34 +562,22 @@
             main_expected_confirmed_balance += 250_000_000_000
 
             await time_out_assert(20, wallet_is_synced, True, wallet_node_0, full_node_api)
-            new_status: PoolWalletInfo = (await client.pw_status(str(2)))[0]
+            new_status: PoolWalletInfo = (await client.pw_status(2))[0]
             assert status.current == new_status.current
             assert status.tip_singleton_coin_id != new_status.tip_singleton_coin_id
-            main_bal = await client.get_wallet_balance(str(1))
-            pool_bal = await client.get_wallet_balance(str(2))
+            main_bal = await client.get_wallet_balance(1)
+            pool_bal = await client.get_wallet_balance(2)
             assert pool_bal["confirmed_wallet_balance"] == pool_expected_confirmed_balance
             assert main_bal["confirmed_wallet_balance"] == main_expected_confirmed_balance  # 10499999999999
 
     @pytest.mark.asyncio
-<<<<<<< HEAD
     async def test_absorb_pooling(
         self,
         one_wallet_node_and_rpc: OneWalletNodeAndRpc,
-        fee: int,
+        fee: uint64,
         self_hostname: str,
     ) -> None:
         client, wallet_node_0, full_node_api, total_block_rewards, _ = one_wallet_node_and_rpc
-=======
-    @pytest.mark.parametrize("trusted_and_fee", [(True, FEE_AMOUNT), (False, uint64(0))])
-    async def test_absorb_pooling(
-        self,
-        one_wallet_node_and_rpc: OneWalletNodeAndRpc,
-        trusted_and_fee: Tuple[bool, uint64],
-        self_hostname: str,
-    ) -> None:
-        trusted, fee = trusted_and_fee
-        client, wallet_node_0, full_node_api, _ = one_wallet_node_and_rpc
->>>>>>> 8ea3f933
         bt = full_node_api.bt
 
         main_expected_confirmed_balance = total_block_rewards
@@ -815,11 +587,7 @@
         our_ph = await wallet_0.get_new_puzzlehash()
         assert len(await client.get_wallets(WalletType.POOLING_WALLET)) == 0
         creation_tx: TransactionRecord = await client.create_new_pool_wallet(
-<<<<<<< HEAD
-            our_ph, "http://123.45.67.89", uint32(10), f"{self_hostname}:5000", "new", "FARMING_TO_POOL", uint64(fee)
-=======
             our_ph, "http://123.45.67.89", uint32(10), f"{self_hostname}:5000", "new", "FARMING_TO_POOL", fee
->>>>>>> 8ea3f933
         )
         await full_node_api.process_transaction_records(records=[creation_tx])
         main_expected_confirmed_balance -= 1
@@ -827,20 +595,15 @@
 
         async def farming_to_pool() -> bool:
             try:
-                status: PoolWalletInfo = (await client.pw_status(str(2)))[0]
+                status: PoolWalletInfo = (await client.pw_status(2))[0]
                 return status.current.state == PoolSingletonState.FARMING_TO_POOL.value
             except ValueError:
                 return False
 
         await time_out_assert(20, farming_to_pool)
 
-<<<<<<< HEAD
-        status: PoolWalletInfo = (await client.pw_status(str(2)))[0]
-        async with TemporaryPoolPlot(bt, status.p2_singleton_puzzle_hash) as pool_plot:
-=======
         status: PoolWalletInfo = (await client.pw_status(2))[0]
         async with manage_temporary_pool_plot(bt, status.p2_singleton_puzzle_hash) as pool_plot:
->>>>>>> 8ea3f933
             all_blocks = await full_node_api.get_all_full_blocks()
             blocks = bt.get_consecutive_blocks(
                 3,
@@ -859,40 +622,28 @@
             main_expected_confirmed_balance += 2 * 250_000_000_000
             # TODO: deal with the extra block more clearly
             main_expected_confirmed_balance += 250_000_000_000
-            bal = await client.get_wallet_balance(str(2))
+            bal = await client.get_wallet_balance(2)
             assert bal["confirmed_wallet_balance"] == 0
 
             # Claim 2 * 1.75, and farm a new 1.75
-            absorb_tx: TransactionRecord = (await client.pw_absorb_rewards(str(2), uint64(fee)))["transaction"]
+            absorb_tx: TransactionRecord = (await client.pw_absorb_rewards(2, uint64(fee)))["transaction"]
             await full_node_api.process_transaction_records(records=[absorb_tx])
             main_expected_confirmed_balance -= fee
             main_expected_confirmed_balance += 2 * 1_750_000_000_000
 
             async def status_updated() -> bool:
-                new_st: PoolWalletInfo = (await client.pw_status(str(2)))[0]
+                new_st: PoolWalletInfo = (await client.pw_status(2))[0]
                 return status.current == new_st.current and status.tip_singleton_coin_id != new_st.tip_singleton_coin_id
 
             await time_out_assert(20, status_updated)
-            new_status = (await client.pw_status(str(2)))[0]
-            bal = await client.get_wallet_balance(str(2))
+            new_status = (await client.pw_status(2))[0]
+            bal = await client.get_wallet_balance(2)
             assert bal["confirmed_wallet_balance"] == 0
 
             # Claim another 1.75
             await time_out_assert(20, wallet_is_synced, True, wallet_node_0, full_node_api)
-<<<<<<< HEAD
-            ret = await client.pw_absorb_rewards(str(2), uint64(fee))
-            absorb_tx = ret["transaction"]
-=======
             ret = await client.pw_absorb_rewards(2, fee)
             absorb_tx = ret["transaction"]
-            await time_out_assert(
-                10,
-                full_node_api.full_node.mempool_manager.get_spendbundle,
-                absorb_tx.spend_bundle,
-                absorb_tx.name,
-            )
-
->>>>>>> 8ea3f933
             if fee == 0:
                 assert ret["fee_transaction"] is None
             else:
@@ -907,18 +658,13 @@
             main_expected_confirmed_balance += 250_000_000_000
 
             await time_out_assert(20, wallet_is_synced, True, wallet_node_0, full_node_api)
-            bal = await client.get_wallet_balance(str(2))
+            bal = await client.get_wallet_balance(2)
             assert bal["confirmed_wallet_balance"] == 0
             assert len(await wallet_node_0.wallet_state_manager.tx_store.get_unconfirmed_for_wallet(2)) == 0
             peak = full_node_api.full_node.blockchain.get_peak()
             assert peak is not None
             assert await wallet_node_0.wallet_state_manager.blockchain.get_finished_sync_up_to() == peak.height
-<<<<<<< HEAD
             assert (await wallet_0.get_confirmed_balance()) == main_expected_confirmed_balance
-=======
-            # Balance stars at 6 XCH and 5 more blocks are farmed, total 22 XCH
-            assert (await wallet_0.get_confirmed_balance()) == 21999999999999
->>>>>>> 8ea3f933
 
             num_trials = 3
             status = new_status
@@ -945,48 +691,24 @@
                     await time_out_assert(20, wallet_is_synced, True, wallet_node_0, full_node_api)
 
                     # Absorb the farmed reward
-<<<<<<< HEAD
-                    ret = await client.pw_absorb_rewards(str(2), uint64(fee))
+                    ret = await client.pw_absorb_rewards(2, fee)
                     absorb_tx = ret["transaction"]
                     await full_node_api.process_transaction_records(records=[absorb_tx])
-=======
-                    ret = await client.pw_absorb_rewards(2, fee)
-                    absorb_tx = ret["transaction"]
-                    await time_out_assert(
-                        5,
-                        full_node_api.full_node.mempool_manager.get_spendbundle,
-                        absorb_tx.spend_bundle,
-                        absorb_tx.name,
-                    )
-
-                    # Confirm the absorb transaction
-                    await farm_blocks(full_node_api, our_ph, 1)
->>>>>>> 8ea3f933
 
                     await time_out_assert(20, wallet_is_synced, True, wallet_node_0, full_node_api)
                     await time_out_assert(20, status_updated)
-                    status = (await client.pw_status(str(2)))[0]
+                    status = (await client.pw_status(2))[0]
                     assert ret["fee_transaction"] is None
 
-            bal2 = await client.get_wallet_balance(str(2))
+            bal2 = await client.get_wallet_balance(2)
             assert bal2["confirmed_wallet_balance"] == 0
             # Note: as written, confirmed balance will not reflect on absorbs, because the fee
             # is paid back into the same client's wallet in this test.
-            tx1 = await client.get_transactions(str(1))
+            tx1 = await client.get_transactions(1)
             assert (250_000_000_000 + fee) in [tx.amount for tx in tx1]
 
     @pytest.mark.asyncio
-<<<<<<< HEAD
-    async def test_self_pooling_to_pooling(self, setup: Setup, fee: int, self_hostname: str) -> None:
-=======
-    @pytest.mark.parametrize("trusted_and_fee", [(False, uint64(0))])
-    async def test_self_pooling_to_pooling(
-        self,
-        setup: Setup,
-        trusted_and_fee: Tuple[bool, uint64],
-        self_hostname: str,
-    ) -> None:
->>>>>>> 8ea3f933
+    async def test_self_pooling_to_pooling(self, setup: Setup, fee: uint64, self_hostname: str) -> None:
         """
         This tests self-pooling -> pooling
         TODO: Fix this test for a positive fee value
@@ -1007,11 +729,11 @@
         assert len(await client.get_wallets(WalletType.POOLING_WALLET)) == 0
 
         creation_tx: TransactionRecord = await client.create_new_pool_wallet(
-            our_ph, "", uint32(0), f"{self_hostname}:5000", "new", "SELF_POOLING", uint64(fee)
+            our_ph, "", uint32(0), f"{self_hostname}:5000", "new", "SELF_POOLING", fee
         )
         await full_node_api.wait_transaction_records_entered_mempool(records=[creation_tx])
         creation_tx_2: TransactionRecord = await client.create_new_pool_wallet(
-            our_ph, "", uint32(0), f"{self_hostname}:5001", "new", "SELF_POOLING", uint64(fee)
+            our_ph, "", uint32(0), f"{self_hostname}:5001", "new", "SELF_POOLING", fee
         )
 
         for r in creation_tx.removals:
@@ -1022,33 +744,12 @@
         assert not full_node_api.txs_in_mempool(txs=[creation_tx])
         await time_out_assert(20, wallet_is_synced, True, wallet_node_0, full_node_api)
 
-<<<<<<< HEAD
         summaries_response = await client.get_wallets(WalletType.POOLING_WALLET)
         assert len(summaries_response) == 2
         wallet_id: int = summaries_response[0]["id"]
         wallet_id_2: int = summaries_response[1]["id"]
-        status: PoolWalletInfo = (await client.pw_status(str(wallet_id)))[0]
-        status_2: PoolWalletInfo = (await client.pw_status(str(wallet_id_2)))[0]
-=======
-            creation_tx: TransactionRecord = await client.create_new_pool_wallet(
-                our_ph, "", uint32(0), f"{self_hostname}:5000", "new", "SELF_POOLING", fee
-            )
-            await time_out_assert(
-                10,
-                full_node_api.full_node.mempool_manager.get_spendbundle,
-                creation_tx.spend_bundle,
-                creation_tx.name,
-            )
-            creation_tx_2: TransactionRecord = await client.create_new_pool_wallet(
-                our_ph, "", uint32(0), f"{self_hostname}:5001", "new", "SELF_POOLING", fee
-            )
-            await time_out_assert(
-                10,
-                full_node_api.full_node.mempool_manager.get_spendbundle,
-                creation_tx_2.spend_bundle,
-                creation_tx_2.name,
-            )
->>>>>>> 8ea3f933
+        status: PoolWalletInfo = (await client.pw_status(wallet_id))[0]
+        status_2: PoolWalletInfo = (await client.pw_status(wallet_id_2))[0]
 
         assert status.current.state == PoolSingletonState.SELF_POOLING.value
         assert status_2.current.state == PoolSingletonState.SELF_POOLING.value
@@ -1056,8 +757,8 @@
         assert status_2.target is None
 
         await time_out_assert(20, wallet_is_synced, True, wallet_node_0, full_node_api)
-        join_pool: Dict = await client.pw_join_pool(
-            str(wallet_id),
+        join_pool: Dict[str, Any] = await client.pw_join_pool(
+            wallet_id,
             pool_ph,
             "https://pool.example.com",
             uint32(10),
@@ -1068,8 +769,8 @@
         assert join_pool_tx is not None
         await full_node_api.wait_transaction_records_entered_mempool(records=[join_pool_tx])
 
-        join_pool_2: Dict = await client.pw_join_pool(
-            str(wallet_id_2), pool_ph, "https://pool.example.com", uint32(10), uint64(fee)
+        join_pool_2: Dict[str, Any] = await client.pw_join_pool(
+            wallet_id_2, pool_ph, "https://pool.example.com", uint32(10), uint64(fee)
         )
         assert join_pool_2["success"]
         join_pool_tx_2: TransactionRecord = join_pool_2["transaction"]
@@ -1078,10 +779,9 @@
         assert join_pool_tx_2 is not None
         await full_node_api.wait_transaction_records_entered_mempool(records=[join_pool_tx_2])
 
-        status = (await client.pw_status(str(wallet_id)))[0]
-        status_2 = (await client.pw_status(str(wallet_id_2)))[0]
-
-<<<<<<< HEAD
+        status = (await client.pw_status(wallet_id))[0]
+        status_2 = (await client.pw_status(wallet_id_2))[0]
+
         assert status.current.state == PoolSingletonState.SELF_POOLING.value
         assert status.target is not None
         assert status.target.state == PoolSingletonState.FARMING_TO_POOL.value
@@ -1092,7 +792,7 @@
         await full_node_api.process_transaction_records(records=[join_pool_tx, join_pool_tx_2])
 
         async def status_is_farming_to_pool(w_id: int) -> bool:
-            pw_status: PoolWalletInfo = (await client.pw_status(str(w_id)))[0]
+            pw_status: PoolWalletInfo = (await client.pw_status(w_id))[0]
             return pw_status.current.state == PoolSingletonState.FARMING_TO_POOL.value
 
         await time_out_assert(20, status_is_farming_to_pool, True, wallet_id)
@@ -1100,109 +800,19 @@
         assert len(await wallets[0].wallet_state_manager.tx_store.get_unconfirmed_for_wallet(2)) == 0
 
     @pytest.mark.asyncio
-    async def test_leave_pool(self, setup: Setup, fee: int, self_hostname: str) -> None:
-=======
-            async def tx_is_in_mempool(wid: int, tx: TransactionRecord) -> bool:
-                fetched: Optional[TransactionRecord] = await client.get_transaction(wid, tx.name)
-                return fetched is not None and fetched.is_in_mempool()
-
-            await time_out_assert(20, wallet_is_synced, True, wallet_node_0, full_node_api)
-            join_pool: Dict[str, Any] = await client.pw_join_pool(
-                wallet_id,
-                pool_ph,
-                "https://pool.example.com",
-                uint32(10),
-                fee,
-            )
-            assert join_pool["success"]
-            join_pool_tx: TransactionRecord = join_pool["transaction"]
-            assert join_pool_tx is not None
-            await time_out_assert(5, tx_is_in_mempool, True, wallet_id, join_pool_tx)
-
-            join_pool_2: Dict[str, Any] = await client.pw_join_pool(
-                wallet_id_2, pool_ph, "https://pool.example.com", uint32(10), fee
-            )
-            assert join_pool_2["success"]
-            join_pool_tx_2: TransactionRecord = join_pool_2["transaction"]
-            for r in join_pool_tx.removals:
-                assert r not in join_pool_tx_2.removals
-            assert join_pool_tx_2 is not None
-            await time_out_assert(5, tx_is_in_mempool, True, wallet_id_2, join_pool_tx_2)
-
-            status = (await client.pw_status(wallet_id))[0]
-            status_2 = (await client.pw_status(wallet_id_2))[0]
-
-            assert status.current.state == PoolSingletonState.SELF_POOLING.value
-            assert status.target is not None
-            assert status.target.state == PoolSingletonState.FARMING_TO_POOL.value
-            assert status_2.current.state == PoolSingletonState.SELF_POOLING.value
-            assert status_2.target is not None
-            assert status_2.target.state == PoolSingletonState.FARMING_TO_POOL.value
-
-            await farm_blocks(full_node_api, our_ph, 1)
-
-            async def status_is_farming_to_pool(w_id: int) -> bool:
-                pw_status: PoolWalletInfo = (await client.pw_status(w_id))[0]
-                return pw_status.current.state == PoolSingletonState.FARMING_TO_POOL.value
-
-            await time_out_assert(20, status_is_farming_to_pool, True, wallet_id)
-            await time_out_assert(20, status_is_farming_to_pool, True, wallet_id_2)
-            assert len(await wallets[0].wallet_state_manager.tx_store.get_unconfirmed_for_wallet(2)) == 0
-
-        finally:
-            client.close()
-            await client.await_closed()
-
-    @pytest.mark.asyncio
-    @pytest.mark.parametrize("trusted_and_fee", [(True, FEE_AMOUNT), (False, uint64(0))])
-    async def test_leave_pool(
-        self,
-        setup: Setup,
-        trusted_and_fee: Tuple[bool, uint64],
-        self_hostname: str,
-    ) -> None:
->>>>>>> 8ea3f933
+    async def test_leave_pool(self, setup: Setup, fee: uint64, self_hostname: str) -> None:
         """This tests self-pooling -> pooling -> escaping -> self pooling"""
         full_node_api, wallet_nodes, receive_address, total_block_rewards, client = setup
         our_ph = receive_address[0]
         wallets = [wallet_n.wallet_state_manager.main_wallet for wallet_n in wallet_nodes]
         pool_ph = receive_address[1]
-<<<<<<< HEAD
 
         assert len(await client.get_wallets(WalletType.POOLING_WALLET)) == 0
-=======
-        full_node_api = full_nodes[0]
-        if trusted:
-            wallet_nodes[0].config["trusted_peers"] = {
-                full_node_api.full_node.server.node_id.hex(): full_node_api.full_node.server.node_id.hex()
-            }
-        else:
-            wallet_nodes[0].config["trusted_peers"] = {}
-
-        await wallet_nodes[0].server.start_client(
-            PeerInfo(self_hostname, uint16(full_node_api.full_node.server._port)), None
-        )
-
-        try:
-            assert len(await client.get_wallets(WalletType.POOLING_WALLET)) == 0
-
-            await farm_blocks(full_node_api, our_ph, 3)
-
-            async def have_chia() -> bool:
-                return (await wallets[0].get_confirmed_balance()) > FEE_AMOUNT
-
-            await time_out_assert(timeout=MAX_WAIT_SECS, function=have_chia)
-            await time_out_assert(20, wallet_is_synced, True, wallet_nodes[0], full_node_api)
-
-            creation_tx: TransactionRecord = await client.create_new_pool_wallet(
-                our_ph, "", uint32(0), f"{self_hostname}:5000", "new", "SELF_POOLING", fee
-            )
->>>>>>> 8ea3f933
 
         await time_out_assert(20, wallet_is_synced, True, wallet_nodes[0], full_node_api)
 
         creation_tx: TransactionRecord = await client.create_new_pool_wallet(
-            our_ph, "", uint32(0), f"{self_hostname}:5000", "new", "SELF_POOLING", uint64(fee)
+            our_ph, "", uint32(0), f"{self_hostname}:5000", "new", "SELF_POOLING", fee
         )
 
         await full_node_api.wait_transaction_records_entered_mempool(records=[creation_tx])
@@ -1212,54 +822,32 @@
 
         await time_out_assert(20, wallet_is_synced, True, wallet_nodes[0], full_node_api)
 
-<<<<<<< HEAD
         summaries_response = await client.get_wallets(WalletType.POOLING_WALLET)
         assert len(summaries_response) == 1
         wallet_id: int = summaries_response[0]["id"]
-        status: PoolWalletInfo = (await client.pw_status(str(wallet_id)))[0]
+        status: PoolWalletInfo = (await client.pw_status(wallet_id))[0]
 
         assert status.current.state == PoolSingletonState.SELF_POOLING.value
         assert status.target is None
-=======
-            join_pool_tx: TransactionRecord = (
-                await client.pw_join_pool(
-                    wallet_id,
-                    pool_ph,
-                    "https://pool.example.com",
-                    uint32(5),
-                    fee,
-                )
-            )["transaction"]
-            assert join_pool_tx is not None
-
-            status = (await client.pw_status(wallet_id))[0]
->>>>>>> 8ea3f933
 
         join_pool_tx: TransactionRecord = (
             await client.pw_join_pool(
-                str(wallet_id),
+                wallet_id,
                 pool_ph,
                 "https://pool.example.com",
                 uint32(5),
-                uint64(fee),
+                fee,
             )
         )["transaction"]
         assert join_pool_tx is not None
 
-        status = (await client.pw_status(str(wallet_id)))[0]
-
-<<<<<<< HEAD
+        status = (await client.pw_status(wallet_id))[0]
+
         assert status.current.state == PoolSingletonState.SELF_POOLING.value
         assert status.current.pool_url == ""
         assert status.current.relative_lock_height == 0
         assert status.current.state == 1
         assert status.current.version == 1
-=======
-            async def status_is_farming_to_pool() -> bool:
-                await farm_blocks(full_node_api, our_ph, 1)
-                pw_status: PoolWalletInfo = (await client.pw_status(wallet_id))[0]
-                return pw_status.current.state == PoolSingletonState.FARMING_TO_POOL.value
->>>>>>> 8ea3f933
 
         assert status.target
         assert status.target.pool_url == "https://pool.example.com"
@@ -1269,48 +857,30 @@
 
         async def status_is_farming_to_pool() -> bool:
             await full_node_api.farm_blocks_to_puzzlehash(count=1, farm_to=our_ph, guarantee_transaction_blocks=True)
-            pw_status: PoolWalletInfo = (await client.pw_status(str(wallet_id)))[0]
+            pw_status: PoolWalletInfo = (await client.pw_status(wallet_id))[0]
             return pw_status.current.state == PoolSingletonState.FARMING_TO_POOL.value
 
-<<<<<<< HEAD
         await time_out_assert(timeout=MAX_WAIT_SECS, function=status_is_farming_to_pool)
-=======
-            status = (await client.pw_status(wallet_id))[0]
->>>>>>> 8ea3f933
 
         await time_out_assert(20, wallet_is_synced, True, wallet_nodes[0], full_node_api)
 
-        leave_pool_tx: Dict[str, Any] = await client.pw_self_pool(str(wallet_id), uint64(fee))
+        leave_pool_tx: Dict[str, Any] = await client.pw_self_pool(wallet_id, uint64(fee))
         assert leave_pool_tx["transaction"].wallet_id == wallet_id
         assert leave_pool_tx["transaction"].amount == 1
         await full_node_api.wait_transaction_records_entered_mempool(records=[leave_pool_tx["transaction"]])
 
-<<<<<<< HEAD
         await full_node_api.farm_blocks_to_puzzlehash(count=1, farm_to=our_ph, guarantee_transaction_blocks=True)
-=======
-            async def status_is_leaving() -> bool:
-                pw_status: PoolWalletInfo = (await client.pw_status(wallet_id))[0]
-                return pw_status.current.state == PoolSingletonState.LEAVING_POOL.value
->>>>>>> 8ea3f933
 
         async def status_is_leaving() -> bool:
-            pw_status: PoolWalletInfo = (await client.pw_status(str(wallet_id)))[0]
+            pw_status: PoolWalletInfo = (await client.pw_status(wallet_id))[0]
             return pw_status.current.state == PoolSingletonState.LEAVING_POOL.value
 
-<<<<<<< HEAD
         await time_out_assert(timeout=MAX_WAIT_SECS, function=status_is_leaving)
         await time_out_assert(20, wallet_is_synced, True, wallet_nodes[0], full_node_api)
-=======
-            async def status_is_self_pooling() -> bool:
-                # Farm enough blocks to wait for relative_lock_height
-                pw_status: PoolWalletInfo = (await client.pw_status(wallet_id))[0]
-                log.warning(f"PW status state: {pw_status.current}")
-                return pw_status.current.state == PoolSingletonState.SELF_POOLING.value
->>>>>>> 8ea3f933
 
         async def status_is_self_pooling() -> bool:
             # Farm enough blocks to wait for relative_lock_height
-            pw_status: PoolWalletInfo = (await client.pw_status(str(wallet_id)))[0]
+            pw_status: PoolWalletInfo = (await client.pw_status(wallet_id))[0]
             log.warning(f"PW status state: {pw_status.current}")
             return pw_status.current.state == PoolSingletonState.SELF_POOLING.value
 
@@ -1331,17 +901,7 @@
         assert len(await wallets[0].wallet_state_manager.tx_store.get_unconfirmed_for_wallet(2)) == 0
 
     @pytest.mark.asyncio
-<<<<<<< HEAD
-    async def test_change_pools(self, setup: Setup, fee: int, self_hostname: str) -> None:
-=======
-    @pytest.mark.parametrize("trusted_and_fee", [(True, FEE_AMOUNT), (False, uint64(0))])
-    async def test_change_pools(
-        self,
-        setup: Setup,
-        trusted_and_fee: Tuple[bool, uint64],
-        self_hostname: str,
-    ) -> None:
->>>>>>> 8ea3f933
+    async def test_change_pools(self, setup: Setup, fee: uint64, self_hostname: str) -> None:
         """This tests Pool A -> escaping -> Pool B"""
         full_node_api, wallet_nodes, receive_address, total_block_rewards, client = setup
         our_ph = receive_address[0]
@@ -1350,29 +910,13 @@
         pool_b_ph = await wallets[1].get_new_puzzlehash()
 
         WAIT_SECS = 200
-<<<<<<< HEAD
         assert len(await client.get_wallets(WalletType.POOLING_WALLET)) == 0
-=======
-        try:
-            assert len(await client.get_wallets(WalletType.POOLING_WALLET)) == 0
-
-            await farm_blocks(full_node_api, our_ph, 3)
-
-            async def have_chia() -> bool:
-                return (await wallets[0].get_confirmed_balance()) > FEE_AMOUNT
->>>>>>> 8ea3f933
 
         await time_out_assert(20, wallet_is_synced, True, wallet_nodes[0], full_node_api)
 
-<<<<<<< HEAD
         creation_tx: TransactionRecord = await client.create_new_pool_wallet(
-            pool_a_ph, "https://pool-a.org", uint32(5), f"{self_hostname}:5000", "new", "FARMING_TO_POOL", uint64(fee)
-        )
-=======
-            creation_tx: TransactionRecord = await client.create_new_pool_wallet(
-                pool_a_ph, "https://pool-a.org", uint32(5), f"{self_hostname}:5000", "new", "FARMING_TO_POOL", fee
-            )
->>>>>>> 8ea3f933
+            pool_a_ph, "https://pool-a.org", uint32(5), f"{self_hostname}:5000", "new", "FARMING_TO_POOL", fee
+        )
 
         await full_node_api.wait_transaction_records_entered_mempool(records=[creation_tx])
 
@@ -1384,33 +928,25 @@
         summaries_response = await client.get_wallets(WalletType.POOLING_WALLET)
         assert len(summaries_response) == 1
         wallet_id: int = summaries_response[0]["id"]
-        status: PoolWalletInfo = (await client.pw_status(str(wallet_id)))[0]
+        status: PoolWalletInfo = (await client.pw_status(wallet_id))[0]
 
         assert status.current.state == PoolSingletonState.FARMING_TO_POOL.value
         assert status.target is None
 
-<<<<<<< HEAD
         async def status_is_farming_to_pool() -> bool:
             await full_node_api.farm_blocks_to_puzzlehash(count=1, farm_to=our_ph, guarantee_transaction_blocks=True)
-            pw_status: PoolWalletInfo = (await client.pw_status(str(wallet_id)))[0]
+            pw_status: PoolWalletInfo = (await client.pw_status(wallet_id))[0]
             return pw_status.current.state == PoolSingletonState.FARMING_TO_POOL.value
-=======
-            async def status_is_farming_to_pool() -> bool:
-                await farm_blocks(full_node_api, our_ph, 1)
-                pw_status: PoolWalletInfo = (await client.pw_status(wallet_id))[0]
-                return pw_status.current.state == PoolSingletonState.FARMING_TO_POOL.value
->>>>>>> 8ea3f933
 
         await time_out_assert(timeout=WAIT_SECS, function=status_is_farming_to_pool)
 
-<<<<<<< HEAD
-        pw_info: PoolWalletInfo = (await client.pw_status(str(wallet_id)))[0]
+        pw_info: PoolWalletInfo = (await client.pw_status(wallet_id))[0]
         assert pw_info.current.pool_url == "https://pool-a.org"
         assert pw_info.current.relative_lock_height == 5
 
         join_pool_tx: TransactionRecord = (
             await client.pw_join_pool(
-                str(wallet_id),
+                wallet_id,
                 pool_b_ph,
                 "https://pool-b.org",
                 uint32(10),
@@ -1421,61 +957,20 @@
 
         async def status_is_leaving() -> bool:
             await full_node_api.farm_blocks_to_puzzlehash(count=1, farm_to=our_ph, guarantee_transaction_blocks=True)
-            pw_status: PoolWalletInfo = (await client.pw_status(str(wallet_id)))[0]
+            pw_status: PoolWalletInfo = (await client.pw_status(wallet_id))[0]
             return pw_status.current.state == PoolSingletonState.LEAVING_POOL.value
 
         await time_out_assert(timeout=WAIT_SECS, function=status_is_leaving)
-        pw_info = (await client.pw_status(str(wallet_id)))[0]
-=======
-            pw_info: PoolWalletInfo = (await client.pw_status(wallet_id))[0]
-            assert pw_info.current.pool_url == "https://pool-a.org"
-            assert pw_info.current.relative_lock_height == 5
-            status = (await client.pw_status(wallet_id))[0]
-
-            join_pool_tx: TransactionRecord = (
-                await client.pw_join_pool(
-                    wallet_id,
-                    pool_b_ph,
-                    "https://pool-b.org",
-                    uint32(10),
-                    fee,
-                )
-            )["transaction"]
-            assert join_pool_tx is not None
-
-            async def status_is_leaving() -> bool:
-                await farm_blocks(full_node_api, our_ph, 1)
-                pw_status: PoolWalletInfo = (await client.pw_status(wallet_id))[0]
-                return pw_status.current.state == PoolSingletonState.LEAVING_POOL.value
-
-            await time_out_assert(timeout=WAIT_SECS, function=status_is_leaving)
-            pw_info = (await client.pw_status(wallet_id))[0]
-
-            await time_out_assert(timeout=WAIT_SECS, function=status_is_farming_to_pool)
-            pw_info = (await client.pw_status(wallet_id))[0]
-            assert pw_info.current.pool_url == "https://pool-b.org"
-            assert pw_info.current.relative_lock_height == 10
-            assert len(await wallets[0].wallet_state_manager.tx_store.get_unconfirmed_for_wallet(2)) == 0
->>>>>>> 8ea3f933
+        pw_info = (await client.pw_status(wallet_id))[0]
 
         await time_out_assert(timeout=WAIT_SECS, function=status_is_farming_to_pool)
-        pw_info = (await client.pw_status(str(wallet_id)))[0]
+        pw_info = (await client.pw_status(wallet_id))[0]
         assert pw_info.current.pool_url == "https://pool-b.org"
         assert pw_info.current.relative_lock_height == 10
         assert len(await wallets[0].wallet_state_manager.tx_store.get_unconfirmed_for_wallet(2)) == 0
 
     @pytest.mark.asyncio
-<<<<<<< HEAD
-    async def test_change_pools_reorg(self, setup: Setup, fee: int, self_hostname: str) -> None:
-=======
-    @pytest.mark.parametrize("trusted_and_fee", [(True, FEE_AMOUNT), (False, uint64(0))])
-    async def test_change_pools_reorg(
-        self,
-        setup: Setup,
-        trusted_and_fee: Tuple[bool, uint64],
-        self_hostname: str,
-    ) -> None:
->>>>>>> 8ea3f933
+    async def test_change_pools_reorg(self, setup: Setup, fee: uint64, self_hostname: str) -> None:
         """This tests Pool A -> escaping -> reorg -> escaping -> Pool B"""
         full_node_api, wallet_nodes, receive_address, total_block_rewards, client = setup
         our_ph = receive_address[0]
@@ -1483,41 +978,6 @@
         wallets = [wallet_n.wallet_state_manager.main_wallet for wallet_n in wallet_nodes]
         pool_b_ph = await wallets[1].get_new_puzzlehash()
         WAIT_SECS = 30
-<<<<<<< HEAD
-=======
-        if trusted:
-            wallet_nodes[0].config["trusted_peers"] = {
-                full_node_api.full_node.server.node_id.hex(): full_node_api.full_node.server.node_id.hex()
-            }
-        else:
-            wallet_nodes[0].config["trusted_peers"] = {}
-
-        await wallet_nodes[0].server.start_client(
-            PeerInfo(self_hostname, uint16(full_node_api.full_node.server._port)), None
-        )
-
-        try:
-            assert len(await client.get_wallets(WalletType.POOLING_WALLET)) == 0
-
-            await farm_blocks(full_node_api, our_ph, 3)
-
-            async def have_chia() -> bool:
-                return (await wallets[0].get_confirmed_balance()) > FEE_AMOUNT
-
-            await time_out_assert(timeout=WAIT_SECS, function=have_chia)
-            await time_out_assert(20, wallet_is_synced, True, wallet_nodes[0], full_node_api)
-
-            creation_tx: TransactionRecord = await client.create_new_pool_wallet(
-                pool_a_ph, "https://pool-a.org", uint32(5), f"{self_hostname}:5000", "new", "FARMING_TO_POOL", fee
-            )
-
-            await time_out_assert(
-                10,
-                full_node_api.full_node.mempool_manager.get_spendbundle,
-                creation_tx.spend_bundle,
-                creation_tx.name,
-            )
->>>>>>> 8ea3f933
 
         assert len(await client.get_wallets(WalletType.POOLING_WALLET)) == 0
 
@@ -1529,66 +989,32 @@
 
         await full_node_api.wait_transaction_records_entered_mempool(records=[creation_tx])
 
-<<<<<<< HEAD
         await full_node_api.farm_blocks_to_puzzlehash(count=6, farm_to=our_ph, guarantee_transaction_blocks=True)
         assert not full_node_api.txs_in_mempool(txs=[creation_tx])
-=======
-            async def status_is_farming_to_pool() -> bool:
-                pw_status: PoolWalletInfo = (await client.pw_status(wallet_id))[0]
-                return pw_status.current.state == PoolSingletonState.FARMING_TO_POOL.value
->>>>>>> 8ea3f933
 
         await time_out_assert(20, wallet_is_synced, True, wallet_nodes[0], full_node_api)
 
         summaries_response = await client.get_wallets(WalletType.POOLING_WALLET)
         assert len(summaries_response) == 1
         wallet_id: int = summaries_response[0]["id"]
-        status: PoolWalletInfo = (await client.pw_status(str(wallet_id)))[0]
-
-<<<<<<< HEAD
+        status: PoolWalletInfo = (await client.pw_status(wallet_id))[0]
+
         assert status.current.state == PoolSingletonState.FARMING_TO_POOL.value
         assert status.target is None
 
         async def status_is_farming_to_pool() -> bool:
-            pw_status: PoolWalletInfo = (await client.pw_status(str(wallet_id)))[0]
+            pw_status: PoolWalletInfo = (await client.pw_status(wallet_id))[0]
             return pw_status.current.state == PoolSingletonState.FARMING_TO_POOL.value
 
         await time_out_assert(timeout=WAIT_SECS, function=status_is_farming_to_pool)
-=======
-            join_pool_tx: TransactionRecord = (
-                await client.pw_join_pool(
-                    wallet_id,
-                    pool_b_ph,
-                    "https://pool-b.org",
-                    uint32(10),
-                    fee,
-                )
-            )["transaction"]
-            assert join_pool_tx is not None
-            await time_out_assert(
-                10,
-                full_node_api.full_node.mempool_manager.get_spendbundle,
-                join_pool_tx.spend_bundle,
-                join_pool_tx.name,
-            )
-            await farm_blocks(full_node_api, our_ph, 1)
-
-            async def status_is_leaving_no_blocks() -> bool:
-                pw_status: PoolWalletInfo = (await client.pw_status(wallet_id))[0]
-                return pw_status.current.state == PoolSingletonState.LEAVING_POOL.value
-
-            async def status_is_farming_to_pool_no_blocks() -> bool:
-                pw_status: PoolWalletInfo = (await client.pw_status(wallet_id))[0]
-                return pw_status.current.state == PoolSingletonState.FARMING_TO_POOL.value
->>>>>>> 8ea3f933
-
-        pw_info: PoolWalletInfo = (await client.pw_status(str(wallet_id)))[0]
+
+        pw_info: PoolWalletInfo = (await client.pw_status(wallet_id))[0]
         assert pw_info.current.pool_url == "https://pool-a.org"
         assert pw_info.current.relative_lock_height == 5
 
         join_pool_tx: TransactionRecord = (
             await client.pw_join_pool(
-                str(wallet_id),
+                wallet_id,
                 pool_b_ph,
                 "https://pool-b.org",
                 uint32(10),
@@ -1600,7 +1026,7 @@
         await full_node_api.farm_blocks_to_puzzlehash(count=1, farm_to=our_ph, guarantee_transaction_blocks=True)
 
         async def status_is_leaving_no_blocks() -> bool:
-            pw_status: PoolWalletInfo = (await client.pw_status(str(wallet_id)))[0]
+            pw_status: PoolWalletInfo = (await client.pw_status(wallet_id))[0]
             return pw_status.current.state == PoolSingletonState.LEAVING_POOL.value
 
         await time_out_assert(timeout=WAIT_SECS, function=status_is_leaving_no_blocks)
