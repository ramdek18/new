#
# THIS FILE IS GENERATED. SEE https://github.com/Chia-Network/chia-blockchain/tree/main/tests#readme
#
name: Ubuntu TEST_NAME Test

on:
  push:
    branches:
      - main
    tags:
        - '**'
  pull_request:
    branches:
      - '**'

concurrency:
  # SHA is added to the end if on `main` to let all main workflows run
  group: ${{ github.ref }}-${{ github.workflow }}-${{ github.event_name }}-${{ github.ref == 'refs/heads/main' && github.sha || '' }}
  cancel-in-progress: true

jobs:
  build:
    name: Ubuntu TEST_NAME Test
    runs-on: ${{ matrix.os }}
    timeout-minutes: JOB_TIMEOUT
    strategy:
      fail-fast: false
      max-parallel: 4
      matrix:
        python-version: [3.7, 3.8, 3.9]
        os: [ubuntu-latest]

    env:
      CHIA_ROOT: ${{ github.workspace }}/.chia/mainnet

    steps:
    - name: Checkout Code
      uses: actions/checkout@v2
      with:
        fetch-depth: 0

    - name: Setup Python environment
      uses: actions/setup-python@v2
      with:
        python-version: ${{ matrix.python-version }}

    - name: Cache npm
      uses: actions/cache@v2.1.6
      with:
        path: ~/.npm
        key: ${{ runner.os }}-node-${{ hashFiles('**/package-lock.json') }}
        restore-keys: |
          ${{ runner.os }}-node-

    - name: Get pip cache dir
      id: pip-cache
      run: |
        echo "::set-output name=dir::$(pip cache dir)"

    - name: Cache pip
      uses: actions/cache@v2.1.6
      with:
        path: ${{ steps.pip-cache.outputs.dir }}
        key: ${{ runner.os }}-pip-${{ hashFiles('**/setup.py') }}
        restore-keys: |
          ${{ runner.os }}-pip-

CHECKOUT_TEST_BLOCKS_AND_PLOTS

    - name: Install ubuntu dependencies
      run: |
        sudo apt-get install software-properties-common
        sudo add-apt-repository ppa:deadsnakes/ppa
        sudo apt-get update
        sudo apt-get install python${{ matrix.python-version }}-venv python${{ matrix.python-version }}-distutils git -y

    - name: Run install script
      env:
        INSTALL_PYTHON_VERSION: ${{ matrix.python-version }}
      run: |
        sh install.sh -d

INSTALL_TIMELORD

    - name: Test TEST_NAME code with pytest
      run: |
        . ./activate
<<<<<<< HEAD
        ./venv/bin/py.test TEST_DIR -s -v --capture no --durations 0PYTEST_PARALLEL_ARGS
=======
        ./venv/bin/py.test TEST_DIR -s -v --durations 0PYTEST_PARALLEL_ARGS -m "not benchmark"
>>>>>>> 161a838b

CHECK_RESOURCE_USAGE
#
# THIS FILE IS GENERATED. SEE https://github.com/Chia-Network/chia-blockchain/tree/main/tests#readme
#<|MERGE_RESOLUTION|>--- conflicted
+++ resolved
@@ -85,11 +85,7 @@
     - name: Test TEST_NAME code with pytest
       run: |
         . ./activate
-<<<<<<< HEAD
-        ./venv/bin/py.test TEST_DIR -s -v --capture no --durations 0PYTEST_PARALLEL_ARGS
-=======
-        ./venv/bin/py.test TEST_DIR -s -v --durations 0PYTEST_PARALLEL_ARGS -m "not benchmark"
->>>>>>> 161a838b
+        ./venv/bin/py.test TEST_DIR -s -v --capture no --durations 0PYTEST_PARALLEL_ARGS -m "not benchmark"
 
 CHECK_RESOURCE_USAGE
 #
