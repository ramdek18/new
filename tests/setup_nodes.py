import asyncio
import logging
from typing import AsyncIterator, Dict, List, Tuple, Optional
from pathlib import Path

from chia.consensus.constants import ConsensusConstants
from chia.full_node.full_node_api import FullNodeAPI
from chia.server.start_service import Service
from chia.util.hash import std_hash
from chia.util.ints import uint16, uint32
from tests.block_tools import BlockTools, create_block_tools_async, test_constants
from tests.setup_services import (
    setup_daemon,
    setup_farmer,
    setup_full_node,
    setup_harvester,
    setup_introducer,
    setup_timelord,
    setup_vdf_client,
    setup_vdf_clients,
    setup_wallet_node,
)
from tests.time_out_assert import time_out_assert_custom_interval
from tests.util.keyring import TempKeyring
from tests.util.socket import find_available_listen_port


def cleanup_keyring(keyring: TempKeyring):
    keyring.cleanup()


log = logging.getLogger(__name__)


def constants_for_dic(dic):
    return test_constants.replace(**dic)


async def _teardown_nodes(node_aiters: List) -> None:
    awaitables = [node_iter.__anext__() for node_iter in node_aiters]
    for sublist_awaitable in asyncio.as_completed(awaitables):
        try:
            await sublist_awaitable
        except StopAsyncIteration:
            pass


async def setup_two_nodes(consensus_constants: ConsensusConstants, db_version: int, self_hostname: str):
    """
    Setup and teardown of two full nodes, with blockchains and separate DBs.
    """

    with TempKeyring(populate=True) as keychain1, TempKeyring(populate=True) as keychain2:
        node_iters = [
            setup_full_node(
                consensus_constants,
                "blockchain_test.db",
                self_hostname,
                await create_block_tools_async(constants=test_constants, keychain=keychain1),
                simulator=False,
                db_version=db_version,
            ),
            setup_full_node(
                consensus_constants,
                "blockchain_test_2.db",
                self_hostname,
                await create_block_tools_async(constants=test_constants, keychain=keychain2),
                simulator=False,
                db_version=db_version,
            ),
        ]

        fn1 = await node_iters[0].__anext__()
        fn2 = await node_iters[1].__anext__()

        yield fn1, fn2, fn1.full_node.server, fn2.full_node.server

        await _teardown_nodes(node_iters)


async def setup_n_nodes(consensus_constants: ConsensusConstants, n: int, db_version: int, self_hostname: str):
    """
    Setup and teardown of n full nodes, with blockchains and separate DBs.
    """
    node_iters = []
    keyrings_to_cleanup = []
    for i in range(n):
        keyring = TempKeyring(populate=True)
        keyrings_to_cleanup.append(keyring)
        node_iters.append(
            setup_full_node(
                consensus_constants,
                f"blockchain_test_{i}.db",
                self_hostname,
                await create_block_tools_async(constants=test_constants, keychain=keyring.get_keychain()),
                simulator=False,
                db_version=db_version,
            )
        )
    nodes = []
    for ni in node_iters:
        nodes.append(await ni.__anext__())

    yield nodes

    await _teardown_nodes(node_iters)

    for keyring in keyrings_to_cleanup:
        keyring.cleanup()


async def setup_node_and_wallet(
    consensus_constants: ConsensusConstants,
    self_hostname: str,
    starting_height=None,
    key_seed=None,
    db_version=1,
    disable_capabilities=None,
):
    with TempKeyring(populate=True) as keychain:
        btools = await create_block_tools_async(constants=test_constants, keychain=keychain)
        node_iters = [
            setup_full_node(
                consensus_constants,
                "blockchain_test.db",
                self_hostname,
                btools,
                simulator=False,
                db_version=db_version,
                disable_capabilities=disable_capabilities,
            ),
            setup_wallet_node(
                btools.config["self_hostname"],
                consensus_constants,
                btools,
                None,
                starting_height=starting_height,
                key_seed=key_seed,
            ),
        ]

        full_node_api = await node_iters[0].__anext__()
        wallet, s2 = await node_iters[1].__anext__()

        yield full_node_api, wallet, full_node_api.full_node.server, s2

        await _teardown_nodes(node_iters)


async def setup_simulators_and_wallets(
    simulator_count: int,
    wallet_count: int,
    dic: Dict,
    *,
    starting_height=None,
    key_seed=None,
    initial_num_public_keys=5,
    db_version=1,
<<<<<<< HEAD
    disable_capabilities=None,
=======
    config_overrides: Optional[Dict] = None,
>>>>>>> ab1ac66b
):
    with TempKeyring(populate=True) as keychain1, TempKeyring(populate=True) as keychain2:
        simulators: List[FullNodeAPI] = []
        wallets = []
        node_iters = []

        consensus_constants = constants_for_dic(dic)
        for index in range(0, simulator_count):
            db_name = f"blockchain_test_{index}_sim_and_wallets.db"
            bt_tools = await create_block_tools_async(
                consensus_constants, const_dict=dic, keychain=keychain1, config_overrides=config_overrides
            )  # block tools modifies constants
            sim = setup_full_node(
                bt_tools.constants,
                bt_tools.config["self_hostname"],
                db_name,
                bt_tools,
                simulator=True,
                db_version=db_version,
                disable_capabilities=disable_capabilities,
            )
            simulators.append(await sim.__anext__())
            node_iters.append(sim)

        for index in range(0, wallet_count):
            if key_seed is None:
                seed = std_hash(uint32(index))
            else:
                seed = key_seed
            bt_tools = await create_block_tools_async(
                consensus_constants, const_dict=dic, keychain=keychain2, config_overrides=config_overrides
            )  # block tools modifies constants
            wlt = setup_wallet_node(
                bt_tools.config["self_hostname"],
                bt_tools.constants,
                bt_tools,
                None,
                key_seed=seed,
                starting_height=starting_height,
                initial_num_public_keys=initial_num_public_keys,
            )
            wallets.append(await wlt.__anext__())
            node_iters.append(wlt)

        yield simulators, wallets

        await _teardown_nodes(node_iters)


async def setup_harvester_farmer(
    bt: BlockTools, tmp_path: Path, consensus_constants: ConsensusConstants, *, start_services: bool
):
    if start_services:
        farmer_port = uint16(0)
    else:
        # If we don't start the services, we won't be able to get the farmer port, which the harvester needs
        farmer_port = uint16(find_available_listen_port("farmer_server"))

    farmer_setup_iter = setup_farmer(
        bt,
        tmp_path / "farmer",
        bt.config["self_hostname"],
        consensus_constants,
        uint16(0),
        start_service=start_services,
        port=farmer_port,
    )

    farmer_service = await farmer_setup_iter.__anext__()
    farmer_port = farmer_service._server._port
    node_iters = [
        setup_harvester(
            bt,
            tmp_path / "harvester",
            bt.config["self_hostname"],
            farmer_port,
            consensus_constants,
            start_services,
        ),
        farmer_setup_iter,
    ]

    harvester_service = await node_iters[0].__anext__()

    yield harvester_service, farmer_service

    await _teardown_nodes(node_iters)


async def setup_farmer_multi_harvester(
    block_tools: BlockTools,
    harvester_count: int,
    temp_dir: Path,
    consensus_constants: ConsensusConstants,
) -> AsyncIterator[Tuple[List[Service], Service]]:

    node_iterators = [
        setup_farmer(
            block_tools,
            temp_dir / "farmer",
            block_tools.config["self_hostname"],
            consensus_constants,
            uint16(0),
        )
    ]
    farmer_service = await node_iterators[0].__anext__()
    farmer_port = farmer_service._server._port

    for i in range(0, harvester_count):
        root_path: Path = temp_dir / f"harvester_{i}"
        node_iterators.append(
            setup_harvester(
                block_tools,
                root_path,
                block_tools.config["self_hostname"],
                farmer_port,
                consensus_constants,
                False,
            )
        )

    harvester_services = []
    for node in node_iterators[1:]:
        harvester_service = await node.__anext__()
        harvester_services.append(harvester_service)

    yield harvester_services, farmer_service

    for harvester_service in harvester_services:
        harvester_service.stop()
        await harvester_service.wait_closed()

    farmer_service.stop()
    await farmer_service.wait_closed()

    await _teardown_nodes(node_iterators)


async def setup_full_system(
    consensus_constants: ConsensusConstants,
    shared_b_tools: BlockTools,
    b_tools: BlockTools = None,
    b_tools_1: BlockTools = None,
    db_version=1,
    connect_to_daemon=False,
):
    with TempKeyring(populate=True) as keychain1, TempKeyring(populate=True) as keychain2:
        if b_tools is None:
            b_tools = await create_block_tools_async(constants=test_constants, keychain=keychain1)
        if b_tools_1 is None:
            b_tools_1 = await create_block_tools_async(constants=test_constants, keychain=keychain2)

        if connect_to_daemon:
            daemon_iter = setup_daemon(btools=b_tools)
            daemon_ws = await daemon_iter.__anext__()

        # Start the introducer first so we can find out the port, and use that for the nodes
        introducer_iter = setup_introducer(shared_b_tools, uint16(0))
        introducer, introducer_server = await introducer_iter.__anext__()

        # Then start the full node so we can use the port for the farmer and timelord
        full_node_iters = [
            setup_full_node(
                consensus_constants,
                f"blockchain_test_{i}.db",
                shared_b_tools.config["self_hostname"],
                b_tools if i == 0 else b_tools_1,
                introducer_server._port,
                False,
                10,
                True,
                connect_to_daemon=connect_to_daemon,
                db_version=db_version,
            )
            for i in range(2)
        ]

        node_apis = [await fni.__anext__() for fni in full_node_iters]
        full_node_0_port = node_apis[0].full_node.server.get_port()

        farmer_iter = setup_farmer(
            shared_b_tools,
            shared_b_tools.root_path / "harvester",
            shared_b_tools.config["self_hostname"],
            consensus_constants,
            full_node_0_port,
        )
        farmer_service = await farmer_iter.__anext__()

        harvester_iter = setup_harvester(
            shared_b_tools,
            shared_b_tools.root_path / "harvester",
            shared_b_tools.config["self_hostname"],
            farmer_service._server.get_port(),
            consensus_constants,
        )

        vdf1_port = uint16(find_available_listen_port("vdf1"))
        vdf2_port = uint16(find_available_listen_port("vdf2"))
        timelord_iter = setup_timelord(full_node_0_port, False, consensus_constants, b_tools, vdf_port=vdf1_port)
        timelord_bluebox_iter = setup_timelord(1000, True, consensus_constants, b_tools_1, vdf_port=vdf2_port)

        harvester_service = await harvester_iter.__anext__()
        harvester = harvester_service._node

        async def num_connections():
            count = len(harvester.server.all_connections.items())
            return count

        await time_out_assert_custom_interval(10, 3, num_connections, 1)

        node_iters = [
            introducer_iter,
            harvester_iter,
            farmer_iter,
            setup_vdf_clients(shared_b_tools, shared_b_tools.config["self_hostname"], vdf1_port),
            timelord_iter,
            full_node_iters[0],
            full_node_iters[1],
            setup_vdf_client(shared_b_tools, shared_b_tools.config["self_hostname"], vdf2_port),
            timelord_bluebox_iter,
        ]
        if connect_to_daemon:
            node_iters.append(daemon_iter)

        timelord, _ = await timelord_iter.__anext__()
        vdf_clients = await node_iters[3].__anext__()
        timelord_bluebox, timelord_bluebox_server = await timelord_bluebox_iter.__anext__()
        vdf_bluebox_clients = await node_iters[7].__anext__()

        ret = (
            node_apis[0],
            node_apis[1],
            harvester,
            farmer_service._node,
            introducer,
            timelord,
            vdf_clients,
            vdf_bluebox_clients,
            timelord_bluebox,
            timelord_bluebox_server,
        )

        if connect_to_daemon:
            yield ret + (daemon_ws,)
        else:
            yield ret

        if connect_to_daemon:
            await _teardown_nodes(node_iters[:-1])
            await _teardown_nodes([node_iters[-1]])
        else:
            await _teardown_nodes(node_iters)<|MERGE_RESOLUTION|>--- conflicted
+++ resolved
@@ -156,11 +156,8 @@
     key_seed=None,
     initial_num_public_keys=5,
     db_version=1,
-<<<<<<< HEAD
     disable_capabilities=None,
-=======
     config_overrides: Optional[Dict] = None,
->>>>>>> ab1ac66b
 ):
     with TempKeyring(populate=True) as keychain1, TempKeyring(populate=True) as keychain2:
         simulators: List[FullNodeAPI] = []
