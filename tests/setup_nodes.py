import asyncio
import signal

from secrets import token_bytes
from typing import Dict, Tuple, List, Optional
from src.consensus.constants import ConsensusConstants
from src.full_node.full_node import FullNode
from src.server.connection import NodeType
from src.server.server import ChiaServer
from src.simulator.full_node_simulator import FullNodeSimulator
from src.timelord_launcher import spawn_process, kill_processes
from src.util.keychain import Keychain
from src.wallet.wallet_node import WalletNode
from tests.block_tools import BlockTools
from src.util.config import load_config
from src.harvester import Harvester
from src.farmer import Farmer
from src.introducer import Introducer
from src.timelord import Timelord
from src.server.connection import PeerInfo
from src.util.ints import uint16, uint32
from src.server.start_service import Service
from tests.make_test_constants import make_test_constants_with_genesis
from tests.time_out_assert import time_out_assert


bt = BlockTools()

global_config = load_config(bt.root_path, "config.yaml")
self_hostname = global_config["self_hostname"]

test_constants = make_test_constants_with_genesis({
    "DIFFICULTY_STARTING": 1,
    "DISCRIMINANT_SIZE_BITS": 8,
    "BLOCK_TIME_TARGET": 10,
    "DIFFICULTY_EPOCH": 12,  # The number of blocks per epoch
    "DIFFICULTY_DELAY": 3,  # EPOCH / WARP_FACTOR
    "PROPAGATION_THRESHOLD": 10,
    "PROPAGATION_DELAY_THRESHOLD": 20,
    "TX_PER_SEC": 1,
    "MEMPOOL_BLOCK_BUFFER": 10,
    "MIN_ITERS_STARTING": 50 * 1,
<<<<<<< HEAD
    "NUMBER_ZERO_BITS_CHALLENGE_SIG": 1,
}
test_constants["GENESIS_BLOCK"] = bytes(
    bt.create_genesis_block(test_constants, bytes([0] * 32), b"0")
)
=======
    "CLVM_COST_RATIO_CONSTANT": 108,
})


def constants_for_dic(dic):
    return test_constants.replace(**dic)
>>>>>>> e52e2c04


async def _teardown_nodes(node_aiters: List) -> None:
    awaitables = [node_iter.__anext__() for node_iter in node_aiters]
    for sublist_awaitable in asyncio.as_completed(awaitables):
        try:
            await sublist_awaitable
        except StopAsyncIteration:
            pass


async def setup_full_node(
    consensus_constants: ConsensusConstants,
    db_name,
    port,
    introducer_port=None,
    simulator=False,
    send_uncompact_interval=30,
):
    db_path = bt.root_path / f"{db_name}"
    if db_path.exists():
        db_path.unlink()

    config = load_config(bt.root_path, "config.yaml", "full_node")
    config["database_path"] = db_name
    config["send_uncompact_interval"] = send_uncompact_interval
    periodic_introducer_poll = None
    if introducer_port is not None:
        periodic_introducer_poll = (
            PeerInfo(self_hostname, introducer_port),
            30,
            config["target_peer_count"],
        )
    FullNodeApi = FullNodeSimulator if simulator else FullNode
    api = FullNodeApi(
        config=config,
        root_path=bt.root_path,
        consensus_constants=consensus_constants,
        name=f"full_node_{port}",
    )

    started = asyncio.Event()

    async def start_callback():
        await api._start()
        nonlocal started
        started.set()

    def stop_callback():
        api._close()

    async def await_closed_callback():
        await api._await_closed()

    service = Service(
        root_path=bt.root_path,
        api=api,
        node_type=NodeType.FULL_NODE,
        advertised_port=port,
        service_name="full_node",
        server_listen_ports=[port],
        auth_connect_peers=False,
        on_connect_callback=api._on_connect,
        start_callback=start_callback,
        stop_callback=stop_callback,
        await_closed_callback=await_closed_callback,
        periodic_introducer_poll=periodic_introducer_poll,
        parse_cli_args=False,
    )

    run_task = asyncio.create_task(service.run())
    await started.wait()

    yield api, api.server

    service.stop()
    await run_task
    if db_path.exists():
        db_path.unlink()


async def setup_wallet_node(
    port, full_node_port=None, introducer_port=None, key_seed=None, dic={}, starting_height=None,
):
    config = load_config(bt.root_path, "config.yaml", "wallet")
    if starting_height is not None:
        config["starting_height"] = starting_height
    config["initial_num_public_keys"] = 5

<<<<<<< HEAD
    entropy = token_bytes(32)
    keychain = Keychain(entropy.hex(), True)
    keychain.add_private_key(entropy, "")
    test_constants_copy = test_constants.copy()
    for k in dic.keys():
        test_constants_copy[k] = dic[k]
    first_pk = keychain.get_first_public_key()
    assert first_pk is not None
    db_path_key_suffix = str(first_pk.get_public_key().get_fingerprint())
=======
    key_seed = token_bytes(32)
    keychain = Keychain(key_seed.hex(), True)
    keychain.add_private_key_seed(key_seed)
    consensus_constants = constants_for_dic(dic)
    db_path_key_suffix = str(
        keychain.get_all_public_keys()[0].get_public_key().get_fingerprint()
    )
>>>>>>> e52e2c04
    db_name = f"test-wallet-db-{port}"
    db_path = bt.root_path / f"test-wallet-db-{port}-{db_path_key_suffix}"
    if db_path.exists():
        db_path.unlink()
    config["database_path"] = str(db_name)

    api = WalletNode(
        config,
        keychain,
        bt.root_path,
        consensus_constants=consensus_constants,
        name="wallet1",
    )
    periodic_introducer_poll = None
    if introducer_port is not None:
        periodic_introducer_poll = (
            PeerInfo(self_hostname, introducer_port),
            30,
            config["target_peer_count"],
        )
    connect_peers: List[PeerInfo] = []
    if full_node_port is not None:
        connect_peers = [PeerInfo(self_hostname, full_node_port)]

    started = asyncio.Event()

    async def start_callback():
        await api._start()
        nonlocal started
        started.set()

    def stop_callback():
        api._close()

    async def await_closed_callback():
        await api._await_closed()

    service = Service(
        root_path=bt.root_path,
        api=api,
        node_type=NodeType.WALLET,
        advertised_port=port,
        service_name="wallet",
        server_listen_ports=[port],
        connect_peers=connect_peers,
        auth_connect_peers=False,
        on_connect_callback=api._on_connect,
        start_callback=start_callback,
        stop_callback=stop_callback,
        await_closed_callback=await_closed_callback,
        periodic_introducer_poll=periodic_introducer_poll,
        parse_cli_args=False,
    )

    run_task = asyncio.create_task(service.run())
    await started.wait()

    yield api, api.server

    service.stop()
    await run_task
    if db_path.exists():
        db_path.unlink()
    keychain.delete_all_keys()


async def setup_harvester(port, farmer_port, dic={}):
    config = load_config(bt.root_path, "config.yaml", "harvester")
    test_constants_copy = test_constants.copy()
    for k in dic.keys():
        test_constants_copy[k] = dic[k]

    api = Harvester(config, bt.root_path, test_constants_copy)

    started = asyncio.Event()

    async def start_callback():
        await api._start()
        nonlocal started
        started.set()

    def stop_callback():
        api._close()

    async def await_closed_callback():
        await api._await_closed()

    service = Service(
        root_path=bt.root_path,
        api=api,
        node_type=NodeType.HARVESTER,
        advertised_port=port,
        service_name="harvester",
        server_listen_ports=[port],
        connect_peers=[PeerInfo(self_hostname, farmer_port)],
        auth_connect_peers=True,
        start_callback=start_callback,
        stop_callback=stop_callback,
        await_closed_callback=await_closed_callback,
        parse_cli_args=False,
    )

    run_task = asyncio.create_task(service.run())
    await started.wait()

    yield api, api.server

    service.stop()
    await run_task


async def setup_farmer(port, full_node_port: Optional[uint16] = None, dic={}):
    config = load_config(bt.root_path, "config.yaml", "farmer")
<<<<<<< HEAD
    config_pool = load_config(root_path, "config.yaml", "pool")
    test_constants_copy = test_constants.copy()
    for k in dic.keys():
        test_constants_copy[k] = dic[k]
    config["xch_target_puzzle_hash"] = bt.farmer_ph.hex()
    config["pool_public_keys"] = [bytes(pk).hex() for pk in bt.all_pubkeys]
    config_pool["xch_target_puzzle_hash"] = bt.pool_ph.hex()
=======
    config_pool = load_config(bt.root_path, "config.yaml", "pool")
    consensus_constants = constants_for_dic(dic)
    config["xch_target_puzzle_hash"] = bt.fee_target.hex()
    config["pool_public_keys"] = [
        bytes(epk.get_public_key()).hex() for epk in bt.keychain.get_all_public_keys()
    ]
    config_pool["xch_target_puzzle_hash"] = bt.fee_target.hex()
>>>>>>> e52e2c04
    if full_node_port:
        connect_peers = [PeerInfo(self_hostname, full_node_port)]
    else:
        connect_peers = []

    api = Farmer(config, config_pool, bt.keychain, consensus_constants)

    started = asyncio.Event()

    async def start_callback():
        nonlocal started
        started.set()

    service = Service(
        root_path=bt.root_path,
        api=api,
        node_type=NodeType.FARMER,
        advertised_port=port,
        service_name="farmer",
        server_listen_ports=[port],
        on_connect_callback=api._on_connect,
        connect_peers=connect_peers,
        auth_connect_peers=False,
        start_callback=start_callback,
        parse_cli_args=False,
    )

    run_task = asyncio.create_task(service.run())
    await started.wait()

    yield api, api.server

    service.stop()
    await run_task


async def setup_introducer(port, dic={}):
    config = load_config(bt.root_path, "config.yaml", "introducer")
    api = Introducer(config["max_peers_to_send"], config["recent_peer_threshold"])

    started = asyncio.Event()

    async def start_callback():
        await api._start()
        nonlocal started
        started.set()

    def stop_callback():
        api._close()

    async def await_closed_callback():
        await api._await_closed()

    service = Service(
        root_path=bt.root_path,
        api=api,
        node_type=NodeType.INTRODUCER,
        advertised_port=port,
        service_name="introducer",
        server_listen_ports=[port],
        auth_connect_peers=False,
        start_callback=start_callback,
        stop_callback=stop_callback,
        await_closed_callback=await_closed_callback,
        parse_cli_args=False,
    )

    run_task = asyncio.create_task(service.run())
    await started.wait()

    yield api, api.server

    service.stop()
    await run_task


async def setup_vdf_clients(port):
    vdf_task = asyncio.create_task(spawn_process(self_hostname, port, 1))

    def stop():
        asyncio.create_task(kill_processes())

    asyncio.get_running_loop().add_signal_handler(signal.SIGTERM, stop)
    asyncio.get_running_loop().add_signal_handler(signal.SIGINT, stop)

    yield vdf_task

    await kill_processes()


async def setup_timelord(port, full_node_port, sanitizer, dic={}):
    config = load_config(bt.root_path, "config.yaml", "timelord")
    consensus_constants = constants_for_dic(dic)
    config["sanitizer_mode"] = sanitizer
    if sanitizer:
        config["vdf_server"]["port"] = 7999

    api = Timelord(config, consensus_constants["DISCRIMINANT_SIZE_BITS"])

    started = asyncio.Event()

    async def start_callback():
        await api._start()
        nonlocal started
        started.set()

    def stop_callback():
        api._close()

    async def await_closed_callback():
        await api._await_closed()

    service = Service(
        root_path=bt.root_path,
        api=api,
        node_type=NodeType.TIMELORD,
        advertised_port=port,
        service_name="timelord",
        server_listen_ports=[port],
        connect_peers=[PeerInfo(self_hostname, full_node_port)],
        auth_connect_peers=False,
        start_callback=start_callback,
        stop_callback=stop_callback,
        await_closed_callback=await_closed_callback,
        parse_cli_args=False,
    )

    run_task = asyncio.create_task(service.run())
    await started.wait()

    yield api, api.server

    service.stop()
    await run_task


async def setup_two_nodes(dic={}):

    """
    Setup and teardown of two full nodes, with blockchains and separate DBs.
    """
    consensus_constants = constants_for_dic(dic)
    node_iters = [
        setup_full_node(consensus_constants, "blockchain_test.db", 21234, simulator=False),
        setup_full_node(consensus_constants, "blockchain_test_2.db", 21235, simulator=False),
    ]

    fn1, s1 = await node_iters[0].__anext__()
    fn2, s2 = await node_iters[1].__anext__()

    yield (fn1, fn2, s1, s2)

    await _teardown_nodes(node_iters)


async def setup_node_and_wallet(dic={}, starting_height=None):
    consensus_constants = constants_for_dic(dic)
    node_iters = [
        setup_full_node(consensus_constants, "blockchain_test.db", 21234, simulator=False),
        setup_wallet_node(21235, None, dic=dic, starting_height=starting_height),
    ]

    full_node, s1 = await node_iters[0].__anext__()
    wallet, s2 = await node_iters[1].__anext__()

    yield (full_node, wallet, s1, s2)

    await _teardown_nodes(node_iters)


async def setup_simulators_and_wallets(
    simulator_count: int, wallet_count: int, dic: Dict, starting_height=None,
):
    simulators: List[Tuple[FullNode, ChiaServer]] = []
    wallets = []
    node_iters = []

    consensus_constants = constants_for_dic(dic)
    for index in range(0, simulator_count):
        port = 50000 + index
        db_name = f"blockchain_test_{port}.db"
        sim = setup_full_node(consensus_constants, db_name, port, simulator=True)
        simulators.append(await sim.__anext__())
        node_iters.append(sim)

    for index in range(0, wallet_count):
        seed = bytes(uint32(index))
        port = 55000 + index
        wlt = setup_wallet_node(port, None, key_seed=seed, dic=dic, starting_height=starting_height)
        wallets.append(await wlt.__anext__())
        node_iters.append(wlt)

    yield (simulators, wallets)

    await _teardown_nodes(node_iters)


async def setup_farmer_harvester(dic={}):
    node_iters = [
        setup_harvester(21234, 21235, dic),
        setup_farmer(21235, None, dic),
    ]

    harvester, harvester_server = await node_iters[0].__anext__()
    farmer, farmer_server = await node_iters[1].__anext__()

    yield (harvester, farmer)

    await _teardown_nodes(node_iters)


async def setup_full_system(dic={}):
    consensus_constants = constants_for_dic(dic)
    node_iters = [
        setup_introducer(21233),
        setup_harvester(21234, 21235, dic),
        setup_farmer(21235, uint16(21237), dic),
        setup_vdf_clients(8000),
        setup_timelord(21236, 21237, False, dic),
        setup_full_node(consensus_constants, "blockchain_test.db", 21237, 21233, False, 10),
        setup_full_node(consensus_constants, "blockchain_test_2.db", 21238, 21233, False, 10),
        setup_vdf_clients(7999),
        setup_timelord(21239, 21238, True, dic),
    ]

    introducer, introducer_server = await node_iters[0].__anext__()
    harvester, harvester_server = await node_iters[1].__anext__()
    farmer, farmer_server = await node_iters[2].__anext__()

    async def num_connections():
        return len(harvester.global_connections.get_connections())

    await time_out_assert(10, num_connections, 1)

    vdf = await node_iters[3].__anext__()
    timelord, timelord_server = await node_iters[4].__anext__()
    node1, node1_server = await node_iters[5].__anext__()
    node2, node2_server = await node_iters[6].__anext__()
    vdf_sanitizer = await node_iters[7].__anext__()
    sanitizer, sanitizer_server = await node_iters[8].__anext__()

    yield (
        node1,
        node2,
        harvester,
        farmer,
        introducer,
        timelord,
        vdf,
        sanitizer,
        vdf_sanitizer,
    )

    await _teardown_nodes(node_iters)<|MERGE_RESOLUTION|>--- conflicted
+++ resolved
@@ -29,31 +29,26 @@
 global_config = load_config(bt.root_path, "config.yaml")
 self_hostname = global_config["self_hostname"]
 
-test_constants = make_test_constants_with_genesis({
-    "DIFFICULTY_STARTING": 1,
-    "DISCRIMINANT_SIZE_BITS": 8,
-    "BLOCK_TIME_TARGET": 10,
-    "DIFFICULTY_EPOCH": 12,  # The number of blocks per epoch
-    "DIFFICULTY_DELAY": 3,  # EPOCH / WARP_FACTOR
-    "PROPAGATION_THRESHOLD": 10,
-    "PROPAGATION_DELAY_THRESHOLD": 20,
-    "TX_PER_SEC": 1,
-    "MEMPOOL_BLOCK_BUFFER": 10,
-    "MIN_ITERS_STARTING": 50 * 1,
-<<<<<<< HEAD
-    "NUMBER_ZERO_BITS_CHALLENGE_SIG": 1,
-}
-test_constants["GENESIS_BLOCK"] = bytes(
-    bt.create_genesis_block(test_constants, bytes([0] * 32), b"0")
+test_constants = make_test_constants_with_genesis(
+    {
+        "DIFFICULTY_STARTING": 1,
+        "DISCRIMINANT_SIZE_BITS": 8,
+        "BLOCK_TIME_TARGET": 10,
+        "DIFFICULTY_EPOCH": 12,  # The number of blocks per epoch
+        "DIFFICULTY_DELAY": 3,  # EPOCH / WARP_FACTOR
+        "PROPAGATION_THRESHOLD": 10,
+        "PROPAGATION_DELAY_THRESHOLD": 20,
+        "TX_PER_SEC": 1,
+        "MEMPOOL_BLOCK_BUFFER": 10,
+        "MIN_ITERS_STARTING": 50 * 1,
+        "NUMBER_ZERO_BITS_CHALLENGE_SIG": 1,
+        "CLVM_COST_RATIO_CONSTANT": 108,
+    }
 )
-=======
-    "CLVM_COST_RATIO_CONSTANT": 108,
-})
 
 
 def constants_for_dic(dic):
     return test_constants.replace(**dic)
->>>>>>> e52e2c04
 
 
 async def _teardown_nodes(node_aiters: List) -> None:
@@ -136,32 +131,25 @@
 
 
 async def setup_wallet_node(
-    port, full_node_port=None, introducer_port=None, key_seed=None, dic={}, starting_height=None,
+    port,
+    full_node_port=None,
+    introducer_port=None,
+    key_seed=None,
+    dic={},
+    starting_height=None,
 ):
     config = load_config(bt.root_path, "config.yaml", "wallet")
     if starting_height is not None:
         config["starting_height"] = starting_height
     config["initial_num_public_keys"] = 5
 
-<<<<<<< HEAD
     entropy = token_bytes(32)
     keychain = Keychain(entropy.hex(), True)
     keychain.add_private_key(entropy, "")
-    test_constants_copy = test_constants.copy()
-    for k in dic.keys():
-        test_constants_copy[k] = dic[k]
+    consensus_constants = constants_for_dic(dic)
     first_pk = keychain.get_first_public_key()
     assert first_pk is not None
     db_path_key_suffix = str(first_pk.get_public_key().get_fingerprint())
-=======
-    key_seed = token_bytes(32)
-    keychain = Keychain(key_seed.hex(), True)
-    keychain.add_private_key_seed(key_seed)
-    consensus_constants = constants_for_dic(dic)
-    db_path_key_suffix = str(
-        keychain.get_all_public_keys()[0].get_public_key().get_fingerprint()
-    )
->>>>>>> e52e2c04
     db_name = f"test-wallet-db-{port}"
     db_path = bt.root_path / f"test-wallet-db-{port}-{db_path_key_suffix}"
     if db_path.exists():
@@ -275,23 +263,12 @@
 
 async def setup_farmer(port, full_node_port: Optional[uint16] = None, dic={}):
     config = load_config(bt.root_path, "config.yaml", "farmer")
-<<<<<<< HEAD
-    config_pool = load_config(root_path, "config.yaml", "pool")
-    test_constants_copy = test_constants.copy()
-    for k in dic.keys():
-        test_constants_copy[k] = dic[k]
+    config_pool = load_config(bt.root_path, "config.yaml", "pool")
+    consensus_constants = constants_for_dic(dic)
+
     config["xch_target_puzzle_hash"] = bt.farmer_ph.hex()
     config["pool_public_keys"] = [bytes(pk).hex() for pk in bt.all_pubkeys]
     config_pool["xch_target_puzzle_hash"] = bt.pool_ph.hex()
-=======
-    config_pool = load_config(bt.root_path, "config.yaml", "pool")
-    consensus_constants = constants_for_dic(dic)
-    config["xch_target_puzzle_hash"] = bt.fee_target.hex()
-    config["pool_public_keys"] = [
-        bytes(epk.get_public_key()).hex() for epk in bt.keychain.get_all_public_keys()
-    ]
-    config_pool["xch_target_puzzle_hash"] = bt.fee_target.hex()
->>>>>>> e52e2c04
     if full_node_port:
         connect_peers = [PeerInfo(self_hostname, full_node_port)]
     else:
@@ -435,8 +412,12 @@
     """
     consensus_constants = constants_for_dic(dic)
     node_iters = [
-        setup_full_node(consensus_constants, "blockchain_test.db", 21234, simulator=False),
-        setup_full_node(consensus_constants, "blockchain_test_2.db", 21235, simulator=False),
+        setup_full_node(
+            consensus_constants, "blockchain_test.db", 21234, simulator=False
+        ),
+        setup_full_node(
+            consensus_constants, "blockchain_test_2.db", 21235, simulator=False
+        ),
     ]
 
     fn1, s1 = await node_iters[0].__anext__()
@@ -450,7 +431,9 @@
 async def setup_node_and_wallet(dic={}, starting_height=None):
     consensus_constants = constants_for_dic(dic)
     node_iters = [
-        setup_full_node(consensus_constants, "blockchain_test.db", 21234, simulator=False),
+        setup_full_node(
+            consensus_constants, "blockchain_test.db", 21234, simulator=False
+        ),
         setup_wallet_node(21235, None, dic=dic, starting_height=starting_height),
     ]
 
@@ -480,7 +463,9 @@
     for index in range(0, wallet_count):
         seed = bytes(uint32(index))
         port = 55000 + index
-        wlt = setup_wallet_node(port, None, key_seed=seed, dic=dic, starting_height=starting_height)
+        wlt = setup_wallet_node(
+            port, None, key_seed=seed, dic=dic, starting_height=starting_height
+        )
         wallets.append(await wlt.__anext__())
         node_iters.append(wlt)
 
@@ -511,8 +496,12 @@
         setup_farmer(21235, uint16(21237), dic),
         setup_vdf_clients(8000),
         setup_timelord(21236, 21237, False, dic),
-        setup_full_node(consensus_constants, "blockchain_test.db", 21237, 21233, False, 10),
-        setup_full_node(consensus_constants, "blockchain_test_2.db", 21238, 21233, False, 10),
+        setup_full_node(
+            consensus_constants, "blockchain_test.db", 21237, 21233, False, 10
+        ),
+        setup_full_node(
+            consensus_constants, "blockchain_test_2.db", 21238, 21233, False, 10
+        ),
         setup_vdf_clients(7999),
         setup_timelord(21239, 21238, True, dic),
     ]
