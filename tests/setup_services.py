--- conflicted
+++ resolved
@@ -84,15 +84,10 @@
     else:
         config["introducer_peer"] = None
     config["dns_servers"] = []
-<<<<<<< HEAD
-    config["port"] = port
+    config["port"] = 0
     if disable_capabilities:
         config["disable_capabilities"] = disable_capabilities
-    config["rpc_port"] = rpc_port
-=======
-    config["port"] = 0
     config["rpc_port"] = 0
->>>>>>> ab1ac66b
     overrides = config["network_overrides"]["constants"][config["selected_network"]]
     updated_constants = consensus_constants.replace_str_to_bytes(**overrides)
     if simulator:
