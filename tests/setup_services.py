--- conflicted
+++ resolved
@@ -111,11 +111,7 @@
     config["simulator"]["use_current_time"] = False  # Disable Real timestamps when running tests
     overrides = service_config["network_overrides"]["constants"][service_config["selected_network"]]
     updated_constants = consensus_constants.replace_str_to_bytes(**overrides)
-<<<<<<< HEAD
     local_bt.change_config(config)
-    if simulator:  # Simulator needs whole config file
-        kwargs = service_kwargs_for_full_node_simulator(local_bt.root_path, config, local_bt)
-=======
     override_capabilities = None if disable_capabilities is None else get_capabilities(disable_capabilities)
     if simulator:
         service = create_full_node_simulator_service(
@@ -125,7 +121,6 @@
             connect_to_daemon=connect_to_daemon,
             override_capabilities=override_capabilities,
         )
->>>>>>> 81b8dc45
     else:
         service = create_full_node_service(
             local_bt.root_path,
