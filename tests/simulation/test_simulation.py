from __future__ import annotations

from typing import AsyncIterator, List, Tuple

import pytest
import pytest_asyncio

from chia.cmds.units import units
from chia.consensus.block_rewards import calculate_base_farmer_reward, calculate_pool_reward
from chia.full_node.full_node import FullNode
from chia.server.outbound_message import NodeType
from chia.server.server import ChiaServer
from chia.server.start_service import Service
from chia.simulator.block_tools import BlockTools, create_block_tools_async, test_constants
from chia.simulator.full_node_simulator import FullNodeSimulator
from chia.simulator.keyring import TempKeyring
from chia.simulator.setup_nodes import SimulatorsAndWallets, setup_full_system, setup_simulators_and_wallets
from chia.simulator.setup_services import setup_full_node
from chia.simulator.simulator_protocol import FarmNewBlockProtocol, GetAllCoinsProtocol, ReorgProtocol
from chia.simulator.time_out_assert import time_out_assert
from chia.types.peer_info import PeerInfo
from chia.util.ints import uint16, uint32, uint64
from chia.wallet.wallet_node import WalletNode

test_constants_modified = test_constants.replace(
    **{
        "DIFFICULTY_STARTING": 2**8,
        "DISCRIMINANT_SIZE_BITS": 1024,
        "SUB_EPOCH_BLOCKS": 140,
        "WEIGHT_PROOF_THRESHOLD": 2,
        "WEIGHT_PROOF_RECENT_BLOCKS": 350,
        "MAX_SUB_SLOT_BLOCKS": 50,
        "NUM_SPS_SUB_SLOT": 32,  # Must be a power of 2
        "EPOCH_BLOCKS": 280,
        "SUB_SLOT_ITERS_STARTING": 2**20,
        "NUMBER_ZERO_BITS_PLOT_FILTER": 5,
    }
)


# TODO: Ideally, the db_version should be the (parameterized) db_version
# fixture, to test all versions of the database schema. This doesn't work
# because of a hack in shutting down the full node, which means you cannot run
# more than one simulations per process.
@pytest_asyncio.fixture(scope="function")
async def extra_node(self_hostname):
    with TempKeyring() as keychain:
        b_tools = await create_block_tools_async(constants=test_constants_modified, keychain=keychain)
        async for service in setup_full_node(
            test_constants_modified,
            "blockchain_test_3.db",
            self_hostname,
            b_tools,
            db_version=1,
        ):
            yield service._api


@pytest_asyncio.fixture(scope="function")
async def simulation(bt):
    async for _ in setup_full_system(test_constants_modified, bt, db_version=1):
        yield _


@pytest_asyncio.fixture(scope="function")
async def one_wallet_node() -> AsyncIterator[SimulatorsAndWallets]:
    async for _ in setup_simulators_and_wallets(simulator_count=1, wallet_count=1, dic={}):
        yield _


class TestSimulation:
    @pytest.mark.asyncio
    async def test_simulation_1(self, simulation, extra_node, self_hostname):
        node1, node2, _, _, _, _, _, _, _, sanitizer_server = simulation
        server1: ChiaServer = node1.full_node.server

        node1_port: uint16 = server1.get_port()
        node2_port: uint16 = node2.full_node.server.get_port()

        # Connect node 1 to node 2
        connected: bool = await server1.start_client(PeerInfo(self_hostname, node2_port))
        assert connected, f"node1 was unable to connect to node2 on port {node2_port}"
        assert len(server1.get_connections(NodeType.FULL_NODE, outbound=True)) >= 1

        # Connect node3 to node1 and node2 - checks come later
        node3: Service[FullNode] = extra_node
        server3: ChiaServer = node3.full_node.server
        connected = await server3.start_client(PeerInfo(self_hostname, node1_port))
        assert connected, f"server3 was unable to connect to node1 on port {node1_port}"
        connected = await server3.start_client(PeerInfo(self_hostname, node2_port))
        assert connected, f"server3 was unable to connect to node2 on port {node2_port}"
        assert len(server3.get_connections(NodeType.FULL_NODE, outbound=True)) >= 2

        # wait up to 10 mins for node2 to sync the chain to height 7
        await time_out_assert(600, node2.full_node.blockchain.get_peak_height, 7)

        connected = await sanitizer_server.start_client(PeerInfo(self_hostname, node2_port))
        assert connected, f"sanitizer_server was unable to connect to node2 on port {node2_port}"

        async def has_compact(node1, node2):
            peak_height_1 = node1.full_node.blockchain.get_peak_height()
            headers_1 = await node1.full_node.blockchain.get_header_blocks_in_range(0, peak_height_1 - 6)
            peak_height_2 = node2.full_node.blockchain.get_peak_height()
            headers_2 = await node2.full_node.blockchain.get_header_blocks_in_range(0, peak_height_2 - 6)
            # Commented to speed up.
            # cc_eos = [False, False]
            # icc_eos = [False, False]
            # cc_sp = [False, False]
            # cc_ip = [False, False]
            has_compact = [False, False]
            for index, headers in enumerate([headers_1, headers_2]):
                for header in headers.values():
                    for sub_slot in header.finished_sub_slots:
                        if sub_slot.proofs.challenge_chain_slot_proof.normalized_to_identity:
                            # cc_eos[index] = True
                            has_compact[index] = True
                        if (
                            sub_slot.proofs.infused_challenge_chain_slot_proof is not None
                            and sub_slot.proofs.infused_challenge_chain_slot_proof.normalized_to_identity
                        ):
                            # icc_eos[index] = True
                            has_compact[index] = True
                    if (
                        header.challenge_chain_sp_proof is not None
                        and header.challenge_chain_sp_proof.normalized_to_identity
                    ):
                        # cc_sp[index] = True
                        has_compact[index] = True
                    if header.challenge_chain_ip_proof.normalized_to_identity:
                        # cc_ip[index] = True
                        has_compact[index] = True

            # return (
            #     cc_eos == [True, True] and icc_eos == [True, True] and cc_sp == [True, True] and cc_ip == [True, True]
            # )
            return has_compact == [True, True]

        await time_out_assert(600, has_compact, True, node1, node2)

        # check node3 has synced to the proper height
        peak_height: uint32 = max(
            node1.full_node.blockchain.get_peak_height(), node2.full_node.blockchain.get_peak_height()
        )
        # wait up to 10 mins for node3 to sync
        await time_out_assert(600, node3.full_node.blockchain.get_peak_height, peak_height)

    @pytest.mark.asyncio
    async def test_simulator_auto_farm_and_get_coins(
        self,
        two_wallet_nodes: Tuple[List[FullNodeSimulator], List[Tuple[WalletNode, ChiaServer]], BlockTools],
        self_hostname: str,
    ) -> None:
        num_blocks = 2
        full_nodes, wallets, _ = two_wallet_nodes
        full_node_api = full_nodes[0]
        server_1 = full_node_api.full_node.server
        wallet_node, server_2 = wallets[0]
        wallet_node_2, server_3 = wallets[1]
        wallet = wallet_node.wallet_state_manager.main_wallet
        ph = await wallet.get_new_puzzlehash()
        wallet_node.config["trusted_peers"] = {}
        wallet_node_2.config["trusted_peers"] = {}

        # enable auto_farming
        await full_node_api.update_autofarm_config(True)

        await server_2.start_client(PeerInfo(self_hostname, uint16(server_1._port)), None)
        for i in range(num_blocks):
            await full_node_api.farm_new_transaction_block(FarmNewBlockProtocol(ph))

        block_reward = calculate_pool_reward(uint32(1)) + calculate_base_farmer_reward(uint32(1))
        funds = block_reward

        await time_out_assert(10, wallet.get_confirmed_balance, funds)
        await time_out_assert(5, wallet.get_unconfirmed_balance, funds)
        tx = await wallet.generate_signed_transaction(
            uint64(10),
            await wallet_node_2.wallet_state_manager.main_wallet.get_new_puzzlehash(),
            uint64(0),
        )
        await wallet.push_transaction(tx)
        # wait till out of mempool
        await time_out_assert(10, full_node_api.full_node.mempool_manager.get_spendbundle, None, tx.name)
        # wait until the transaction is confirmed
        await time_out_assert(20, wallet_node.wallet_state_manager.blockchain.get_finished_sync_up_to, 3)
        funds += block_reward  # add auto farmed block.
        await time_out_assert(10, wallet.get_confirmed_balance, funds - 10)

        for i in range(num_blocks):
            await full_node_api.farm_new_transaction_block(FarmNewBlockProtocol(ph))
        funds += block_reward
        # to reduce test flake, check block height again
        await time_out_assert(30, wallet_node.wallet_state_manager.blockchain.get_finished_sync_up_to, 5)
        await time_out_assert(10, wallet.get_confirmed_balance, funds - 10)
        await time_out_assert(5, wallet.get_unconfirmed_balance, funds - 10)
        # now lets test getting all coins, first only unspent, then all
        # we do this here, because we have a wallet.
        non_spent_coins = await full_node_api.get_all_coins(GetAllCoinsProtocol(False))
        assert len(non_spent_coins) == 11
        spent_and_non_spent_coins = await full_node_api.get_all_coins(GetAllCoinsProtocol(True))
        assert len(spent_and_non_spent_coins) == 12
        # try reorg, then check again.
        # revert to height 2, then go to height 6, so that we don't include the transaction we made.
        await full_node_api.reorg_from_index_to_new_index(ReorgProtocol(uint32(2), uint32(6), ph, None))
        reorg_non_spent_coins = await full_node_api.get_all_coins(GetAllCoinsProtocol(False))
        reorg_spent_and_non_spent_coins = await full_node_api.get_all_coins(GetAllCoinsProtocol(True))
        assert len(reorg_non_spent_coins) == 12 and len(reorg_spent_and_non_spent_coins) == 12
        assert tx.additions not in spent_and_non_spent_coins  # just double check that those got reverted.

    @pytest.mark.asyncio
    @pytest.mark.parametrize(argnames="count", argvalues=[0, 1, 2, 5, 10])
    async def test_simulation_farm_blocks_to_puzzlehash(
        self,
        count,
        one_wallet_node: SimulatorsAndWallets,
    ):
        [[full_node_api], _, _] = one_wallet_node

        # Starting at the beginning.
        assert full_node_api.full_node.blockchain.get_peak_height() is None

        await full_node_api.farm_blocks_to_puzzlehash(count=count)

        # The requested number of blocks had been processed.
        expected_height = None if count == 0 else count
        assert full_node_api.full_node.blockchain.get_peak_height() == expected_height

    @pytest.mark.asyncio
    @pytest.mark.parametrize(argnames="count", argvalues=[0, 1, 2, 5, 10])
    async def test_simulation_farm_blocks(
        self,
        self_hostname: str,
        count,
        one_wallet_node: SimulatorsAndWallets,
    ):
        [[full_node_api], [[wallet_node, wallet_server]], _] = one_wallet_node

        await wallet_server.start_client(PeerInfo(self_hostname, uint16(full_node_api.server._port)), None)

        # Avoiding an attribute error below.
        assert wallet_node.wallet_state_manager is not None

        wallet = wallet_node.wallet_state_manager.main_wallet

        # Starting at the beginning.
        assert full_node_api.full_node.blockchain.get_peak_height() is None

        rewards = await full_node_api.farm_blocks_to_wallet(count=count, wallet=wallet)

        # The requested number of blocks had been processed plus 1 to handle the final reward
        # transactions in the case of a non-zero count.
        expected_height = count
        if count > 0:
            expected_height += 1

        peak_height = full_node_api.full_node.blockchain.get_peak_height()
        if peak_height is None:
            peak_height = uint32(0)

        assert peak_height == expected_height

        # The expected rewards have been received and confirmed.
        unconfirmed_balance = await wallet.get_unconfirmed_balance()
        confirmed_balance = await wallet.get_confirmed_balance()
        assert [unconfirmed_balance, confirmed_balance] == [rewards, rewards]

    @pytest.mark.asyncio
    @pytest.mark.parametrize(
        argnames=["amount", "coin_count"],
        argvalues=[
            [0, 0],
            [1, 2],
            [(2 * units["chia"]) - 1, 2],
            [2 * units["chia"], 2],
            [(2 * units["chia"]) + 1, 4],
            [3 * units["chia"], 4],
            [10 * units["chia"], 10],
        ],
    )
    async def test_simulation_farm_rewards(
        self,
        self_hostname: str,
        amount: int,
        coin_count: int,
        one_wallet_node: SimulatorsAndWallets,
    ):
        [[full_node_api], [[wallet_node, wallet_server]], _] = one_wallet_node

        await wallet_server.start_client(PeerInfo(self_hostname, uint16(full_node_api.server._port)), None)

        # Avoiding an attribute error below.
        assert wallet_node.wallet_state_manager is not None

        wallet = wallet_node.wallet_state_manager.main_wallet

        rewards = await full_node_api.farm_rewards_to_wallet(amount=amount, wallet=wallet)

        # At least the requested amount was farmed.
        assert rewards >= amount

        # The rewards amount is both received and confirmed.
        unconfirmed_balance = await wallet.get_unconfirmed_balance()
        confirmed_balance = await wallet.get_confirmed_balance()
        assert [unconfirmed_balance, confirmed_balance] == [rewards, rewards]

        # The expected number of coins were received.
        spendable_coins = await wallet.wallet_state_manager.get_spendable_coins_for_wallet(wallet.id())
        assert len(spendable_coins) == coin_count

    @pytest.mark.asyncio
    async def test_wait_transaction_records_entered_mempool(
        self,
        self_hostname: str,
        one_wallet_node: SimulatorsAndWallets,
    ) -> None:
        repeats = 50
        tx_amount = uint64(1)
        [[full_node_api], [[wallet_node, wallet_server]], _] = one_wallet_node

        await wallet_server.start_client(PeerInfo(self_hostname, uint16(full_node_api.server._port)), None)

        # Avoiding an attribute hint issue below.
        assert wallet_node.wallet_state_manager is not None

        wallet = wallet_node.wallet_state_manager.main_wallet

        # generate some coins for repetitive testing
        await full_node_api.farm_rewards_to_wallet(amount=repeats * tx_amount, wallet=wallet)
        coins = await full_node_api.create_coins_with_amounts(amounts=[tx_amount] * repeats, wallet=wallet)
        assert len(coins) == repeats

        # repeating just to try to expose any flakiness
        for coin in coins:
            tx = await wallet.generate_signed_transaction(
                amount=uint64(tx_amount),
                puzzle_hash=await wallet_node.wallet_state_manager.main_wallet.get_new_puzzlehash(),
                coins={coin},
            )
            await wallet.push_transaction(tx)

            await full_node_api.wait_transaction_records_entered_mempool(records=[tx])
            assert tx.spend_bundle is not None
            assert full_node_api.full_node.mempool_manager.get_spendbundle(tx.spend_bundle.name()) is not None
            # TODO: this fails but it seems like it shouldn't when above passes
            # assert tx.is_in_mempool()

    @pytest.mark.parametrize(argnames="records_or_bundles_or_coins", argvalues=["records", "bundles", "coins"])
    @pytest.mark.asyncio
    async def test_process_transactions(
        self,
        self_hostname: str,
        one_wallet_node: SimulatorsAndWallets,
        records_or_bundles_or_coins: str,
    ) -> None:
        repeats = 20
        tx_amount = uint64(1)
        tx_per_repeat = 2
        [[full_node_api], [[wallet_node, wallet_server]], _] = one_wallet_node

        await wallet_server.start_client(PeerInfo(self_hostname, uint16(full_node_api.server._port)), None)

        # Avoiding an attribute hint issue below.
        assert wallet_node.wallet_state_manager is not None

        wallet = wallet_node.wallet_state_manager.main_wallet

        # generate some coins for repetitive testing
        await full_node_api.farm_rewards_to_wallet(amount=tx_amount * repeats * tx_per_repeat, wallet=wallet)
        all_coins = await full_node_api.create_coins_with_amounts(
            amounts=[tx_amount] * repeats * tx_per_repeat, wallet=wallet
        )
        assert len(all_coins) == repeats * tx_per_repeat

        coins_iter = iter(all_coins)
        # repeating just to try to expose any flakiness
        for repeat in range(repeats):
            coins = [next(coins_iter) for _ in range(tx_per_repeat)]
            transactions = [
                await wallet.generate_signed_transaction(
                    amount=uint64(tx_amount),
                    puzzle_hash=await wallet_node.wallet_state_manager.main_wallet.get_new_puzzlehash(),
                    coins={coin},
                )
                for coin in coins
            ]
            for tx in transactions:
                assert tx.spend_bundle is not None, "the above created transaction is missing the expected spend bundle"
                await wallet.push_transaction(tx)

            if records_or_bundles_or_coins == "records":
                await full_node_api.process_transaction_records(records=transactions)
            elif records_or_bundles_or_coins == "bundles":
                await full_node_api.process_spend_bundles(
                    bundles=[tx.spend_bundle for tx in transactions if tx.spend_bundle is not None]
                )
            elif records_or_bundles_or_coins == "coins":
                await full_node_api.process_coin_spends(
                    coins=[
                        coin
                        for tx in transactions
                        if tx.spend_bundle is not None
                        for coin in tx.spend_bundle.additions()
                    ]
                )
            else:
                raise Exception("unexpected parametrization")
            for coin in coins:
                coin_record = await full_node_api.full_node.coin_store.get_coin_record(coin.name())
                assert coin_record is not None

    @pytest.mark.asyncio
    @pytest.mark.parametrize(
        argnames="amounts",
        argvalues=[
            *[pytest.param([uint64(1)] * n, id=f"1 mojo x {n}") for n in [0, 1, 10, 49, 51, 103]],
            *[
                pytest.param(list(uint64(x) for x in range(1, n + 1)), id=f"incrementing x {n}")
                for n in [1, 10, 49, 51, 103]
            ],
        ],
    )
    async def test_create_coins_with_amounts(
        self,
<<<<<<< HEAD
        amounts: List[uint64],
=======
        self_hostname: str,
        amounts: List[int],
>>>>>>> 3cade8af
        one_wallet_node: SimulatorsAndWallets,
    ) -> None:
        [[full_node_api], [[wallet_node, wallet_server]], _] = one_wallet_node

        await wallet_server.start_client(PeerInfo(self_hostname, uint16(full_node_api.server._port)), None)

        # Avoiding an attribute hint issue below.
        assert wallet_node.wallet_state_manager is not None

        wallet = wallet_node.wallet_state_manager.main_wallet

        await full_node_api.farm_rewards_to_wallet(amount=sum(amounts), wallet=wallet)
        # Get some more coins.  The creator helper doesn't get you all the coins you
        # need yet.
        await full_node_api.farm_blocks_to_wallet(count=2, wallet=wallet)
        coins = await full_node_api.create_coins_with_amounts(amounts=amounts, wallet=wallet)

        assert sorted(coin.amount for coin in coins) == sorted(amounts)

    @pytest.mark.asyncio
    @pytest.mark.parametrize(
        argnames="amounts",
        argvalues=[
            [uint64(0)],
            # cheating on type since -5 can't be heald in a proper uint64
            [uint64(5), -5],
            [uint64(4), uint64(0)],
        ],
        ids=lambda amounts: ", ".join(str(amount) for amount in amounts),
    )
    async def test_create_coins_with_invalid_amounts_raises(
        self,
<<<<<<< HEAD
        amounts: List[uint64],
=======
        self_hostname: str,
        amounts: List[int],
>>>>>>> 3cade8af
        one_wallet_node: SimulatorsAndWallets,
    ) -> None:
        [[full_node_api], [[wallet_node, wallet_server]], _] = one_wallet_node

        await wallet_server.start_client(PeerInfo(self_hostname, uint16(full_node_api.server._port)), None)

        # Avoiding an attribute hint issue below.
        assert wallet_node.wallet_state_manager is not None

        wallet = wallet_node.wallet_state_manager.main_wallet

        with pytest.raises(Exception, match="Coins must have a positive value"):
            await full_node_api.create_coins_with_amounts(amounts=amounts, wallet=wallet)<|MERGE_RESOLUTION|>--- conflicted
+++ resolved
@@ -421,12 +421,8 @@
     )
     async def test_create_coins_with_amounts(
         self,
-<<<<<<< HEAD
+        self_hostname: str,
         amounts: List[uint64],
-=======
-        self_hostname: str,
-        amounts: List[int],
->>>>>>> 3cade8af
         one_wallet_node: SimulatorsAndWallets,
     ) -> None:
         [[full_node_api], [[wallet_node, wallet_server]], _] = one_wallet_node
@@ -459,12 +455,8 @@
     )
     async def test_create_coins_with_invalid_amounts_raises(
         self,
-<<<<<<< HEAD
+        self_hostname: str,
         amounts: List[uint64],
-=======
-        self_hostname: str,
-        amounts: List[int],
->>>>>>> 3cade8af
         one_wallet_node: SimulatorsAndWallets,
     ) -> None:
         [[full_node_api], [[wallet_node, wallet_server]], _] = one_wallet_node
