from __future__ import annotations

<<<<<<< HEAD
import asyncio
import json
import logging
=======
import dataclasses
>>>>>>> e9ac7ea6
from typing import List, Tuple

import aiohttp
import pkg_resources
import pytest
import pytest_asyncio

from chia.cmds.units import units
from chia.consensus.block_record import BlockRecord
from chia.consensus.block_rewards import calculate_base_farmer_reward, calculate_pool_reward
from chia.full_node.full_node import FullNode
from chia.server.outbound_message import NodeType
from chia.server.server import ChiaServer
from chia.server.start_service import Service
from chia.simulator.block_tools import BlockTools, create_block_tools_async, test_constants
from chia.simulator.full_node_simulator import FullNodeSimulator
from chia.simulator.keyring import TempKeyring
from chia.simulator.setup_nodes import SimulatorsAndWallets
from chia.simulator.setup_services import setup_full_node
from chia.simulator.simulator_protocol import FarmNewBlockProtocol, GetAllCoinsProtocol, ReorgProtocol
from chia.simulator.time_out_assert import time_out_assert, time_out_assert_custom_interval
from chia.types.blockchain_format.sized_bytes import bytes32
from chia.types.peer_info import PeerInfo
from chia.util.ints import uint16, uint32, uint64
from chia.util.ws_message import create_payload
from chia.wallet.util.tx_config import DEFAULT_TX_CONFIG
from chia.wallet.wallet_node import WalletNode
from tests.core.node_height import node_height_at_least

chiapos_version = pkg_resources.get_distribution("chiapos").version

test_constants_modified = dataclasses.replace(
    test_constants,
    DIFFICULTY_STARTING=2**8,
    DISCRIMINANT_SIZE_BITS=1024,
    SUB_EPOCH_BLOCKS=140,
    WEIGHT_PROOF_THRESHOLD=2,
    WEIGHT_PROOF_RECENT_BLOCKS=350,
    MAX_SUB_SLOT_BLOCKS=50,
    NUM_SPS_SUB_SLOT=32,  # Must be a power of 2
    EPOCH_BLOCKS=280,
    SUB_SLOT_ITERS_STARTING=2**20,
    NUMBER_ZERO_BITS_PLOT_FILTER=5,
)


# TODO: Ideally, the db_version should be the (parameterized) db_version
# fixture, to test all versions of the database schema. This doesn't work
# because of a hack in shutting down the full node, which means you cannot run
# more than one simulations per process.
@pytest_asyncio.fixture(scope="function")
async def extra_node(self_hostname):
    with TempKeyring() as keychain:
        b_tools = await create_block_tools_async(constants=test_constants_modified, keychain=keychain)
        async with setup_full_node(
            test_constants_modified,
            "blockchain_test_3.db",
            self_hostname,
            b_tools,
            db_version=1,
        ) as service:
            yield service._api


class TestSimulation:
    @pytest.mark.limit_consensus_modes(reason="This test only supports one running at a time.")
    @pytest.mark.asyncio
    async def test_simulation_1(self, simulation, extra_node, self_hostname):
        node1, node2, _, _, _, _, _, _, _, sanitizer_server = simulation
        server1: ChiaServer = node1.full_node.server

        node1_port: uint16 = server1.get_port()
        node2_port: uint16 = node2.full_node.server.get_port()

        # Connect node 1 to node 2
        connected: bool = await server1.start_client(PeerInfo(self_hostname, node2_port))
        assert connected, f"node1 was unable to connect to node2 on port {node2_port}"
        assert len(server1.get_connections(NodeType.FULL_NODE, outbound=True)) >= 1

        # Connect node3 to node1 and node2 - checks come later
        node3: Service[FullNode] = extra_node
        server3: ChiaServer = node3.full_node.server
        connected = await server3.start_client(PeerInfo(self_hostname, node1_port))
        assert connected, f"server3 was unable to connect to node1 on port {node1_port}"
        connected = await server3.start_client(PeerInfo(self_hostname, node2_port))
        assert connected, f"server3 was unable to connect to node2 on port {node2_port}"
        assert len(server3.get_connections(NodeType.FULL_NODE, outbound=True)) >= 2

        # wait up to 10 mins for node2 to sync the chain to height 7
        await time_out_assert(600, node2.full_node.blockchain.get_peak_height, 7)

        connected = await sanitizer_server.start_client(PeerInfo(self_hostname, node2_port))
        assert connected, f"sanitizer_server was unable to connect to node2 on port {node2_port}"

        async def has_compact(node1, node2):
            peak_height_1 = node1.full_node.blockchain.get_peak_height()
            headers_1 = await node1.full_node.blockchain.get_header_blocks_in_range(0, peak_height_1 - 6)
            peak_height_2 = node2.full_node.blockchain.get_peak_height()
            headers_2 = await node2.full_node.blockchain.get_header_blocks_in_range(0, peak_height_2 - 6)
            # Commented to speed up.
            # cc_eos = [False, False]
            # icc_eos = [False, False]
            # cc_sp = [False, False]
            # cc_ip = [False, False]
            has_compact = [False, False]
            for index, headers in enumerate([headers_1, headers_2]):
                for header in headers.values():
                    for sub_slot in header.finished_sub_slots:
                        if sub_slot.proofs.challenge_chain_slot_proof.normalized_to_identity:
                            # cc_eos[index] = True
                            has_compact[index] = True
                        if (
                            sub_slot.proofs.infused_challenge_chain_slot_proof is not None
                            and sub_slot.proofs.infused_challenge_chain_slot_proof.normalized_to_identity
                        ):
                            # icc_eos[index] = True
                            has_compact[index] = True
                    if (
                        header.challenge_chain_sp_proof is not None
                        and header.challenge_chain_sp_proof.normalized_to_identity
                    ):
                        # cc_sp[index] = True
                        has_compact[index] = True
                    if header.challenge_chain_ip_proof.normalized_to_identity:
                        # cc_ip[index] = True
                        has_compact[index] = True

            # return (
            #     cc_eos == [True, True] and icc_eos == [True, True] and cc_sp == [True, True] and cc_ip == [True, True]
            # )
            return has_compact == [True, True]

        await time_out_assert(600, has_compact, True, node1, node2)

        # check node3 has synced to the proper height
        peak_height: uint32 = max(
            node1.full_node.blockchain.get_peak_height(), node2.full_node.blockchain.get_peak_height()
        )
        # wait up to 10 mins for node3 to sync
        await time_out_assert(600, node3.full_node.blockchain.get_peak_height, peak_height)

    @pytest.mark.asyncio
    async def test_simulator_auto_farm_and_get_coins(
        self,
        two_wallet_nodes: Tuple[List[FullNodeSimulator], List[Tuple[WalletNode, ChiaServer]], BlockTools],
        self_hostname: str,
    ) -> None:
        num_blocks = 2
        full_nodes, wallets, _ = two_wallet_nodes
        full_node_api = full_nodes[0]
        server_1 = full_node_api.full_node.server
        wallet_node, server_2 = wallets[0]
        wallet_node_2, server_3 = wallets[1]
        wallet = wallet_node.wallet_state_manager.main_wallet
        ph = await wallet.get_new_puzzlehash()
        wallet_node.config["trusted_peers"] = {}
        wallet_node_2.config["trusted_peers"] = {}

        # enable auto_farming
        await full_node_api.update_autofarm_config(True)

        await server_2.start_client(PeerInfo(self_hostname, uint16(server_1._port)), None)
        for i in range(num_blocks):
            await full_node_api.farm_new_transaction_block(FarmNewBlockProtocol(ph))

        block_reward = calculate_pool_reward(uint32(1)) + calculate_base_farmer_reward(uint32(1))
        funds = block_reward

        await time_out_assert(10, wallet.get_confirmed_balance, funds)
        await time_out_assert(5, wallet.get_unconfirmed_balance, funds)
        tx = await wallet.generate_signed_transaction(
            uint64(10),
            await wallet_node_2.wallet_state_manager.main_wallet.get_new_puzzlehash(),
            DEFAULT_TX_CONFIG,
            uint64(0),
        )
        await wallet.push_transaction(tx)
        # wait till out of mempool
        await time_out_assert(10, full_node_api.full_node.mempool_manager.get_spendbundle, None, tx.name)
        # wait until the transaction is confirmed
        await time_out_assert(20, wallet_node.wallet_state_manager.blockchain.get_finished_sync_up_to, 3)
        funds += block_reward  # add auto farmed block.
        await time_out_assert(10, wallet.get_confirmed_balance, funds - 10)

        for i in range(num_blocks):
            await full_node_api.farm_new_transaction_block(FarmNewBlockProtocol(ph))
        funds += block_reward
        # to reduce test flake, check block height again
        await time_out_assert(30, wallet_node.wallet_state_manager.blockchain.get_finished_sync_up_to, 5)
        await time_out_assert(10, wallet.get_confirmed_balance, funds - 10)
        await time_out_assert(5, wallet.get_unconfirmed_balance, funds - 10)
        # now lets test getting all coins, first only unspent, then all
        # we do this here, because we have a wallet.
        non_spent_coins = await full_node_api.get_all_coins(GetAllCoinsProtocol(False))
        assert len(non_spent_coins) == 11
        spent_and_non_spent_coins = await full_node_api.get_all_coins(GetAllCoinsProtocol(True))
        assert len(spent_and_non_spent_coins) == 12
        # try reorg, then check again.
        # revert to height 2, then go to height 6, so that we don't include the transaction we made.
        await full_node_api.reorg_from_index_to_new_index(ReorgProtocol(uint32(2), uint32(6), ph, None))
        reorg_non_spent_coins = await full_node_api.get_all_coins(GetAllCoinsProtocol(False))
        reorg_spent_and_non_spent_coins = await full_node_api.get_all_coins(GetAllCoinsProtocol(True))
        assert len(reorg_non_spent_coins) == 12 and len(reorg_spent_and_non_spent_coins) == 12
        assert tx.additions not in spent_and_non_spent_coins  # just double check that those got reverted.

    @pytest.mark.asyncio
    @pytest.mark.parametrize(argnames="count", argvalues=[0, 1, 2, 5, 10])
    async def test_simulation_farm_blocks_to_puzzlehash(
        self,
        count,
        simulator_and_wallet: SimulatorsAndWallets,
    ):
        [[full_node_api], _, _] = simulator_and_wallet

        # Starting at the beginning.
        assert full_node_api.full_node.blockchain.get_peak_height() is None

        await full_node_api.farm_blocks_to_puzzlehash(count=count)

        # The requested number of blocks had been processed.
        expected_height = None if count == 0 else count
        assert full_node_api.full_node.blockchain.get_peak_height() == expected_height

    @pytest.mark.asyncio
    @pytest.mark.parametrize(argnames="count", argvalues=[0, 1, 2, 5, 10])
    async def test_simulation_farm_blocks(
        self,
        self_hostname: str,
        count,
        simulator_and_wallet: SimulatorsAndWallets,
    ):
        [[full_node_api], [[wallet_node, wallet_server]], _] = simulator_and_wallet

        await wallet_server.start_client(PeerInfo(self_hostname, uint16(full_node_api.server._port)), None)

        # Avoiding an attribute error below.
        assert wallet_node.wallet_state_manager is not None

        wallet = wallet_node.wallet_state_manager.main_wallet

        # Starting at the beginning.
        assert full_node_api.full_node.blockchain.get_peak_height() is None

        rewards = await full_node_api.farm_blocks_to_wallet(count=count, wallet=wallet)

        # The requested number of blocks had been processed plus 1 to handle the final reward
        # transactions in the case of a non-zero count.
        expected_height = count
        if count > 0:
            expected_height += 1

        peak_height = full_node_api.full_node.blockchain.get_peak_height()
        if peak_height is None:
            peak_height = uint32(0)

        assert peak_height == expected_height

        # The expected rewards have been received and confirmed.
        unconfirmed_balance = await wallet.get_unconfirmed_balance()
        confirmed_balance = await wallet.get_confirmed_balance()
        assert [unconfirmed_balance, confirmed_balance] == [rewards, rewards]

        # Test that we can change the time per block
        new_time_per_block = uint64(1000)
        full_node_api.time_per_block = new_time_per_block
        if count > 0:
            peak = full_node_api.full_node.blockchain.get_peak()
            assert isinstance(peak, BlockRecord)
            start_time = peak.timestamp
            await full_node_api.farm_new_transaction_block(FarmNewBlockProtocol(bytes32([0] * 32)))
            peak = full_node_api.full_node.blockchain.get_peak()
            assert isinstance(peak, BlockRecord)
            end_time = peak.timestamp
            assert isinstance(start_time, uint64)
            assert isinstance(end_time, uint64)
            assert end_time - start_time >= new_time_per_block

    @pytest.mark.asyncio
    @pytest.mark.parametrize(
        argnames=["amount", "coin_count"],
        argvalues=[
            [0, 0],
            [1, 2],
            [(2 * units["chia"]) - 1, 2],
            [2 * units["chia"], 2],
            [(2 * units["chia"]) + 1, 4],
            [3 * units["chia"], 4],
            [10 * units["chia"], 10],
        ],
    )
    async def test_simulation_farm_rewards(
        self,
        self_hostname: str,
        amount: int,
        coin_count: int,
        simulator_and_wallet: SimulatorsAndWallets,
    ):
        [[full_node_api], [[wallet_node, wallet_server]], _] = simulator_and_wallet

        await wallet_server.start_client(PeerInfo(self_hostname, uint16(full_node_api.server._port)), None)

        # Avoiding an attribute error below.
        assert wallet_node.wallet_state_manager is not None

        wallet = wallet_node.wallet_state_manager.main_wallet

        rewards = await full_node_api.farm_rewards_to_wallet(amount=amount, wallet=wallet)

        # At least the requested amount was farmed.
        assert rewards >= amount

        # The rewards amount is both received and confirmed.
        unconfirmed_balance = await wallet.get_unconfirmed_balance()
        confirmed_balance = await wallet.get_confirmed_balance()
        assert [unconfirmed_balance, confirmed_balance] == [rewards, rewards]

        # The expected number of coins were received.
        spendable_coins = await wallet.wallet_state_manager.get_spendable_coins_for_wallet(wallet.id())
        assert len(spendable_coins) == coin_count

    @pytest.mark.asyncio
    async def test_wait_transaction_records_entered_mempool(
        self,
        self_hostname: str,
        simulator_and_wallet: SimulatorsAndWallets,
    ) -> None:
        repeats = 50
        tx_amount = uint64(1)
        [[full_node_api], [[wallet_node, wallet_server]], _] = simulator_and_wallet

        await wallet_server.start_client(PeerInfo(self_hostname, uint16(full_node_api.server._port)), None)

        # Avoiding an attribute hint issue below.
        assert wallet_node.wallet_state_manager is not None

        wallet = wallet_node.wallet_state_manager.main_wallet

        # generate some coins for repetitive testing
        await full_node_api.farm_rewards_to_wallet(amount=repeats * tx_amount, wallet=wallet)
        coins = await full_node_api.create_coins_with_amounts(amounts=[tx_amount] * repeats, wallet=wallet)
        assert len(coins) == repeats

        # repeating just to try to expose any flakiness
        for coin in coins:
            tx = await wallet.generate_signed_transaction(
                amount=uint64(tx_amount),
                puzzle_hash=await wallet_node.wallet_state_manager.main_wallet.get_new_puzzlehash(),
                tx_config=DEFAULT_TX_CONFIG,
                coins={coin},
            )
            await wallet.push_transaction(tx)

            await full_node_api.wait_transaction_records_entered_mempool(records=[tx])
            assert tx.spend_bundle is not None
            assert full_node_api.full_node.mempool_manager.get_spendbundle(tx.spend_bundle.name()) is not None
            # TODO: this fails but it seems like it shouldn't when above passes
            # assert tx.is_in_mempool()

    @pytest.mark.parametrize(argnames="records_or_bundles_or_coins", argvalues=["records", "bundles", "coins"])
    @pytest.mark.asyncio
    async def test_process_transactions(
        self,
        self_hostname: str,
        simulator_and_wallet: SimulatorsAndWallets,
        records_or_bundles_or_coins: str,
    ) -> None:
        repeats = 20
        tx_amount = uint64(1)
        tx_per_repeat = 2
        [[full_node_api], [[wallet_node, wallet_server]], _] = simulator_and_wallet

        await wallet_server.start_client(PeerInfo(self_hostname, uint16(full_node_api.server._port)), None)

        # Avoiding an attribute hint issue below.
        assert wallet_node.wallet_state_manager is not None

        wallet = wallet_node.wallet_state_manager.main_wallet

        # generate some coins for repetitive testing
        await full_node_api.farm_rewards_to_wallet(amount=tx_amount * repeats * tx_per_repeat, wallet=wallet)
        all_coins = await full_node_api.create_coins_with_amounts(
            amounts=[tx_amount] * repeats * tx_per_repeat, wallet=wallet
        )
        assert len(all_coins) == repeats * tx_per_repeat

        coins_iter = iter(all_coins)
        # repeating just to try to expose any flakiness
        for repeat in range(repeats):
            coins = [next(coins_iter) for _ in range(tx_per_repeat)]
            transactions = [
                await wallet.generate_signed_transaction(
                    amount=uint64(tx_amount),
                    puzzle_hash=await wallet_node.wallet_state_manager.main_wallet.get_new_puzzlehash(),
                    tx_config=DEFAULT_TX_CONFIG,
                    coins={coin},
                )
                for coin in coins
            ]
            for tx in transactions:
                assert tx.spend_bundle is not None, "the above created transaction is missing the expected spend bundle"
                await wallet.push_transaction(tx)

            if records_or_bundles_or_coins == "records":
                await full_node_api.process_transaction_records(records=transactions)
            elif records_or_bundles_or_coins == "bundles":
                await full_node_api.process_spend_bundles(
                    bundles=[tx.spend_bundle for tx in transactions if tx.spend_bundle is not None]
                )
            elif records_or_bundles_or_coins == "coins":
                await full_node_api.process_coin_spends(
                    coins=[
                        coin
                        for tx in transactions
                        if tx.spend_bundle is not None
                        for coin in tx.spend_bundle.additions()
                    ]
                )
            else:
                raise Exception("unexpected parametrization")
            for coin in coins:
                coin_record = await full_node_api.full_node.coin_store.get_coin_record(coin.name())
                assert coin_record is not None

    @pytest.mark.asyncio
    @pytest.mark.parametrize(
        argnames="amounts",
        argvalues=[
            [uint64(0)],
            # cheating on type since -5 can't be heald in a proper uint64
            [uint64(5), -5],
            [uint64(4), uint64(0)],
        ],
        ids=lambda amounts: ", ".join(str(amount) for amount in amounts),
    )
    async def test_create_coins_with_invalid_amounts_raises(
        self,
        self_hostname: str,
        amounts: List[uint64],
        simulator_and_wallet: SimulatorsAndWallets,
    ) -> None:
        [[full_node_api], [[wallet_node, wallet_server]], _] = simulator_and_wallet

        await wallet_server.start_client(PeerInfo(self_hostname, uint16(full_node_api.server._port)), None)

        # Avoiding an attribute hint issue below.
        assert wallet_node.wallet_state_manager is not None

        wallet = wallet_node.wallet_state_manager.main_wallet

        with pytest.raises(Exception, match="Coins must have a positive value"):
            await full_node_api.create_coins_with_amounts(amounts=amounts, wallet=wallet)

    @pytest.mark.asyncio
    async def test_daemon_simulation(self, self_hostname, daemon_simulation):
        deamon_and_nodes, get_b_tools, bt = daemon_simulation
        node1, node2, _, _, _, _, _, _, _, _, daemon1 = deamon_and_nodes
        server1 = node1.full_node.server
        node2_port = node2.full_node.server.get_port()
        await server1.start_client(PeerInfo(self_hostname, uint16(node2_port)))

        async def num_connections():
            count = len(node2.server.get_connections(NodeType.FULL_NODE))
            return count

        await time_out_assert_custom_interval(60, 1, num_connections, 1)

        await time_out_assert(1500, node_height_at_least, True, node2, 1)

        session = aiohttp.ClientSession()

        log = logging.getLogger()
        log.warning(f"Connecting to daemon on port {daemon1.daemon_port}")
        ws = await session.ws_connect(
            f"wss://127.0.0.1:{daemon1.daemon_port}",
            autoclose=True,
            autoping=True,
            ssl_context=get_b_tools.get_daemon_ssl_context(),
            max_msg_size=100 * 1024 * 1024,
        )
        service_name = "test_service_name"
        data = {"service": service_name}
        payload = create_payload("register_service", data, service_name, "daemon")
        await ws.send_str(payload)
        message_queue = asyncio.Queue()

        async def reader(ws, queue):
            while True:
                # ClientWebSocketReponse::receive() internally handles PING, PONG, and CLOSE messages
                msg = await ws.receive()
                if msg.type == aiohttp.WSMsgType.TEXT:
                    message = msg.data.strip()
                    message = json.loads(message)
                    await queue.put(message)
                else:
                    if msg.type == aiohttp.WSMsgType.ERROR:
                        await ws.close()
                    elif msg.type == aiohttp.WSMsgType.CLOSED:
                        pass

                    break

        read_handler = asyncio.create_task(reader(ws, message_queue))
        data = {}
        payload = create_payload("get_blockchain_state", data, service_name, "chia_full_node")
        await ws.send_str(payload)

        await asyncio.sleep(5)
        blockchain_state_found = False
        while not message_queue.empty():
            message = await message_queue.get()
            if message["command"] == "get_blockchain_state":
                blockchain_state_found = True

        await ws.close()
        read_handler.cancel()
        assert blockchain_state_found<|MERGE_RESOLUTION|>--- conflicted
+++ resolved
@@ -1,12 +1,9 @@
 from __future__ import annotations
 
-<<<<<<< HEAD
 import asyncio
+import dataclasses
 import json
 import logging
-=======
-import dataclasses
->>>>>>> e9ac7ea6
 from typing import List, Tuple
 
 import aiohttp
