import asyncio
from typing import List

import pytest

from chia.consensus.block_rewards import calculate_base_farmer_reward, calculate_pool_reward
from chia.full_node.mempool_manager import MempoolManager
from chia.simulator.simulator_protocol import FarmNewBlockProtocol, ReorgProtocol
from chia.types.blockchain_format.coin import Coin
from chia.types.blockchain_format.sized_bytes import bytes32
from chia.types.peer_info import PeerInfo
from chia.util.ints import uint16, uint32, uint64
from chia.wallet.cat_wallet.cat_constants import DEFAULT_CATS
from chia.wallet.cat_wallet.cat_info import LegacyCATInfo
from chia.wallet.cat_wallet.cat_utils import construct_cat_puzzle
from chia.wallet.cat_wallet.cat_wallet import CATWallet
from chia.wallet.puzzles.cat_loader import CAT_MOD
from chia.wallet.transaction_record import TransactionRecord
from chia.wallet.wallet_info import WalletInfo
from chia.simulator.time_out_assert import time_out_assert
from tests.util.wallet_is_synced import wallet_is_synced


async def tx_in_pool(mempool: MempoolManager, tx_id: bytes32):
    tx = mempool.get_spendbundle(tx_id)
    if tx is None:
        return False
    return True


class TestCATWallet:
    @pytest.mark.parametrize(
        "trusted",
        [True, False],
    )
    @pytest.mark.asyncio
    async def test_cat_creation(self, self_hostname, two_wallet_nodes, trusted):
        num_blocks = 3
        full_nodes, wallets, _ = two_wallet_nodes
        full_node_api = full_nodes[0]
        full_node_server = full_node_api.server
        wallet_node, server_2 = wallets[0]
        wallet = wallet_node.wallet_state_manager.main_wallet

        ph = await wallet.get_new_puzzlehash()
        if trusted:
            wallet_node.config["trusted_peers"] = {full_node_server.node_id.hex(): full_node_server.node_id.hex()}
        else:
            wallet_node.config["trusted_peers"] = {}

        await server_2.start_client(PeerInfo(self_hostname, uint16(full_node_server._port)), None)
        for i in range(0, num_blocks):
            await full_node_api.farm_new_transaction_block(FarmNewBlockProtocol(ph))
        await full_node_api.farm_new_transaction_block(FarmNewBlockProtocol(32 * b"0"))

        funds = sum(
            [
                calculate_pool_reward(uint32(i)) + calculate_base_farmer_reward(uint32(i))
                for i in range(1, num_blocks + 1)
            ]
        )

        await time_out_assert(20, wallet.get_confirmed_balance, funds)
        await time_out_assert(20, wallet_is_synced, True, wallet_node, full_node_api)

        async with wallet_node.wallet_state_manager.lock:
            cat_wallet: CATWallet = await CATWallet.create_new_cat_wallet(
                wallet_node.wallet_state_manager, wallet, {"identifier": "genesis_by_id"}, uint64(100)
            )
            # The next 2 lines are basically a noop, it just adds test coverage
            cat_wallet = await CATWallet.create(wallet_node.wallet_state_manager, wallet, cat_wallet.wallet_info)
            await wallet_node.wallet_state_manager.add_new_wallet(cat_wallet, cat_wallet.id())

        tx_queue: List[TransactionRecord] = await wallet_node.wallet_state_manager.tx_store.get_not_sent()
        tx_record = tx_queue[0]
        await time_out_assert(
            15, tx_in_pool, True, full_node_api.full_node.mempool_manager, tx_record.spend_bundle.name()
        )

        for i in range(1, num_blocks):
            await full_node_api.farm_new_transaction_block(FarmNewBlockProtocol(32 * b"0"))

        await time_out_assert(20, cat_wallet.get_confirmed_balance, 100)
        await time_out_assert(20, cat_wallet.get_spendable_balance, 100)
        await time_out_assert(20, cat_wallet.get_unconfirmed_balance, 100)

        # Test migration
        all_lineage = await cat_wallet.lineage_store.get_all_lineage_proofs()
        current_info = cat_wallet.wallet_info
        data_str = bytes(
            LegacyCATInfo(
                cat_wallet.cat_info.limitations_program_hash, cat_wallet.cat_info.my_tail, list(all_lineage.items())
            )
        ).hex()
        wallet_info = WalletInfo(current_info.id, current_info.name, current_info.type, data_str)
        new_cat_wallet = await CATWallet.create(wallet_node.wallet_state_manager, wallet, wallet_info)
        assert new_cat_wallet.cat_info.limitations_program_hash == cat_wallet.cat_info.limitations_program_hash
        assert new_cat_wallet.cat_info.my_tail == cat_wallet.cat_info.my_tail
        assert await cat_wallet.lineage_store.get_all_lineage_proofs() == all_lineage

        height = full_node_api.full_node.blockchain.get_peak_height()
<<<<<<< HEAD
        await full_node_api.reorg_from_index_to_new_index(ReorgProtocol(height - num_blocks - 1, height + 1, 32 * b"1", None))
        await time_out_assert(15, cat_wallet.get_confirmed_balance, 0)
=======
        await full_node_api.reorg_from_index_to_new_index(ReorgProtocol(height - num_blocks - 1, height + 1, 32 * b"1"))
        await time_out_assert(20, cat_wallet.get_confirmed_balance, 0)
>>>>>>> 67b45c92

    @pytest.mark.asyncio
    async def test_cat_creation_unique_lineage_store(self, self_hostname, two_wallet_nodes):
        num_blocks = 3
        full_nodes, wallets, _ = two_wallet_nodes
        full_node_api = full_nodes[0]
        full_node_server = full_node_api.server
        wallet_node, wallet_server = wallets[0]
        wallet = wallet_node.wallet_state_manager.main_wallet
        ph = await wallet.get_new_puzzlehash()
        wallet_node.config["trusted_peers"] = {full_node_server.node_id.hex(): full_node_server.node_id.hex()}

        await wallet_server.start_client(PeerInfo(self_hostname, uint16(full_node_server._port)), None)
        for i in range(0, num_blocks):
            await full_node_api.farm_new_transaction_block(FarmNewBlockProtocol(ph))
        await full_node_api.farm_new_transaction_block(FarmNewBlockProtocol(32 * b"0"))

        funds = sum(
            [
                calculate_pool_reward(uint32(i)) + calculate_base_farmer_reward(uint32(i))
                for i in range(1, num_blocks + 1)
            ]
        )

        await time_out_assert(20, wallet.get_confirmed_balance, funds)
        await time_out_assert(20, wallet_is_synced, True, wallet_node, full_node_api)

        async with wallet_node.wallet_state_manager.lock:
            cat_wallet_1: CATWallet = await CATWallet.create_new_cat_wallet(
                wallet_node.wallet_state_manager, wallet, {"identifier": "genesis_by_id"}, uint64(100)
            )
            cat_wallet_2: CATWallet = await CATWallet.create_new_cat_wallet(
                wallet_node.wallet_state_manager, wallet, {"identifier": "genesis_by_id"}, uint64(200)
            )

        proofs_1 = await cat_wallet_1.lineage_store.get_all_lineage_proofs()
        proofs_2 = await cat_wallet_2.lineage_store.get_all_lineage_proofs()
        assert len(proofs_1) == len(proofs_2)
        assert proofs_1 != proofs_2
        assert cat_wallet_1.lineage_store.table_name != cat_wallet_2.lineage_store.table_name

    @pytest.mark.parametrize(
        "trusted",
        [True, False],
    )
    @pytest.mark.asyncio
    async def test_cat_spend(self, self_hostname, two_wallet_nodes, trusted):
        num_blocks = 3
        full_nodes, wallets, _ = two_wallet_nodes
        full_node_api = full_nodes[0]
        full_node_server = full_node_api.server
        wallet_node, server_2 = wallets[0]
        wallet_node_2, server_3 = wallets[1]
        wallet = wallet_node.wallet_state_manager.main_wallet
        wallet2 = wallet_node_2.wallet_state_manager.main_wallet

        ph = await wallet.get_new_puzzlehash()
        if trusted:
            wallet_node.config["trusted_peers"] = {full_node_server.node_id.hex(): full_node_server.node_id.hex()}
            wallet_node_2.config["trusted_peers"] = {full_node_server.node_id.hex(): full_node_server.node_id.hex()}
        else:
            wallet_node.config["trusted_peers"] = {}
            wallet_node_2.config["trusted_peers"] = {}
        await server_2.start_client(PeerInfo(self_hostname, uint16(full_node_server._port)), None)
        await server_3.start_client(PeerInfo(self_hostname, uint16(full_node_server._port)), None)

        for i in range(0, num_blocks):
            await full_node_api.farm_new_transaction_block(FarmNewBlockProtocol(ph))
        await full_node_api.farm_new_transaction_block(FarmNewBlockProtocol(32 * b"0"))

        funds = sum(
            [
                calculate_pool_reward(uint32(i)) + calculate_base_farmer_reward(uint32(i))
                for i in range(1, num_blocks + 1)
            ]
        )

        await time_out_assert(20, wallet.get_confirmed_balance, funds)

        async with wallet_node.wallet_state_manager.lock:
            cat_wallet: CATWallet = await CATWallet.create_new_cat_wallet(
                wallet_node.wallet_state_manager, wallet, {"identifier": "genesis_by_id"}, uint64(100)
            )
        tx_queue: List[TransactionRecord] = await wallet_node.wallet_state_manager.tx_store.get_not_sent()
        tx_record = tx_queue[0]
        await time_out_assert(
            15, tx_in_pool, True, full_node_api.full_node.mempool_manager, tx_record.spend_bundle.name()
        )

        for i in range(1, num_blocks):
            await full_node_api.farm_new_transaction_block(FarmNewBlockProtocol(32 * b"0"))

        await time_out_assert(20, cat_wallet.get_confirmed_balance, 100)
        await time_out_assert(20, cat_wallet.get_unconfirmed_balance, 100)

        assert cat_wallet.cat_info.limitations_program_hash is not None
        asset_id = cat_wallet.get_asset_id()

        cat_wallet_2: CATWallet = await CATWallet.create_wallet_for_cat(
            wallet_node_2.wallet_state_manager, wallet2, asset_id
        )

        assert cat_wallet.cat_info.limitations_program_hash == cat_wallet_2.cat_info.limitations_program_hash

        cat_2_hash = await cat_wallet_2.get_new_inner_hash()
        tx_records = await cat_wallet.generate_signed_transaction([uint64(60)], [cat_2_hash], fee=uint64(1))
        for tx_record in tx_records:
            await wallet.wallet_state_manager.add_pending_transaction(tx_record)
            if tx_record.spend_bundle is not None:
                await time_out_assert(
                    15, tx_in_pool, True, full_node_api.full_node.mempool_manager, tx_record.spend_bundle.name()
                )
            if tx_record.wallet_id is cat_wallet.id():
                assert tx_record.to_puzzle_hash == cat_2_hash

        await time_out_assert(20, cat_wallet.get_pending_change_balance, 40)

        for i in range(1, num_blocks):
            await full_node_api.farm_new_transaction_block(FarmNewBlockProtocol(32 * b"\0"))

        await time_out_assert(30, wallet.get_confirmed_balance, funds - 101)

        await time_out_assert(20, cat_wallet.get_confirmed_balance, 40)
        await time_out_assert(20, cat_wallet.get_unconfirmed_balance, 40)

        await time_out_assert(30, cat_wallet_2.get_confirmed_balance, 60)
        await time_out_assert(30, cat_wallet_2.get_unconfirmed_balance, 60)

        cat_hash = await cat_wallet.get_new_inner_hash()
        tx_records = await cat_wallet_2.generate_signed_transaction([uint64(15)], [cat_hash])
        for tx_record in tx_records:
            await wallet.wallet_state_manager.add_pending_transaction(tx_record)
            await time_out_assert(
                15, tx_in_pool, True, full_node_api.full_node.mempool_manager, tx_record.spend_bundle.name()
            )

        await full_node_api.farm_new_transaction_block(FarmNewBlockProtocol(ph))

        await time_out_assert(20, cat_wallet.get_confirmed_balance, 55)
        await time_out_assert(20, cat_wallet.get_unconfirmed_balance, 55)

        height = full_node_api.full_node.blockchain.get_peak_height()
<<<<<<< HEAD
        await full_node_api.reorg_from_index_to_new_index(ReorgProtocol(height - 1, height + 1, 32 * b"1", None))
        await time_out_assert(15, cat_wallet.get_confirmed_balance, 40)
=======
        await full_node_api.reorg_from_index_to_new_index(ReorgProtocol(height - 1, height + 1, 32 * b"1"))
        await time_out_assert(20, cat_wallet.get_confirmed_balance, 40)
>>>>>>> 67b45c92

    @pytest.mark.parametrize(
        "trusted",
        [True, False],
    )
    @pytest.mark.asyncio
    async def test_get_wallet_for_asset_id(self, self_hostname, two_wallet_nodes, trusted):
        num_blocks = 3
        full_nodes, wallets, _ = two_wallet_nodes
        full_node_api = full_nodes[0]
        full_node_server = full_node_api.server
        wallet_node, server_2 = wallets[0]
        wallet = wallet_node.wallet_state_manager.main_wallet

        ph = await wallet.get_new_puzzlehash()
        if trusted:
            wallet_node.config["trusted_peers"] = {full_node_server.node_id.hex(): full_node_server.node_id.hex()}
        else:
            wallet_node.config["trusted_peers"] = {}
        await server_2.start_client(PeerInfo(self_hostname, uint16(full_node_server._port)), None)

        for i in range(0, num_blocks):
            await full_node_api.farm_new_transaction_block(FarmNewBlockProtocol(ph))
        await full_node_api.farm_new_transaction_block(FarmNewBlockProtocol(32 * b"0"))

        funds = sum(
            [
                calculate_pool_reward(uint32(i)) + calculate_base_farmer_reward(uint32(i))
                for i in range(1, num_blocks + 1)
            ]
        )

        await time_out_assert(20, wallet.get_confirmed_balance, funds)

        async with wallet_node.wallet_state_manager.lock:
            cat_wallet: CATWallet = await CATWallet.create_new_cat_wallet(
                wallet_node.wallet_state_manager, wallet, {"identifier": "genesis_by_id"}, uint64(100)
            )

        for i in range(1, num_blocks):
            await full_node_api.farm_new_transaction_block(FarmNewBlockProtocol(32 * b"0"))

        asset_id = cat_wallet.get_asset_id()
        await cat_wallet.set_tail_program(bytes(cat_wallet.cat_info.my_tail).hex())
        assert await wallet_node.wallet_state_manager.get_wallet_for_asset_id(asset_id) == cat_wallet

        # Test that the a default CAT will initialize correctly
        asset = DEFAULT_CATS[next(iter(DEFAULT_CATS))]
        asset_id = asset["asset_id"]
        cat_wallet_2 = await CATWallet.create_wallet_for_cat(wallet_node.wallet_state_manager, wallet, asset_id)
        assert await cat_wallet_2.get_name() == asset["name"]
        await cat_wallet_2.set_name("Test Name")
        assert await cat_wallet_2.get_name() == "Test Name"

    @pytest.mark.parametrize(
        "trusted",
        [True, False],
    )
    @pytest.mark.asyncio
    async def test_cat_doesnt_see_eve(self, self_hostname, two_wallet_nodes, trusted):
        num_blocks = 3
        full_nodes, wallets, _ = two_wallet_nodes
        full_node_api = full_nodes[0]
        full_node_server = full_node_api.server
        wallet_node, server_2 = wallets[0]
        wallet_node_2, server_3 = wallets[1]
        wallet = wallet_node.wallet_state_manager.main_wallet
        wallet2 = wallet_node_2.wallet_state_manager.main_wallet

        ph = await wallet.get_new_puzzlehash()
        if trusted:
            wallet_node.config["trusted_peers"] = {full_node_server.node_id.hex(): full_node_server.node_id.hex()}
            wallet_node_2.config["trusted_peers"] = {full_node_server.node_id.hex(): full_node_server.node_id.hex()}
        else:
            wallet_node.config["trusted_peers"] = {}
            wallet_node_2.config["trusted_peers"] = {}
        await server_2.start_client(PeerInfo(self_hostname, uint16(full_node_server._port)), None)
        await server_3.start_client(PeerInfo(self_hostname, uint16(full_node_server._port)), None)

        for i in range(0, num_blocks):
            await full_node_api.farm_new_transaction_block(FarmNewBlockProtocol(ph))
        await full_node_api.farm_new_transaction_block(FarmNewBlockProtocol(32 * b"0"))

        funds = sum(
            [
                calculate_pool_reward(uint32(i)) + calculate_base_farmer_reward(uint32(i))
                for i in range(1, num_blocks + 1)
            ]
        )

        await time_out_assert(20, wallet.get_confirmed_balance, funds)

        async with wallet_node.wallet_state_manager.lock:
            cat_wallet: CATWallet = await CATWallet.create_new_cat_wallet(
                wallet_node.wallet_state_manager, wallet, {"identifier": "genesis_by_id"}, uint64(100)
            )
        tx_queue: List[TransactionRecord] = await wallet_node.wallet_state_manager.tx_store.get_not_sent()
        tx_record = tx_queue[0]
        await time_out_assert(
            15, tx_in_pool, True, full_node_api.full_node.mempool_manager, tx_record.spend_bundle.name()
        )
        for i in range(1, num_blocks):
            await full_node_api.farm_new_transaction_block(FarmNewBlockProtocol(32 * b"0"))

        await time_out_assert(20, cat_wallet.get_confirmed_balance, 100)
        await time_out_assert(20, cat_wallet.get_unconfirmed_balance, 100)

        assert cat_wallet.cat_info.limitations_program_hash is not None
        asset_id = cat_wallet.get_asset_id()

        cat_wallet_2: CATWallet = await CATWallet.create_wallet_for_cat(
            wallet_node_2.wallet_state_manager, wallet2, asset_id
        )

        assert cat_wallet.cat_info.limitations_program_hash == cat_wallet_2.cat_info.limitations_program_hash

        cat_2_hash = await cat_wallet_2.get_new_inner_hash()
        tx_records = await cat_wallet.generate_signed_transaction([uint64(60)], [cat_2_hash], fee=uint64(1))
        for tx_record in tx_records:
            await wallet.wallet_state_manager.add_pending_transaction(tx_record)
            if tx_record.spend_bundle is not None:
                await time_out_assert(
                    15, tx_in_pool, True, full_node_api.full_node.mempool_manager, tx_record.spend_bundle.name()
                )
        for i in range(1, num_blocks):
            await full_node_api.farm_new_transaction_block(FarmNewBlockProtocol(32 * b"0"))

        await time_out_assert(30, wallet.get_confirmed_balance, funds - 101)
        await time_out_assert(30, wallet.get_unconfirmed_balance, funds - 101)

        await time_out_assert(20, cat_wallet.get_confirmed_balance, 40)
        await time_out_assert(20, cat_wallet.get_unconfirmed_balance, 40)

        await time_out_assert(20, cat_wallet_2.get_confirmed_balance, 60)
        await time_out_assert(20, cat_wallet_2.get_unconfirmed_balance, 60)

        cc2_ph = await cat_wallet_2.get_new_cat_puzzle_hash()
        tx_record = await wallet.wallet_state_manager.main_wallet.generate_signed_transaction(10, cc2_ph, 0)
        await wallet.wallet_state_manager.add_pending_transaction(tx_record)
        await time_out_assert(
            15, tx_in_pool, True, full_node_api.full_node.mempool_manager, tx_record.spend_bundle.name()
        )
        for i in range(0, num_blocks):
            await full_node_api.farm_new_transaction_block(FarmNewBlockProtocol(32 * b"0"))

        id = cat_wallet_2.id()
        wsm = cat_wallet_2.wallet_state_manager

        async def query_and_assert_transactions(wsm, id):
            all_txs = await wsm.tx_store.get_all_transactions_for_wallet(id)
            return len(list(filter(lambda tx: tx.amount == 10, all_txs)))

        await time_out_assert(20, query_and_assert_transactions, 0, wsm, id)
        await time_out_assert(20, wsm.get_confirmed_balance_for_wallet, 60, id)
        await time_out_assert(20, cat_wallet_2.get_confirmed_balance, 60)
        await time_out_assert(20, cat_wallet_2.get_unconfirmed_balance, 60)

    @pytest.mark.parametrize(
        "trusted",
        [True, False],
    )
    @pytest.mark.asyncio
    async def test_cat_spend_multiple(self, self_hostname, three_wallet_nodes, trusted):
        num_blocks = 3
        full_nodes, wallets, _ = three_wallet_nodes
        full_node_api = full_nodes[0]
        full_node_server = full_node_api.server
        wallet_node_0, wallet_server_0 = wallets[0]
        wallet_node_1, wallet_server_1 = wallets[1]
        wallet_node_2, wallet_server_2 = wallets[2]
        wallet_0 = wallet_node_0.wallet_state_manager.main_wallet
        wallet_1 = wallet_node_1.wallet_state_manager.main_wallet
        wallet_2 = wallet_node_2.wallet_state_manager.main_wallet

        ph = await wallet_0.get_new_puzzlehash()
        if trusted:
            wallet_node_0.config["trusted_peers"] = {full_node_server.node_id.hex(): full_node_server.node_id.hex()}
            wallet_node_1.config["trusted_peers"] = {full_node_server.node_id.hex(): full_node_server.node_id.hex()}
            wallet_node_2.config["trusted_peers"] = {full_node_server.node_id.hex(): full_node_server.node_id.hex()}
        else:
            wallet_node_0.config["trusted_peers"] = {}
            wallet_node_1.config["trusted_peers"] = {}
            wallet_node_2.config["trusted_peers"] = {}
        await wallet_server_0.start_client(PeerInfo(self_hostname, uint16(full_node_server._port)), None)
        await wallet_server_1.start_client(PeerInfo(self_hostname, uint16(full_node_server._port)), None)
        await wallet_server_2.start_client(PeerInfo(self_hostname, uint16(full_node_server._port)), None)

        for i in range(0, num_blocks):
            await full_node_api.farm_new_transaction_block(FarmNewBlockProtocol(ph))

        funds = sum(
            [calculate_pool_reward(uint32(i)) + calculate_base_farmer_reward(uint32(i)) for i in range(1, num_blocks)]
        )

        await time_out_assert(20, wallet_0.get_confirmed_balance, funds)

        async with wallet_node_0.wallet_state_manager.lock:
            cat_wallet_0: CATWallet = await CATWallet.create_new_cat_wallet(
                wallet_node_0.wallet_state_manager, wallet_0, {"identifier": "genesis_by_id"}, uint64(100)
            )
        tx_queue: List[TransactionRecord] = await wallet_node_0.wallet_state_manager.tx_store.get_not_sent()
        tx_record = tx_queue[0]
        await time_out_assert(
            15, tx_in_pool, True, full_node_api.full_node.mempool_manager, tx_record.spend_bundle.name()
        )
        for i in range(1, num_blocks):
            await full_node_api.farm_new_transaction_block(FarmNewBlockProtocol(32 * b"0"))

        await time_out_assert(20, cat_wallet_0.get_confirmed_balance, 100)
        await time_out_assert(20, cat_wallet_0.get_unconfirmed_balance, 100)

        assert cat_wallet_0.cat_info.limitations_program_hash is not None
        asset_id = cat_wallet_0.get_asset_id()

        cat_wallet_1: CATWallet = await CATWallet.create_wallet_for_cat(
            wallet_node_1.wallet_state_manager, wallet_1, asset_id
        )

        cat_wallet_2: CATWallet = await CATWallet.create_wallet_for_cat(
            wallet_node_2.wallet_state_manager, wallet_2, asset_id
        )

        assert cat_wallet_0.cat_info.limitations_program_hash == cat_wallet_1.cat_info.limitations_program_hash
        assert cat_wallet_0.cat_info.limitations_program_hash == cat_wallet_2.cat_info.limitations_program_hash

        cat_1_hash = await cat_wallet_1.get_new_inner_hash()
        cat_2_hash = await cat_wallet_2.get_new_inner_hash()

        tx_records = await cat_wallet_0.generate_signed_transaction([uint64(60), uint64(20)], [cat_1_hash, cat_2_hash])
        for tx_record in tx_records:
            await wallet_0.wallet_state_manager.add_pending_transaction(tx_record)
            await time_out_assert(
                15, tx_in_pool, True, full_node_api.full_node.mempool_manager, tx_record.spend_bundle.name()
            )
        for i in range(1, num_blocks):
            await full_node_api.farm_new_transaction_block(FarmNewBlockProtocol(32 * b"0"))

        await time_out_assert(20, cat_wallet_0.get_confirmed_balance, 20)
        await time_out_assert(20, cat_wallet_0.get_unconfirmed_balance, 20)

        await time_out_assert(30, cat_wallet_1.get_confirmed_balance, 60)
        await time_out_assert(30, cat_wallet_1.get_unconfirmed_balance, 60)

        await time_out_assert(30, cat_wallet_2.get_confirmed_balance, 20)
        await time_out_assert(30, cat_wallet_2.get_unconfirmed_balance, 20)

        cat_hash = await cat_wallet_0.get_new_inner_hash()

        tx_records = await cat_wallet_1.generate_signed_transaction([uint64(15)], [cat_hash])
        for tx_record in tx_records:
            await wallet_1.wallet_state_manager.add_pending_transaction(tx_record)
            await time_out_assert(
                15, tx_in_pool, True, full_node_api.full_node.mempool_manager, tx_record.spend_bundle.name()
            )

        tx_records_2 = await cat_wallet_2.generate_signed_transaction([uint64(20)], [cat_hash])
        for tx_record in tx_records_2:
            await wallet_2.wallet_state_manager.add_pending_transaction(tx_record)
            await time_out_assert(
                15, tx_in_pool, True, full_node_api.full_node.mempool_manager, tx_record.spend_bundle.name()
            )

        for i in range(1, num_blocks):
            await full_node_api.farm_new_transaction_block(FarmNewBlockProtocol(32 * b"0"))

        await time_out_assert(20, cat_wallet_0.get_confirmed_balance, 55)
        await time_out_assert(20, cat_wallet_0.get_unconfirmed_balance, 55)

        await time_out_assert(30, cat_wallet_1.get_confirmed_balance, 45)
        await time_out_assert(30, cat_wallet_1.get_unconfirmed_balance, 45)

        await time_out_assert(30, cat_wallet_2.get_confirmed_balance, 0)
        await time_out_assert(30, cat_wallet_2.get_unconfirmed_balance, 0)

        txs = await wallet_1.wallet_state_manager.tx_store.get_transactions_between(cat_wallet_1.id(), 0, 100000)
        print(len(txs))
        # Test with Memo
        tx_records_3: TransactionRecord = await cat_wallet_1.generate_signed_transaction(
            [uint64(30)], [cat_hash], memos=[[b"Markus Walburg"]]
        )
        with pytest.raises(ValueError):
            await cat_wallet_1.generate_signed_transaction(
                [uint64(30)], [cat_hash], memos=[[b"too"], [b"many"], [b"memos"]]
            )

        for tx_record in tx_records_3:
            await wallet_1.wallet_state_manager.add_pending_transaction(tx_record)
            await time_out_assert(
                15, tx_in_pool, True, full_node_api.full_node.mempool_manager, tx_record.spend_bundle.name()
            )
        txs = await wallet_1.wallet_state_manager.tx_store.get_transactions_between(cat_wallet_1.id(), 0, 100000)
        for tx in txs:
            if tx.amount == 30:
                memos = tx.get_memos()
                assert len(memos) == 1
                assert b"Markus Walburg" in [v for v_list in memos.values() for v in v_list]
                assert list(memos.keys())[0] in [a.name() for a in tx.spend_bundle.additions()]

    @pytest.mark.parametrize(
        "trusted",
        [True, False],
    )
    @pytest.mark.asyncio
    async def test_cat_max_amount_send(self, self_hostname, two_wallet_nodes, trusted):
        num_blocks = 3
        full_nodes, wallets, _ = two_wallet_nodes
        full_node_api = full_nodes[0]
        full_node_server = full_node_api.server
        wallet_node, server_2 = wallets[0]
        wallet_node_2, server_3 = wallets[1]
        wallet = wallet_node.wallet_state_manager.main_wallet

        ph = await wallet.get_new_puzzlehash()
        if trusted:
            wallet_node.config["trusted_peers"] = {full_node_server.node_id.hex(): full_node_server.node_id.hex()}
            wallet_node_2.config["trusted_peers"] = {full_node_server.node_id.hex(): full_node_server.node_id.hex()}
        else:
            wallet_node.config["trusted_peers"] = {}
            wallet_node_2.config["trusted_peers"] = {}
        await server_2.start_client(PeerInfo(self_hostname, uint16(full_node_server._port)), None)
        await server_3.start_client(PeerInfo(self_hostname, uint16(full_node_server._port)), None)

        for i in range(0, num_blocks):
            await full_node_api.farm_new_transaction_block(FarmNewBlockProtocol(ph))
        await full_node_api.farm_new_transaction_block(FarmNewBlockProtocol(32 * b"0"))

        funds = sum(
            [
                calculate_pool_reward(uint32(i)) + calculate_base_farmer_reward(uint32(i))
                for i in range(1, num_blocks + 1)
            ]
        )

        await time_out_assert(20, wallet.get_confirmed_balance, funds)

        async with wallet_node.wallet_state_manager.lock:
            cat_wallet: CATWallet = await CATWallet.create_new_cat_wallet(
                wallet_node.wallet_state_manager, wallet, {"identifier": "genesis_by_id"}, uint64(100000)
            )
        tx_queue: List[TransactionRecord] = await wallet_node.wallet_state_manager.tx_store.get_not_sent()
        tx_record = tx_queue[0]
        await time_out_assert(
            15, tx_in_pool, True, full_node_api.full_node.mempool_manager, tx_record.spend_bundle.name()
        )
        for i in range(1, num_blocks):
            await full_node_api.farm_new_transaction_block(FarmNewBlockProtocol(32 * b"0"))

        await time_out_assert(20, cat_wallet.get_confirmed_balance, 100000)
        await time_out_assert(20, cat_wallet.get_unconfirmed_balance, 100000)

        assert cat_wallet.cat_info.limitations_program_hash is not None

        cat_2 = await cat_wallet.get_new_inner_puzzle()
        cat_2_hash = cat_2.get_tree_hash()
        amounts = []
        puzzle_hashes = []
        for i in range(1, 50):
            amounts.append(uint64(i))
            puzzle_hashes.append(cat_2_hash)
        spent_coint = (await cat_wallet.get_cat_spendable_coins())[0].coin
        tx_records = await cat_wallet.generate_signed_transaction(amounts, puzzle_hashes, coins={spent_coint})
        for tx_record in tx_records:
            await wallet.wallet_state_manager.add_pending_transaction(tx_record)
            await time_out_assert(
                15, tx_in_pool, True, full_node_api.full_node.mempool_manager, tx_record.spend_bundle.name()
            )

        for i in range(1, num_blocks):
            await full_node_api.farm_new_transaction_block(FarmNewBlockProtocol(ph))

        await asyncio.sleep(2)

        async def check_all_there():
            spendable = await cat_wallet.get_cat_spendable_coins()
            spendable_name_set = set()
            for record in spendable:
                spendable_name_set.add(record.coin.name())
            puzzle_hash = construct_cat_puzzle(
                CAT_MOD, cat_wallet.cat_info.limitations_program_hash, cat_2
            ).get_tree_hash()
            for i in range(1, 50):
                coin = Coin(spent_coint.name(), puzzle_hash, i)
                if coin.name() not in spendable_name_set:
                    return False
            return True

        await time_out_assert(20, check_all_there, True)
        await asyncio.sleep(5)
        max_sent_amount = await cat_wallet.get_max_send_amount()

        # 1) Generate transaction that is under the limit
        under_limit_txs = None
        try:
            under_limit_txs = await cat_wallet.generate_signed_transaction(
                [max_sent_amount - 1],
                [ph],
            )
        except ValueError:
            assert ValueError

        assert under_limit_txs is not None

        # 2) Generate transaction that is equal to limit
        at_limit_txs = None
        try:
            at_limit_txs = await cat_wallet.generate_signed_transaction(
                [max_sent_amount],
                [ph],
            )
        except ValueError:
            assert ValueError

        assert at_limit_txs is not None

        # 3) Generate transaction that is greater than limit
        above_limit_txs = None
        try:
            above_limit_txs = await cat_wallet.generate_signed_transaction(
                [max_sent_amount + 1],
                [ph],
            )
        except ValueError:
            pass

        assert above_limit_txs is None

    @pytest.mark.parametrize(
        "trusted",
        [True, False],
    )
    @pytest.mark.parametrize(
        "autodiscovery",
        [True, False],
    )
    @pytest.mark.asyncio
    async def test_cat_hint(self, self_hostname, two_wallet_nodes, trusted, autodiscovery):
        num_blocks = 3
        full_nodes, wallets, _ = two_wallet_nodes
        full_node_api = full_nodes[0]
        full_node_server = full_node_api.server
        wallet_node, server_2 = wallets[0]
        wallet_node_2, server_3 = wallets[1]
        wallet = wallet_node.wallet_state_manager.main_wallet
        wallet2 = wallet_node_2.wallet_state_manager.main_wallet

        ph = await wallet.get_new_puzzlehash()
        if trusted:
            wallet_node.config["trusted_peers"] = {full_node_server.node_id.hex(): full_node_server.node_id.hex()}
            wallet_node_2.config["trusted_peers"] = {full_node_server.node_id.hex(): full_node_server.node_id.hex()}
        else:
            wallet_node.config["trusted_peers"] = {}
            wallet_node_2.config["trusted_peers"] = {}
        wallet_node.config["automatically_add_unknown_cats"] = autodiscovery
        wallet_node_2.config["automatically_add_unknown_cats"] = autodiscovery
        await server_2.start_client(PeerInfo(self_hostname, uint16(full_node_server._port)), None)
        await server_3.start_client(PeerInfo(self_hostname, uint16(full_node_server._port)), None)

        for i in range(0, num_blocks):
            await full_node_api.farm_new_transaction_block(FarmNewBlockProtocol(ph))
        await full_node_api.farm_new_transaction_block(FarmNewBlockProtocol(32 * b"0"))

        funds = sum(
            [
                calculate_pool_reward(uint32(i)) + calculate_base_farmer_reward(uint32(i))
                for i in range(1, num_blocks + 1)
            ]
        )

        await time_out_assert(20, wallet.get_confirmed_balance, funds)

        async with wallet_node.wallet_state_manager.lock:
            cat_wallet: CATWallet = await CATWallet.create_new_cat_wallet(
                wallet_node.wallet_state_manager, wallet, {"identifier": "genesis_by_id"}, uint64(100)
            )
        tx_queue: List[TransactionRecord] = await wallet_node.wallet_state_manager.tx_store.get_not_sent()
        tx_record = tx_queue[0]
        await time_out_assert(
            15, tx_in_pool, True, full_node_api.full_node.mempool_manager, tx_record.spend_bundle.name()
        )
        for i in range(1, num_blocks):
            await full_node_api.farm_new_transaction_block(FarmNewBlockProtocol(32 * b"0"))

        await time_out_assert(20, cat_wallet.get_confirmed_balance, 100)
        await time_out_assert(20, cat_wallet.get_unconfirmed_balance, 100)
        assert cat_wallet.cat_info.limitations_program_hash is not None

        cat_2_hash = await wallet2.get_new_puzzlehash()
        tx_records = await cat_wallet.generate_signed_transaction([uint64(60)], [cat_2_hash], memos=[[cat_2_hash]])

        for tx_record in tx_records:
            await wallet.wallet_state_manager.add_pending_transaction(tx_record)

            await time_out_assert(
                15, tx_in_pool, True, full_node_api.full_node.mempool_manager, tx_record.spend_bundle.name()
            )

        for i in range(1, num_blocks):
            await full_node_api.farm_new_transaction_block(FarmNewBlockProtocol(ph))

        await time_out_assert(20, cat_wallet.get_confirmed_balance, 40)
        await time_out_assert(20, cat_wallet.get_unconfirmed_balance, 40)

        async def check_wallets(node):
            return len(node.wallet_state_manager.wallets.keys())

        if autodiscovery:
            # Autodiscovery enabled: test that wallet was created at this point
            await time_out_assert(20, check_wallets, 2, wallet_node_2)
        else:
            # Autodiscovery disabled: test that no wallet was created
            await time_out_assert(20, check_wallets, 1, wallet_node_2)

        # Then we update the wallet's default CATs
        wallet_node_2.wallet_state_manager.default_cats = {
            cat_wallet.cat_info.limitations_program_hash.hex(): {
                "asset_id": cat_wallet.cat_info.limitations_program_hash.hex(),
                "name": "Test",
                "symbol": "TST",
            }
        }

        # Then we send another transaction
        tx_records = await cat_wallet.generate_signed_transaction([uint64(10)], [cat_2_hash], memos=[[cat_2_hash]])

        for tx_record in tx_records:
            await wallet.wallet_state_manager.add_pending_transaction(tx_record)

            await time_out_assert(
                15, tx_in_pool, True, full_node_api.full_node.mempool_manager, tx_record.spend_bundle.name()
            )

        for i in range(1, num_blocks):
            await full_node_api.farm_new_transaction_block(FarmNewBlockProtocol(ph))

        await time_out_assert(20, cat_wallet.get_confirmed_balance, 30)
        await time_out_assert(20, cat_wallet.get_unconfirmed_balance, 30)

        # Now we check that another wallet WAS created, even if autodiscovery was disabled
        await time_out_assert(20, check_wallets, 2, wallet_node_2)
        cat_wallet_2 = wallet_node_2.wallet_state_manager.wallets[2]

        # Previous balance + balance that triggered creation in case of disabled autodiscovery
        await time_out_assert(30, cat_wallet_2.get_confirmed_balance, 70)
        await time_out_assert(30, cat_wallet_2.get_unconfirmed_balance, 70)

        cat_hash = await cat_wallet.get_new_inner_hash()
        tx_records = await cat_wallet_2.generate_signed_transaction([uint64(5)], [cat_hash])
        for tx_record in tx_records:
            await wallet.wallet_state_manager.add_pending_transaction(tx_record)

            await time_out_assert(
                15, tx_in_pool, True, full_node_api.full_node.mempool_manager, tx_record.spend_bundle.name()
            )

        for i in range(1, num_blocks):
            await full_node_api.farm_new_transaction_block(FarmNewBlockProtocol(ph))

        await time_out_assert(20, cat_wallet.get_confirmed_balance, 35)
        await time_out_assert(20, cat_wallet.get_unconfirmed_balance, 35)<|MERGE_RESOLUTION|>--- conflicted
+++ resolved
@@ -99,13 +99,8 @@
         assert await cat_wallet.lineage_store.get_all_lineage_proofs() == all_lineage
 
         height = full_node_api.full_node.blockchain.get_peak_height()
-<<<<<<< HEAD
         await full_node_api.reorg_from_index_to_new_index(ReorgProtocol(height - num_blocks - 1, height + 1, 32 * b"1", None))
-        await time_out_assert(15, cat_wallet.get_confirmed_balance, 0)
-=======
-        await full_node_api.reorg_from_index_to_new_index(ReorgProtocol(height - num_blocks - 1, height + 1, 32 * b"1"))
         await time_out_assert(20, cat_wallet.get_confirmed_balance, 0)
->>>>>>> 67b45c92
 
     @pytest.mark.asyncio
     async def test_cat_creation_unique_lineage_store(self, self_hostname, two_wallet_nodes):
@@ -248,13 +243,8 @@
         await time_out_assert(20, cat_wallet.get_unconfirmed_balance, 55)
 
         height = full_node_api.full_node.blockchain.get_peak_height()
-<<<<<<< HEAD
         await full_node_api.reorg_from_index_to_new_index(ReorgProtocol(height - 1, height + 1, 32 * b"1", None))
-        await time_out_assert(15, cat_wallet.get_confirmed_balance, 40)
-=======
-        await full_node_api.reorg_from_index_to_new_index(ReorgProtocol(height - 1, height + 1, 32 * b"1"))
         await time_out_assert(20, cat_wallet.get_confirmed_balance, 40)
->>>>>>> 67b45c92
 
     @pytest.mark.parametrize(
         "trusted",
