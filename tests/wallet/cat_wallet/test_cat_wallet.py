from __future__ import annotations

import asyncio
from typing import List

import pytest

from chia.consensus.block_rewards import calculate_base_farmer_reward, calculate_pool_reward
from chia.rpc.wallet_rpc_api import WalletRpcApi
from chia.rpc.wallet_rpc_client import WalletRpcClient
from chia.simulator.full_node_simulator import FullNodeSimulator
from chia.simulator.setup_nodes import SimulatorsAndWalletsServices
from chia.simulator.simulator_protocol import FarmNewBlockProtocol, ReorgProtocol
from chia.simulator.time_out_assert import time_out_assert, time_out_assert_not_none
from chia.types.blockchain_format.coin import Coin, coin_as_list
from chia.types.blockchain_format.program import Program
from chia.types.blockchain_format.sized_bytes import bytes32
from chia.types.coin_spend import CoinSpend
from chia.types.peer_info import PeerInfo
from chia.util.bech32m import encode_puzzle_hash
from chia.util.ints import uint16, uint32, uint64
from chia.wallet.cat_wallet.cat_constants import DEFAULT_CATS
from chia.wallet.cat_wallet.cat_info import LegacyCATInfo
from chia.wallet.cat_wallet.cat_utils import construct_cat_puzzle
from chia.wallet.cat_wallet.cat_wallet import CATWallet
from chia.wallet.derivation_record import DerivationRecord
from chia.wallet.derive_keys import _derive_path_unhardened, master_sk_to_wallet_sk_unhardened_intermediate
from chia.wallet.lineage_proof import LineageProof
from chia.wallet.puzzles.cat_loader import CAT_MOD
from chia.wallet.puzzles.p2_delegated_puzzle_or_hidden_puzzle import puzzle_hash_for_pk
from chia.wallet.transaction_record import TransactionRecord
from chia.wallet.util.wallet_types import WalletType
from chia.wallet.wallet_info import WalletInfo


class TestCATWallet:
    @pytest.mark.parametrize(
        "trusted",
        [True, False],
    )
    @pytest.mark.asyncio
    async def test_cat_creation(self, self_hostname, two_wallet_nodes, trusted):
        num_blocks = 3
        full_nodes, wallets, _ = two_wallet_nodes
        full_node_api = full_nodes[0]
        full_node_server = full_node_api.server
        wallet_node, server_2 = wallets[0]
        wallet = wallet_node.wallet_state_manager.main_wallet

        ph = await wallet.get_new_puzzlehash()
        if trusted:
            wallet_node.config["trusted_peers"] = {full_node_server.node_id.hex(): full_node_server.node_id.hex()}
        else:
            wallet_node.config["trusted_peers"] = {}

        await server_2.start_client(PeerInfo(self_hostname, uint16(full_node_server._port)), None)
        for i in range(0, num_blocks):
            await full_node_api.farm_new_transaction_block(FarmNewBlockProtocol(ph))
        await full_node_api.farm_new_transaction_block(FarmNewBlockProtocol(32 * b"0"))

        funds = sum(
            [
                calculate_pool_reward(uint32(i)) + calculate_base_farmer_reward(uint32(i))
                for i in range(1, num_blocks + 1)
            ]
        )

        await time_out_assert(20, wallet.get_confirmed_balance, funds)
        await full_node_api.wait_for_wallet_synced(wallet_node=wallet_node, timeout=20)

        async with wallet_node.wallet_state_manager.lock:
            cat_wallet: CATWallet = await CATWallet.create_new_cat_wallet(
                wallet_node.wallet_state_manager, wallet, {"identifier": "genesis_by_id"}, uint64(100)
            )
            # The next 2 lines are basically a noop, it just adds test coverage
            cat_wallet = await CATWallet.create(wallet_node.wallet_state_manager, wallet, cat_wallet.wallet_info)
            await wallet_node.wallet_state_manager.add_new_wallet(cat_wallet)

        tx_queue: List[TransactionRecord] = await wallet_node.wallet_state_manager.tx_store.get_not_sent()
        tx_record = tx_queue[0]
        await full_node_api.process_transaction_records(records=[tx_record])

        await time_out_assert(20, cat_wallet.get_confirmed_balance, 100)
        await time_out_assert(20, cat_wallet.get_spendable_balance, 100)
        await time_out_assert(20, cat_wallet.get_unconfirmed_balance, 100)

        # Test migration
        all_lineage = await cat_wallet.lineage_store.get_all_lineage_proofs()
        current_info = cat_wallet.wallet_info
        data_str = bytes(
            LegacyCATInfo(
                cat_wallet.cat_info.limitations_program_hash, cat_wallet.cat_info.my_tail, list(all_lineage.items())
            )
        ).hex()
        wallet_info = WalletInfo(current_info.id, current_info.name, current_info.type, data_str)
        new_cat_wallet = await CATWallet.create(wallet_node.wallet_state_manager, wallet, wallet_info)
        assert new_cat_wallet.cat_info.limitations_program_hash == cat_wallet.cat_info.limitations_program_hash
        assert new_cat_wallet.cat_info.my_tail == cat_wallet.cat_info.my_tail
        assert await cat_wallet.lineage_store.get_all_lineage_proofs() == all_lineage

        height = full_node_api.full_node.blockchain.get_peak_height()
        await full_node_api.reorg_from_index_to_new_index(
            ReorgProtocol(height - num_blocks - 1, height + 1, 32 * b"1", None)
        )
        await time_out_assert(20, cat_wallet.get_confirmed_balance, 0)

    @pytest.mark.asyncio
    async def test_cat_creation_unique_lineage_store(self, self_hostname, two_wallet_nodes):
        num_blocks = 3
        full_nodes, wallets, _ = two_wallet_nodes
        full_node_api = full_nodes[0]
        full_node_server = full_node_api.server
        wallet_node, wallet_server = wallets[0]
        wallet = wallet_node.wallet_state_manager.main_wallet
        ph = await wallet.get_new_puzzlehash()
        wallet_node.config["trusted_peers"] = {full_node_server.node_id.hex(): full_node_server.node_id.hex()}

        await wallet_server.start_client(PeerInfo(self_hostname, uint16(full_node_server._port)), None)
        for i in range(0, num_blocks):
            await full_node_api.farm_new_transaction_block(FarmNewBlockProtocol(ph))
        await full_node_api.farm_new_transaction_block(FarmNewBlockProtocol(32 * b"0"))

        funds = sum(
            [
                calculate_pool_reward(uint32(i)) + calculate_base_farmer_reward(uint32(i))
                for i in range(1, num_blocks + 1)
            ]
        )

        await time_out_assert(20, wallet.get_confirmed_balance, funds)
        await full_node_api.wait_for_wallet_synced(wallet_node=wallet_node, timeout=20)

        async with wallet_node.wallet_state_manager.lock:
            cat_wallet_1: CATWallet = await CATWallet.create_new_cat_wallet(
                wallet_node.wallet_state_manager, wallet, {"identifier": "genesis_by_id"}, uint64(100)
            )
            cat_wallet_2: CATWallet = await CATWallet.create_new_cat_wallet(
                wallet_node.wallet_state_manager, wallet, {"identifier": "genesis_by_id"}, uint64(200)
            )

        proofs_1 = await cat_wallet_1.lineage_store.get_all_lineage_proofs()
        proofs_2 = await cat_wallet_2.lineage_store.get_all_lineage_proofs()
        assert len(proofs_1) == len(proofs_2)
        assert proofs_1 != proofs_2
        assert cat_wallet_1.lineage_store.table_name != cat_wallet_2.lineage_store.table_name

    @pytest.mark.parametrize(
        "trusted",
        [True, False],
    )
    @pytest.mark.asyncio
    async def test_cat_spend(self, self_hostname, two_wallet_nodes, trusted):
        num_blocks = 3
        full_nodes, wallets, _ = two_wallet_nodes
        full_node_api = full_nodes[0]
        full_node_server = full_node_api.server
        wallet_node, server_2 = wallets[0]
        wallet_node_2, server_3 = wallets[1]
        wallet = wallet_node.wallet_state_manager.main_wallet
        wallet2 = wallet_node_2.wallet_state_manager.main_wallet
        api_0 = WalletRpcApi(wallet_node)
        api_1 = WalletRpcApi(wallet_node_2)
        ph = await wallet.get_new_puzzlehash()
        if trusted:
            wallet_node.config["trusted_peers"] = {full_node_server.node_id.hex(): full_node_server.node_id.hex()}
            wallet_node_2.config["trusted_peers"] = {full_node_server.node_id.hex(): full_node_server.node_id.hex()}
        else:
            wallet_node.config["trusted_peers"] = {}
            wallet_node_2.config["trusted_peers"] = {}
        await server_2.start_client(PeerInfo(self_hostname, uint16(full_node_server._port)), None)
        await server_3.start_client(PeerInfo(self_hostname, uint16(full_node_server._port)), None)

        for i in range(0, num_blocks):
            await full_node_api.farm_new_transaction_block(FarmNewBlockProtocol(ph))
        await full_node_api.farm_new_transaction_block(FarmNewBlockProtocol(32 * b"0"))

        funds = sum(
            [
                calculate_pool_reward(uint32(i)) + calculate_base_farmer_reward(uint32(i))
                for i in range(1, num_blocks + 1)
            ]
        )

        await time_out_assert(20, wallet.get_confirmed_balance, funds)

        async with wallet_node.wallet_state_manager.lock:
            cat_wallet: CATWallet = await CATWallet.create_new_cat_wallet(
                wallet_node.wallet_state_manager, wallet, {"identifier": "genesis_by_id"}, uint64(100)
            )
        tx_queue: List[TransactionRecord] = await wallet_node.wallet_state_manager.tx_store.get_not_sent()
        tx_record = tx_queue[0]
        await full_node_api.process_transaction_records(records=[tx_record])

        await time_out_assert(20, cat_wallet.get_confirmed_balance, 100)
        await time_out_assert(20, cat_wallet.get_unconfirmed_balance, 100)

        assert cat_wallet.cat_info.limitations_program_hash is not None
        asset_id = cat_wallet.get_asset_id()

        cat_wallet_2: CATWallet = await CATWallet.get_or_create_wallet_for_cat(
            wallet_node_2.wallet_state_manager, wallet2, asset_id
        )

        assert cat_wallet.cat_info.limitations_program_hash == cat_wallet_2.cat_info.limitations_program_hash

        cat_2_hash = await cat_wallet_2.get_new_inner_hash()
        tx_records = await cat_wallet.generate_signed_transaction([uint64(60)], [cat_2_hash], fee=uint64(1))
        tx_id = None
        for tx_record in tx_records:
            await wallet.wallet_state_manager.add_pending_transaction(tx_record)
            if tx_record.wallet_id is cat_wallet.id():
                tx_id = tx_record.name.hex()
                assert tx_record.to_puzzle_hash == cat_2_hash

        await time_out_assert(15, full_node_api.txs_in_mempool, True, tx_records)

        await time_out_assert(20, cat_wallet.get_pending_change_balance, 40)
        memos = await api_0.get_transaction_memo(dict(transaction_id=tx_id))
        assert len(memos[tx_id]) == 2  # One for tx, one for change
        assert list(memos[tx_id].values())[0][0] == cat_2_hash.hex()

        for i in range(1, num_blocks):
            await full_node_api.farm_new_transaction_block(FarmNewBlockProtocol(32 * b"\0"))

        await time_out_assert(30, wallet.get_confirmed_balance, funds - 101)

        await time_out_assert(20, cat_wallet.get_confirmed_balance, 40)
        await time_out_assert(20, cat_wallet.get_unconfirmed_balance, 40)

        await time_out_assert(30, cat_wallet_2.get_confirmed_balance, 60)
        await time_out_assert(30, cat_wallet_2.get_unconfirmed_balance, 60)
        coins = await cat_wallet_2.select_coins(uint64(60))
        assert len(coins) == 1
        coin = coins.pop()
        tx_id = coin.name().hex()
        memos = await api_1.get_transaction_memo(dict(transaction_id=tx_id))
        assert len(memos[tx_id]) == 2
        assert list(memos[tx_id].values())[0][0] == cat_2_hash.hex()
        cat_hash = await cat_wallet.get_new_inner_hash()
        tx_records = await cat_wallet_2.generate_signed_transaction([uint64(15)], [cat_hash])
        for tx_record in tx_records:
            await wallet.wallet_state_manager.add_pending_transaction(tx_record)

        await time_out_assert(15, full_node_api.txs_in_mempool, True, tx_records)

        await full_node_api.farm_new_transaction_block(FarmNewBlockProtocol(ph))

        await time_out_assert(20, cat_wallet.get_confirmed_balance, 55)
        await time_out_assert(20, cat_wallet.get_unconfirmed_balance, 55)

        height = full_node_api.full_node.blockchain.get_peak_height()
        await full_node_api.reorg_from_index_to_new_index(ReorgProtocol(height - 1, height + 1, 32 * b"1", None))
        await time_out_assert(20, cat_wallet.get_confirmed_balance, 40)

    @pytest.mark.parametrize(
        "trusted",
        [True, False],
    )
    @pytest.mark.asyncio
    async def test_cat_reuse_address(self, self_hostname, two_wallet_nodes, trusted):
        num_blocks = 3
        full_nodes, wallets, _ = two_wallet_nodes
        full_node_api = full_nodes[0]
        full_node_server = full_node_api.server
        wallet_node, server_2 = wallets[0]
        wallet_node_2, server_3 = wallets[1]
        wallet = wallet_node.wallet_state_manager.main_wallet
        wallet2 = wallet_node_2.wallet_state_manager.main_wallet

        ph = await wallet.get_new_puzzlehash()
        if trusted:
            wallet_node.config["trusted_peers"] = {full_node_server.node_id.hex(): full_node_server.node_id.hex()}
            wallet_node_2.config["trusted_peers"] = {full_node_server.node_id.hex(): full_node_server.node_id.hex()}
        else:
            wallet_node.config["trusted_peers"] = {}
            wallet_node_2.config["trusted_peers"] = {}
        await server_2.start_client(PeerInfo(self_hostname, uint16(full_node_server._port)), None)
        await server_3.start_client(PeerInfo(self_hostname, uint16(full_node_server._port)), None)

        for i in range(0, num_blocks):
            await full_node_api.farm_new_transaction_block(FarmNewBlockProtocol(ph))
        await full_node_api.farm_new_transaction_block(FarmNewBlockProtocol(32 * b"0"))

        funds = sum(
            [
                calculate_pool_reward(uint32(i)) + calculate_base_farmer_reward(uint32(i))
                for i in range(1, num_blocks + 1)
            ]
        )

        await time_out_assert(20, wallet.get_confirmed_balance, funds)

        async with wallet_node.wallet_state_manager.lock:
            cat_wallet: CATWallet = await CATWallet.create_new_cat_wallet(
                wallet_node.wallet_state_manager, wallet, {"identifier": "genesis_by_id"}, uint64(100)
            )
        tx_queue: List[TransactionRecord] = await wallet_node.wallet_state_manager.tx_store.get_not_sent()
        tx_record = tx_queue[0]
        await full_node_api.process_transaction_records(records=[tx_record])

        await time_out_assert(20, cat_wallet.get_confirmed_balance, 100)
        await time_out_assert(20, cat_wallet.get_unconfirmed_balance, 100)

        assert cat_wallet.cat_info.limitations_program_hash is not None
        asset_id = cat_wallet.get_asset_id()

        cat_wallet_2: CATWallet = await CATWallet.get_or_create_wallet_for_cat(
            wallet_node_2.wallet_state_manager, wallet2, asset_id
        )

        assert cat_wallet.cat_info.limitations_program_hash == cat_wallet_2.cat_info.limitations_program_hash

        cat_2_hash = await cat_wallet_2.get_new_inner_hash()
        tx_records = await cat_wallet.generate_signed_transaction(
            [uint64(60)], [cat_2_hash], fee=uint64(1), reuse_puzhash=True
        )
        for tx_record in tx_records:
            await wallet.wallet_state_manager.add_pending_transaction(tx_record)
            if tx_record.wallet_id is cat_wallet.id():
                assert tx_record.to_puzzle_hash == cat_2_hash
                assert len(tx_record.spend_bundle.coin_spends) == 2
                for cs in tx_record.spend_bundle.coin_spends:
                    if cs.coin.amount == 100:
                        old_puzhash = cs.coin.puzzle_hash.hex()
                new_puzhash = [c.puzzle_hash.hex() for c in tx_record.additions]
                assert old_puzhash in new_puzhash

        await time_out_assert(15, full_node_api.txs_in_mempool, True, tx_records)

        await time_out_assert(20, cat_wallet.get_pending_change_balance, 40)

        for i in range(1, num_blocks):
            await full_node_api.farm_new_transaction_block(FarmNewBlockProtocol(32 * b"\0"))

        await time_out_assert(30, wallet.get_confirmed_balance, funds - 101)

        await time_out_assert(20, cat_wallet.get_confirmed_balance, 40)
        await time_out_assert(20, cat_wallet.get_unconfirmed_balance, 40)

        await time_out_assert(30, cat_wallet_2.get_confirmed_balance, 60)
        await time_out_assert(30, cat_wallet_2.get_unconfirmed_balance, 60)

        cat_hash = await cat_wallet.get_new_inner_hash()
        tx_records = await cat_wallet_2.generate_signed_transaction([uint64(15)], [cat_hash])
        for tx_record in tx_records:
            await wallet.wallet_state_manager.add_pending_transaction(tx_record)

        await time_out_assert(15, full_node_api.txs_in_mempool, True, tx_records)

        await full_node_api.farm_new_transaction_block(FarmNewBlockProtocol(ph))

        await time_out_assert(20, cat_wallet.get_confirmed_balance, 55)
        await time_out_assert(20, cat_wallet.get_unconfirmed_balance, 55)

        height = full_node_api.full_node.blockchain.get_peak_height()
        await full_node_api.reorg_from_index_to_new_index(ReorgProtocol(height - 1, height + 1, 32 * b"1", None))
        await time_out_assert(20, cat_wallet.get_confirmed_balance, 40)

    @pytest.mark.parametrize(
        "trusted",
        [True, False],
    )
    @pytest.mark.asyncio
    async def test_get_wallet_for_asset_id(self, self_hostname, two_wallet_nodes, trusted):
        num_blocks = 3
        full_nodes, wallets, _ = two_wallet_nodes
        full_node_api = full_nodes[0]
        full_node_server = full_node_api.server
        wallet_node, server_2 = wallets[0]
        wallet = wallet_node.wallet_state_manager.main_wallet

        ph = await wallet.get_new_puzzlehash()
        if trusted:
            wallet_node.config["trusted_peers"] = {full_node_server.node_id.hex(): full_node_server.node_id.hex()}
        else:
            wallet_node.config["trusted_peers"] = {}
        await server_2.start_client(PeerInfo(self_hostname, uint16(full_node_server._port)), None)

        for i in range(0, num_blocks):
            await full_node_api.farm_new_transaction_block(FarmNewBlockProtocol(ph))
        await full_node_api.farm_new_transaction_block(FarmNewBlockProtocol(32 * b"0"))

        funds = sum(
            [
                calculate_pool_reward(uint32(i)) + calculate_base_farmer_reward(uint32(i))
                for i in range(1, num_blocks + 1)
            ]
        )

        await time_out_assert(20, wallet.get_confirmed_balance, funds)

        async with wallet_node.wallet_state_manager.lock:
            cat_wallet: CATWallet = await CATWallet.create_new_cat_wallet(
                wallet_node.wallet_state_manager, wallet, {"identifier": "genesis_by_id"}, uint64(100)
            )

        for i in range(1, num_blocks):
            await full_node_api.farm_new_transaction_block(FarmNewBlockProtocol(32 * b"0"))

        asset_id = cat_wallet.get_asset_id()
        await cat_wallet.set_tail_program(bytes(cat_wallet.cat_info.my_tail).hex())
        assert await wallet_node.wallet_state_manager.get_wallet_for_asset_id(asset_id) == cat_wallet

        # Test that the a default CAT will initialize correctly
        asset = DEFAULT_CATS[next(iter(DEFAULT_CATS))]
        asset_id = asset["asset_id"]
        cat_wallet_2 = await CATWallet.get_or_create_wallet_for_cat(wallet_node.wallet_state_manager, wallet, asset_id)
        assert cat_wallet_2.get_name() == asset["name"]
        await cat_wallet_2.set_name("Test Name")
        assert cat_wallet_2.get_name() == "Test Name"

    @pytest.mark.parametrize(
        "trusted",
        [True, False],
    )
    @pytest.mark.asyncio
    async def test_cat_doesnt_see_eve(self, self_hostname, two_wallet_nodes, trusted):
        num_blocks = 3
        full_nodes, wallets, _ = two_wallet_nodes
        full_node_api = full_nodes[0]
        full_node_server = full_node_api.server
        wallet_node, server_2 = wallets[0]
        wallet_node_2, server_3 = wallets[1]
        wallet = wallet_node.wallet_state_manager.main_wallet
        wallet2 = wallet_node_2.wallet_state_manager.main_wallet

        ph = await wallet.get_new_puzzlehash()
        if trusted:
            wallet_node.config["trusted_peers"] = {full_node_server.node_id.hex(): full_node_server.node_id.hex()}
            wallet_node_2.config["trusted_peers"] = {full_node_server.node_id.hex(): full_node_server.node_id.hex()}
        else:
            wallet_node.config["trusted_peers"] = {}
            wallet_node_2.config["trusted_peers"] = {}
        await server_2.start_client(PeerInfo(self_hostname, uint16(full_node_server._port)), None)
        await server_3.start_client(PeerInfo(self_hostname, uint16(full_node_server._port)), None)

        for i in range(0, num_blocks):
            await full_node_api.farm_new_transaction_block(FarmNewBlockProtocol(ph))
        await full_node_api.farm_new_transaction_block(FarmNewBlockProtocol(32 * b"0"))

        funds = sum(
            [
                calculate_pool_reward(uint32(i)) + calculate_base_farmer_reward(uint32(i))
                for i in range(1, num_blocks + 1)
            ]
        )

        await time_out_assert(20, wallet.get_confirmed_balance, funds)

        async with wallet_node.wallet_state_manager.lock:
            cat_wallet: CATWallet = await CATWallet.create_new_cat_wallet(
                wallet_node.wallet_state_manager, wallet, {"identifier": "genesis_by_id"}, uint64(100)
            )
        tx_records: List[TransactionRecord] = await wallet_node.wallet_state_manager.tx_store.get_not_sent()
        await full_node_api.process_transaction_records(records=tx_records)

        await time_out_assert(20, cat_wallet.get_confirmed_balance, 100)
        await time_out_assert(20, cat_wallet.get_unconfirmed_balance, 100)

        assert cat_wallet.cat_info.limitations_program_hash is not None
        asset_id = cat_wallet.get_asset_id()

        cat_wallet_2: CATWallet = await CATWallet.get_or_create_wallet_for_cat(
            wallet_node_2.wallet_state_manager, wallet2, asset_id
        )

        assert cat_wallet.cat_info.limitations_program_hash == cat_wallet_2.cat_info.limitations_program_hash

        cat_2_hash = await cat_wallet_2.get_new_inner_hash()
        tx_records = await cat_wallet.generate_signed_transaction([uint64(60)], [cat_2_hash], fee=uint64(1))
        for tx_record in tx_records:
            await wallet.wallet_state_manager.add_pending_transaction(tx_record)
        await full_node_api.process_transaction_records(records=tx_records)

        await time_out_assert(30, wallet.get_confirmed_balance, funds - 101)
        await time_out_assert(30, wallet.get_unconfirmed_balance, funds - 101)

        await time_out_assert(20, cat_wallet.get_confirmed_balance, 40)
        await time_out_assert(20, cat_wallet.get_unconfirmed_balance, 40)

        await time_out_assert(20, cat_wallet_2.get_confirmed_balance, 60)
        await time_out_assert(20, cat_wallet_2.get_unconfirmed_balance, 60)

        cc2_ph = await cat_wallet_2.get_new_cat_puzzle_hash()
        tx_record = await wallet.wallet_state_manager.main_wallet.generate_signed_transaction(10, cc2_ph, 0)
        await wallet.wallet_state_manager.add_pending_transaction(tx_record)
        await full_node_api.process_transaction_records(records=[tx_record])

        id = cat_wallet_2.id()
        wsm = cat_wallet_2.wallet_state_manager

        async def query_and_assert_transactions(wsm, id):
            all_txs = await wsm.tx_store.get_all_transactions_for_wallet(id)
            return len(list(filter(lambda tx: tx.amount == 10, all_txs)))

        await time_out_assert(20, query_and_assert_transactions, 0, wsm, id)
        await time_out_assert(20, wsm.get_confirmed_balance_for_wallet, 60, id)
        await time_out_assert(20, cat_wallet_2.get_confirmed_balance, 60)
        await time_out_assert(20, cat_wallet_2.get_unconfirmed_balance, 60)

    @pytest.mark.parametrize(
        "trusted",
        [True, False],
    )
    @pytest.mark.asyncio
    async def test_cat_spend_multiple(self, self_hostname, three_wallet_nodes, trusted):
        num_blocks = 3
        full_nodes, wallets, _ = three_wallet_nodes
        full_node_api = full_nodes[0]
        full_node_server = full_node_api.server
        wallet_node_0, wallet_server_0 = wallets[0]
        wallet_node_1, wallet_server_1 = wallets[1]
        wallet_node_2, wallet_server_2 = wallets[2]
        wallet_0 = wallet_node_0.wallet_state_manager.main_wallet
        wallet_1 = wallet_node_1.wallet_state_manager.main_wallet
        wallet_2 = wallet_node_2.wallet_state_manager.main_wallet

        ph = await wallet_0.get_new_puzzlehash()
        if trusted:
            wallet_node_0.config["trusted_peers"] = {full_node_server.node_id.hex(): full_node_server.node_id.hex()}
            wallet_node_1.config["trusted_peers"] = {full_node_server.node_id.hex(): full_node_server.node_id.hex()}
            wallet_node_2.config["trusted_peers"] = {full_node_server.node_id.hex(): full_node_server.node_id.hex()}
        else:
            wallet_node_0.config["trusted_peers"] = {}
            wallet_node_1.config["trusted_peers"] = {}
            wallet_node_2.config["trusted_peers"] = {}
        await wallet_server_0.start_client(PeerInfo(self_hostname, uint16(full_node_server._port)), None)
        await wallet_server_1.start_client(PeerInfo(self_hostname, uint16(full_node_server._port)), None)
        await wallet_server_2.start_client(PeerInfo(self_hostname, uint16(full_node_server._port)), None)

        for i in range(0, num_blocks):
            await full_node_api.farm_new_transaction_block(FarmNewBlockProtocol(ph))

        funds = sum(
            [calculate_pool_reward(uint32(i)) + calculate_base_farmer_reward(uint32(i)) for i in range(1, num_blocks)]
        )

        await time_out_assert(20, wallet_0.get_confirmed_balance, funds)

        async with wallet_node_0.wallet_state_manager.lock:
            cat_wallet_0: CATWallet = await CATWallet.create_new_cat_wallet(
                wallet_node_0.wallet_state_manager, wallet_0, {"identifier": "genesis_by_id"}, uint64(100)
            )
        tx_records: List[TransactionRecord] = await wallet_node_0.wallet_state_manager.tx_store.get_not_sent()
        await full_node_api.process_transaction_records(records=tx_records)

        await time_out_assert(20, cat_wallet_0.get_confirmed_balance, 100)
        await time_out_assert(20, cat_wallet_0.get_unconfirmed_balance, 100)

        assert cat_wallet_0.cat_info.limitations_program_hash is not None
        asset_id = cat_wallet_0.get_asset_id()

        cat_wallet_1: CATWallet = await CATWallet.get_or_create_wallet_for_cat(
            wallet_node_1.wallet_state_manager, wallet_1, asset_id
        )

        cat_wallet_2: CATWallet = await CATWallet.get_or_create_wallet_for_cat(
            wallet_node_2.wallet_state_manager, wallet_2, asset_id
        )

        assert cat_wallet_0.cat_info.limitations_program_hash == cat_wallet_1.cat_info.limitations_program_hash
        assert cat_wallet_0.cat_info.limitations_program_hash == cat_wallet_2.cat_info.limitations_program_hash

        cat_1_hash = await cat_wallet_1.get_new_inner_hash()
        cat_2_hash = await cat_wallet_2.get_new_inner_hash()

        tx_records = await cat_wallet_0.generate_signed_transaction([uint64(60), uint64(20)], [cat_1_hash, cat_2_hash])
        for tx_record in tx_records:
            await wallet_0.wallet_state_manager.add_pending_transaction(tx_record)
        await full_node_api.process_transaction_records(records=tx_records)

        await time_out_assert(20, cat_wallet_0.get_confirmed_balance, 20)
        await time_out_assert(20, cat_wallet_0.get_unconfirmed_balance, 20)

        await time_out_assert(30, cat_wallet_1.get_confirmed_balance, 60)
        await time_out_assert(30, cat_wallet_1.get_unconfirmed_balance, 60)

        await time_out_assert(30, cat_wallet_2.get_confirmed_balance, 20)
        await time_out_assert(30, cat_wallet_2.get_unconfirmed_balance, 20)

        cat_hash = await cat_wallet_0.get_new_inner_hash()

        tx_records = await cat_wallet_1.generate_signed_transaction([uint64(15)], [cat_hash])
        for tx_record in tx_records:
            await wallet_1.wallet_state_manager.add_pending_transaction(tx_record)

        tx_records_2 = await cat_wallet_2.generate_signed_transaction([uint64(20)], [cat_hash])
        for tx_record in tx_records_2:
            await wallet_2.wallet_state_manager.add_pending_transaction(tx_record)

        await full_node_api.process_transaction_records(records=[*tx_records, *tx_records_2])

        await time_out_assert(20, cat_wallet_0.get_confirmed_balance, 55)
        await time_out_assert(20, cat_wallet_0.get_unconfirmed_balance, 55)

        await time_out_assert(30, cat_wallet_1.get_confirmed_balance, 45)
        await time_out_assert(30, cat_wallet_1.get_unconfirmed_balance, 45)

        await time_out_assert(30, cat_wallet_2.get_confirmed_balance, 0)
        await time_out_assert(30, cat_wallet_2.get_unconfirmed_balance, 0)

        txs = await wallet_1.wallet_state_manager.tx_store.get_transactions_between(cat_wallet_1.id(), 0, 100000)
        print(len(txs))
        # Test with Memo
        tx_records_3: TransactionRecord = await cat_wallet_1.generate_signed_transaction(
            [uint64(30)], [cat_hash], memos=[[b"Markus Walburg"]]
        )
        with pytest.raises(ValueError):
            await cat_wallet_1.generate_signed_transaction(
                [uint64(30)], [cat_hash], memos=[[b"too"], [b"many"], [b"memos"]]
            )

        for tx_record in tx_records_3:
            await wallet_1.wallet_state_manager.add_pending_transaction(tx_record)
        await time_out_assert(15, full_node_api.txs_in_mempool, True, tx_records_3)
        txs = await wallet_1.wallet_state_manager.tx_store.get_transactions_between(cat_wallet_1.id(), 0, 100000)
        for tx in txs:
            if tx.amount == 30:
                memos = tx.get_memos()
                assert len(memos) == 2  # One for tx, one for change
                assert b"Markus Walburg" in [v for v_list in memos.values() for v in v_list]
                assert list(memos.keys())[0] in [a.name() for a in tx.spend_bundle.additions()]

    @pytest.mark.parametrize(
        "trusted",
        [True, False],
    )
    @pytest.mark.asyncio
    async def test_cat_max_amount_send(self, self_hostname, two_wallet_nodes, trusted):
        num_blocks = 3
        full_nodes, wallets, _ = two_wallet_nodes
        full_node_api = full_nodes[0]
        full_node_server = full_node_api.server
        wallet_node, server_2 = wallets[0]
        wallet_node_2, server_3 = wallets[1]
        wallet = wallet_node.wallet_state_manager.main_wallet

        ph = await wallet.get_new_puzzlehash()
        if trusted:
            wallet_node.config["trusted_peers"] = {full_node_server.node_id.hex(): full_node_server.node_id.hex()}
            wallet_node_2.config["trusted_peers"] = {full_node_server.node_id.hex(): full_node_server.node_id.hex()}
        else:
            wallet_node.config["trusted_peers"] = {}
            wallet_node_2.config["trusted_peers"] = {}
        await server_2.start_client(PeerInfo(self_hostname, uint16(full_node_server._port)), None)
        await server_3.start_client(PeerInfo(self_hostname, uint16(full_node_server._port)), None)

        for i in range(0, num_blocks):
            await full_node_api.farm_new_transaction_block(FarmNewBlockProtocol(ph))
        await full_node_api.farm_new_transaction_block(FarmNewBlockProtocol(32 * b"0"))

        funds = sum(
            [
                calculate_pool_reward(uint32(i)) + calculate_base_farmer_reward(uint32(i))
                for i in range(1, num_blocks + 1)
            ]
        )

        await time_out_assert(20, wallet.get_confirmed_balance, funds)

        async with wallet_node.wallet_state_manager.lock:
            cat_wallet: CATWallet = await CATWallet.create_new_cat_wallet(
                wallet_node.wallet_state_manager, wallet, {"identifier": "genesis_by_id"}, uint64(100000)
            )
        tx_records: List[TransactionRecord] = await wallet_node.wallet_state_manager.tx_store.get_not_sent()
        await full_node_api.process_transaction_records(records=tx_records)

        await time_out_assert(20, cat_wallet.get_confirmed_balance, 100000)
        await time_out_assert(20, cat_wallet.get_unconfirmed_balance, 100000)

        assert cat_wallet.cat_info.limitations_program_hash is not None

        cat_2 = await cat_wallet.get_new_inner_puzzle()
        cat_2_hash = cat_2.get_tree_hash()
        amounts = []
        puzzle_hashes = []
        for i in range(1, 50):
            amounts.append(uint64(i))
            puzzle_hashes.append(cat_2_hash)
        spent_coint = (await cat_wallet.get_cat_spendable_coins())[0].coin
        tx_records = await cat_wallet.generate_signed_transaction(amounts, puzzle_hashes, coins={spent_coint})
        for tx_record in tx_records:
            await wallet.wallet_state_manager.add_pending_transaction(tx_record)
        await full_node_api.process_transaction_records(records=tx_records)

        await asyncio.sleep(2)

        async def check_all_there():
            spendable = await cat_wallet.get_cat_spendable_coins()
            spendable_name_set = set()
            for record in spendable:
                spendable_name_set.add(record.coin.name())
            puzzle_hash = construct_cat_puzzle(
                CAT_MOD, cat_wallet.cat_info.limitations_program_hash, cat_2
            ).get_tree_hash()
            for i in range(1, 50):
                coin = Coin(spent_coint.name(), puzzle_hash, i)
                if coin.name() not in spendable_name_set:
                    return False
            return True

        await time_out_assert(20, check_all_there, True)
        await asyncio.sleep(5)
        max_sent_amount = await cat_wallet.get_max_send_amount()

        # 1) Generate transaction that is under the limit
        [transaction_record] = await cat_wallet.generate_signed_transaction(
            [max_sent_amount - 1],
            [ph],
        )

        assert transaction_record.amount == uint64(max_sent_amount - 1)

        # 2) Generate transaction that is equal to limit
        [transaction_record] = await cat_wallet.generate_signed_transaction(
            [max_sent_amount],
            [ph],
        )

        assert transaction_record.amount == uint64(max_sent_amount)

        # 3) Generate transaction that is greater than limit
        with pytest.raises(ValueError):
            await cat_wallet.generate_signed_transaction(
                [max_sent_amount + 1],
                [ph],
            )

    @pytest.mark.parametrize(
        "trusted",
        [True, False],
    )
    @pytest.mark.parametrize(
        "autodiscovery",
        [True, False],
    )
    @pytest.mark.asyncio
    async def test_cat_hint(self, self_hostname, two_wallet_nodes, trusted, autodiscovery):
        num_blocks = 3
        full_nodes, wallets, _ = two_wallet_nodes
        full_node_api = full_nodes[0]
        full_node_server = full_node_api.server
        wallet_node, server_2 = wallets[0]
        wallet_node_2, server_3 = wallets[1]
        wallet = wallet_node.wallet_state_manager.main_wallet
        wallet2 = wallet_node_2.wallet_state_manager.main_wallet

        ph = await wallet.get_new_puzzlehash()
        if trusted:
            wallet_node.config["trusted_peers"] = {full_node_server.node_id.hex(): full_node_server.node_id.hex()}
            wallet_node_2.config["trusted_peers"] = {full_node_server.node_id.hex(): full_node_server.node_id.hex()}
        else:
            wallet_node.config["trusted_peers"] = {}
            wallet_node_2.config["trusted_peers"] = {}
        wallet_node.config["automatically_add_unknown_cats"] = autodiscovery
        wallet_node_2.config["automatically_add_unknown_cats"] = autodiscovery
        await server_2.start_client(PeerInfo(self_hostname, uint16(full_node_server._port)), None)
        await server_3.start_client(PeerInfo(self_hostname, uint16(full_node_server._port)), None)

        for i in range(0, num_blocks):
            await full_node_api.farm_new_transaction_block(FarmNewBlockProtocol(ph))
        await full_node_api.farm_new_transaction_block(FarmNewBlockProtocol(32 * b"0"))

        funds = sum(
            [
                calculate_pool_reward(uint32(i)) + calculate_base_farmer_reward(uint32(i))
                for i in range(1, num_blocks + 1)
            ]
        )

        await time_out_assert(20, wallet.get_confirmed_balance, funds)

        async with wallet_node.wallet_state_manager.lock:
            cat_wallet: CATWallet = await CATWallet.create_new_cat_wallet(
                wallet_node.wallet_state_manager, wallet, {"identifier": "genesis_by_id"}, uint64(100)
            )
        tx_records: List[TransactionRecord] = await wallet_node.wallet_state_manager.tx_store.get_not_sent()
        await full_node_api.process_transaction_records(records=tx_records)

        await time_out_assert(20, cat_wallet.get_confirmed_balance, 100)
        await time_out_assert(20, cat_wallet.get_unconfirmed_balance, 100)
        assert cat_wallet.cat_info.limitations_program_hash is not None

        cat_2_hash = await wallet2.get_new_puzzlehash()
        tx_records = await cat_wallet.generate_signed_transaction([uint64(60)], [cat_2_hash], memos=[[cat_2_hash]])

        for tx_record in tx_records:
            await wallet.wallet_state_manager.add_pending_transaction(tx_record)

        await full_node_api.process_transaction_records(records=tx_records)

        await time_out_assert(20, cat_wallet.get_confirmed_balance, 40)
        await time_out_assert(20, cat_wallet.get_unconfirmed_balance, 40)

        async def check_wallets(node):
            return len(node.wallet_state_manager.wallets.keys())

        if autodiscovery:
            # Autodiscovery enabled: test that wallet was created at this point
            await time_out_assert(20, check_wallets, 2, wallet_node_2)
        else:
            # Autodiscovery disabled: test that no wallet was created
            await time_out_assert(20, check_wallets, 1, wallet_node_2)

        # Then we update the wallet's default CATs
        wallet_node_2.wallet_state_manager.default_cats = {
            cat_wallet.cat_info.limitations_program_hash.hex(): {
                "asset_id": cat_wallet.cat_info.limitations_program_hash.hex(),
                "name": "Test",
                "symbol": "TST",
            }
        }

        # Then we send another transaction
        tx_records = await cat_wallet.generate_signed_transaction([uint64(10)], [cat_2_hash], memos=[[cat_2_hash]])

        for tx_record in tx_records:
            await wallet.wallet_state_manager.add_pending_transaction(tx_record)

        await full_node_api.process_transaction_records(records=tx_records)

        await time_out_assert(20, cat_wallet.get_confirmed_balance, 30)
        await time_out_assert(20, cat_wallet.get_unconfirmed_balance, 30)

        # Now we check that another wallet WAS created, even if autodiscovery was disabled
        await time_out_assert(20, check_wallets, 2, wallet_node_2)
        cat_wallet_2 = wallet_node_2.wallet_state_manager.wallets[2]

        # Previous balance + balance that triggered creation in case of disabled autodiscovery
        await time_out_assert(30, cat_wallet_2.get_confirmed_balance, 70)
        await time_out_assert(30, cat_wallet_2.get_unconfirmed_balance, 70)

        cat_hash = await cat_wallet.get_new_inner_hash()
        tx_records = await cat_wallet_2.generate_signed_transaction([uint64(5)], [cat_hash])
        for tx_record in tx_records:
            await wallet.wallet_state_manager.add_pending_transaction(tx_record)

        await full_node_api.process_transaction_records(records=tx_records)

        await time_out_assert(20, cat_wallet.get_confirmed_balance, 35)
        await time_out_assert(20, cat_wallet.get_unconfirmed_balance, 35)

    @pytest.mark.parametrize(
        "trusted",
        [True, False],
    )
    @pytest.mark.asyncio
    async def test_cat_change_detection(
<<<<<<< HEAD
        self, self_hostname: str, two_wallet_nodes_services: SimulatorsAndWalletsServices, trusted: bool
    ) -> None:
        num_blocks = 1
        full_nodes, wallets, bt = two_wallet_nodes_services
=======
        self, self_hostname: str, one_wallet_and_one_simulator_services: SimulatorsAndWalletsServices, trusted: bool
    ) -> None:
        num_blocks = 1
        full_nodes, wallets, bt = one_wallet_and_one_simulator_services
>>>>>>> 77ea3cf6
        full_node_api: FullNodeSimulator = full_nodes[0]._api
        full_node_server = full_node_api.full_node.server
        wallet_service_0 = wallets[0]
        wallet_node_0 = wallet_service_0._node
        wallet_0 = wallet_node_0.wallet_state_manager.main_wallet

        assert wallet_service_0.rpc_server is not None

        client_0 = await WalletRpcClient.create(
            bt.config["self_hostname"],
            wallet_service_0.rpc_server.listen_port,
            wallet_service_0.root_path,
            wallet_service_0.config,
        )
        wallet_node_0.config["automatically_add_unknown_cats"] = True

        if trusted:
            wallet_node_0.config["trusted_peers"] = {
                full_node_api.full_node.server.node_id.hex(): full_node_api.full_node.server.node_id.hex()
            }
        else:
            wallet_node_0.config["trusted_peers"] = {}

        await wallet_node_0.server.start_client(PeerInfo(self_hostname, uint16(full_node_server._port)), None)
        await full_node_api.farm_blocks_to_wallet(count=num_blocks, wallet=wallet_0)
        await full_node_api.wait_for_wallet_synced(wallet_node=wallet_node_0, timeout=20)

        # Mint CAT to ourselves, immediately spend it to an unhinted puzzle hash that we have manually added to the DB
        # We should pick up this coin as balance even though it is unhinted because it is "change"
        intermediate_sk_un = master_sk_to_wallet_sk_unhardened_intermediate(
            wallet_node_0.wallet_state_manager.private_key
        )
        pubkey_unhardened = _derive_path_unhardened(intermediate_sk_un, [100000000]).get_g1()
        inner_puzhash = puzzle_hash_for_pk(pubkey_unhardened)
        puzzlehash_unhardened = construct_cat_puzzle(
            CAT_MOD,
            Program.to(None).get_tree_hash(),
<<<<<<< HEAD
            inner_puzhash,  # type: ignore
=======
            inner_puzhash,  # type: ignore[arg-type]
>>>>>>> 77ea3cf6
        ).get_tree_hash_precalc(inner_puzhash)
        change_derivation = DerivationRecord(
            uint32(0),
            puzzlehash_unhardened,
            pubkey_unhardened,
            WalletType.CAT,
            uint32(2),
            False,
        )
        # Insert the derivation record before the wallet exists so that it is not subscribed to
        await wallet_node_0.wallet_state_manager.puzzle_store.add_derivation_paths([change_derivation])
        our_puzzle: Program = await wallet_0.get_new_puzzle()
        cat_puzzle: Program = construct_cat_puzzle(
            CAT_MOD,
            Program.to(None).get_tree_hash(),
            Program.to(1),
        )
        addr = encode_puzzle_hash(cat_puzzle.get_tree_hash(), "txch")
<<<<<<< HEAD
        CAT_AMOUNT_0 = uint64(100)
        CAT_AMOUNT_1 = uint64(5)

        tx = await client_0.send_transaction(1, CAT_AMOUNT_0, addr)
=======
        cat_amount_0 = uint64(100)
        cat_amount_1 = uint64(5)

        tx = await client_0.send_transaction(1, cat_amount_0, addr)
>>>>>>> 77ea3cf6
        spend_bundle = tx.spend_bundle
        assert spend_bundle is not None

        await time_out_assert_not_none(5, full_node_api.full_node.mempool_manager.get_spendbundle, spend_bundle.name())
        await full_node_api.farm_blocks_to_wallet(count=num_blocks, wallet=wallet_0)
        await full_node_api.wait_for_wallet_synced(wallet_node=wallet_node_0, timeout=20)

        # Do the eve spend back to our wallet and add the CR layer
<<<<<<< HEAD
        cat_coin = next(c for c in spend_bundle.additions() if c.amount == CAT_AMOUNT_0)
=======
        cat_coin = next(c for c in spend_bundle.additions() if c.amount == cat_amount_0)
>>>>>>> 77ea3cf6
        next_coin = Coin(
            cat_coin.name(),
            construct_cat_puzzle(
                CAT_MOD,
                Program.to(None).get_tree_hash(),
                our_puzzle,
            ).get_tree_hash(),
<<<<<<< HEAD
            CAT_AMOUNT_0,
=======
            cat_amount_0,
>>>>>>> 77ea3cf6
        )
        eve_spend = await wallet_node_0.wallet_state_manager.main_wallet.sign_transaction(
            [
                CoinSpend(
                    cat_coin,
                    cat_puzzle,
                    Program.to(
                        [
                            Program.to(
                                [
                                    [
                                        51,
                                        our_puzzle.get_tree_hash(),
<<<<<<< HEAD
                                        CAT_AMOUNT_0,
=======
                                        cat_amount_0,
>>>>>>> 77ea3cf6
                                        [our_puzzle.get_tree_hash()],
                                    ],
                                    [51, None, -113, None, None],
                                ]
                            ),
                            None,
                            cat_coin.name(),
                            coin_as_list(cat_coin),
                            [cat_coin.parent_coin_info, Program.to(1).get_tree_hash(), cat_coin.amount],
                            0,
                            0,
                        ]
                    ),
                ),
                CoinSpend(
                    next_coin,
                    construct_cat_puzzle(
                        CAT_MOD,
                        Program.to(None).get_tree_hash(),
                        our_puzzle,
                    ),
                    Program.to(
                        [
                            [
                                None,
                                (
                                    1,
                                    [
<<<<<<< HEAD
                                        [51, inner_puzhash, CAT_AMOUNT_1],
                                        [51, bytes32([0] * 32), CAT_AMOUNT_0 - CAT_AMOUNT_1],
=======
                                        [51, inner_puzhash, cat_amount_1],
                                        [51, bytes32([0] * 32), cat_amount_0 - cat_amount_1],
>>>>>>> 77ea3cf6
                                    ],
                                ),
                                None,
                            ],
                            LineageProof(
<<<<<<< HEAD
                                cat_coin.parent_coin_info, Program.to(1).get_tree_hash(), CAT_AMOUNT_0
=======
                                cat_coin.parent_coin_info, Program.to(1).get_tree_hash(), cat_amount_0
>>>>>>> 77ea3cf6
                            ).to_program(),
                            next_coin.name(),
                            coin_as_list(next_coin),
                            [next_coin.parent_coin_info, our_puzzle.get_tree_hash(), next_coin.amount],
                            0,
                            0,
                        ]
                    ),
                ),
            ],
        )
        await client_0.push_tx(eve_spend)
        await time_out_assert_not_none(5, full_node_api.full_node.mempool_manager.get_spendbundle, eve_spend.name())
        await full_node_api.farm_blocks_to_wallet(count=num_blocks, wallet=wallet_0)
        await full_node_api.wait_for_wallet_synced(wallet_node=wallet_node_0, timeout=20)

        async def check_wallets(node):
            return len(node.wallet_state_manager.wallets.keys())

        await time_out_assert(20, check_wallets, 2, wallet_node_0)
        cat_wallet = wallet_node_0.wallet_state_manager.wallets[uint32(2)]
<<<<<<< HEAD
        await time_out_assert(20, cat_wallet.get_confirmed_balance, CAT_AMOUNT_1)
=======
        await time_out_assert(20, cat_wallet.get_confirmed_balance, cat_amount_1)
>>>>>>> 77ea3cf6
        assert not full_node_api.full_node.subscriptions.has_ph_subscription(puzzlehash_unhardened)<|MERGE_RESOLUTION|>--- conflicted
+++ resolved
@@ -846,17 +846,10 @@
     )
     @pytest.mark.asyncio
     async def test_cat_change_detection(
-<<<<<<< HEAD
-        self, self_hostname: str, two_wallet_nodes_services: SimulatorsAndWalletsServices, trusted: bool
-    ) -> None:
-        num_blocks = 1
-        full_nodes, wallets, bt = two_wallet_nodes_services
-=======
         self, self_hostname: str, one_wallet_and_one_simulator_services: SimulatorsAndWalletsServices, trusted: bool
     ) -> None:
         num_blocks = 1
         full_nodes, wallets, bt = one_wallet_and_one_simulator_services
->>>>>>> 77ea3cf6
         full_node_api: FullNodeSimulator = full_nodes[0]._api
         full_node_server = full_node_api.full_node.server
         wallet_service_0 = wallets[0]
@@ -894,11 +887,7 @@
         puzzlehash_unhardened = construct_cat_puzzle(
             CAT_MOD,
             Program.to(None).get_tree_hash(),
-<<<<<<< HEAD
-            inner_puzhash,  # type: ignore
-=======
             inner_puzhash,  # type: ignore[arg-type]
->>>>>>> 77ea3cf6
         ).get_tree_hash_precalc(inner_puzhash)
         change_derivation = DerivationRecord(
             uint32(0),
@@ -917,17 +906,10 @@
             Program.to(1),
         )
         addr = encode_puzzle_hash(cat_puzzle.get_tree_hash(), "txch")
-<<<<<<< HEAD
-        CAT_AMOUNT_0 = uint64(100)
-        CAT_AMOUNT_1 = uint64(5)
-
-        tx = await client_0.send_transaction(1, CAT_AMOUNT_0, addr)
-=======
         cat_amount_0 = uint64(100)
         cat_amount_1 = uint64(5)
 
         tx = await client_0.send_transaction(1, cat_amount_0, addr)
->>>>>>> 77ea3cf6
         spend_bundle = tx.spend_bundle
         assert spend_bundle is not None
 
@@ -936,11 +918,7 @@
         await full_node_api.wait_for_wallet_synced(wallet_node=wallet_node_0, timeout=20)
 
         # Do the eve spend back to our wallet and add the CR layer
-<<<<<<< HEAD
-        cat_coin = next(c for c in spend_bundle.additions() if c.amount == CAT_AMOUNT_0)
-=======
         cat_coin = next(c for c in spend_bundle.additions() if c.amount == cat_amount_0)
->>>>>>> 77ea3cf6
         next_coin = Coin(
             cat_coin.name(),
             construct_cat_puzzle(
@@ -948,11 +926,7 @@
                 Program.to(None).get_tree_hash(),
                 our_puzzle,
             ).get_tree_hash(),
-<<<<<<< HEAD
-            CAT_AMOUNT_0,
-=======
             cat_amount_0,
->>>>>>> 77ea3cf6
         )
         eve_spend = await wallet_node_0.wallet_state_manager.main_wallet.sign_transaction(
             [
@@ -966,11 +940,7 @@
                                     [
                                         51,
                                         our_puzzle.get_tree_hash(),
-<<<<<<< HEAD
-                                        CAT_AMOUNT_0,
-=======
                                         cat_amount_0,
->>>>>>> 77ea3cf6
                                         [our_puzzle.get_tree_hash()],
                                     ],
                                     [51, None, -113, None, None],
@@ -999,23 +969,14 @@
                                 (
                                     1,
                                     [
-<<<<<<< HEAD
-                                        [51, inner_puzhash, CAT_AMOUNT_1],
-                                        [51, bytes32([0] * 32), CAT_AMOUNT_0 - CAT_AMOUNT_1],
-=======
                                         [51, inner_puzhash, cat_amount_1],
                                         [51, bytes32([0] * 32), cat_amount_0 - cat_amount_1],
->>>>>>> 77ea3cf6
                                     ],
                                 ),
                                 None,
                             ],
                             LineageProof(
-<<<<<<< HEAD
-                                cat_coin.parent_coin_info, Program.to(1).get_tree_hash(), CAT_AMOUNT_0
-=======
                                 cat_coin.parent_coin_info, Program.to(1).get_tree_hash(), cat_amount_0
->>>>>>> 77ea3cf6
                             ).to_program(),
                             next_coin.name(),
                             coin_as_list(next_coin),
@@ -1037,9 +998,5 @@
 
         await time_out_assert(20, check_wallets, 2, wallet_node_0)
         cat_wallet = wallet_node_0.wallet_state_manager.wallets[uint32(2)]
-<<<<<<< HEAD
-        await time_out_assert(20, cat_wallet.get_confirmed_balance, CAT_AMOUNT_1)
-=======
         await time_out_assert(20, cat_wallet.get_confirmed_balance, cat_amount_1)
->>>>>>> 77ea3cf6
         assert not full_node_api.full_node.subscriptions.has_ph_subscription(puzzlehash_unhardened)