from __future__ import annotations

import dataclasses
from typing import Any, Dict, List

import pytest
from blspy import G2Element

from chia.consensus.cost_calculator import NPCResult
from chia.consensus.default_constants import DEFAULT_CONSTANTS
from chia.full_node.bundle_tools import simple_solution_generator
from chia.full_node.mempool_check_conditions import get_name_puzzle_conditions
from chia.rpc.wallet_rpc_client import WalletRpcClient
from chia.simulator.full_node_simulator import FullNodeSimulator
from chia.simulator.simulator_protocol import FarmNewBlockProtocol
from chia.simulator.time_out_assert import time_out_assert, time_out_assert_not_none
from chia.types.blockchain_format.program import INFINITE_COST, Program
from chia.types.blockchain_format.sized_bytes import bytes32
from chia.util.ints import uint32, uint64
from chia.wallet.cat_wallet.cat_wallet import CATWallet
from chia.wallet.did_wallet.did_wallet import DIDWallet
from chia.wallet.outer_puzzles import AssetType
from chia.wallet.puzzle_drivers import PuzzleInfo
from chia.wallet.trading.offer import Offer
from chia.wallet.trading.trade_status import TradeStatus
from chia.wallet.transaction_record import TransactionRecord
from chia.wallet.util.transaction_type import TransactionType
<<<<<<< HEAD
from chia.wallet.util.tx_config import DEFAULT_TX_CONFIG, TXConfig

buffer_blocks = 4


=======
from chia.wallet.vc_wallet.cr_cat_drivers import ProofsChecker
from chia.wallet.vc_wallet.cr_cat_wallet import CRCATWallet
from chia.wallet.vc_wallet.vc_store import VCProofs
from chia.wallet.wallet_node import WalletNode
from tests.conftest import SOFTFORK_HEIGHTS
from tests.wallet.vc_wallet.test_vc_wallet import mint_cr_cat


async def claim_pending_approval_balance(
    client: WalletRpcClient,
    wallet_node: WalletNode,
    wallet: CATWallet,
    full_node_api: FullNodeSimulator,
    expected_pending_approval_balance: uint64,
    expected_new_balance: uint64,
) -> None:
    assert isinstance(wallet, CRCATWallet)
    await time_out_assert(15, wallet.get_pending_approval_balance, expected_pending_approval_balance)
    txs = await client.crcat_approve_pending(
        wallet.id(),
        expected_pending_approval_balance,
    )
    spend_bundle = next(tx.spend_bundle for tx in txs if tx.spend_bundle is not None)
    await time_out_assert_not_none(5, full_node_api.full_node.mempool_manager.get_spendbundle, spend_bundle.name())
    await full_node_api.farm_new_transaction_block(FarmNewBlockProtocol(bytes32([0] * 32)))
    await full_node_api.wait_for_wallet_synced(wallet_node=wallet_node, timeout=20)
    await time_out_assert(15, wallet.get_confirmed_balance, expected_new_balance)
    await time_out_assert(15, wallet.get_pending_approval_balance, 0)
    await time_out_assert(15, wallet.get_unconfirmed_balance, expected_new_balance)


# This deliberate parameterization may at first look like we're neglecting quite a few cases.
# However, active_softfork_height is only used is the case where we test aggregation.
# We do not test aggregation in a number of cases because it's not correlated with a lot of these parameters.
# So to avoid the overhead of start up for identical tests, we only change the softfork param for the tests that use it.
# To pin down the behavior that we intend to eventually deprecate, it only gets one test case.
@pytest.mark.asyncio
>>>>>>> 0a09ee5d
@pytest.mark.parametrize(
    "wallets_prefarm_services,trusted,reuse_puzhash,credential_restricted,active_softfork_height",
    [
        (1, True, True, True, SOFTFORK_HEIGHTS[0]),
        (1, True, True, False, SOFTFORK_HEIGHTS[0]),
        (1, True, False, True, SOFTFORK_HEIGHTS[0]),
        (1, False, True, True, SOFTFORK_HEIGHTS[0]),
        (1, False, False, False, SOFTFORK_HEIGHTS[0]),
        (1, False, True, False, SOFTFORK_HEIGHTS[0]),
        (1, False, False, True, SOFTFORK_HEIGHTS[0]),
        *((1, True, False, False, height) for height in SOFTFORK_HEIGHTS),
    ],
    indirect=["wallets_prefarm_services"],
)
async def test_cat_trades(
    wallets_prefarm_services,
    reuse_puzhash: bool,
    credential_restricted: bool,
    active_softfork_height: uint32,
):
    (
        [wallet_node_maker, initial_maker_balance],
        [wallet_node_taker, initial_taker_balance],
        [client_maker, client_taker],
        [_, _],
        full_node,
    ) = wallets_prefarm_services
    wallet_maker = wallet_node_maker.wallet_state_manager.main_wallet
    wallet_taker = wallet_node_taker.wallet_state_manager.main_wallet

    trusted = len(wallet_node_maker.config["trusted_peers"]) > 0

    # Because making/taking CR-CATs is asymetrical, approving the hacked together aggregation test will fail
    # The taker is "making" offers that it is approving with a VC which multiple actual makers would never do
    # This is really a test of CATOuterPuzzle anyways and is not correlated with any of our params
    test_aggregation = not credential_restricted and not reuse_puzhash and trusted

    # Create two new CATs, one in each wallet
    if credential_restricted:
        did_wallet_maker: DIDWallet = await DIDWallet.create_new_did_wallet(
            wallet_node_maker.wallet_state_manager, wallet_maker, uint64(1)
        )
        did_wallet_taker: DIDWallet = await DIDWallet.create_new_did_wallet(
            wallet_node_taker.wallet_state_manager, wallet_taker, uint64(1)
        )
        initial_maker_balance -= 1
        initial_taker_balance -= 1
        did_id_maker = bytes32.from_hexstr(did_wallet_maker.get_my_DID())
        did_id_taker = bytes32.from_hexstr(did_wallet_taker.get_my_DID())
        tx_list = [
            *await wallet_node_maker.wallet_state_manager.tx_store.get_unconfirmed_for_wallet(did_wallet_maker.id()),
            *await wallet_node_taker.wallet_state_manager.tx_store.get_unconfirmed_for_wallet(did_wallet_taker.id()),
        ]
        for spend_bundle in (tx.spend_bundle for tx in tx_list if tx.spend_bundle is not None):
            await time_out_assert_not_none(5, full_node.full_node.mempool_manager.get_spendbundle, spend_bundle.name())

        tail_maker: Program = Program.to([3, (1, "maker"), None, None])
        tail_taker: Program = Program.to([3, (1, "taker"), None, None])
        proofs_checker_maker: ProofsChecker = ProofsChecker(["foo", "bar"])
        proofs_checker_taker: ProofsChecker = ProofsChecker(["bar", "zap"])
        authorized_providers: List[bytes32] = [did_id_maker, did_id_taker]
        cat_wallet_maker: CATWallet = await CRCATWallet.get_or_create_wallet_for_cat(
            wallet_node_maker.wallet_state_manager,
            wallet_maker,
            tail_maker.get_tree_hash().hex(),
            None,
            authorized_providers,
            proofs_checker_maker,
        )
        new_cat_wallet_taker: CATWallet = await CRCATWallet.get_or_create_wallet_for_cat(
            wallet_node_taker.wallet_state_manager,
            wallet_taker,
            tail_taker.get_tree_hash().hex(),
            None,
            authorized_providers,
            proofs_checker_taker,
        )
        await mint_cr_cat(
            1,
            wallet_maker,
            wallet_node_maker,
            client_maker,
            full_node,
            authorized_providers,
            tail_maker,
            proofs_checker_maker,
        )
        await mint_cr_cat(
            1,
            wallet_taker,
            wallet_node_taker,
            client_taker,
            full_node,
            authorized_providers,
            tail_taker,
            proofs_checker_taker,
        )
        await full_node.farm_new_transaction_block(FarmNewBlockProtocol(bytes32([0] * 32)))
        await full_node.wait_for_wallet_synced(wallet_node=wallet_node_maker, timeout=20)
        await full_node.wait_for_wallet_synced(wallet_node=wallet_node_taker, timeout=20)

<<<<<<< HEAD
        tx_config: TXConfig = DEFAULT_TX_CONFIG.override(reuse_puzhash=reuse_puzhash)

        # Create two new CATs, one in each wallet
        async with wallet_node_maker.wallet_state_manager.lock:
            cat_wallet_maker: CATWallet = await CATWallet.create_new_cat_wallet(
                wallet_node_maker.wallet_state_manager,
                wallet_maker,
                {"identifier": "genesis_by_id"},
                uint64(100),
                tx_config,
=======
        vc_record_maker, txs = await client_maker.vc_mint(
            did_id_maker, target_address=await wallet_maker.get_new_puzzlehash()
        )
        spend_bundle = next(tx.spend_bundle for tx in txs if tx.spend_bundle is not None)
        await time_out_assert_not_none(30, full_node.full_node.mempool_manager.get_spendbundle, spend_bundle.name())
        vc_record_taker, txs = await client_taker.vc_mint(
            did_id_taker, target_address=await wallet_taker.get_new_puzzlehash()
        )
        spend_bundle = next(tx.spend_bundle for tx in txs if tx.spend_bundle is not None)
        await time_out_assert_not_none(30, full_node.full_node.mempool_manager.get_spendbundle, spend_bundle.name())
        await full_node.farm_new_transaction_block(FarmNewBlockProtocol(bytes32([0] * 32)))
        await full_node.wait_for_wallet_synced(wallet_node=wallet_node_maker, timeout=20)
        await full_node.wait_for_wallet_synced(wallet_node=wallet_node_taker, timeout=20)
        initial_maker_balance -= 1
        initial_taker_balance -= 1

        proofs_maker: VCProofs = VCProofs({"foo": "1", "bar": "1", "zap": "1"})
        proof_root_maker: bytes32 = proofs_maker.root()
        txs = await client_maker.vc_spend(
            vc_record_maker.vc.launcher_id,
            new_proof_hash=proof_root_maker,
        )
        spend_bundle = next(tx.spend_bundle for tx in txs if tx.spend_bundle is not None)
        await time_out_assert_not_none(5, full_node.full_node.mempool_manager.get_spendbundle, spend_bundle.name())

        proofs_taker: VCProofs = VCProofs({"foo": "1", "bar": "1", "zap": "1"})
        proof_root_taker: bytes32 = proofs_taker.root()
        txs = await client_taker.vc_spend(
            vc_record_taker.vc.launcher_id,
            new_proof_hash=proof_root_taker,
        )
        spend_bundle = next(tx.spend_bundle for tx in txs if tx.spend_bundle is not None)
        await time_out_assert_not_none(5, full_node.full_node.mempool_manager.get_spendbundle, spend_bundle.name())
    else:
        async with wallet_node_maker.wallet_state_manager.lock:
            cat_wallet_maker = await CATWallet.create_new_cat_wallet(
                wallet_node_maker.wallet_state_manager, wallet_maker, {"identifier": "genesis_by_id"}, uint64(100)
>>>>>>> 0a09ee5d
            )
            txs = await wallet_node_maker.wallet_state_manager.tx_store.get_unconfirmed_for_wallet(wallet_maker.id())
            assert len(txs) > 0
            for spend_bundle in (tx.spend_bundle for tx in txs if tx.spend_bundle is not None):
                await time_out_assert_not_none(
                    5, full_node.full_node.mempool_manager.get_spendbundle, spend_bundle.name()
                )

        async with wallet_node_taker.wallet_state_manager.lock:
<<<<<<< HEAD
            new_cat_wallet_taker: CATWallet = await CATWallet.create_new_cat_wallet(
                wallet_node_taker.wallet_state_manager,
                wallet_taker,
                {"identifier": "genesis_by_id"},
                uint64(100),
                tx_config,
=======
            new_cat_wallet_taker = await CATWallet.create_new_cat_wallet(
                wallet_node_taker.wallet_state_manager, wallet_taker, {"identifier": "genesis_by_id"}, uint64(100)
>>>>>>> 0a09ee5d
            )
            txs = await wallet_node_taker.wallet_state_manager.tx_store.get_unconfirmed_for_wallet(wallet_taker.id())
            for spend_bundle in (tx.spend_bundle for tx in txs if tx.spend_bundle is not None):
                await time_out_assert_not_none(
                    5, full_node.full_node.mempool_manager.get_spendbundle, spend_bundle.name()
                )

    if credential_restricted:
        assert isinstance(cat_wallet_maker, CRCATWallet)
        assert isinstance(new_cat_wallet_taker, CRCATWallet)

    await full_node.farm_new_transaction_block(FarmNewBlockProtocol(bytes32([0] * 32)))
    await full_node.wait_for_wallet_synced(wallet_node=wallet_node_maker, timeout=20)
    await full_node.wait_for_wallet_synced(wallet_node=wallet_node_taker, timeout=20)
    await time_out_assert(15, cat_wallet_maker.get_confirmed_balance, 100)
    await time_out_assert(15, cat_wallet_maker.get_unconfirmed_balance, 100)
    await time_out_assert(15, new_cat_wallet_taker.get_confirmed_balance, 100)
    await time_out_assert(15, new_cat_wallet_taker.get_unconfirmed_balance, 100)

    if credential_restricted:
        await client_maker.vc_add_proofs(proofs_maker.key_value_pairs)
        assert await client_maker.vc_get_proofs_for_root(proof_root_maker) == proofs_maker.key_value_pairs
        vc_records, fetched_proofs = await client_maker.vc_get_list()
        assert len(vc_records) == 1
        assert fetched_proofs[proof_root_maker.hex()] == proofs_maker.key_value_pairs

        await client_taker.vc_add_proofs(proofs_taker.key_value_pairs)
        assert await client_taker.vc_get_proofs_for_root(proof_root_taker) == proofs_taker.key_value_pairs
        vc_records, fetched_proofs = await client_taker.vc_get_list()
        assert len(vc_records) == 1
        assert fetched_proofs[proof_root_taker.hex()] == proofs_taker.key_value_pairs

    # Add the taker's CAT to the maker's wallet
    if credential_restricted:
        new_cat_wallet_maker: CATWallet = await CRCATWallet.get_or_create_wallet_for_cat(
            wallet_node_maker.wallet_state_manager,
            wallet_maker,
            new_cat_wallet_taker.get_asset_id(),
            None,
            authorized_providers,
            proofs_checker_taker,
        )
    else:
        new_cat_wallet_maker = await CATWallet.get_or_create_wallet_for_cat(
            wallet_node_maker.wallet_state_manager, wallet_maker, new_cat_wallet_taker.get_asset_id()
        )

    if credential_restricted:
        assert isinstance(new_cat_wallet_maker, CRCATWallet)

    # Create the trade parameters
    MAKER_CHIA_BALANCE = initial_maker_balance - 100
    TAKER_CHIA_BALANCE = initial_taker_balance - 100
    await time_out_assert(25, wallet_maker.get_confirmed_balance, MAKER_CHIA_BALANCE)
    await time_out_assert(25, wallet_taker.get_unconfirmed_balance, TAKER_CHIA_BALANCE)
    MAKER_CAT_BALANCE = 100
    MAKER_NEW_CAT_BALANCE = 0
    TAKER_CAT_BALANCE = 0
    TAKER_NEW_CAT_BALANCE = 100

    chia_for_cat = {
        wallet_maker.id(): -1,
        bytes.fromhex(new_cat_wallet_maker.get_asset_id()): 2,  # This is the CAT that the taker made
    }
    cat_for_chia = {
        wallet_maker.id(): 3,
        cat_wallet_maker.id(): -4,  # The taker has no knowledge of this CAT yet
    }
    cat_for_cat = {
        bytes.fromhex(cat_wallet_maker.get_asset_id()): -5,
        new_cat_wallet_maker.id(): 6,
    }
    chia_for_multiple_cat = {
        wallet_maker.id(): -7,
        cat_wallet_maker.id(): 8,
        new_cat_wallet_maker.id(): 9,
    }
    multiple_cat_for_chia = {
        wallet_maker.id(): 10,
        cat_wallet_maker.id(): -11,
        new_cat_wallet_maker.id(): -12,
    }
    chia_and_cat_for_cat = {
        wallet_maker.id(): -13,
        cat_wallet_maker.id(): -14,
        new_cat_wallet_maker.id(): 15,
    }

    driver_dict: Dict[str, PuzzleInfo] = {}
    for wallet in (cat_wallet_maker, new_cat_wallet_maker):
        asset_id: str = wallet.get_asset_id()
        driver_item: Dict[str, Any] = {
            "type": AssetType.CAT.name,
            "tail": "0x" + asset_id,
        }
<<<<<<< HEAD
        multiple_cat_for_chia = {
            wallet_maker.id(): 10,
            cat_wallet_maker.id(): -11,
            new_cat_wallet_maker.id(): -12,
        }
        chia_and_cat_for_cat = {
            wallet_maker.id(): -13,
            cat_wallet_maker.id(): -14,
            new_cat_wallet_maker.id(): 15,
        }

        driver_dict: Dict[str, PuzzleInfo] = {}
        for wallet in (cat_wallet_maker, new_cat_wallet_maker):
            asset_id: str = wallet.get_asset_id()
            driver_dict[asset_id] = PuzzleInfo(
                {
                    "type": AssetType.CAT.name,
                    "tail": "0x" + asset_id,
                }
            )

        trade_manager_maker = wallet_node_maker.wallet_state_manager.trade_manager
        trade_manager_taker = wallet_node_taker.wallet_state_manager.trade_manager
        maker_unused_index = (
            await wallet_maker.wallet_state_manager.puzzle_store.get_current_derivation_record_for_wallet(uint32(1))
        ).index
        taker_unused_index = (
            await wallet_taker.wallet_state_manager.puzzle_store.get_current_derivation_record_for_wallet(uint32(1))
        ).index
        # Execute all of the trades
        # chia_for_cat
        success, trade_make, error = await trade_manager_maker.create_offer_for_ids(
            chia_for_cat, tx_config, fee=uint64(1)
        )
        await asyncio.sleep(1)
        assert error is None
        assert success is True
        assert trade_make is not None

        peer = wallet_node_taker.get_full_node_peer()
        trade_take, tx_records = await trade_manager_taker.respond_to_offer(
            Offer.from_bytes(trade_make.offer),
            peer,
            tx_config,
            fee=uint64(1),
        )
        assert trade_take is not None
        assert tx_records is not None
=======
        if credential_restricted:
            driver_item["also"] = {
                "type": AssetType.CR.name,
                "authorized_providers": ["0x" + provider.hex() for provider in authorized_providers],
                "proofs_checker": proofs_checker_maker.as_program()
                if wallet == cat_wallet_maker
                else proofs_checker_taker.as_program(),
            }
        driver_dict[asset_id] = PuzzleInfo(driver_item)

    trade_manager_maker = wallet_node_maker.wallet_state_manager.trade_manager
    trade_manager_taker = wallet_node_taker.wallet_state_manager.trade_manager
    maker_unused_index = (
        await wallet_maker.wallet_state_manager.puzzle_store.get_current_derivation_record_for_wallet(uint32(1))
    ).index
    taker_unused_index = (
        await wallet_taker.wallet_state_manager.puzzle_store.get_current_derivation_record_for_wallet(uint32(1))
    ).index
    # Execute all of the trades
    # chia_for_cat
    success, trade_make, error = await trade_manager_maker.create_offer_for_ids(
        chia_for_cat, fee=uint64(1), reuse_puzhash=reuse_puzhash
    )
    assert error is None
    assert success is True
    assert trade_make is not None

    peer = wallet_node_taker.get_full_node_peer()
    trade_take, tx_records = await trade_manager_taker.respond_to_offer(
        Offer.from_bytes(trade_make.offer),
        peer,
        fee=uint64(1),
        reuse_puzhash=reuse_puzhash,
    )
    assert trade_take is not None
    assert tx_records is not None
>>>>>>> 0a09ee5d

    if test_aggregation:
        first_offer = Offer.from_bytes(trade_take.offer)

    MAKER_CHIA_BALANCE -= 2  # -1 and -1 for fee
    MAKER_NEW_CAT_BALANCE += 2
    TAKER_CHIA_BALANCE += 0  # +1 and -1 for fee
    TAKER_NEW_CAT_BALANCE -= 2

    await time_out_assert(15, wallet_taker.get_unconfirmed_balance, TAKER_CHIA_BALANCE)
    await time_out_assert(15, new_cat_wallet_taker.get_unconfirmed_balance, TAKER_NEW_CAT_BALANCE)

    await full_node.process_transaction_records(records=tx_records)
    await full_node.wait_for_wallets_synced(wallet_nodes=[wallet_node_maker, wallet_node_taker], timeout=15)

    await time_out_assert(15, wallet_maker.get_confirmed_balance, MAKER_CHIA_BALANCE)
    await time_out_assert(15, wallet_maker.get_unconfirmed_balance, MAKER_CHIA_BALANCE)
    if credential_restricted:
        await claim_pending_approval_balance(
            client_maker,
            wallet_node_maker,
            new_cat_wallet_maker,
            full_node,
            uint64(2),
            uint64(MAKER_NEW_CAT_BALANCE),
        )
    await time_out_assert(15, new_cat_wallet_maker.get_confirmed_balance, MAKER_NEW_CAT_BALANCE)
    await time_out_assert(15, new_cat_wallet_maker.get_unconfirmed_balance, MAKER_NEW_CAT_BALANCE)
    await time_out_assert(15, wallet_taker.get_confirmed_balance, TAKER_CHIA_BALANCE)
    await time_out_assert(15, wallet_taker.get_unconfirmed_balance, TAKER_CHIA_BALANCE)
    await time_out_assert(15, new_cat_wallet_taker.get_confirmed_balance, TAKER_NEW_CAT_BALANCE)
    await time_out_assert(15, new_cat_wallet_taker.get_unconfirmed_balance, TAKER_NEW_CAT_BALANCE)
    if reuse_puzhash:
        # Check if unused index changed
        assert (
            maker_unused_index
            == (
                await wallet_maker.wallet_state_manager.puzzle_store.get_current_derivation_record_for_wallet(uint32(1))
            ).index
        )
        assert (
            taker_unused_index
            == (
                await wallet_taker.wallet_state_manager.puzzle_store.get_current_derivation_record_for_wallet(uint32(1))
            ).index
        )
    else:
        assert (
            maker_unused_index
            < (
                await wallet_maker.wallet_state_manager.puzzle_store.get_current_derivation_record_for_wallet(uint32(1))
            ).index
        )
        assert (
            taker_unused_index
            < (
                await wallet_taker.wallet_state_manager.puzzle_store.get_current_derivation_record_for_wallet(uint32(1))
            ).index
        )

    async def get_trade_and_status(trade_manager, trade) -> TradeStatus:
        trade_rec = await trade_manager.get_trade_by_id(trade.trade_id)
        return TradeStatus(trade_rec.status)

    await time_out_assert(15, get_trade_and_status, TradeStatus.CONFIRMED, trade_manager_maker, trade_make)
    await time_out_assert(15, get_trade_and_status, TradeStatus.CONFIRMED, trade_manager_taker, trade_take)

    async def assert_trade_tx_number(wallet_node, trade_id, number):
        txs = await wallet_node.wallet_state_manager.tx_store.get_transactions_by_trade_id(trade_id)
        return len(txs) == number

<<<<<<< HEAD
        # cat_for_chia
        success, trade_make, error = await trade_manager_maker.create_offer_for_ids(cat_for_chia, tx_config)
        assert error is None
        assert success is True
        assert trade_make is not None

        trade_take, tx_records = await trade_manager_taker.respond_to_offer(
            Offer.from_bytes(trade_make.offer),
            peer,
            tx_config,
        )
        assert trade_take is not None
        assert tx_records is not None
=======
    await time_out_assert(15, assert_trade_tx_number, True, wallet_node_maker, trade_make.trade_id, 1)
    # CR-CATs will also have a TX record for the VC
    await time_out_assert(
        15, assert_trade_tx_number, True, wallet_node_taker, trade_take.trade_id, 4 if credential_restricted else 3
    )
>>>>>>> 0a09ee5d

    # cat_for_chia
    success, trade_make, error = await trade_manager_maker.create_offer_for_ids(cat_for_chia)
    assert error is None
    assert success is True
    assert trade_make is not None

    trade_take, tx_records = await trade_manager_taker.respond_to_offer(
        Offer.from_bytes(trade_make.offer),
        peer,
    )
    assert trade_take is not None
    assert tx_records is not None

    MAKER_CAT_BALANCE -= 4
    MAKER_CHIA_BALANCE += 3
    TAKER_CAT_BALANCE += 4
    TAKER_CHIA_BALANCE -= 3

<<<<<<< HEAD
        await full_node.process_transaction_records(records=tx_records)
        await full_node.wait_for_wallets_synced(wallet_nodes=[wallet_node_maker, wallet_node_taker], timeout=15)

        await time_out_assert(15, wallet_maker.get_confirmed_balance, MAKER_CHIA_BALANCE)
        await time_out_assert(15, wallet_maker.get_unconfirmed_balance, MAKER_CHIA_BALANCE)
        await time_out_assert(15, cat_wallet_maker.get_confirmed_balance, MAKER_CAT_BALANCE)
        await time_out_assert(15, cat_wallet_maker.get_unconfirmed_balance, MAKER_CAT_BALANCE)
        await time_out_assert(15, wallet_taker.get_confirmed_balance, TAKER_CHIA_BALANCE)
        await time_out_assert(15, wallet_taker.get_unconfirmed_balance, TAKER_CHIA_BALANCE)
        await time_out_assert(15, cat_wallet_taker.get_confirmed_balance, TAKER_CAT_BALANCE)
        await time_out_assert(15, cat_wallet_taker.get_unconfirmed_balance, TAKER_CAT_BALANCE)
        await time_out_assert(15, get_trade_and_status, TradeStatus.CONFIRMED, trade_manager_maker, trade_make)
        await time_out_assert(15, get_trade_and_status, TradeStatus.CONFIRMED, trade_manager_taker, trade_take)
        await time_out_assert(15, assert_trade_tx_number, True, wallet_node_maker, trade_make.trade_id, 1)
        await time_out_assert(15, assert_trade_tx_number, True, wallet_node_taker, trade_take.trade_id, 2)

        # cat_for_cat
        maker_unused_index = (
            await wallet_maker.wallet_state_manager.puzzle_store.get_current_derivation_record_for_wallet(uint32(1))
        ).index
        taker_unused_index = (
            await wallet_taker.wallet_state_manager.puzzle_store.get_current_derivation_record_for_wallet(uint32(1))
        ).index

        success, trade_make, error = await trade_manager_maker.create_offer_for_ids(cat_for_cat, tx_config)
        await asyncio.sleep(1)
        assert error is None
        assert success is True
        assert trade_make is not None

        trade_take, tx_records = await trade_manager_taker.respond_to_offer(
            Offer.from_bytes(trade_make.offer),
            peer,
            tx_config,
        )
        await time_out_assert(15, full_node.txs_in_mempool, True, tx_records)
        assert trade_take is not None
        assert tx_records is not None
=======
    cat_wallet_taker: CATWallet = await wallet_node_taker.wallet_state_manager.get_wallet_for_asset_id(
        cat_wallet_maker.get_asset_id()
    )
    if credential_restricted:
        assert isinstance(cat_wallet_taker, CRCATWallet)

    await time_out_assert(15, wallet_taker.get_unconfirmed_balance, TAKER_CHIA_BALANCE)
    await time_out_assert(15, cat_wallet_taker.get_unconfirmed_balance, TAKER_CAT_BALANCE)

    await full_node.process_transaction_records(records=tx_records)
    await full_node.wait_for_wallets_synced(wallet_nodes=[wallet_node_maker, wallet_node_taker], timeout=15)

    await time_out_assert(15, wallet_maker.get_confirmed_balance, MAKER_CHIA_BALANCE)
    await time_out_assert(15, wallet_maker.get_unconfirmed_balance, MAKER_CHIA_BALANCE)
    await time_out_assert(15, cat_wallet_maker.get_confirmed_balance, MAKER_CAT_BALANCE)
    await time_out_assert(15, cat_wallet_maker.get_unconfirmed_balance, MAKER_CAT_BALANCE)
    await time_out_assert(15, wallet_taker.get_confirmed_balance, TAKER_CHIA_BALANCE)
    await time_out_assert(15, wallet_taker.get_unconfirmed_balance, TAKER_CHIA_BALANCE)
    await time_out_assert(15, cat_wallet_taker.get_confirmed_balance, TAKER_CAT_BALANCE)
    await time_out_assert(15, cat_wallet_taker.get_unconfirmed_balance, TAKER_CAT_BALANCE)
    await time_out_assert(15, get_trade_and_status, TradeStatus.CONFIRMED, trade_manager_maker, trade_make)
    await time_out_assert(15, get_trade_and_status, TradeStatus.CONFIRMED, trade_manager_taker, trade_take)
    await time_out_assert(15, assert_trade_tx_number, True, wallet_node_maker, trade_make.trade_id, 1)
    await time_out_assert(
        15, assert_trade_tx_number, True, wallet_node_taker, trade_take.trade_id, 3 if credential_restricted else 2
    )

    # cat_for_cat
    maker_unused_index = (
        await wallet_maker.wallet_state_manager.puzzle_store.get_current_derivation_record_for_wallet(uint32(1))
    ).index
    taker_unused_index = (
        await wallet_taker.wallet_state_manager.puzzle_store.get_current_derivation_record_for_wallet(uint32(1))
    ).index
    success, trade_make, error = await trade_manager_maker.create_offer_for_ids(
        cat_for_cat, reuse_puzhash=reuse_puzhash
    )
    assert error is None
    assert success is True
    assert trade_make is not None
    trade_take, tx_records = await trade_manager_taker.respond_to_offer(
        Offer.from_bytes(trade_make.offer),
        peer,
        reuse_puzhash=reuse_puzhash,
    )
    await time_out_assert(15, full_node.txs_in_mempool, True, tx_records)
    assert trade_take is not None
    assert tx_records is not None
>>>>>>> 0a09ee5d

    if test_aggregation:
        second_offer = Offer.from_bytes(trade_take.offer)

    MAKER_CAT_BALANCE -= 5
    MAKER_NEW_CAT_BALANCE += 6
    TAKER_CAT_BALANCE += 5
    TAKER_NEW_CAT_BALANCE -= 6

    await time_out_assert(15, new_cat_wallet_taker.get_unconfirmed_balance, TAKER_NEW_CAT_BALANCE)
    await time_out_assert(15, cat_wallet_taker.get_unconfirmed_balance, TAKER_CAT_BALANCE)

    await full_node.process_transaction_records(records=tx_records)
    await full_node.wait_for_wallets_synced(wallet_nodes=[wallet_node_maker, wallet_node_taker], timeout=15)

<<<<<<< HEAD
        # chia_for_multiple_cat
        success, trade_make, error = await trade_manager_maker.create_offer_for_ids(
            chia_for_multiple_cat,
            tx_config,
            driver_dict=driver_dict,
        )
        await asyncio.sleep(1)
        assert error is None
        assert success is True
        assert trade_make is not None

        trade_take, tx_records = await trade_manager_taker.respond_to_offer(
            Offer.from_bytes(trade_make.offer),
            peer,
            tx_config,
=======
    if credential_restricted:
        await claim_pending_approval_balance(
            client_maker,
            wallet_node_maker,
            new_cat_wallet_maker,
            full_node,
            uint64(6),
            uint64(MAKER_NEW_CAT_BALANCE),
        )
    await time_out_assert(15, new_cat_wallet_maker.get_confirmed_balance, MAKER_NEW_CAT_BALANCE)
    await time_out_assert(15, new_cat_wallet_maker.get_unconfirmed_balance, MAKER_NEW_CAT_BALANCE)
    await time_out_assert(15, cat_wallet_maker.get_confirmed_balance, MAKER_CAT_BALANCE)
    await time_out_assert(15, cat_wallet_maker.get_unconfirmed_balance, MAKER_CAT_BALANCE)
    await time_out_assert(15, new_cat_wallet_taker.get_confirmed_balance, TAKER_NEW_CAT_BALANCE)
    await time_out_assert(15, new_cat_wallet_taker.get_unconfirmed_balance, TAKER_NEW_CAT_BALANCE)
    await time_out_assert(15, cat_wallet_taker.get_confirmed_balance, TAKER_CAT_BALANCE)
    await time_out_assert(15, cat_wallet_taker.get_unconfirmed_balance, TAKER_CAT_BALANCE)
    await time_out_assert(15, get_trade_and_status, TradeStatus.CONFIRMED, trade_manager_maker, trade_make)
    await time_out_assert(15, get_trade_and_status, TradeStatus.CONFIRMED, trade_manager_taker, trade_take)
    if reuse_puzhash:
        # Check if unused index changed
        assert (
            maker_unused_index
            == (
                await wallet_maker.wallet_state_manager.puzzle_store.get_current_derivation_record_for_wallet(uint32(1))
            ).index
        )
        assert (
            taker_unused_index
            == (
                await wallet_taker.wallet_state_manager.puzzle_store.get_current_derivation_record_for_wallet(uint32(1))
            ).index
>>>>>>> 0a09ee5d
        )
    else:
        assert (
            maker_unused_index
            < (
                await wallet_maker.wallet_state_manager.puzzle_store.get_current_derivation_record_for_wallet(uint32(1))
            ).index
        )
        assert (
            taker_unused_index
            < (
                await wallet_taker.wallet_state_manager.puzzle_store.get_current_derivation_record_for_wallet(uint32(1))
            ).index
        )

    # chia_for_multiple_cat
    success, trade_make, error = await trade_manager_maker.create_offer_for_ids(
        chia_for_multiple_cat,
        driver_dict=driver_dict,
    )
    assert error is None
    assert success is True
    assert trade_make is not None

    trade_take, tx_records = await trade_manager_taker.respond_to_offer(
        Offer.from_bytes(trade_make.offer),
        peer,
    )
    await time_out_assert(15, full_node.txs_in_mempool, True, tx_records)
    assert trade_take is not None
    assert tx_records is not None

    if test_aggregation:
        third_offer = Offer.from_bytes(trade_take.offer)

    MAKER_CHIA_BALANCE -= 7
    MAKER_CAT_BALANCE += 8
    MAKER_NEW_CAT_BALANCE += 9
    TAKER_CHIA_BALANCE += 7
    TAKER_CAT_BALANCE -= 8
    TAKER_NEW_CAT_BALANCE -= 9

    await time_out_assert(15, new_cat_wallet_taker.get_unconfirmed_balance, TAKER_NEW_CAT_BALANCE)
    await time_out_assert(15, cat_wallet_taker.get_unconfirmed_balance, TAKER_CAT_BALANCE)

<<<<<<< HEAD
        await full_node.process_transaction_records(records=tx_records)
        await full_node.wait_for_wallets_synced(wallet_nodes=[wallet_node_maker, wallet_node_taker], timeout=15)

        await time_out_assert(15, new_cat_wallet_maker.get_confirmed_balance, MAKER_NEW_CAT_BALANCE)
        await time_out_assert(15, new_cat_wallet_maker.get_unconfirmed_balance, MAKER_NEW_CAT_BALANCE)
        await time_out_assert(15, cat_wallet_maker.get_confirmed_balance, MAKER_CAT_BALANCE)
        await time_out_assert(15, cat_wallet_maker.get_unconfirmed_balance, MAKER_CAT_BALANCE)
        await time_out_assert(15, new_cat_wallet_taker.get_confirmed_balance, TAKER_NEW_CAT_BALANCE)
        await time_out_assert(15, new_cat_wallet_taker.get_unconfirmed_balance, TAKER_NEW_CAT_BALANCE)
        await time_out_assert(15, cat_wallet_taker.get_confirmed_balance, TAKER_CAT_BALANCE)
        await time_out_assert(15, cat_wallet_taker.get_unconfirmed_balance, TAKER_CAT_BALANCE)
        await time_out_assert(15, get_trade_and_status, TradeStatus.CONFIRMED, trade_manager_maker, trade_make)
        await time_out_assert(15, get_trade_and_status, TradeStatus.CONFIRMED, trade_manager_taker, trade_take)

        # multiple_cat_for_chia
        success, trade_make, error = await trade_manager_maker.create_offer_for_ids(multiple_cat_for_chia, tx_config)
        await asyncio.sleep(1)
        assert error is None
        assert success is True
        assert trade_make is not None

        trade_take, tx_records = await trade_manager_taker.respond_to_offer(
            Offer.from_bytes(trade_make.offer),
            peer,
            tx_config,
=======
    await full_node.process_transaction_records(records=tx_records)
    await full_node.wait_for_wallets_synced(wallet_nodes=[wallet_node_maker, wallet_node_taker], timeout=15)

    if credential_restricted:
        await claim_pending_approval_balance(
            client_maker,
            wallet_node_maker,
            cat_wallet_maker,
            full_node,
            uint64(8),
            uint64(MAKER_CAT_BALANCE),
>>>>>>> 0a09ee5d
        )
        await claim_pending_approval_balance(
            client_maker,
            wallet_node_maker,
            new_cat_wallet_maker,
            full_node,
            uint64(9),
            uint64(MAKER_NEW_CAT_BALANCE),
        )
    await time_out_assert(15, new_cat_wallet_maker.get_confirmed_balance, MAKER_NEW_CAT_BALANCE)
    await time_out_assert(15, new_cat_wallet_maker.get_unconfirmed_balance, MAKER_NEW_CAT_BALANCE)
    await time_out_assert(15, cat_wallet_maker.get_confirmed_balance, MAKER_CAT_BALANCE)
    await time_out_assert(15, cat_wallet_maker.get_unconfirmed_balance, MAKER_CAT_BALANCE)
    await time_out_assert(15, new_cat_wallet_taker.get_confirmed_balance, TAKER_NEW_CAT_BALANCE)
    await time_out_assert(15, new_cat_wallet_taker.get_unconfirmed_balance, TAKER_NEW_CAT_BALANCE)
    await time_out_assert(15, cat_wallet_taker.get_confirmed_balance, TAKER_CAT_BALANCE)
    await time_out_assert(15, cat_wallet_taker.get_unconfirmed_balance, TAKER_CAT_BALANCE)
    await time_out_assert(15, get_trade_and_status, TradeStatus.CONFIRMED, trade_manager_maker, trade_make)
    await time_out_assert(15, get_trade_and_status, TradeStatus.CONFIRMED, trade_manager_taker, trade_take)

    # multiple_cat_for_chia
    success, trade_make, error = await trade_manager_maker.create_offer_for_ids(
        multiple_cat_for_chia,
    )
    assert error is None
    assert success is True
    assert trade_make is not None
    trade_take, tx_records = await trade_manager_taker.respond_to_offer(
        Offer.from_bytes(trade_make.offer),
        peer,
    )
    await time_out_assert(15, full_node.txs_in_mempool, True, tx_records)
    assert trade_take is not None
    assert tx_records is not None

    if test_aggregation:
        fourth_offer = Offer.from_bytes(trade_take.offer)

<<<<<<< HEAD
        MAKER_CAT_BALANCE -= 11
        MAKER_NEW_CAT_BALANCE -= 12
        MAKER_CHIA_BALANCE += 10
        TAKER_CAT_BALANCE += 11
        TAKER_NEW_CAT_BALANCE += 12
        TAKER_CHIA_BALANCE -= 10

        await time_out_assert(15, new_cat_wallet_taker.get_unconfirmed_balance, TAKER_NEW_CAT_BALANCE)
        await time_out_assert(15, cat_wallet_taker.get_unconfirmed_balance, TAKER_CAT_BALANCE)

        await full_node.process_transaction_records(records=tx_records)
        await full_node.wait_for_wallets_synced(wallet_nodes=[wallet_node_maker, wallet_node_taker], timeout=15)

        await time_out_assert(15, new_cat_wallet_maker.get_confirmed_balance, MAKER_NEW_CAT_BALANCE)
        await time_out_assert(15, new_cat_wallet_maker.get_unconfirmed_balance, MAKER_NEW_CAT_BALANCE)
        await time_out_assert(15, cat_wallet_maker.get_confirmed_balance, MAKER_CAT_BALANCE)
        await time_out_assert(15, cat_wallet_maker.get_unconfirmed_balance, MAKER_CAT_BALANCE)
        await time_out_assert(15, new_cat_wallet_taker.get_confirmed_balance, TAKER_NEW_CAT_BALANCE)
        await time_out_assert(15, new_cat_wallet_taker.get_unconfirmed_balance, TAKER_NEW_CAT_BALANCE)
        await time_out_assert(15, cat_wallet_taker.get_confirmed_balance, TAKER_CAT_BALANCE)
        await time_out_assert(15, cat_wallet_taker.get_unconfirmed_balance, TAKER_CAT_BALANCE)
        await time_out_assert(15, get_trade_and_status, TradeStatus.CONFIRMED, trade_manager_maker, trade_make)
        await time_out_assert(15, get_trade_and_status, TradeStatus.CONFIRMED, trade_manager_taker, trade_take)

        # chia_and_cat_for_cat
        success, trade_make, error = await trade_manager_maker.create_offer_for_ids(chia_and_cat_for_cat, tx_config)
        await asyncio.sleep(1)
        assert error is None
        assert success is True
        assert trade_make is not None

        trade_take, tx_records = await trade_manager_taker.respond_to_offer(
            Offer.from_bytes(trade_make.offer),
            peer,
            tx_config,
        )
        await time_out_assert(15, full_node.txs_in_mempool, True, tx_records)
        assert trade_take is not None
        assert tx_records is not None
=======
    MAKER_CAT_BALANCE -= 11
    MAKER_NEW_CAT_BALANCE -= 12
    MAKER_CHIA_BALANCE += 10
    TAKER_CAT_BALANCE += 11
    TAKER_NEW_CAT_BALANCE += 12
    TAKER_CHIA_BALANCE -= 10

    await time_out_assert(15, new_cat_wallet_taker.get_unconfirmed_balance, TAKER_NEW_CAT_BALANCE)
    await time_out_assert(15, cat_wallet_taker.get_unconfirmed_balance, TAKER_CAT_BALANCE)

    await full_node.process_transaction_records(records=tx_records)
    await full_node.wait_for_wallets_synced(wallet_nodes=[wallet_node_maker, wallet_node_taker], timeout=15)

    await time_out_assert(15, new_cat_wallet_maker.get_confirmed_balance, MAKER_NEW_CAT_BALANCE)
    await time_out_assert(15, new_cat_wallet_maker.get_unconfirmed_balance, MAKER_NEW_CAT_BALANCE)
    await time_out_assert(15, cat_wallet_maker.get_confirmed_balance, MAKER_CAT_BALANCE)
    await time_out_assert(15, cat_wallet_maker.get_unconfirmed_balance, MAKER_CAT_BALANCE)
    await time_out_assert(15, new_cat_wallet_taker.get_confirmed_balance, TAKER_NEW_CAT_BALANCE)
    await time_out_assert(15, new_cat_wallet_taker.get_unconfirmed_balance, TAKER_NEW_CAT_BALANCE)
    await time_out_assert(15, cat_wallet_taker.get_confirmed_balance, TAKER_CAT_BALANCE)
    await time_out_assert(15, cat_wallet_taker.get_unconfirmed_balance, TAKER_CAT_BALANCE)
    await time_out_assert(15, get_trade_and_status, TradeStatus.CONFIRMED, trade_manager_maker, trade_make)
    await time_out_assert(15, get_trade_and_status, TradeStatus.CONFIRMED, trade_manager_taker, trade_take)

    # chia_and_cat_for_cat
    success, trade_make, error = await trade_manager_maker.create_offer_for_ids(
        chia_and_cat_for_cat,
    )
    assert error is None
    assert success is True
    assert trade_make is not None

    trade_take, tx_records = await trade_manager_taker.respond_to_offer(
        Offer.from_bytes(trade_make.offer),
        peer,
    )
    await time_out_assert(15, full_node.txs_in_mempool, True, tx_records)
    assert trade_take is not None
    assert tx_records is not None
>>>>>>> 0a09ee5d

    if test_aggregation:
        fifth_offer = Offer.from_bytes(trade_take.offer)

    MAKER_CHIA_BALANCE -= 13
    MAKER_CAT_BALANCE -= 14
    MAKER_NEW_CAT_BALANCE += 15
    TAKER_CHIA_BALANCE += 13
    TAKER_CAT_BALANCE += 14
    TAKER_NEW_CAT_BALANCE -= 15

    await time_out_assert(15, new_cat_wallet_taker.get_unconfirmed_balance, TAKER_NEW_CAT_BALANCE)
    await time_out_assert(15, cat_wallet_taker.get_unconfirmed_balance, TAKER_CAT_BALANCE)

    await full_node.process_transaction_records(records=tx_records)
    await full_node.wait_for_wallets_synced(wallet_nodes=[wallet_node_maker, wallet_node_taker], timeout=15)

    if credential_restricted:
        await claim_pending_approval_balance(
            client_maker,
            wallet_node_maker,
            new_cat_wallet_maker,
            full_node,
            uint64(15),
            uint64(MAKER_NEW_CAT_BALANCE),
        )
    await time_out_assert(15, new_cat_wallet_maker.get_confirmed_balance, MAKER_NEW_CAT_BALANCE)
    await time_out_assert(15, new_cat_wallet_maker.get_unconfirmed_balance, MAKER_NEW_CAT_BALANCE)
    await time_out_assert(15, cat_wallet_maker.get_confirmed_balance, MAKER_CAT_BALANCE)
    await time_out_assert(15, cat_wallet_maker.get_unconfirmed_balance, MAKER_CAT_BALANCE)
    await time_out_assert(15, new_cat_wallet_taker.get_confirmed_balance, TAKER_NEW_CAT_BALANCE)
    await time_out_assert(15, new_cat_wallet_taker.get_unconfirmed_balance, TAKER_NEW_CAT_BALANCE)
    await time_out_assert(15, cat_wallet_taker.get_confirmed_balance, TAKER_CAT_BALANCE)
    await time_out_assert(15, cat_wallet_taker.get_unconfirmed_balance, TAKER_CAT_BALANCE)
    await time_out_assert(15, get_trade_and_status, TradeStatus.CONFIRMED, trade_manager_maker, trade_make)
    await time_out_assert(15, get_trade_and_status, TradeStatus.CONFIRMED, trade_manager_taker, trade_take)

    if test_aggregation:
        # This tests an edge case where aggregated offers the include > 2 of the same kind of CAT
        # (and therefore are solved as a complete ring)
        bundle = Offer.aggregate([first_offer, second_offer, third_offer, fourth_offer, fifth_offer]).to_valid_spend()
        program = simple_solution_generator(bundle)
        result: NPCResult = get_name_puzzle_conditions(
            program, INFINITE_COST, mempool_mode=True, height=active_softfork_height, constants=DEFAULT_CONSTANTS
        )
        assert result.error is None


@pytest.mark.parametrize(
    "trusted",
    [True, False],
)
class TestCATTrades:
    @pytest.mark.asyncio
    async def test_trade_cancellation(self, wallets_prefarm):
        (
            [wallet_node_maker, maker_funds],
            [wallet_node_taker, taker_funds],
            full_node,
        ) = wallets_prefarm
        wallet_maker = wallet_node_maker.wallet_state_manager.main_wallet
        wallet_taker = wallet_node_taker.wallet_state_manager.main_wallet

        xch_to_cat_amount = uint64(100)

        async with wallet_node_maker.wallet_state_manager.lock:
            cat_wallet_maker: CATWallet = await CATWallet.create_new_cat_wallet(
                wallet_node_maker.wallet_state_manager,
                wallet_maker,
                {"identifier": "genesis_by_id"},
                xch_to_cat_amount,
                DEFAULT_TX_CONFIG,
            )

            tx_records: List[TransactionRecord] = await wallet_node_maker.wallet_state_manager.tx_store.get_not_sent()

        await full_node.process_transaction_records(records=tx_records)

        await time_out_assert(15, cat_wallet_maker.get_confirmed_balance, xch_to_cat_amount)
        await time_out_assert(15, cat_wallet_maker.get_unconfirmed_balance, xch_to_cat_amount)
        maker_funds -= xch_to_cat_amount
        await time_out_assert(15, wallet_maker.get_confirmed_balance, maker_funds)

        cat_for_chia = {
            wallet_maker.id(): 1,
            cat_wallet_maker.id(): -2,
        }

        chia_for_cat = {
            wallet_maker.id(): -3,
            cat_wallet_maker.id(): 4,
        }

        trade_manager_maker = wallet_node_maker.wallet_state_manager.trade_manager
        trade_manager_taker = wallet_node_taker.wallet_state_manager.trade_manager

        async def get_trade_and_status(trade_manager, trade) -> TradeStatus:
            trade_rec = await trade_manager.get_trade_by_id(trade.trade_id)
            return TradeStatus(trade_rec.status)

<<<<<<< HEAD
        success, trade_make, error = await trade_manager_maker.create_offer_for_ids(cat_for_chia, DEFAULT_TX_CONFIG)
        await asyncio.sleep(1)
=======
        success, trade_make, error = await trade_manager_maker.create_offer_for_ids(cat_for_chia)
>>>>>>> 0a09ee5d
        assert error is None
        assert success is True
        assert trade_make is not None

        # Cancelling the trade and trying an ID that doesn't exist just in case
        await trade_manager_maker.cancel_pending_offers(
            [trade_make.trade_id, bytes32([0] * 32)], DEFAULT_TX_CONFIG, secure=False
        )
        await time_out_assert(15, get_trade_and_status, TradeStatus.CANCELLED, trade_manager_maker, trade_make)

        # Due to current mempool rules, trying to force a take out of the mempool with a cancel will not work.
        # Uncomment this when/if it does

        # trade_take, tx_records = await trade_manager_taker.respond_to_offer(
        #     Offer.from_bytes(trade_make.offer),
        # )
        # await time_out_assert(15, full_node.txs_in_mempool, True, tx_records)
        # assert trade_take is not None
        # assert tx_records is not None
        # await time_out_assert(15, get_trade_and_status, TradeStatus.PENDING_CONFIRM, trade_manager_taker, trade_take)
        # await time_out_assert(
        #     15,
        #     full_node.tx_id_in_mempool,
        #     True,
        #     Offer.from_bytes(trade_take.offer).to_valid_spend().name(),
        # )

        fee = uint64(2_000_000_000_000)

        txs = await trade_manager_maker.cancel_pending_offers(
            [trade_make.trade_id], DEFAULT_TX_CONFIG, fee=fee, secure=True
        )
        await time_out_assert(15, get_trade_and_status, TradeStatus.PENDING_CANCEL, trade_manager_maker, trade_make)
        await full_node.process_transaction_records(records=txs)

        sum_of_outgoing = uint64(0)
        sum_of_incoming = uint64(0)
        for tx in txs:
            if tx.type == TransactionType.OUTGOING_TX.value:
                sum_of_outgoing = uint64(sum_of_outgoing + tx.amount)
            elif tx.type == TransactionType.INCOMING_TX.value:
                sum_of_incoming = uint64(sum_of_incoming + tx.amount)
        assert (sum_of_outgoing - sum_of_incoming) == 0

        await time_out_assert(15, get_trade_and_status, TradeStatus.CANCELLED, trade_manager_maker, trade_make)
        # await time_out_assert(15, get_trade_and_status, TradeStatus.FAILED, trade_manager_taker, trade_take)

        await time_out_assert(15, wallet_maker.get_pending_change_balance, 0)
        await time_out_assert(15, wallet_maker.get_confirmed_balance, maker_funds - fee)
        await time_out_assert(15, cat_wallet_maker.get_confirmed_balance, xch_to_cat_amount)
        await time_out_assert(15, wallet_taker.get_confirmed_balance, taker_funds)

        peer = wallet_node_taker.get_full_node_peer()
        with pytest.raises(ValueError, match="This offer is no longer valid"):
            await trade_manager_taker.respond_to_offer(Offer.from_bytes(trade_make.offer), peer, DEFAULT_TX_CONFIG)

        # Now we're going to create the other way around for test coverage sake
        success, trade_make, error = await trade_manager_maker.create_offer_for_ids(chia_for_cat, DEFAULT_TX_CONFIG)
        assert error is None
        assert success is True
        assert trade_make is not None

        # This take should fail since we have no CATs to fulfill it with
        with pytest.raises(
            ValueError,
            match=f"Do not have a wallet for asset ID: {cat_wallet_maker.get_asset_id()} to fulfill offer",
        ):
            await trade_manager_taker.respond_to_offer(Offer.from_bytes(trade_make.offer), peer, DEFAULT_TX_CONFIG)

        txs = await trade_manager_maker.cancel_pending_offers(
            [trade_make.trade_id], DEFAULT_TX_CONFIG, fee=uint64(0), secure=True
        )
        await time_out_assert(15, get_trade_and_status, TradeStatus.PENDING_CANCEL, trade_manager_maker, trade_make)
        await full_node.process_transaction_records(records=txs)

        await time_out_assert(15, get_trade_and_status, TradeStatus.CANCELLED, trade_manager_maker, trade_make)

    @pytest.mark.asyncio
    async def test_trade_cancellation_balance_check(self, wallets_prefarm):
        (
            [wallet_node_maker, maker_funds],
            [wallet_node_taker, taker_funds],
            full_node,
        ) = wallets_prefarm
        wallet_maker = wallet_node_maker.wallet_state_manager.main_wallet

        xch_to_cat_amount = uint64(100)

        async with wallet_node_maker.wallet_state_manager.lock:
            cat_wallet_maker: CATWallet = await CATWallet.create_new_cat_wallet(
                wallet_node_maker.wallet_state_manager,
                wallet_maker,
                {"identifier": "genesis_by_id"},
                xch_to_cat_amount,
                DEFAULT_TX_CONFIG,
            )

            tx_records: List[TransactionRecord] = await wallet_node_maker.wallet_state_manager.tx_store.get_not_sent()

        await full_node.process_transaction_records(records=tx_records)

        await time_out_assert(15, cat_wallet_maker.get_confirmed_balance, xch_to_cat_amount)
        await time_out_assert(15, cat_wallet_maker.get_unconfirmed_balance, xch_to_cat_amount)
        maker_funds -= xch_to_cat_amount
        await time_out_assert(15, wallet_maker.get_confirmed_balance, maker_funds)

        chia_for_cat = {
            wallet_maker.id(): -(await wallet_maker.get_spendable_balance()),
            cat_wallet_maker.id(): 4,
        }

        trade_manager_maker = wallet_node_maker.wallet_state_manager.trade_manager

        async def get_trade_and_status(trade_manager, trade) -> TradeStatus:
            trade_rec = await trade_manager.get_trade_by_id(trade.trade_id)
            return TradeStatus(trade_rec.status)

        success, trade_make, error = await trade_manager_maker.create_offer_for_ids(chia_for_cat, DEFAULT_TX_CONFIG)
        await time_out_assert(10, get_trade_and_status, TradeStatus.PENDING_ACCEPT, trade_manager_maker, trade_make)
        assert error is None
        assert success is True
        assert trade_make is not None
        txs = await trade_manager_maker.cancel_pending_offers(
            [trade_make.trade_id], DEFAULT_TX_CONFIG, fee=uint64(0), secure=True
        )
        await time_out_assert(15, get_trade_and_status, TradeStatus.PENDING_CANCEL, trade_manager_maker, trade_make)
        await full_node.process_transaction_records(records=txs)

        await time_out_assert(15, get_trade_and_status, TradeStatus.CANCELLED, trade_manager_maker, trade_make)

    @pytest.mark.asyncio
    async def test_trade_conflict(self, three_wallets_prefarm):
        (
            [wallet_node_maker, maker_funds],
            [wallet_node_taker, taker_funds],
            [wallet_node_trader, trader_funds],
            full_node,
        ) = three_wallets_prefarm
        wallet_maker = wallet_node_maker.wallet_state_manager.main_wallet
        xch_to_cat_amount = uint64(100)

        async with wallet_node_maker.wallet_state_manager.lock:
            cat_wallet_maker: CATWallet = await CATWallet.create_new_cat_wallet(
                wallet_node_maker.wallet_state_manager,
                wallet_maker,
                {"identifier": "genesis_by_id"},
                xch_to_cat_amount,
                DEFAULT_TX_CONFIG,
            )

            tx_records: List[TransactionRecord] = await wallet_node_maker.wallet_state_manager.tx_store.get_not_sent()

        await full_node.process_transaction_records(records=tx_records)

        await time_out_assert(15, cat_wallet_maker.get_confirmed_balance, xch_to_cat_amount)
        await time_out_assert(15, cat_wallet_maker.get_unconfirmed_balance, xch_to_cat_amount)
        maker_funds -= xch_to_cat_amount
        await time_out_assert(15, wallet_maker.get_confirmed_balance, maker_funds)

        chia_for_cat = {
            wallet_maker.id(): 1000,
            cat_wallet_maker.id(): -4,
        }

        trade_manager_maker = wallet_node_maker.wallet_state_manager.trade_manager
        trade_manager_taker = wallet_node_taker.wallet_state_manager.trade_manager
        trade_manager_trader = wallet_node_trader.wallet_state_manager.trade_manager

        async def get_trade_and_status(trade_manager, trade) -> TradeStatus:
            trade_rec = await trade_manager.get_trade_by_id(trade.trade_id)
            if trade_rec:
                return TradeStatus(trade_rec.status)
            raise ValueError("Couldn't find the trade record")

        success, trade_make, error = await trade_manager_maker.create_offer_for_ids(chia_for_cat, DEFAULT_TX_CONFIG)
        await time_out_assert(10, get_trade_and_status, TradeStatus.PENDING_ACCEPT, trade_manager_maker, trade_make)
        assert error is None
        assert success is True
        assert trade_make is not None
        peer = wallet_node_taker.get_full_node_peer()
        offer = Offer.from_bytes(trade_make.offer)
        tr1, txs1 = await trade_manager_taker.respond_to_offer(offer, peer, DEFAULT_TX_CONFIG, fee=uint64(10))
        # we shouldn't be able to respond to a duplicate offer
        with pytest.raises(ValueError):
            await trade_manager_taker.respond_to_offer(offer, peer, DEFAULT_TX_CONFIG, fee=uint64(10))
        await time_out_assert(15, get_trade_and_status, TradeStatus.PENDING_CONFIRM, trade_manager_taker, tr1)
        # pushing into mempool while already in it should fail
        tr2, txs2 = await trade_manager_trader.respond_to_offer(offer, peer, DEFAULT_TX_CONFIG, fee=uint64(10))
        assert await trade_manager_trader.get_coins_of_interest()
        offer_tx_records: List[TransactionRecord] = await wallet_node_maker.wallet_state_manager.tx_store.get_not_sent()
        await full_node.process_transaction_records(records=offer_tx_records)
        await time_out_assert(15, get_trade_and_status, TradeStatus.FAILED, trade_manager_trader, tr2)

    @pytest.mark.asyncio
    async def test_trade_bad_spend(self, wallets_prefarm):
        (
            [wallet_node_maker, maker_funds],
            [wallet_node_taker, taker_funds],
            full_node,
        ) = wallets_prefarm
        wallet_maker = wallet_node_maker.wallet_state_manager.main_wallet
        xch_to_cat_amount = uint64(100)

        async with wallet_node_maker.wallet_state_manager.lock:
            cat_wallet_maker: CATWallet = await CATWallet.create_new_cat_wallet(
                wallet_node_maker.wallet_state_manager,
                wallet_maker,
                {"identifier": "genesis_by_id"},
                xch_to_cat_amount,
                DEFAULT_TX_CONFIG,
            )

            tx_records: List[TransactionRecord] = await wallet_node_maker.wallet_state_manager.tx_store.get_not_sent()

        await full_node.process_transaction_records(records=tx_records)

        await time_out_assert(15, cat_wallet_maker.get_confirmed_balance, xch_to_cat_amount)
        await time_out_assert(15, cat_wallet_maker.get_unconfirmed_balance, xch_to_cat_amount)
        maker_funds -= xch_to_cat_amount
        await time_out_assert(15, wallet_maker.get_confirmed_balance, maker_funds)

        chia_for_cat = {
            wallet_maker.id(): 1000,
            cat_wallet_maker.id(): -4,
        }

        trade_manager_maker = wallet_node_maker.wallet_state_manager.trade_manager
        trade_manager_taker = wallet_node_taker.wallet_state_manager.trade_manager

        async def get_trade_and_status(trade_manager, trade) -> TradeStatus:
            trade_rec = await trade_manager.get_trade_by_id(trade.trade_id)
            if trade_rec:
                return TradeStatus(trade_rec.status)
            raise ValueError("Couldn't find the trade record")

        success, trade_make, error = await trade_manager_maker.create_offer_for_ids(chia_for_cat, DEFAULT_TX_CONFIG)
        await time_out_assert(30, get_trade_and_status, TradeStatus.PENDING_ACCEPT, trade_manager_maker, trade_make)
        assert error is None
        assert success is True
        assert trade_make is not None
        peer = wallet_node_taker.get_full_node_peer()
        offer = Offer.from_bytes(trade_make.offer)
        bundle = dataclasses.replace(offer._bundle, aggregated_signature=G2Element())
        offer = dataclasses.replace(offer, _bundle=bundle)
        tr1, txs1 = await trade_manager_taker.respond_to_offer(offer, peer, DEFAULT_TX_CONFIG, fee=uint64(10))
        wallet_node_taker.wallet_tx_resend_timeout_secs = 0  # don't wait for resend
        for _ in range(10):
            print(await wallet_node_taker._resend_queue())
        offer_tx_records: List[TransactionRecord] = await wallet_node_maker.wallet_state_manager.tx_store.get_not_sent()
        await full_node.process_transaction_records(records=offer_tx_records)
        await time_out_assert(30, get_trade_and_status, TradeStatus.FAILED, trade_manager_taker, tr1)

    @pytest.mark.asyncio
    async def test_trade_high_fee(self, wallets_prefarm):
        (
            [wallet_node_maker, maker_funds],
            [wallet_node_taker, taker_funds],
            full_node,
        ) = wallets_prefarm
        wallet_maker = wallet_node_maker.wallet_state_manager.main_wallet
        xch_to_cat_amount = uint64(100)

        async with wallet_node_maker.wallet_state_manager.lock:
            cat_wallet_maker: CATWallet = await CATWallet.create_new_cat_wallet(
                wallet_node_maker.wallet_state_manager,
                wallet_maker,
                {"identifier": "genesis_by_id"},
                xch_to_cat_amount,
                DEFAULT_TX_CONFIG,
            )

            tx_records: List[TransactionRecord] = await wallet_node_maker.wallet_state_manager.tx_store.get_not_sent()

        await full_node.process_transaction_records(records=tx_records)

        await time_out_assert(15, cat_wallet_maker.get_confirmed_balance, xch_to_cat_amount)
        await time_out_assert(15, cat_wallet_maker.get_unconfirmed_balance, xch_to_cat_amount)
        maker_funds -= xch_to_cat_amount
        await time_out_assert(15, wallet_maker.get_confirmed_balance, maker_funds)

        chia_for_cat = {
            wallet_maker.id(): 1000,
            cat_wallet_maker.id(): -4,
        }

        trade_manager_maker = wallet_node_maker.wallet_state_manager.trade_manager
        trade_manager_taker = wallet_node_taker.wallet_state_manager.trade_manager

        async def get_trade_and_status(trade_manager, trade) -> TradeStatus:
            trade_rec = await trade_manager.get_trade_by_id(trade.trade_id)
            if trade_rec:
                return TradeStatus(trade_rec.status)
            raise ValueError("Couldn't find the trade record")

        success, trade_make, error = await trade_manager_maker.create_offer_for_ids(chia_for_cat, DEFAULT_TX_CONFIG)
        await time_out_assert(10, get_trade_and_status, TradeStatus.PENDING_ACCEPT, trade_manager_maker, trade_make)
        assert error is None
        assert success is True
        assert trade_make is not None
        peer = wallet_node_taker.get_full_node_peer()
        offer = Offer.from_bytes(trade_make.offer)
        tr1, txs1 = await trade_manager_taker.respond_to_offer(
            offer, peer, DEFAULT_TX_CONFIG, fee=uint64(1000000000000)
        )
        await full_node.process_transaction_records(records=txs1)
        await time_out_assert(15, get_trade_and_status, TradeStatus.CONFIRMED, trade_manager_taker, tr1)<|MERGE_RESOLUTION|>--- conflicted
+++ resolved
@@ -25,13 +25,7 @@
 from chia.wallet.trading.trade_status import TradeStatus
 from chia.wallet.transaction_record import TransactionRecord
 from chia.wallet.util.transaction_type import TransactionType
-<<<<<<< HEAD
 from chia.wallet.util.tx_config import DEFAULT_TX_CONFIG, TXConfig
-
-buffer_blocks = 4
-
-
-=======
 from chia.wallet.vc_wallet.cr_cat_drivers import ProofsChecker
 from chia.wallet.vc_wallet.cr_cat_wallet import CRCATWallet
 from chia.wallet.vc_wallet.vc_store import VCProofs
@@ -53,6 +47,7 @@
     txs = await client.crcat_approve_pending(
         wallet.id(),
         expected_pending_approval_balance,
+        DEFAULT_TX_CONFIG,
     )
     spend_bundle = next(tx.spend_bundle for tx in txs if tx.spend_bundle is not None)
     await time_out_assert_not_none(5, full_node_api.full_node.mempool_manager.get_spendbundle, spend_bundle.name())
@@ -69,7 +64,6 @@
 # So to avoid the overhead of start up for identical tests, we only change the softfork param for the tests that use it.
 # To pin down the behavior that we intend to eventually deprecate, it only gets one test case.
 @pytest.mark.asyncio
->>>>>>> 0a09ee5d
 @pytest.mark.parametrize(
     "wallets_prefarm_services,trusted,reuse_puzhash,credential_restricted,active_softfork_height",
     [
@@ -107,6 +101,8 @@
     # This is really a test of CATOuterPuzzle anyways and is not correlated with any of our params
     test_aggregation = not credential_restricted and not reuse_puzhash and trusted
 
+    tx_config: TXConfig = DEFAULT_TX_CONFIG.override(reuse_puzhash=reuse_puzhash)
+
     # Create two new CATs, one in each wallet
     if credential_restricted:
         did_wallet_maker: DIDWallet = await DIDWallet.create_new_did_wallet(
@@ -171,25 +167,13 @@
         await full_node.wait_for_wallet_synced(wallet_node=wallet_node_maker, timeout=20)
         await full_node.wait_for_wallet_synced(wallet_node=wallet_node_taker, timeout=20)
 
-<<<<<<< HEAD
-        tx_config: TXConfig = DEFAULT_TX_CONFIG.override(reuse_puzhash=reuse_puzhash)
-
-        # Create two new CATs, one in each wallet
-        async with wallet_node_maker.wallet_state_manager.lock:
-            cat_wallet_maker: CATWallet = await CATWallet.create_new_cat_wallet(
-                wallet_node_maker.wallet_state_manager,
-                wallet_maker,
-                {"identifier": "genesis_by_id"},
-                uint64(100),
-                tx_config,
-=======
         vc_record_maker, txs = await client_maker.vc_mint(
-            did_id_maker, target_address=await wallet_maker.get_new_puzzlehash()
+            did_id_maker, tx_config, target_address=await wallet_maker.get_new_puzzlehash()
         )
         spend_bundle = next(tx.spend_bundle for tx in txs if tx.spend_bundle is not None)
         await time_out_assert_not_none(30, full_node.full_node.mempool_manager.get_spendbundle, spend_bundle.name())
         vc_record_taker, txs = await client_taker.vc_mint(
-            did_id_taker, target_address=await wallet_taker.get_new_puzzlehash()
+            did_id_taker, tx_config, target_address=await wallet_taker.get_new_puzzlehash()
         )
         spend_bundle = next(tx.spend_bundle for tx in txs if tx.spend_bundle is not None)
         await time_out_assert_not_none(30, full_node.full_node.mempool_manager.get_spendbundle, spend_bundle.name())
@@ -203,6 +187,7 @@
         proof_root_maker: bytes32 = proofs_maker.root()
         txs = await client_maker.vc_spend(
             vc_record_maker.vc.launcher_id,
+            tx_config,
             new_proof_hash=proof_root_maker,
         )
         spend_bundle = next(tx.spend_bundle for tx in txs if tx.spend_bundle is not None)
@@ -212,6 +197,7 @@
         proof_root_taker: bytes32 = proofs_taker.root()
         txs = await client_taker.vc_spend(
             vc_record_taker.vc.launcher_id,
+            tx_config,
             new_proof_hash=proof_root_taker,
         )
         spend_bundle = next(tx.spend_bundle for tx in txs if tx.spend_bundle is not None)
@@ -219,8 +205,11 @@
     else:
         async with wallet_node_maker.wallet_state_manager.lock:
             cat_wallet_maker = await CATWallet.create_new_cat_wallet(
-                wallet_node_maker.wallet_state_manager, wallet_maker, {"identifier": "genesis_by_id"}, uint64(100)
->>>>>>> 0a09ee5d
+                wallet_node_maker.wallet_state_manager,
+                wallet_maker,
+                {"identifier": "genesis_by_id"},
+                uint64(100),
+                tx_config,
             )
             txs = await wallet_node_maker.wallet_state_manager.tx_store.get_unconfirmed_for_wallet(wallet_maker.id())
             assert len(txs) > 0
@@ -230,17 +219,12 @@
                 )
 
         async with wallet_node_taker.wallet_state_manager.lock:
-<<<<<<< HEAD
-            new_cat_wallet_taker: CATWallet = await CATWallet.create_new_cat_wallet(
+            new_cat_wallet_taker = await CATWallet.create_new_cat_wallet(
                 wallet_node_taker.wallet_state_manager,
                 wallet_taker,
                 {"identifier": "genesis_by_id"},
                 uint64(100),
                 tx_config,
-=======
-            new_cat_wallet_taker = await CATWallet.create_new_cat_wallet(
-                wallet_node_taker.wallet_state_manager, wallet_taker, {"identifier": "genesis_by_id"}, uint64(100)
->>>>>>> 0a09ee5d
             )
             txs = await wallet_node_taker.wallet_state_manager.tx_store.get_unconfirmed_for_wallet(wallet_taker.id())
             for spend_bundle in (tx.spend_bundle for tx in txs if tx.spend_bundle is not None):
@@ -336,56 +320,6 @@
             "type": AssetType.CAT.name,
             "tail": "0x" + asset_id,
         }
-<<<<<<< HEAD
-        multiple_cat_for_chia = {
-            wallet_maker.id(): 10,
-            cat_wallet_maker.id(): -11,
-            new_cat_wallet_maker.id(): -12,
-        }
-        chia_and_cat_for_cat = {
-            wallet_maker.id(): -13,
-            cat_wallet_maker.id(): -14,
-            new_cat_wallet_maker.id(): 15,
-        }
-
-        driver_dict: Dict[str, PuzzleInfo] = {}
-        for wallet in (cat_wallet_maker, new_cat_wallet_maker):
-            asset_id: str = wallet.get_asset_id()
-            driver_dict[asset_id] = PuzzleInfo(
-                {
-                    "type": AssetType.CAT.name,
-                    "tail": "0x" + asset_id,
-                }
-            )
-
-        trade_manager_maker = wallet_node_maker.wallet_state_manager.trade_manager
-        trade_manager_taker = wallet_node_taker.wallet_state_manager.trade_manager
-        maker_unused_index = (
-            await wallet_maker.wallet_state_manager.puzzle_store.get_current_derivation_record_for_wallet(uint32(1))
-        ).index
-        taker_unused_index = (
-            await wallet_taker.wallet_state_manager.puzzle_store.get_current_derivation_record_for_wallet(uint32(1))
-        ).index
-        # Execute all of the trades
-        # chia_for_cat
-        success, trade_make, error = await trade_manager_maker.create_offer_for_ids(
-            chia_for_cat, tx_config, fee=uint64(1)
-        )
-        await asyncio.sleep(1)
-        assert error is None
-        assert success is True
-        assert trade_make is not None
-
-        peer = wallet_node_taker.get_full_node_peer()
-        trade_take, tx_records = await trade_manager_taker.respond_to_offer(
-            Offer.from_bytes(trade_make.offer),
-            peer,
-            tx_config,
-            fee=uint64(1),
-        )
-        assert trade_take is not None
-        assert tx_records is not None
-=======
         if credential_restricted:
             driver_item["also"] = {
                 "type": AssetType.CR.name,
@@ -406,9 +340,7 @@
     ).index
     # Execute all of the trades
     # chia_for_cat
-    success, trade_make, error = await trade_manager_maker.create_offer_for_ids(
-        chia_for_cat, fee=uint64(1), reuse_puzhash=reuse_puzhash
-    )
+    success, trade_make, error = await trade_manager_maker.create_offer_for_ids(chia_for_cat, tx_config, fee=uint64(1))
     assert error is None
     assert success is True
     assert trade_make is not None
@@ -417,12 +349,11 @@
     trade_take, tx_records = await trade_manager_taker.respond_to_offer(
         Offer.from_bytes(trade_make.offer),
         peer,
+        tx_config,
         fee=uint64(1),
-        reuse_puzhash=reuse_puzhash,
     )
     assert trade_take is not None
     assert tx_records is not None
->>>>>>> 0a09ee5d
 
     if test_aggregation:
         first_offer = Offer.from_bytes(trade_take.offer)
@@ -494,30 +425,14 @@
         txs = await wallet_node.wallet_state_manager.tx_store.get_transactions_by_trade_id(trade_id)
         return len(txs) == number
 
-<<<<<<< HEAD
-        # cat_for_chia
-        success, trade_make, error = await trade_manager_maker.create_offer_for_ids(cat_for_chia, tx_config)
-        assert error is None
-        assert success is True
-        assert trade_make is not None
-
-        trade_take, tx_records = await trade_manager_taker.respond_to_offer(
-            Offer.from_bytes(trade_make.offer),
-            peer,
-            tx_config,
-        )
-        assert trade_take is not None
-        assert tx_records is not None
-=======
     await time_out_assert(15, assert_trade_tx_number, True, wallet_node_maker, trade_make.trade_id, 1)
     # CR-CATs will also have a TX record for the VC
     await time_out_assert(
         15, assert_trade_tx_number, True, wallet_node_taker, trade_take.trade_id, 4 if credential_restricted else 3
     )
->>>>>>> 0a09ee5d
 
     # cat_for_chia
-    success, trade_make, error = await trade_manager_maker.create_offer_for_ids(cat_for_chia)
+    success, trade_make, error = await trade_manager_maker.create_offer_for_ids(cat_for_chia, tx_config)
     assert error is None
     assert success is True
     assert trade_make is not None
@@ -525,6 +440,7 @@
     trade_take, tx_records = await trade_manager_taker.respond_to_offer(
         Offer.from_bytes(trade_make.offer),
         peer,
+        tx_config,
     )
     assert trade_take is not None
     assert tx_records is not None
@@ -534,46 +450,6 @@
     TAKER_CAT_BALANCE += 4
     TAKER_CHIA_BALANCE -= 3
 
-<<<<<<< HEAD
-        await full_node.process_transaction_records(records=tx_records)
-        await full_node.wait_for_wallets_synced(wallet_nodes=[wallet_node_maker, wallet_node_taker], timeout=15)
-
-        await time_out_assert(15, wallet_maker.get_confirmed_balance, MAKER_CHIA_BALANCE)
-        await time_out_assert(15, wallet_maker.get_unconfirmed_balance, MAKER_CHIA_BALANCE)
-        await time_out_assert(15, cat_wallet_maker.get_confirmed_balance, MAKER_CAT_BALANCE)
-        await time_out_assert(15, cat_wallet_maker.get_unconfirmed_balance, MAKER_CAT_BALANCE)
-        await time_out_assert(15, wallet_taker.get_confirmed_balance, TAKER_CHIA_BALANCE)
-        await time_out_assert(15, wallet_taker.get_unconfirmed_balance, TAKER_CHIA_BALANCE)
-        await time_out_assert(15, cat_wallet_taker.get_confirmed_balance, TAKER_CAT_BALANCE)
-        await time_out_assert(15, cat_wallet_taker.get_unconfirmed_balance, TAKER_CAT_BALANCE)
-        await time_out_assert(15, get_trade_and_status, TradeStatus.CONFIRMED, trade_manager_maker, trade_make)
-        await time_out_assert(15, get_trade_and_status, TradeStatus.CONFIRMED, trade_manager_taker, trade_take)
-        await time_out_assert(15, assert_trade_tx_number, True, wallet_node_maker, trade_make.trade_id, 1)
-        await time_out_assert(15, assert_trade_tx_number, True, wallet_node_taker, trade_take.trade_id, 2)
-
-        # cat_for_cat
-        maker_unused_index = (
-            await wallet_maker.wallet_state_manager.puzzle_store.get_current_derivation_record_for_wallet(uint32(1))
-        ).index
-        taker_unused_index = (
-            await wallet_taker.wallet_state_manager.puzzle_store.get_current_derivation_record_for_wallet(uint32(1))
-        ).index
-
-        success, trade_make, error = await trade_manager_maker.create_offer_for_ids(cat_for_cat, tx_config)
-        await asyncio.sleep(1)
-        assert error is None
-        assert success is True
-        assert trade_make is not None
-
-        trade_take, tx_records = await trade_manager_taker.respond_to_offer(
-            Offer.from_bytes(trade_make.offer),
-            peer,
-            tx_config,
-        )
-        await time_out_assert(15, full_node.txs_in_mempool, True, tx_records)
-        assert trade_take is not None
-        assert tx_records is not None
-=======
     cat_wallet_taker: CATWallet = await wallet_node_taker.wallet_state_manager.get_wallet_for_asset_id(
         cat_wallet_maker.get_asset_id()
     )
@@ -608,21 +484,18 @@
     taker_unused_index = (
         await wallet_taker.wallet_state_manager.puzzle_store.get_current_derivation_record_for_wallet(uint32(1))
     ).index
-    success, trade_make, error = await trade_manager_maker.create_offer_for_ids(
-        cat_for_cat, reuse_puzhash=reuse_puzhash
-    )
+    success, trade_make, error = await trade_manager_maker.create_offer_for_ids(cat_for_cat, tx_config)
     assert error is None
     assert success is True
     assert trade_make is not None
     trade_take, tx_records = await trade_manager_taker.respond_to_offer(
         Offer.from_bytes(trade_make.offer),
         peer,
-        reuse_puzhash=reuse_puzhash,
+        tx_config,
     )
     await time_out_assert(15, full_node.txs_in_mempool, True, tx_records)
     assert trade_take is not None
     assert tx_records is not None
->>>>>>> 0a09ee5d
 
     if test_aggregation:
         second_offer = Offer.from_bytes(trade_take.offer)
@@ -638,23 +511,6 @@
     await full_node.process_transaction_records(records=tx_records)
     await full_node.wait_for_wallets_synced(wallet_nodes=[wallet_node_maker, wallet_node_taker], timeout=15)
 
-<<<<<<< HEAD
-        # chia_for_multiple_cat
-        success, trade_make, error = await trade_manager_maker.create_offer_for_ids(
-            chia_for_multiple_cat,
-            tx_config,
-            driver_dict=driver_dict,
-        )
-        await asyncio.sleep(1)
-        assert error is None
-        assert success is True
-        assert trade_make is not None
-
-        trade_take, tx_records = await trade_manager_taker.respond_to_offer(
-            Offer.from_bytes(trade_make.offer),
-            peer,
-            tx_config,
-=======
     if credential_restricted:
         await claim_pending_approval_balance(
             client_maker,
@@ -687,7 +543,6 @@
             == (
                 await wallet_taker.wallet_state_manager.puzzle_store.get_current_derivation_record_for_wallet(uint32(1))
             ).index
->>>>>>> 0a09ee5d
         )
     else:
         assert (
@@ -706,6 +561,7 @@
     # chia_for_multiple_cat
     success, trade_make, error = await trade_manager_maker.create_offer_for_ids(
         chia_for_multiple_cat,
+        tx_config,
         driver_dict=driver_dict,
     )
     assert error is None
@@ -715,6 +571,7 @@
     trade_take, tx_records = await trade_manager_taker.respond_to_offer(
         Offer.from_bytes(trade_make.offer),
         peer,
+        tx_config,
     )
     await time_out_assert(15, full_node.txs_in_mempool, True, tx_records)
     assert trade_take is not None
@@ -733,33 +590,6 @@
     await time_out_assert(15, new_cat_wallet_taker.get_unconfirmed_balance, TAKER_NEW_CAT_BALANCE)
     await time_out_assert(15, cat_wallet_taker.get_unconfirmed_balance, TAKER_CAT_BALANCE)
 
-<<<<<<< HEAD
-        await full_node.process_transaction_records(records=tx_records)
-        await full_node.wait_for_wallets_synced(wallet_nodes=[wallet_node_maker, wallet_node_taker], timeout=15)
-
-        await time_out_assert(15, new_cat_wallet_maker.get_confirmed_balance, MAKER_NEW_CAT_BALANCE)
-        await time_out_assert(15, new_cat_wallet_maker.get_unconfirmed_balance, MAKER_NEW_CAT_BALANCE)
-        await time_out_assert(15, cat_wallet_maker.get_confirmed_balance, MAKER_CAT_BALANCE)
-        await time_out_assert(15, cat_wallet_maker.get_unconfirmed_balance, MAKER_CAT_BALANCE)
-        await time_out_assert(15, new_cat_wallet_taker.get_confirmed_balance, TAKER_NEW_CAT_BALANCE)
-        await time_out_assert(15, new_cat_wallet_taker.get_unconfirmed_balance, TAKER_NEW_CAT_BALANCE)
-        await time_out_assert(15, cat_wallet_taker.get_confirmed_balance, TAKER_CAT_BALANCE)
-        await time_out_assert(15, cat_wallet_taker.get_unconfirmed_balance, TAKER_CAT_BALANCE)
-        await time_out_assert(15, get_trade_and_status, TradeStatus.CONFIRMED, trade_manager_maker, trade_make)
-        await time_out_assert(15, get_trade_and_status, TradeStatus.CONFIRMED, trade_manager_taker, trade_take)
-
-        # multiple_cat_for_chia
-        success, trade_make, error = await trade_manager_maker.create_offer_for_ids(multiple_cat_for_chia, tx_config)
-        await asyncio.sleep(1)
-        assert error is None
-        assert success is True
-        assert trade_make is not None
-
-        trade_take, tx_records = await trade_manager_taker.respond_to_offer(
-            Offer.from_bytes(trade_make.offer),
-            peer,
-            tx_config,
-=======
     await full_node.process_transaction_records(records=tx_records)
     await full_node.wait_for_wallets_synced(wallet_nodes=[wallet_node_maker, wallet_node_taker], timeout=15)
 
@@ -771,7 +601,6 @@
             full_node,
             uint64(8),
             uint64(MAKER_CAT_BALANCE),
->>>>>>> 0a09ee5d
         )
         await claim_pending_approval_balance(
             client_maker,
@@ -795,6 +624,7 @@
     # multiple_cat_for_chia
     success, trade_make, error = await trade_manager_maker.create_offer_for_ids(
         multiple_cat_for_chia,
+        tx_config,
     )
     assert error is None
     assert success is True
@@ -802,6 +632,7 @@
     trade_take, tx_records = await trade_manager_taker.respond_to_offer(
         Offer.from_bytes(trade_make.offer),
         peer,
+        tx_config,
     )
     await time_out_assert(15, full_node.txs_in_mempool, True, tx_records)
     assert trade_take is not None
@@ -810,47 +641,6 @@
     if test_aggregation:
         fourth_offer = Offer.from_bytes(trade_take.offer)
 
-<<<<<<< HEAD
-        MAKER_CAT_BALANCE -= 11
-        MAKER_NEW_CAT_BALANCE -= 12
-        MAKER_CHIA_BALANCE += 10
-        TAKER_CAT_BALANCE += 11
-        TAKER_NEW_CAT_BALANCE += 12
-        TAKER_CHIA_BALANCE -= 10
-
-        await time_out_assert(15, new_cat_wallet_taker.get_unconfirmed_balance, TAKER_NEW_CAT_BALANCE)
-        await time_out_assert(15, cat_wallet_taker.get_unconfirmed_balance, TAKER_CAT_BALANCE)
-
-        await full_node.process_transaction_records(records=tx_records)
-        await full_node.wait_for_wallets_synced(wallet_nodes=[wallet_node_maker, wallet_node_taker], timeout=15)
-
-        await time_out_assert(15, new_cat_wallet_maker.get_confirmed_balance, MAKER_NEW_CAT_BALANCE)
-        await time_out_assert(15, new_cat_wallet_maker.get_unconfirmed_balance, MAKER_NEW_CAT_BALANCE)
-        await time_out_assert(15, cat_wallet_maker.get_confirmed_balance, MAKER_CAT_BALANCE)
-        await time_out_assert(15, cat_wallet_maker.get_unconfirmed_balance, MAKER_CAT_BALANCE)
-        await time_out_assert(15, new_cat_wallet_taker.get_confirmed_balance, TAKER_NEW_CAT_BALANCE)
-        await time_out_assert(15, new_cat_wallet_taker.get_unconfirmed_balance, TAKER_NEW_CAT_BALANCE)
-        await time_out_assert(15, cat_wallet_taker.get_confirmed_balance, TAKER_CAT_BALANCE)
-        await time_out_assert(15, cat_wallet_taker.get_unconfirmed_balance, TAKER_CAT_BALANCE)
-        await time_out_assert(15, get_trade_and_status, TradeStatus.CONFIRMED, trade_manager_maker, trade_make)
-        await time_out_assert(15, get_trade_and_status, TradeStatus.CONFIRMED, trade_manager_taker, trade_take)
-
-        # chia_and_cat_for_cat
-        success, trade_make, error = await trade_manager_maker.create_offer_for_ids(chia_and_cat_for_cat, tx_config)
-        await asyncio.sleep(1)
-        assert error is None
-        assert success is True
-        assert trade_make is not None
-
-        trade_take, tx_records = await trade_manager_taker.respond_to_offer(
-            Offer.from_bytes(trade_make.offer),
-            peer,
-            tx_config,
-        )
-        await time_out_assert(15, full_node.txs_in_mempool, True, tx_records)
-        assert trade_take is not None
-        assert tx_records is not None
-=======
     MAKER_CAT_BALANCE -= 11
     MAKER_NEW_CAT_BALANCE -= 12
     MAKER_CHIA_BALANCE += 10
@@ -878,6 +668,7 @@
     # chia_and_cat_for_cat
     success, trade_make, error = await trade_manager_maker.create_offer_for_ids(
         chia_and_cat_for_cat,
+        tx_config,
     )
     assert error is None
     assert success is True
@@ -886,11 +677,11 @@
     trade_take, tx_records = await trade_manager_taker.respond_to_offer(
         Offer.from_bytes(trade_make.offer),
         peer,
+        tx_config,
     )
     await time_out_assert(15, full_node.txs_in_mempool, True, tx_records)
     assert trade_take is not None
     assert tx_records is not None
->>>>>>> 0a09ee5d
 
     if test_aggregation:
         fifth_offer = Offer.from_bytes(trade_take.offer)
@@ -991,12 +782,7 @@
             trade_rec = await trade_manager.get_trade_by_id(trade.trade_id)
             return TradeStatus(trade_rec.status)
 
-<<<<<<< HEAD
         success, trade_make, error = await trade_manager_maker.create_offer_for_ids(cat_for_chia, DEFAULT_TX_CONFIG)
-        await asyncio.sleep(1)
-=======
-        success, trade_make, error = await trade_manager_maker.create_offer_for_ids(cat_for_chia)
->>>>>>> 0a09ee5d
         assert error is None
         assert success is True
         assert trade_make is not None
