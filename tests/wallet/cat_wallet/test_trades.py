from __future__ import annotations

import dataclasses
from typing import Any, Dict, List, Union

import pytest
from chia_rs import G2Element

from chia.consensus.cost_calculator import NPCResult
from chia.consensus.default_constants import DEFAULT_CONSTANTS
from chia.full_node.bundle_tools import simple_solution_generator
from chia.full_node.mempool_check_conditions import get_name_puzzle_conditions
from chia.types.blockchain_format.program import INFINITE_COST, Program
from chia.types.blockchain_format.sized_bytes import bytes32
from chia.util.ints import uint32, uint64
from chia.wallet.cat_wallet.cat_wallet import CATWallet
from chia.wallet.did_wallet.did_wallet import DIDWallet
from chia.wallet.outer_puzzles import AssetType
from chia.wallet.puzzle_drivers import PuzzleInfo
from chia.wallet.trade_manager import TradeManager
from chia.wallet.trade_record import TradeRecord
from chia.wallet.trading.offer import Offer
from chia.wallet.trading.trade_status import TradeStatus
from chia.wallet.transaction_record import TransactionRecord
from chia.wallet.util.transaction_type import TransactionType
from chia.wallet.util.tx_config import DEFAULT_TX_CONFIG
from chia.wallet.vc_wallet.cr_cat_drivers import ProofsChecker
from chia.wallet.vc_wallet.cr_cat_wallet import CRCATWallet
from chia.wallet.vc_wallet.vc_store import VCProofs
from tests.conftest import SOFTFORK_HEIGHTS, ConsensusMode
from tests.environments.wallet import WalletEnvironment, WalletStateTransition, WalletTestFramework
from tests.util.time_out_assert import time_out_assert
from tests.wallet.vc_wallet.test_vc_wallet import mint_cr_cat


async def get_trade_and_status(trade_manager: TradeManager, trade: TradeRecord) -> TradeStatus:
    trade_rec = await trade_manager.get_trade_by_id(trade.trade_id)
    if trade_rec is not None:
        return TradeStatus(trade_rec.status)
    raise ValueError("Couldn't find the trade record")


# This deliberate parameterization may at first look like we're neglecting quite a few cases.
# However, active_softfork_height is only used is the case where we test aggregation.
# We do not test aggregation in a number of cases because it's not correlated with a lot of these parameters.
# So to avoid the overhead of start up for identical tests, we only change the softfork param for the tests that use it.
# To pin down the behavior that we intend to eventually deprecate, it only gets one test case.
@pytest.mark.limit_consensus_modes(allowed=[ConsensusMode.PLAIN, ConsensusMode.HARD_FORK_2_0], reason="save time")
@pytest.mark.anyio
@pytest.mark.parametrize(
    "wallet_environments,credential_restricted,active_softfork_height",
    [
        (
            {"num_environments": 2, "trusted": True, "blocks_needed": [1, 1], "reuse_puzhash": True},
            True,
            SOFTFORK_HEIGHTS[0],
        ),
        (
            {"num_environments": 2, "trusted": True, "blocks_needed": [1, 1], "reuse_puzhash": True},
            False,
            SOFTFORK_HEIGHTS[0],
        ),
        (
            {"num_environments": 2, "trusted": True, "blocks_needed": [1, 1], "reuse_puzhash": False},
            True,
            SOFTFORK_HEIGHTS[0],
        ),
        (
            {"num_environments": 2, "trusted": False, "blocks_needed": [1, 1], "reuse_puzhash": True},
            True,
            SOFTFORK_HEIGHTS[0],
        ),
        (
            {"num_environments": 2, "trusted": False, "blocks_needed": [1, 1], "reuse_puzhash": False},
            False,
            SOFTFORK_HEIGHTS[0],
        ),
        (
            {"num_environments": 2, "trusted": False, "blocks_needed": [1, 1], "reuse_puzhash": True},
            False,
            SOFTFORK_HEIGHTS[0],
        ),
        (
            {"num_environments": 2, "trusted": False, "blocks_needed": [1, 1], "reuse_puzhash": False},
            True,
            SOFTFORK_HEIGHTS[0],
        ),
        *(
            ({"num_environments": 2, "trusted": True, "blocks_needed": [1, 1], "reuse_puzhash": False}, False, height)
            for height in SOFTFORK_HEIGHTS
        ),
    ],
    indirect=["wallet_environments"],
)
async def test_cat_trades(
    wallet_environments: WalletTestFramework,
    credential_restricted: bool,
    active_softfork_height: uint32,
):
    # Setup
    env_maker: WalletEnvironment = wallet_environments.environments[0]
    env_taker: WalletEnvironment = wallet_environments.environments[1]
    wallet_node_maker = env_maker.node
    wallet_node_taker = env_taker.node
    client_maker = env_maker.rpc_client
    client_taker = env_taker.rpc_client
    wallet_maker = env_maker.xch_wallet
    wallet_taker = env_taker.xch_wallet
    full_node = wallet_environments.full_node

    trusted = len(wallet_node_maker.config["trusted_peers"]) > 0

    # Because making/taking CR-CATs is asymetrical, approving the hacked together aggregation test will fail
    # The taker is "making" offers that it is approving with a VC which multiple actual makers would never do
    # This is really a test of CATOuterPuzzle anyways and is not correlated with any of our params
    test_aggregation = not credential_restricted and not wallet_environments.tx_config.reuse_puzhash and trusted

    # Create two new CATs, one in each wallet
    if credential_restricted:
        # Aliasing
        env_maker.wallet_aliases = {
            "xch": 1,
            "did": 2,
            "cat": 3,
            "vc": 4,
            "new cat": 5,
        }
        env_taker.wallet_aliases = {
            "xch": 1,
            "did": 2,
            "new cat": 3,
            "vc": 4,
            "cat": 5,
        }

        # Mint some DIDs
        did_wallet_maker: DIDWallet = await DIDWallet.create_new_did_wallet(
            wallet_node_maker.wallet_state_manager, wallet_maker, uint64(1)
        )
        did_wallet_taker: DIDWallet = await DIDWallet.create_new_did_wallet(
            wallet_node_taker.wallet_state_manager, wallet_taker, uint64(1)
        )
        did_id_maker = bytes32.from_hexstr(did_wallet_maker.get_my_DID())
        did_id_taker = bytes32.from_hexstr(did_wallet_taker.get_my_DID())

        # Mint some CR-CATs
        tail_maker: Program = Program.to([3, (1, "maker"), None, None])
        tail_taker: Program = Program.to([3, (1, "taker"), None, None])
        proofs_checker_maker: ProofsChecker = ProofsChecker(["foo", "bar"])
        proofs_checker_taker: ProofsChecker = ProofsChecker(["bar", "zap"])
        authorized_providers: List[bytes32] = [did_id_maker, did_id_taker]
        cat_wallet_maker: CATWallet = await CRCATWallet.get_or_create_wallet_for_cat(
            wallet_node_maker.wallet_state_manager,
            wallet_maker,
            tail_maker.get_tree_hash().hex(),
            None,
            authorized_providers,
            proofs_checker_maker,
        )
        new_cat_wallet_taker: CATWallet = await CRCATWallet.get_or_create_wallet_for_cat(
            wallet_node_taker.wallet_state_manager,
            wallet_taker,
            tail_taker.get_tree_hash().hex(),
            None,
            authorized_providers,
            proofs_checker_taker,
        )
        await mint_cr_cat(
            1,
            wallet_maker,
            wallet_node_maker,
            client_maker,
            full_node,
            authorized_providers,
            tail_maker,
            proofs_checker_maker,
        )
        await mint_cr_cat(
            1,
            wallet_taker,
            wallet_node_taker,
            client_taker,
            full_node,
            authorized_providers,
            tail_taker,
            proofs_checker_taker,
        )

        await wallet_environments.process_pending_states(
            [
                # Balance checking for this scenario is covered in tests/wallet/vc_wallet/test_vc_lifecycle
                WalletStateTransition(
                    pre_block_balance_updates={
                        "xch": {"set_remainder": True},
                        "did": {"init": True, "set_remainder": True},
                        "cat": {"init": True, "set_remainder": True},
                    },
                    post_block_balance_updates={
                        "xch": {"set_remainder": True},
                        "did": {"set_remainder": True},
                        "cat": {"set_remainder": True},
                    },
                ),
                WalletStateTransition(
                    pre_block_balance_updates={
                        "xch": {"set_remainder": True},
                        "did": {"init": True, "set_remainder": True},
                        "new cat": {"init": True, "set_remainder": True},
                    },
                    post_block_balance_updates={
                        "xch": {"set_remainder": True},
                        "did": {"set_remainder": True},
                        "new cat": {"set_remainder": True},
                    },
                ),
            ]
        )

        # Mint some VCs that can spend the CR-CATs
        vc_record_maker, _ = await client_maker.vc_mint(
            did_id_maker, wallet_environments.tx_config, target_address=await wallet_maker.get_new_puzzlehash()
        )
        vc_record_taker, _ = await client_taker.vc_mint(
            did_id_taker, wallet_environments.tx_config, target_address=await wallet_taker.get_new_puzzlehash()
        )
        await wallet_environments.process_pending_states(
            [
                # Balance checking for this scenario is covered in tests/wallet/vc_wallet/test_vc_lifecycle
                WalletStateTransition(
                    pre_block_balance_updates={
                        "xch": {"set_remainder": True},
                        "vc": {"init": True, "set_remainder": True},
                    },
                    post_block_balance_updates={
                        "xch": {"set_remainder": True},
                        "vc": {"set_remainder": True},
                    },
                ),
                WalletStateTransition(
                    pre_block_balance_updates={
                        "xch": {"set_remainder": True},
                        "vc": {"init": True, "set_remainder": True},
                    },
                    post_block_balance_updates={
                        "xch": {"set_remainder": True},
                        "vc": {"set_remainder": True},
                    },
                ),
            ]
        )

        proofs_maker: VCProofs = VCProofs({"foo": "1", "bar": "1", "zap": "1"})
        proof_root_maker: bytes32 = proofs_maker.root()
        await client_maker.vc_spend(
            vc_record_maker.vc.launcher_id,
            wallet_environments.tx_config,
            new_proof_hash=proof_root_maker,
        )

        proofs_taker: VCProofs = VCProofs({"foo": "1", "bar": "1", "zap": "1"})
        proof_root_taker: bytes32 = proofs_taker.root()
        await client_taker.vc_spend(
            vc_record_taker.vc.launcher_id,
            wallet_environments.tx_config,
            new_proof_hash=proof_root_taker,
        )
        await wallet_environments.process_pending_states(
            [
                # Balance checking for this scenario is covered in tests/wallet/vc_wallet/test_vc_lifecycle
                WalletStateTransition(
                    pre_block_balance_updates={
                        "did": {"set_remainder": True},
                        "vc": {"set_remainder": True},
                    },
                    post_block_balance_updates={
                        "did": {"set_remainder": True},
                        "vc": {"set_remainder": True},
                    },
                ),
                WalletStateTransition(
                    pre_block_balance_updates={
                        "did": {"set_remainder": True},
                        "vc": {"set_remainder": True},
                    },
                    post_block_balance_updates={
                        "did": {"set_remainder": True},
                        "vc": {"set_remainder": True},
                    },
                ),
            ]
        )
    else:
        # Aliasing
        env_maker.wallet_aliases = {
            "xch": 1,
            "cat": 2,
            "new cat": 3,
        }
        env_taker.wallet_aliases = {
            "xch": 1,
            "new cat": 2,
            "cat": 3,
        }

        # Mint some standard CATs
        async with wallet_node_maker.wallet_state_manager.lock:
            cat_wallet_maker, _ = await CATWallet.create_new_cat_wallet(
                wallet_node_maker.wallet_state_manager,
                wallet_maker,
                {"identifier": "genesis_by_id"},
                uint64(100),
                wallet_environments.tx_config,
            )

        async with wallet_node_taker.wallet_state_manager.lock:
            new_cat_wallet_taker, _ = await CATWallet.create_new_cat_wallet(
                wallet_node_taker.wallet_state_manager,
                wallet_taker,
                {"identifier": "genesis_by_id"},
                uint64(100),
                wallet_environments.tx_config,
            )

        await wallet_environments.process_pending_states(
            [
                # Balance checking for this scenario is covered in test_cat_wallet
                WalletStateTransition(
                    pre_block_balance_updates={
                        "xch": {"set_remainder": True},
                        "cat": {"init": True, "set_remainder": True},
                    },
                    post_block_balance_updates={
                        "xch": {"set_remainder": True},
                        "cat": {"set_remainder": True},
                    },
                ),
                WalletStateTransition(
                    pre_block_balance_updates={
                        "xch": {"set_remainder": True},
                        "new cat": {"init": True, "set_remainder": True},
                    },
                    post_block_balance_updates={
                        "xch": {"set_remainder": True},
                        "new cat": {"set_remainder": True},
                    },
                ),
            ]
        )

    if credential_restricted:
        await client_maker.vc_add_proofs(proofs_maker.key_value_pairs)
        assert await client_maker.vc_get_proofs_for_root(proof_root_maker) == proofs_maker.key_value_pairs
        vc_records, fetched_proofs = await client_maker.vc_get_list()
        assert len(vc_records) == 1
        assert fetched_proofs[proof_root_maker.hex()] == proofs_maker.key_value_pairs

        await client_taker.vc_add_proofs(proofs_taker.key_value_pairs)
        assert await client_taker.vc_get_proofs_for_root(proof_root_taker) == proofs_taker.key_value_pairs
        vc_records, fetched_proofs = await client_taker.vc_get_list()
        assert len(vc_records) == 1
        assert fetched_proofs[proof_root_taker.hex()] == proofs_taker.key_value_pairs

    # Add the taker's CAT to the maker's wallet
    if credential_restricted:
        new_cat_wallet_maker: CATWallet = await CRCATWallet.get_or_create_wallet_for_cat(
            wallet_node_maker.wallet_state_manager,
            wallet_maker,
            new_cat_wallet_taker.get_asset_id(),
            None,
            authorized_providers,
            proofs_checker_taker,
        )
    else:
        new_cat_wallet_maker = await CATWallet.get_or_create_wallet_for_cat(
            wallet_node_maker.wallet_state_manager, wallet_maker, new_cat_wallet_taker.get_asset_id()
        )

    await env_maker.change_balances(
        {
            "new cat": {
                "init": True,
                "confirmed_wallet_balance": 0,
                "unconfirmed_wallet_balance": 0,
                "spendable_balance": 0,
                "pending_coin_removal_count": 0,
                "pending_change": 0,
                "max_send_amount": 0,
            }
        }
    )
    await env_maker.check_balances()

    # Create the trade parameters
    OfferSummary = Dict[Union[int, bytes32], int]
    chia_for_cat: OfferSummary = {
        wallet_maker.id(): -1,
        bytes32.from_hexstr(new_cat_wallet_maker.get_asset_id()): 2,  # This is the CAT that the taker made
    }
    cat_for_chia: OfferSummary = {
        wallet_maker.id(): 3,
        cat_wallet_maker.id(): -4,  # The taker has no knowledge of this CAT yet
    }
    cat_for_cat: OfferSummary = {
        bytes32.from_hexstr(cat_wallet_maker.get_asset_id()): -5,
        new_cat_wallet_maker.id(): 6,
    }
    chia_for_multiple_cat: OfferSummary = {
        wallet_maker.id(): -7,
        cat_wallet_maker.id(): 8,
        new_cat_wallet_maker.id(): 9,
    }
    multiple_cat_for_chia: OfferSummary = {
        wallet_maker.id(): 10,
        cat_wallet_maker.id(): -11,
        new_cat_wallet_maker.id(): -12,
    }
    chia_and_cat_for_cat: OfferSummary = {
        wallet_maker.id(): -13,
        cat_wallet_maker.id(): -14,
        new_cat_wallet_maker.id(): 15,
    }

    driver_dict: Dict[bytes32, PuzzleInfo] = {}
    for wallet in (cat_wallet_maker, new_cat_wallet_maker):
        asset_id: str = wallet.get_asset_id()
        driver_item: Dict[str, Any] = {
            "type": AssetType.CAT.value,
            "tail": "0x" + asset_id,
        }
        if credential_restricted:
            driver_item["also"] = {
                "type": AssetType.CR.value,
                "authorized_providers": ["0x" + provider.hex() for provider in authorized_providers],
                "proofs_checker": proofs_checker_maker.as_program()
                if wallet == cat_wallet_maker
                else proofs_checker_taker.as_program(),
            }
        driver_dict[bytes32.from_hexstr(asset_id)] = PuzzleInfo(driver_item)

    trade_manager_maker = env_maker.wallet_state_manager.trade_manager
    trade_manager_taker = env_taker.wallet_state_manager.trade_manager
    maker_unused_dr = await wallet_maker.wallet_state_manager.puzzle_store.get_current_derivation_record_for_wallet(
        uint32(1)
    )
    assert maker_unused_dr is not None
    maker_unused_index = maker_unused_dr.index
    taker_unused_dr = await wallet_taker.wallet_state_manager.puzzle_store.get_current_derivation_record_for_wallet(
        uint32(1)
    )
    assert taker_unused_dr is not None
    taker_unused_index = taker_unused_dr.index
    # Execute all of the trades
    # chia_for_cat
    success, trade_make, _, error = await trade_manager_maker.create_offer_for_ids(
        chia_for_cat, wallet_environments.tx_config, fee=uint64(1)
    )
    assert error is None
    assert success is True
    assert trade_make is not None

    peer = wallet_node_taker.get_full_node_peer()
    [maker_offer], signing_response = await wallet_node_maker.wallet_state_manager.sign_offers(
        [Offer.from_bytes(trade_make.offer)]
    )
    trade_take, tx_records = await trade_manager_taker.respond_to_offer(
        maker_offer,
        peer,
        wallet_environments.tx_config,
        fee=uint64(1),
    )
    tx_records = await wallet_taker.wallet_state_manager.add_pending_transactions(
        tx_records, additional_signing_responses=signing_response
    )
    assert trade_take is not None
    assert tx_records is not None

    if test_aggregation:
        first_offer = Offer.from_bytes(trade_take.offer)

    await wallet_environments.process_pending_states(
        [
            WalletStateTransition(
                pre_block_balance_updates={
                    "xch": {
                        "pending_coin_removal_count": 1,
                        "<=#spendable_balance": -2,
                        "<=#max_send_amount": -2,
                        # Unconfirmed balance doesn't change because offer may not complete
                        "unconfirmed_wallet_balance": 0,
                    },
                },
                post_block_balance_updates={
                    "xch": {
                        "pending_coin_removal_count": -1,
                        "confirmed_wallet_balance": -2,  # One for offered XCH, one for fee
                        "unconfirmed_wallet_balance": -2,  # One for offered XCH, one for fee
                        ">#spendable_balance": 0,
                        ">#max_send_amount": 0,
                    },
                    "new cat": {
                        # No change if credential_restricted because pending approval balance needs to be claimed
                        "confirmed_wallet_balance": 0,
                        "unconfirmed_wallet_balance": 0,
                        "spendable_balance": 0,
                        "max_send_amount": 0,
                        "unspent_coin_count": 0,
                    }
                    if credential_restricted
                    else {
                        "confirmed_wallet_balance": 2,
                        "unconfirmed_wallet_balance": 2,
                        "spendable_balance": 2,
                        "max_send_amount": 2,
                        "unspent_coin_count": 1,
                    },
                },
                post_block_additional_balance_info={
                    "new cat": {
                        "pending_approval_balance": 2,
                    }
                }
                if credential_restricted
                else {},
            ),
            WalletStateTransition(
                pre_block_balance_updates={
                    "xch": {
                        "pending_coin_removal_count": 1,
                        "<=#spendable_balance": -2,
                        "<=#max_send_amount": -2,
                        # Unconfirmed balance doesn't change because receiveing 1 XCH and spending 1 in fee
                        "unconfirmed_wallet_balance": 0,
                    },
                    "new cat": {
                        "unconfirmed_wallet_balance": -2,
                        "pending_coin_removal_count": 1,
                        "<=#spendable_balance": -2,
                        "<=#max_send_amount": -2,
                    },
                    **(
                        {
                            "vc": {
                                "pending_coin_removal_count": 1,
                            }
                        }
                        if credential_restricted
                        else {}
                    ),
                },
                post_block_balance_updates={
                    "xch": {
                        "pending_coin_removal_count": -1,
                        "unspent_coin_count": 1,
                        ">#spendable_balance": 0,
                        ">#max_send_amount": 0,
                        # Confirmed balance doesn't change because receiveing 1 XCH and spending 1 in fee
                        "confirmed_wallet_balance": 0,
                    },
                    "new cat": {
                        "confirmed_wallet_balance": -2,
                        "pending_coin_removal_count": -1,
                        ">#spendable_balance": 0,
                        ">#max_send_amount": 0,
                    },
                    **(
                        {
                            "vc": {
                                "pending_coin_removal_count": -1,
                            }
                        }
                        if credential_restricted
                        else {}
                    ),
                },
            ),
        ]
    )

    if credential_restricted:
        await client_maker.crcat_approve_pending(
            new_cat_wallet_maker.id(),
            uint64(2),
            DEFAULT_TX_CONFIG,
        )

        await wallet_environments.process_pending_states(
            [
                WalletStateTransition(
                    pre_block_balance_updates={
                        "new cat": {
                            "unconfirmed_wallet_balance": 2,
                            "pending_coin_removal_count": 1,
                        },
                        "vc": {
                            "pending_coin_removal_count": 1,
                        },
                    },
                    pre_block_additional_balance_info={
                        "new cat": {
                            "pending_approval_balance": 2,
                        }
                    },
                    post_block_balance_updates={
                        "new cat": {
                            "confirmed_wallet_balance": 2,
                            "spendable_balance": 2,
                            "max_send_amount": 2,
                            "unspent_coin_count": 1,
                            "pending_coin_removal_count": -1,
                        },
                        "vc": {
                            "pending_coin_removal_count": -1,
                        },
                    },
                    post_block_additional_balance_info={
                        "new cat": {
                            "pending_approval_balance": 0,
                        }
                    },
                ),
                WalletStateTransition(),
            ]
        )

    if wallet_environments.tx_config.reuse_puzhash:
        # Check if unused index changed
        maker_unused_dr = await wallet_maker.wallet_state_manager.puzzle_store.get_current_derivation_record_for_wallet(
            uint32(1)
        )
        assert maker_unused_dr is not None
        assert maker_unused_index == maker_unused_dr.index
        taker_unused_dr = await wallet_taker.wallet_state_manager.puzzle_store.get_current_derivation_record_for_wallet(
            uint32(1)
        )
        assert taker_unused_dr is not None
        assert taker_unused_index == taker_unused_dr.index
    else:
        maker_unused_dr = await wallet_maker.wallet_state_manager.puzzle_store.get_current_derivation_record_for_wallet(
            uint32(1)
        )
        assert maker_unused_dr is not None
        assert maker_unused_index < maker_unused_dr.index
        taker_unused_dr = await wallet_taker.wallet_state_manager.puzzle_store.get_current_derivation_record_for_wallet(
            uint32(1)
        )
        assert taker_unused_dr is not None
        assert taker_unused_index < taker_unused_dr.index

    await time_out_assert(15, get_trade_and_status, TradeStatus.CONFIRMED, trade_manager_maker, trade_make)
    await time_out_assert(15, get_trade_and_status, TradeStatus.CONFIRMED, trade_manager_taker, trade_take)

    async def assert_trade_tx_number(wallet_node, trade_id, number):
        txs = await wallet_node.wallet_state_manager.tx_store.get_transactions_by_trade_id(trade_id)
        return len(txs) == number

    await time_out_assert(15, assert_trade_tx_number, True, wallet_node_maker, trade_make.trade_id, 1)
    # CR-CATs will also have a TX record for the VC
    await time_out_assert(
        15, assert_trade_tx_number, True, wallet_node_taker, trade_take.trade_id, 4 if credential_restricted else 3
    )

    # cat_for_chia
    success, trade_make, _, error = await trade_manager_maker.create_offer_for_ids(
        cat_for_chia, wallet_environments.tx_config
    )
    assert error is None
    assert success is True
    assert trade_make is not None

    [maker_offer], signing_response = await wallet_node_maker.wallet_state_manager.sign_offers(
        [Offer.from_bytes(trade_make.offer)]
    )
    trade_take, tx_records = await trade_manager_taker.respond_to_offer(
        maker_offer,
        peer,
        wallet_environments.tx_config,
        fee=uint64(1),
    )
    tx_records = await wallet_taker.wallet_state_manager.add_pending_transactions(
        tx_records, additional_signing_responses=signing_response
    )
    assert trade_take is not None
    assert tx_records is not None

    # Testing a precious display bug real quick
    xch_tx: TransactionRecord = next(tx for tx in tx_records if tx.wallet_id == 1)
    assert xch_tx.amount == 3
    assert xch_tx.fee_amount == 1

    await wallet_environments.process_pending_states(
        [
            WalletStateTransition(
                pre_block_balance_updates={
                    "cat": {
                        "pending_coin_removal_count": 1,
                        "<=#spendable_balance": -4,
                        "<=#max_send_amount": -4,
                        # Unconfirmed balance doesn't change because offer may not complete
                        "unconfirmed_wallet_balance": 0,
                    },
                },
                post_block_balance_updates={
                    "xch": {
                        "confirmed_wallet_balance": 3,
                        "unconfirmed_wallet_balance": 3,
                        "spendable_balance": 3,
                        "max_send_amount": 3,
                        "unspent_coin_count": 1,
                    },
                    "cat": {
                        "confirmed_wallet_balance": -4,
                        "unconfirmed_wallet_balance": -4,
                        ">#spendable_balance": 0,
                        ">#max_send_amount": 0,
                        "pending_coin_removal_count": -1,
                    },
                },
            ),
            WalletStateTransition(
                pre_block_balance_updates={
                    "xch": {
                        "unconfirmed_wallet_balance": -4,  # -3 for offer, -1 for fee
                        "<=#spendable_balance": -4,
                        "<=#max_send_amount": -4,
                        "pending_coin_removal_count": 1,
                    },
                    "cat": {
                        "init": True,
                        "confirmed_wallet_balance": 0,
                        "unconfirmed_wallet_balance": 4,
                        "spendable_balance": 0,
                        "pending_change": 0,
                        "max_send_amount": 0,
                        "unspent_coin_count": 0,
                        "pending_coin_removal_count": 0,
                    },
                    **(
                        {
                            "vc": {
                                "pending_coin_removal_count": 1,
                            }
                        }
                        if credential_restricted
                        else {}
                    ),
                },
                post_block_balance_updates={
                    "xch": {
                        "confirmed_wallet_balance": -4,
                        ">#spendable_balance": 0,
                        ">#max_send_amount": 0,
                        "pending_coin_removal_count": -1,
                    },
                    "cat": {
                        "unspent_coin_count": 1,
                        "spendable_balance": 4,
                        "max_send_amount": 4,
                        "confirmed_wallet_balance": 4,
                    },
                    **(
                        {
                            "vc": {
                                "pending_coin_removal_count": -1,
                            }
                        }
                        if credential_restricted
                        else {}
                    ),
                },
            ),
        ]
    )

    await time_out_assert(15, get_trade_and_status, TradeStatus.CONFIRMED, trade_manager_maker, trade_make)
    await time_out_assert(15, get_trade_and_status, TradeStatus.CONFIRMED, trade_manager_taker, trade_take)
    await time_out_assert(15, assert_trade_tx_number, True, wallet_node_maker, trade_make.trade_id, 1)
    await time_out_assert(
        15, assert_trade_tx_number, True, wallet_node_taker, trade_take.trade_id, 3 if credential_restricted else 2
    )

    # cat_for_cat
    maker_unused_dr = await wallet_maker.wallet_state_manager.puzzle_store.get_current_derivation_record_for_wallet(
        uint32(1)
    )
    assert maker_unused_dr is not None
    maker_unused_index = maker_unused_dr.index
    taker_unused_dr = await wallet_taker.wallet_state_manager.puzzle_store.get_current_derivation_record_for_wallet(
        uint32(1)
    )
    assert taker_unused_dr is not None
    taker_unused_index = taker_unused_dr.index
    success, trade_make, _, error = await trade_manager_maker.create_offer_for_ids(
        cat_for_cat, wallet_environments.tx_config
    )
    assert error is None
    assert success is True
    assert trade_make is not None
    [maker_offer], signing_response = await wallet_node_maker.wallet_state_manager.sign_offers(
        [Offer.from_bytes(trade_make.offer)]
    )
    trade_take, tx_records = await trade_manager_taker.respond_to_offer(
        maker_offer,
        peer,
        wallet_environments.tx_config,
    )
    tx_records = await wallet_taker.wallet_state_manager.add_pending_transactions(
        tx_records, additional_signing_responses=signing_response
    )
    await time_out_assert(15, full_node.txs_in_mempool, True, tx_records)
    assert trade_take is not None
    assert tx_records is not None

    if test_aggregation:
        second_offer = Offer.from_bytes(trade_take.offer)

    await wallet_environments.process_pending_states(
        [
            WalletStateTransition(
                pre_block_balance_updates={
                    "cat": {
                        "pending_coin_removal_count": 1,
                        "<=#spendable_balance": -5,
                        "<=#max_send_amount": -5,
                        # Unconfirmed balance doesn't change because offer may not complete
                        "unconfirmed_wallet_balance": 0,
                    },
                },
                post_block_balance_updates={
                    "new cat": {
                        # No change if credential_restricted because pending approval balance needs to be claimed
                        "confirmed_wallet_balance": 0,
                        "unconfirmed_wallet_balance": 0,
                        "spendable_balance": 0,
                        "max_send_amount": 0,
                        "unspent_coin_count": 0,
                    }
                    if credential_restricted
                    else {
                        "confirmed_wallet_balance": 6,
                        "unconfirmed_wallet_balance": 6,
                        "spendable_balance": 6,
                        "max_send_amount": 6,
                        "unspent_coin_count": 1,
                    },
                    "cat": {
                        "confirmed_wallet_balance": -5,
                        "unconfirmed_wallet_balance": -5,
                        ">#spendable_balance": 0,
                        ">#max_send_amount": 0,
                        "pending_coin_removal_count": -1,
                    },
                },
                post_block_additional_balance_info={
                    "new cat": {
                        "pending_approval_balance": 6,
                    }
                }
                if credential_restricted
                else {},
            ),
            WalletStateTransition(
                pre_block_balance_updates={
                    "cat": {
                        "unconfirmed_wallet_balance": 5,
                    },
                    "new cat": {
                        "unconfirmed_wallet_balance": -6,
                        "<=#spendable_balance": -6,
                        "<=#max_send_amount": -6,
                        "pending_coin_removal_count": 1,
                    },
                    **(
                        {
                            "vc": {
                                "pending_coin_removal_count": 1,
                            }
                        }
                        if credential_restricted
                        else {}
                    ),
                },
                post_block_balance_updates={
                    "cat": {
                        "unspent_coin_count": 1,
                        "spendable_balance": 5,
                        "max_send_amount": 5,
                        "confirmed_wallet_balance": 5,
                    },
                    "new cat": {
                        "confirmed_wallet_balance": -6,
                        ">#spendable_balance": 0,
                        ">#max_send_amount": 0,
                        "pending_coin_removal_count": -1,
                    },
                    **(
                        {
                            "vc": {
                                "pending_coin_removal_count": -1,
                            }
                        }
                        if credential_restricted
                        else {}
                    ),
                },
            ),
        ]
    )

    await time_out_assert(15, get_trade_and_status, TradeStatus.CONFIRMED, trade_manager_maker, trade_make)
    await time_out_assert(15, get_trade_and_status, TradeStatus.CONFIRMED, trade_manager_taker, trade_take)

    if credential_restricted:
        await client_maker.crcat_approve_pending(
            new_cat_wallet_maker.id(),
            uint64(6),
            DEFAULT_TX_CONFIG,
        )

        await wallet_environments.process_pending_states(
            [
                WalletStateTransition(
                    pre_block_balance_updates={
                        "new cat": {
                            "unconfirmed_wallet_balance": 6,
                            "pending_coin_removal_count": 1,
                        },
                        "vc": {
                            "pending_coin_removal_count": 1,
                        },
                    },
                    pre_block_additional_balance_info={
                        "new cat": {
                            "pending_approval_balance": 6,
                        }
                    },
                    post_block_balance_updates={
                        "new cat": {
                            "confirmed_wallet_balance": 6,
                            "spendable_balance": 6,
                            "max_send_amount": 6,
                            "unspent_coin_count": 1,
                            "pending_coin_removal_count": -1,
                        },
                        "vc": {
                            "pending_coin_removal_count": -1,
                        },
                    },
                    post_block_additional_balance_info={
                        "new cat": {
                            "pending_approval_balance": 0,
                        }
                    },
                ),
                WalletStateTransition(),
            ]
        )

    if wallet_environments.tx_config.reuse_puzhash:
        # Check if unused index changed
        maker_unused_dr = await wallet_maker.wallet_state_manager.puzzle_store.get_current_derivation_record_for_wallet(
            uint32(1)
        )
        assert maker_unused_dr is not None
        assert maker_unused_index == maker_unused_dr.index
        taker_unused_dr = await wallet_taker.wallet_state_manager.puzzle_store.get_current_derivation_record_for_wallet(
            uint32(1)
        )
        assert taker_unused_dr is not None
        assert taker_unused_index == taker_unused_dr.index
    else:
        maker_unused_dr = await wallet_maker.wallet_state_manager.puzzle_store.get_current_derivation_record_for_wallet(
            uint32(1)
        )
        assert maker_unused_dr is not None
        assert maker_unused_index < maker_unused_dr.index
        taker_unused_dr = await wallet_taker.wallet_state_manager.puzzle_store.get_current_derivation_record_for_wallet(
            uint32(1)
        )
        assert taker_unused_dr is not None
        assert taker_unused_index < taker_unused_dr.index

    # chia_for_multiple_cat
    success, trade_make, _, error = await trade_manager_maker.create_offer_for_ids(
        chia_for_multiple_cat,
        wallet_environments.tx_config,
        driver_dict=driver_dict,
    )
    assert error is None
    assert success is True
    assert trade_make is not None

    [maker_offer], signing_response = await wallet_node_maker.wallet_state_manager.sign_offers(
        [Offer.from_bytes(trade_make.offer)]
    )
    trade_take, tx_records = await trade_manager_taker.respond_to_offer(
        maker_offer,
        peer,
        wallet_environments.tx_config,
    )
    tx_records = await wallet_taker.wallet_state_manager.add_pending_transactions(
        tx_records, additional_signing_responses=signing_response
    )
    await time_out_assert(15, full_node.txs_in_mempool, True, tx_records)
    assert trade_take is not None
    assert tx_records is not None

    if test_aggregation:
        third_offer = Offer.from_bytes(trade_take.offer)

    await wallet_environments.process_pending_states(
        [
            WalletStateTransition(
                pre_block_balance_updates={
                    "xch": {
                        "pending_coin_removal_count": 1,
                        "<=#spendable_balance": -7,
                        "<=#max_send_amount": -7,
                        # Unconfirmed balance doesn't change because offer may not complete
                        "unconfirmed_wallet_balance": 0,
                    },
                },
                post_block_balance_updates={
                    "xch": {
                        "pending_coin_removal_count": -1,
                        ">#spendable_balance": 0,
                        ">#max_send_amount": 0,
                        "unconfirmed_wallet_balance": -7,
                        "confirmed_wallet_balance": -7,
                    },
                    "cat": {
                        # No change if credential_restricted because pending approval balance needs to be claimed
                        "confirmed_wallet_balance": 0,
                        "unconfirmed_wallet_balance": 0,
                        "spendable_balance": 0,
                        "max_send_amount": 0,
                        "unspent_coin_count": 0,
                    }
                    if credential_restricted
                    else {
                        "confirmed_wallet_balance": 8,
                        "unconfirmed_wallet_balance": 8,
                        "spendable_balance": 8,
                        "max_send_amount": 8,
                        "unspent_coin_count": 1,
                    },
                    "new cat": {
                        # No change if credential_restricted because pending approval balance needs to be claimed
                        "confirmed_wallet_balance": 0,
                        "unconfirmed_wallet_balance": 0,
                        "spendable_balance": 0,
                        "max_send_amount": 0,
                        "unspent_coin_count": 0,
                    }
                    if credential_restricted
                    else {
                        "confirmed_wallet_balance": 9,
                        "unconfirmed_wallet_balance": 9,
                        "spendable_balance": 9,
                        "max_send_amount": 9,
                        "unspent_coin_count": 1,
                    },
                },
                post_block_additional_balance_info={
                    "cat": {
                        "pending_approval_balance": 8,
                    },
                    "new cat": {
                        "pending_approval_balance": 9,
                    },
                }
                if credential_restricted
                else {},
            ),
            WalletStateTransition(
                pre_block_balance_updates={
                    "xch": {
                        "unconfirmed_wallet_balance": 7,
                    },
                    "cat": {
                        "unconfirmed_wallet_balance": -8,
                        "<=#spendable_balance": -8,
                        "<=#max_send_amount": -8,
                        "pending_coin_removal_count": 2,  # For the first time, we're using two coins in an offer
                    },
                    "new cat": {
                        "unconfirmed_wallet_balance": -9,
                        "<=#spendable_balance": -9,
                        "<=#max_send_amount": -9,
                        "pending_coin_removal_count": 1,
                    },
                    **(
                        {
                            "vc": {
                                "pending_coin_removal_count": 1,
                            }
                        }
                        if credential_restricted
                        else {}
                    ),
                },
                post_block_balance_updates={
                    "xch": {
                        "confirmed_wallet_balance": 7,
                        "spendable_balance": 7,
                        "max_send_amount": 7,
                        "unspent_coin_count": 1,
                    },
                    "cat": {
                        "confirmed_wallet_balance": -8,
                        ">#spendable_balance": 0,
                        ">#max_send_amount": 0,
                        "pending_coin_removal_count": -2,
                        "unspent_coin_count": -1,
                    },
                    "new cat": {
                        "confirmed_wallet_balance": -9,
                        ">#spendable_balance": 0,
                        ">#max_send_amount": 0,
                        "pending_coin_removal_count": -1,
                    },
                    **(
                        {
                            "vc": {
                                "pending_coin_removal_count": -1,
                            }
                        }
                        if credential_restricted
                        else {}
                    ),
                },
            ),
        ]
    )

    await time_out_assert(15, get_trade_and_status, TradeStatus.CONFIRMED, trade_manager_maker, trade_make)
    await time_out_assert(15, get_trade_and_status, TradeStatus.CONFIRMED, trade_manager_taker, trade_take)

    if credential_restricted:
        await client_maker.crcat_approve_pending(
            cat_wallet_maker.id(),
            uint64(8),
            DEFAULT_TX_CONFIG,
        )

        await wallet_environments.process_pending_states(
            [
                WalletStateTransition(
                    pre_block_balance_updates={
                        "cat": {
                            "unconfirmed_wallet_balance": 8,
                            "pending_coin_removal_count": 1,
                        },
                        "vc": {
                            "pending_coin_removal_count": 1,
                        },
                    },
                    pre_block_additional_balance_info={
                        "cat": {
                            "pending_approval_balance": 8,
                        },
                    },
                    post_block_balance_updates={
                        "cat": {
                            "confirmed_wallet_balance": 8,
                            "spendable_balance": 8,
                            "max_send_amount": 8,
                            "unspent_coin_count": 1,
                            "pending_coin_removal_count": -1,
                        },
                        "vc": {
                            "pending_coin_removal_count": -1,
                        },
                    },
                    post_block_additional_balance_info={
                        "cat": {
                            "pending_approval_balance": 0,
                        },
                    },
                ),
                WalletStateTransition(),
            ]
        )

        await client_maker.crcat_approve_pending(
            new_cat_wallet_maker.id(),
            uint64(9),
            DEFAULT_TX_CONFIG,
        )

        await wallet_environments.process_pending_states(
            [
                WalletStateTransition(
                    pre_block_balance_updates={
                        "new cat": {
                            "unconfirmed_wallet_balance": 9,
                            "pending_coin_removal_count": 1,
                        },
                        "vc": {
                            "pending_coin_removal_count": 1,
                        },
                    },
                    pre_block_additional_balance_info={
                        "new cat": {
                            "pending_approval_balance": 9,
                        }
                    },
                    post_block_balance_updates={
                        "new cat": {
                            "confirmed_wallet_balance": 9,
                            "spendable_balance": 9,
                            "max_send_amount": 9,
                            "unspent_coin_count": 1,
                            "pending_coin_removal_count": -1,
                        },
                        "vc": {
                            "pending_coin_removal_count": -1,
                        },
                    },
                    post_block_additional_balance_info={
                        "new cat": {
                            "pending_approval_balance": 0,
                        }
                    },
                ),
                WalletStateTransition(),
            ]
        )

    # multiple_cat_for_chia
    success, trade_make, _, error = await trade_manager_maker.create_offer_for_ids(
        multiple_cat_for_chia,
        wallet_environments.tx_config,
    )
    assert error is None
    assert success is True
    assert trade_make is not None
    [maker_offer], signing_response = await wallet_node_maker.wallet_state_manager.sign_offers(
        [Offer.from_bytes(trade_make.offer)]
    )
    trade_take, tx_records = await trade_manager_taker.respond_to_offer(
        maker_offer,
        peer,
        wallet_environments.tx_config,
    )
    tx_records = await wallet_taker.wallet_state_manager.add_pending_transactions(
        tx_records, additional_signing_responses=signing_response
    )
    await time_out_assert(15, full_node.txs_in_mempool, True, tx_records)
    assert trade_take is not None
    assert tx_records is not None

    if test_aggregation:
        fourth_offer = Offer.from_bytes(trade_take.offer)

    await wallet_environments.process_pending_states(
        [
            WalletStateTransition(
                pre_block_balance_updates={
                    "cat": {
                        "pending_coin_removal_count": 1,
                        "<=#spendable_balance": -11,
                        "<=#max_send_amount": -11,
                        # Unconfirmed balance doesn't change because offer may not complete
                        "unconfirmed_wallet_balance": 0,
                    },
                    "new cat": {
                        "pending_coin_removal_count": 2,
                        "<=#spendable_balance": -12,
                        "<=#max_send_amount": -12,
                        # Unconfirmed balance doesn't change because offer may not complete
                        "unconfirmed_wallet_balance": 0,
                    },
                },
                post_block_balance_updates={
                    "xch": {
                        "confirmed_wallet_balance": 10,
                        "unconfirmed_wallet_balance": 10,
                        "spendable_balance": 10,
                        "max_send_amount": 10,
                        "unspent_coin_count": 1,
                    },
                    "cat": {
                        "pending_coin_removal_count": -1,
                        ">#spendable_balance": 0,
                        ">#max_send_amount": 0,
                        "unconfirmed_wallet_balance": -11,
                        "confirmed_wallet_balance": -11,
                    },
                    "new cat": {
                        "pending_coin_removal_count": -2,
                        ">#spendable_balance": 0,
                        ">#max_send_amount": 0,
                        "unconfirmed_wallet_balance": -12,
                        "confirmed_wallet_balance": -12,
                        "unspent_coin_count": -1,
                    },
                },
            ),
            WalletStateTransition(
                pre_block_balance_updates={
                    "xch": {
                        "unconfirmed_wallet_balance": -10,
                        "<=#spendable_balance": -10,
                        "<=#max_send_amount": -10,
                        "pending_coin_removal_count": 1,
                    },
                    "cat": {
                        "unconfirmed_wallet_balance": 11,
                    },
                    "new cat": {
                        "unconfirmed_wallet_balance": 12,
                    },
                    **(
                        {
                            "vc": {
                                "pending_coin_removal_count": 1,
                            }
                        }
                        if credential_restricted
                        else {}
                    ),
                },
                post_block_balance_updates={
                    "xch": {
                        "confirmed_wallet_balance": -10,
                        ">#spendable_balance": 0,
                        ">#max_send_amount": 0,
                        "pending_coin_removal_count": -1,
                    },
                    "cat": {
                        "confirmed_wallet_balance": 11,
                        "spendable_balance": 11,
                        "max_send_amount": 11,
                        "unspent_coin_count": 1,
                    },
                    "new cat": {
                        "confirmed_wallet_balance": 12,
                        "spendable_balance": 12,
                        "max_send_amount": 12,
                        "unspent_coin_count": 1,
                    },
                    **(
                        {
                            "vc": {
                                "pending_coin_removal_count": -1,
                            }
                        }
                        if credential_restricted
                        else {}
                    ),
                },
            ),
        ]
    )

    await time_out_assert(15, get_trade_and_status, TradeStatus.CONFIRMED, trade_manager_maker, trade_make)
    await time_out_assert(15, get_trade_and_status, TradeStatus.CONFIRMED, trade_manager_taker, trade_take)

    # chia_and_cat_for_cat
    success, trade_make, _, error = await trade_manager_maker.create_offer_for_ids(
        chia_and_cat_for_cat,
        wallet_environments.tx_config,
    )
    assert error is None
    assert success is True
    assert trade_make is not None

    [maker_offer], signing_response = await wallet_node_maker.wallet_state_manager.sign_offers(
        [Offer.from_bytes(trade_make.offer)]
    )
    trade_take, tx_records = await trade_manager_taker.respond_to_offer(
        maker_offer,
        peer,
        wallet_environments.tx_config,
    )
    tx_records = await wallet_taker.wallet_state_manager.add_pending_transactions(
        tx_records, additional_signing_responses=signing_response
    )
    await time_out_assert(15, full_node.txs_in_mempool, True, tx_records)
    assert trade_take is not None
    assert tx_records is not None

    if test_aggregation:
        fifth_offer = Offer.from_bytes(trade_take.offer)

    await wallet_environments.process_pending_states(
        [
            WalletStateTransition(
                pre_block_balance_updates={
                    "xch": {
                        "pending_coin_removal_count": 2,
                        "<=#spendable_balance": -13,
                        "<=#max_send_amount": -13,
                        # Unconfirmed balance doesn't change because offer may not complete
                        "unconfirmed_wallet_balance": 0,
                    },
                    "cat": {
                        "pending_coin_removal_count": 1,
                        "<=#spendable_balance": -14,
                        "<=#max_send_amount": -14,
                        # Unconfirmed balance doesn't change because offer may not complete
                        "unconfirmed_wallet_balance": 0,
                    },
                },
                post_block_balance_updates={
                    "xch": {
                        "confirmed_wallet_balance": -13,
                        "unconfirmed_wallet_balance": -13,
                        ">=#spendable_balance": 0,
                        ">=#max_send_amount": 0,
                        "unspent_coin_count": -2,
                        "pending_coin_removal_count": -2,
                    },
                    "cat": {
                        "pending_coin_removal_count": -1,
                        ">=#spendable_balance": 0,
                        ">=#max_send_amount": 0,
                        "unconfirmed_wallet_balance": -14,
                        "confirmed_wallet_balance": -14,
                    },
                    "new cat": {
                        "spendable_balance": 0,
                        "max_send_amount": 0,
                        "unconfirmed_wallet_balance": 0,
                        "confirmed_wallet_balance": 0,
                        "unspent_coin_count": 0,
                    }
                    if credential_restricted
                    else {
                        "spendable_balance": 15,
                        "max_send_amount": 15,
                        "unconfirmed_wallet_balance": 15,
                        "confirmed_wallet_balance": 15,
                        "unspent_coin_count": 1,
                    },
                },
            ),
            WalletStateTransition(
                pre_block_balance_updates={
                    "xch": {
                        "unconfirmed_wallet_balance": 13,
                    },
                    "cat": {
                        "unconfirmed_wallet_balance": 14,
                    },
                    "new cat": {
                        "unconfirmed_wallet_balance": -15,
                        "<=#spendable_balance": -15,
                        "<=#max_send_amount": -15,
                        "pending_coin_removal_count": 1,
                    },
                    **(
                        {
                            "vc": {
                                "pending_coin_removal_count": 1,
                            }
                        }
                        if credential_restricted
                        else {}
                    ),
                },
                post_block_balance_updates={
                    "xch": {
                        "confirmed_wallet_balance": 13,
                        "spendable_balance": 13,
                        "max_send_amount": 13,
                        "unspent_coin_count": 1,
                    },
                    "cat": {
                        "confirmed_wallet_balance": 14,
                        "spendable_balance": 14,
                        "max_send_amount": 14,
                        "unspent_coin_count": 1,
                    },
                    "new cat": {
                        "confirmed_wallet_balance": -15,
                        ">#spendable_balance": 0,
                        ">#max_send_amount": 0,
                        "pending_coin_removal_count": -1,
                    },
                    **(
                        {
                            "vc": {
                                "pending_coin_removal_count": -1,
                            }
                        }
                        if credential_restricted
                        else {}
                    ),
                },
            ),
        ]
    )

    await time_out_assert(15, get_trade_and_status, TradeStatus.CONFIRMED, trade_manager_maker, trade_make)
    await time_out_assert(15, get_trade_and_status, TradeStatus.CONFIRMED, trade_manager_taker, trade_take)

    if credential_restricted:
        await client_maker.crcat_approve_pending(
            new_cat_wallet_maker.id(),
            uint64(15),
            DEFAULT_TX_CONFIG,
        )

        await wallet_environments.process_pending_states(
            [
                WalletStateTransition(
                    pre_block_balance_updates={
                        "new cat": {
                            "unconfirmed_wallet_balance": 15,
                            "pending_coin_removal_count": 1,
                        },
                        "vc": {
                            "pending_coin_removal_count": 1,
                        },
                    },
                    pre_block_additional_balance_info={
                        "new cat": {
                            "pending_approval_balance": 15,
                        }
                    },
                    post_block_balance_updates={
                        "new cat": {
                            "confirmed_wallet_balance": 15,
                            "spendable_balance": 15,
                            "max_send_amount": 15,
                            "unspent_coin_count": 1,
                            "pending_coin_removal_count": -1,
                        },
                        "vc": {
                            "pending_coin_removal_count": -1,
                        },
                    },
                    post_block_additional_balance_info={
                        "new cat": {
                            "pending_approval_balance": 0,
                        }
                    },
                ),
                WalletStateTransition(),
            ]
        )

    if test_aggregation:
        # This tests an edge case where aggregated offers the include > 2 of the same kind of CAT
        # (and therefore are solved as a complete ring)
        bundle = Offer.aggregate([first_offer, second_offer, third_offer, fourth_offer, fifth_offer]).to_valid_spend()
        program = simple_solution_generator(bundle)
        result: NPCResult = get_name_puzzle_conditions(
            program, INFINITE_COST, mempool_mode=True, height=active_softfork_height, constants=DEFAULT_CONSTANTS
        )
        assert result.error is None


@pytest.mark.parametrize("trusted", [True, False])
@pytest.mark.anyio
async def test_trade_cancellation(wallets_prefarm):
    (
        [wallet_node_maker, maker_funds],
        [wallet_node_taker, taker_funds],
        full_node,
    ) = wallets_prefarm
    wallet_maker = wallet_node_maker.wallet_state_manager.main_wallet
    wallet_taker = wallet_node_taker.wallet_state_manager.main_wallet

    xch_to_cat_amount = uint64(100)

    async with wallet_node_maker.wallet_state_manager.lock:
        cat_wallet_maker, tx_records = await CATWallet.create_new_cat_wallet(
            wallet_node_maker.wallet_state_manager,
            wallet_maker,
            {"identifier": "genesis_by_id"},
            xch_to_cat_amount,
            DEFAULT_TX_CONFIG,
        )

    await full_node.process_transaction_records(records=tx_records)

    await time_out_assert(15, cat_wallet_maker.get_confirmed_balance, xch_to_cat_amount)
    await time_out_assert(15, cat_wallet_maker.get_unconfirmed_balance, xch_to_cat_amount)
    maker_funds -= xch_to_cat_amount
    await time_out_assert(15, wallet_maker.get_confirmed_balance, maker_funds)

    cat_for_chia = {
        wallet_maker.id(): 1,
        cat_wallet_maker.id(): -2,
    }

    chia_for_cat = {
        wallet_maker.id(): -3,
        cat_wallet_maker.id(): 4,
    }

    trade_manager_maker = wallet_node_maker.wallet_state_manager.trade_manager
    trade_manager_taker = wallet_node_taker.wallet_state_manager.trade_manager

    success, trade_make, _, error = await trade_manager_maker.create_offer_for_ids(cat_for_chia, DEFAULT_TX_CONFIG)
    assert error is None
    assert success is True
    assert trade_make is not None

    # Cancelling the trade and trying an ID that doesn't exist just in case
    await trade_manager_maker.cancel_pending_offers(
        [trade_make.trade_id, bytes32([0] * 32)], DEFAULT_TX_CONFIG, secure=False
    )
    await time_out_assert(15, get_trade_and_status, TradeStatus.CANCELLED, trade_manager_maker, trade_make)

    # Due to current mempool rules, trying to force a take out of the mempool with a cancel will not work.
    # Uncomment this when/if it does

    # [maker_offer], signing_response = await wallet_node_maker.wallet_state_manager.sign_offers(
    #   [Offer.from_bytes(trade_make.offer)]
    # )
    # trade_take, tx_records = await trade_manager_taker.respond_to_offer(
    #     maker_offer,
    # )
    # tx_records = await wallet_taker.wallet_state_manager.add_pending_transactions(
    #   tx_records,
    #   additional_signing_responses=signing_response,
    # )
    # await time_out_assert(15, full_node.txs_in_mempool, True, tx_records)
    # assert trade_take is not None
    # assert tx_records is not None
    # await time_out_assert(15, get_trade_and_status, TradeStatus.PENDING_CONFIRM, trade_manager_taker, trade_take)
    # await time_out_assert(
    #     15,
    #     full_node.tx_id_in_mempool,
    #     True,
    #     Offer.from_bytes(trade_take.offer).to_valid_spend().name(),
    # )

    fee = uint64(2_000_000_000_000)

    txs = await trade_manager_maker.cancel_pending_offers(
        [trade_make.trade_id], DEFAULT_TX_CONFIG, fee=fee, secure=True
    )
    txs = await wallet_maker.wallet_state_manager.add_pending_transactions(txs)
    await time_out_assert(15, get_trade_and_status, TradeStatus.PENDING_CANCEL, trade_manager_maker, trade_make)
    await full_node.process_transaction_records(records=txs)

    sum_of_outgoing = uint64(0)
    sum_of_incoming = uint64(0)
    for tx in txs:
        if tx.type == TransactionType.OUTGOING_TX.value:
            sum_of_outgoing = uint64(sum_of_outgoing + tx.amount)
        elif tx.type == TransactionType.INCOMING_TX.value:
            sum_of_incoming = uint64(sum_of_incoming + tx.amount)
    assert (sum_of_outgoing - sum_of_incoming) == 0

    await time_out_assert(15, get_trade_and_status, TradeStatus.CANCELLED, trade_manager_maker, trade_make)
    # await time_out_assert(15, get_trade_and_status, TradeStatus.FAILED, trade_manager_taker, trade_take)

    await time_out_assert(15, wallet_maker.get_pending_change_balance, 0)
    await time_out_assert(15, wallet_maker.get_confirmed_balance, maker_funds - fee)
    await time_out_assert(15, cat_wallet_maker.get_confirmed_balance, xch_to_cat_amount)
    await time_out_assert(15, wallet_taker.get_confirmed_balance, taker_funds)

    peer = wallet_node_taker.get_full_node_peer()
    with pytest.raises(ValueError, match="This offer is no longer valid"):
        await trade_manager_taker.respond_to_offer(Offer.from_bytes(trade_make.offer), peer, DEFAULT_TX_CONFIG)

    # Now we're going to create the other way around for test coverage sake
    success, trade_make, _, error = await trade_manager_maker.create_offer_for_ids(chia_for_cat, DEFAULT_TX_CONFIG)
    assert error is None
    assert success is True
    assert trade_make is not None

    # This take should fail since we have no CATs to fulfill it with
    with pytest.raises(
        ValueError,
        match=f"Do not have a wallet for asset ID: {cat_wallet_maker.get_asset_id()} to fulfill offer",
    ):
        await trade_manager_taker.respond_to_offer(Offer.from_bytes(trade_make.offer), peer, DEFAULT_TX_CONFIG)

    txs = await trade_manager_maker.cancel_pending_offers(
        [trade_make.trade_id], DEFAULT_TX_CONFIG, fee=uint64(0), secure=True
    )
    txs = await wallet_maker.wallet_state_manager.add_pending_transactions(txs)
    await time_out_assert(15, get_trade_and_status, TradeStatus.PENDING_CANCEL, trade_manager_maker, trade_make)
    await full_node.process_transaction_records(records=txs)

    await time_out_assert(15, get_trade_and_status, TradeStatus.CANCELLED, trade_manager_maker, trade_make)


@pytest.mark.parametrize("trusted", [True, False])
@pytest.mark.anyio
async def test_trade_cancellation_balance_check(wallets_prefarm):
    (
        [wallet_node_maker, maker_funds],
        [wallet_node_taker, taker_funds],
        full_node,
    ) = wallets_prefarm
    wallet_maker = wallet_node_maker.wallet_state_manager.main_wallet

    xch_to_cat_amount = uint64(100)

    async with wallet_node_maker.wallet_state_manager.lock:
        cat_wallet_maker, tx_records = await CATWallet.create_new_cat_wallet(
            wallet_node_maker.wallet_state_manager,
            wallet_maker,
            {"identifier": "genesis_by_id"},
            xch_to_cat_amount,
            DEFAULT_TX_CONFIG,
        )

    await full_node.process_transaction_records(records=tx_records)

    await time_out_assert(15, cat_wallet_maker.get_confirmed_balance, xch_to_cat_amount)
    await time_out_assert(15, cat_wallet_maker.get_unconfirmed_balance, xch_to_cat_amount)
    maker_funds -= xch_to_cat_amount
    await time_out_assert(15, wallet_maker.get_confirmed_balance, maker_funds)

    chia_for_cat = {
        wallet_maker.id(): -(await wallet_maker.get_spendable_balance()),
        cat_wallet_maker.id(): 4,
    }

    trade_manager_maker = wallet_node_maker.wallet_state_manager.trade_manager

    success, trade_make, _, error = await trade_manager_maker.create_offer_for_ids(chia_for_cat, DEFAULT_TX_CONFIG)
    await time_out_assert(10, get_trade_and_status, TradeStatus.PENDING_ACCEPT, trade_manager_maker, trade_make)
    assert error is None
    assert success is True
    assert trade_make is not None
    txs = await trade_manager_maker.cancel_pending_offers(
        [trade_make.trade_id], DEFAULT_TX_CONFIG, fee=uint64(0), secure=True
    )
    txs = await trade_manager_maker.wallet_state_manager.add_pending_transactions(txs)
    await time_out_assert(15, get_trade_and_status, TradeStatus.PENDING_CANCEL, trade_manager_maker, trade_make)
    await full_node.process_transaction_records(records=txs)

    await time_out_assert(15, get_trade_and_status, TradeStatus.CANCELLED, trade_manager_maker, trade_make)


@pytest.mark.limit_consensus_modes(allowed=[ConsensusMode.PLAIN, ConsensusMode.HARD_FORK_2_0], reason="save time")
@pytest.mark.parametrize("trusted", [True, False])
@pytest.mark.anyio
async def test_trade_conflict(three_wallets_prefarm):
    (
        [wallet_node_maker, maker_funds],
        [wallet_node_taker, taker_funds],
        [wallet_node_trader, trader_funds],
        full_node,
    ) = three_wallets_prefarm
    wallet_maker = wallet_node_maker.wallet_state_manager.main_wallet
    xch_to_cat_amount = uint64(100)

    async with wallet_node_maker.wallet_state_manager.lock:
        cat_wallet_maker, tx_records = await CATWallet.create_new_cat_wallet(
            wallet_node_maker.wallet_state_manager,
            wallet_maker,
            {"identifier": "genesis_by_id"},
            xch_to_cat_amount,
            DEFAULT_TX_CONFIG,
        )

    await full_node.process_transaction_records(records=tx_records)

    await time_out_assert(15, cat_wallet_maker.get_confirmed_balance, xch_to_cat_amount)
    await time_out_assert(15, cat_wallet_maker.get_unconfirmed_balance, xch_to_cat_amount)
    maker_funds -= xch_to_cat_amount
    await time_out_assert(15, wallet_maker.get_confirmed_balance, maker_funds)

    chia_for_cat = {
        wallet_maker.id(): 1000,
        cat_wallet_maker.id(): -4,
    }

    trade_manager_maker = wallet_node_maker.wallet_state_manager.trade_manager
    trade_manager_taker = wallet_node_taker.wallet_state_manager.trade_manager
    trade_manager_trader = wallet_node_trader.wallet_state_manager.trade_manager

    success, trade_make, _, error = await trade_manager_maker.create_offer_for_ids(chia_for_cat, DEFAULT_TX_CONFIG)
    await time_out_assert(10, get_trade_and_status, TradeStatus.PENDING_ACCEPT, trade_manager_maker, trade_make)
    assert error is None
    assert success is True
    assert trade_make is not None
    peer = wallet_node_taker.get_full_node_peer()
    offer = Offer.from_bytes(trade_make.offer)
    [offer], signing_response = await wallet_node_maker.wallet_state_manager.sign_offers([offer])
    tr1, txs1 = await trade_manager_taker.respond_to_offer(offer, peer, DEFAULT_TX_CONFIG, fee=uint64(10))
<<<<<<< HEAD
    txs1 = await trade_manager_taker.wallet_state_manager.add_pending_transactions(
        txs1, additional_signing_responses=signing_response
    )
=======
    await trade_manager_taker.wallet_state_manager.add_pending_transactions(txs1)
    await full_node.wait_transaction_records_entered_mempool(records=txs1)
>>>>>>> b827f579
    # we shouldn't be able to respond to a duplicate offer
    with pytest.raises(ValueError):
        await trade_manager_taker.respond_to_offer(offer, peer, DEFAULT_TX_CONFIG, fee=uint64(10))
    await time_out_assert(15, get_trade_and_status, TradeStatus.PENDING_CONFIRM, trade_manager_taker, tr1)
    # pushing into mempool while already in it should fail
    [offer], signing_response = await wallet_node_maker.wallet_state_manager.sign_offers([offer])
    tr2, txs2 = await trade_manager_trader.respond_to_offer(offer, peer, DEFAULT_TX_CONFIG, fee=uint64(10))
<<<<<<< HEAD
    txs2 = await trade_manager_taker.wallet_state_manager.add_pending_transactions(
        txs2, additional_signing_responses=signing_response
    )
=======
    await trade_manager_trader.wallet_state_manager.add_pending_transactions(txs2)
>>>>>>> b827f579
    assert await trade_manager_trader.get_coins_of_interest()
    offer_tx_records: List[TransactionRecord] = await wallet_node_maker.wallet_state_manager.tx_store.get_not_sent()
    await full_node.process_transaction_records(records=offer_tx_records)
    await full_node.wait_for_wallet_synced(wallet_node=wallet_node_trader, timeout=20)
    await time_out_assert(15, get_trade_and_status, TradeStatus.FAILED, trade_manager_trader, tr2)


@pytest.mark.parametrize("trusted", [True, False])
@pytest.mark.anyio
async def test_trade_bad_spend(wallets_prefarm):
    (
        [wallet_node_maker, maker_funds],
        [wallet_node_taker, taker_funds],
        full_node,
    ) = wallets_prefarm
    wallet_maker = wallet_node_maker.wallet_state_manager.main_wallet
    xch_to_cat_amount = uint64(100)

    async with wallet_node_maker.wallet_state_manager.lock:
        cat_wallet_maker, tx_records = await CATWallet.create_new_cat_wallet(
            wallet_node_maker.wallet_state_manager,
            wallet_maker,
            {"identifier": "genesis_by_id"},
            xch_to_cat_amount,
            DEFAULT_TX_CONFIG,
        )

    await full_node.process_transaction_records(records=tx_records)

    await time_out_assert(15, cat_wallet_maker.get_confirmed_balance, xch_to_cat_amount)
    await time_out_assert(15, cat_wallet_maker.get_unconfirmed_balance, xch_to_cat_amount)
    maker_funds -= xch_to_cat_amount
    await time_out_assert(15, wallet_maker.get_confirmed_balance, maker_funds)

    chia_for_cat = {
        wallet_maker.id(): 1000,
        cat_wallet_maker.id(): -4,
    }

    trade_manager_maker = wallet_node_maker.wallet_state_manager.trade_manager
    trade_manager_taker = wallet_node_taker.wallet_state_manager.trade_manager

    success, trade_make, _, error = await trade_manager_maker.create_offer_for_ids(chia_for_cat, DEFAULT_TX_CONFIG)
    await time_out_assert(30, get_trade_and_status, TradeStatus.PENDING_ACCEPT, trade_manager_maker, trade_make)
    assert error is None
    assert success is True
    assert trade_make is not None
    peer = wallet_node_taker.get_full_node_peer()
    offer = Offer.from_bytes(trade_make.offer)
    bundle = dataclasses.replace(offer._bundle, aggregated_signature=G2Element())
    offer = dataclasses.replace(offer, _bundle=bundle)
    tr1, txs1 = await trade_manager_taker.respond_to_offer(offer, peer, DEFAULT_TX_CONFIG, fee=uint64(10))
    txs1 = await trade_manager_taker.wallet_state_manager.add_pending_transactions(txs1, sign=False)
    wallet_node_taker.wallet_tx_resend_timeout_secs = 0  # don't wait for resend

    def check_wallet_cache_empty() -> bool:
        return wallet_node_taker._tx_messages_in_progress == {}

    for _ in range(10):
        await wallet_node_taker._resend_queue()
        await time_out_assert(5, check_wallet_cache_empty, True)
    offer_tx_records: List[TransactionRecord] = await wallet_node_maker.wallet_state_manager.tx_store.get_not_sent()
    await full_node.process_transaction_records(records=offer_tx_records)
    await time_out_assert(30, get_trade_and_status, TradeStatus.FAILED, trade_manager_taker, tr1)


@pytest.mark.parametrize("trusted", [True, False])
@pytest.mark.anyio
async def test_trade_high_fee(wallets_prefarm):
    (
        [wallet_node_maker, maker_funds],
        [wallet_node_taker, taker_funds],
        full_node,
    ) = wallets_prefarm
    wallet_maker = wallet_node_maker.wallet_state_manager.main_wallet
    xch_to_cat_amount = uint64(100)

    async with wallet_node_maker.wallet_state_manager.lock:
        cat_wallet_maker, tx_records = await CATWallet.create_new_cat_wallet(
            wallet_node_maker.wallet_state_manager,
            wallet_maker,
            {"identifier": "genesis_by_id"},
            xch_to_cat_amount,
            DEFAULT_TX_CONFIG,
        )

    await full_node.process_transaction_records(records=tx_records)

    await time_out_assert(15, cat_wallet_maker.get_confirmed_balance, xch_to_cat_amount)
    await time_out_assert(15, cat_wallet_maker.get_unconfirmed_balance, xch_to_cat_amount)
    maker_funds -= xch_to_cat_amount
    await time_out_assert(15, wallet_maker.get_confirmed_balance, maker_funds)

    chia_for_cat = {
        wallet_maker.id(): 1000,
        cat_wallet_maker.id(): -4,
    }

    trade_manager_maker = wallet_node_maker.wallet_state_manager.trade_manager
    trade_manager_taker = wallet_node_taker.wallet_state_manager.trade_manager

    success, trade_make, _, error = await trade_manager_maker.create_offer_for_ids(chia_for_cat, DEFAULT_TX_CONFIG)
    await time_out_assert(10, get_trade_and_status, TradeStatus.PENDING_ACCEPT, trade_manager_maker, trade_make)
    assert error is None
    assert success is True
    assert trade_make is not None
    peer = wallet_node_taker.get_full_node_peer()
    offer = Offer.from_bytes(trade_make.offer)
    [offer], signing_response = await wallet_node_maker.wallet_state_manager.sign_offers(
        [Offer.from_bytes(trade_make.offer)]
    )
    tr1, txs1 = await trade_manager_taker.respond_to_offer(offer, peer, DEFAULT_TX_CONFIG, fee=uint64(1000000000000))
    txs1 = await trade_manager_taker.wallet_state_manager.add_pending_transactions(
        txs1, additional_signing_responses=signing_response
    )
    await full_node.process_transaction_records(records=txs1)
    await time_out_assert(15, get_trade_and_status, TradeStatus.CONFIRMED, trade_manager_taker, tr1)


@pytest.mark.parametrize("trusted", [True, False])
@pytest.mark.anyio
async def test_aggregated_trade_state(wallets_prefarm):
    (
        [wallet_node_maker, maker_funds],
        [wallet_node_taker, taker_funds],
        full_node,
    ) = wallets_prefarm
    wallet_maker = wallet_node_maker.wallet_state_manager.main_wallet
    xch_to_cat_amount = uint64(100)

    async with wallet_node_maker.wallet_state_manager.lock:
        cat_wallet_maker, tx_records = await CATWallet.create_new_cat_wallet(
            wallet_node_maker.wallet_state_manager,
            wallet_maker,
            {"identifier": "genesis_by_id"},
            xch_to_cat_amount,
            DEFAULT_TX_CONFIG,
        )

    await full_node.process_transaction_records(records=tx_records)

    await time_out_assert(15, cat_wallet_maker.get_confirmed_balance, xch_to_cat_amount)
    await time_out_assert(15, cat_wallet_maker.get_unconfirmed_balance, xch_to_cat_amount)
    maker_funds -= xch_to_cat_amount
    await time_out_assert(15, wallet_maker.get_confirmed_balance, maker_funds)

    chia_for_cat = {
        wallet_maker.id(): 2,
        cat_wallet_maker.id(): -2,
    }
    cat_for_chia = {
        wallet_maker.id(): -1,
        cat_wallet_maker.id(): 1,
    }

    trade_manager_maker = wallet_node_maker.wallet_state_manager.trade_manager
    trade_manager_taker = wallet_node_taker.wallet_state_manager.trade_manager

    success, trade_make_1, _, error = await trade_manager_maker.create_offer_for_ids(chia_for_cat, DEFAULT_TX_CONFIG)
    await time_out_assert(10, get_trade_and_status, TradeStatus.PENDING_ACCEPT, trade_manager_maker, trade_make_1)
    assert error is None
    assert success is True
    assert trade_make_1 is not None
    success, trade_make_2, _, error = await trade_manager_maker.create_offer_for_ids(cat_for_chia, DEFAULT_TX_CONFIG)
    await time_out_assert(10, get_trade_and_status, TradeStatus.PENDING_ACCEPT, trade_manager_maker, trade_make_2)
    assert error is None
    assert success is True
    assert trade_make_2 is not None

    [offer_1], signing_response_1 = await wallet_node_maker.wallet_state_manager.sign_offers(
        [Offer.from_bytes(trade_make_1.offer)]
    )
    [offer_2], signing_response_2 = await wallet_node_maker.wallet_state_manager.sign_offers(
        [Offer.from_bytes(trade_make_2.offer)]
    )
    agg_offer = Offer.aggregate([offer_1, offer_2])

    peer = wallet_node_taker.get_full_node_peer()
    trade_take, tx_records = await trade_manager_taker.respond_to_offer(
        agg_offer,
        peer,
        DEFAULT_TX_CONFIG,
    )
    assert trade_take is not None
    assert tx_records is not None

    tx_records = await trade_manager_taker.wallet_state_manager.add_pending_transactions(
        tx_records,
        additional_signing_responses=[*signing_response_1, *signing_response_2],
    )
    await full_node.process_transaction_records(records=tx_records)
    await full_node.wait_for_wallets_synced(wallet_nodes=[wallet_node_maker, wallet_node_taker], timeout=60)

    await time_out_assert(15, wallet_maker.get_confirmed_balance, maker_funds + 1)
    await time_out_assert(15, wallet_maker.get_unconfirmed_balance, maker_funds + 1)
    await time_out_assert(15, cat_wallet_maker.get_confirmed_balance, xch_to_cat_amount - 1)
    await time_out_assert(15, cat_wallet_maker.get_unconfirmed_balance, xch_to_cat_amount - 1)<|MERGE_RESOLUTION|>--- conflicted
+++ resolved
@@ -1779,14 +1779,10 @@
     offer = Offer.from_bytes(trade_make.offer)
     [offer], signing_response = await wallet_node_maker.wallet_state_manager.sign_offers([offer])
     tr1, txs1 = await trade_manager_taker.respond_to_offer(offer, peer, DEFAULT_TX_CONFIG, fee=uint64(10))
-<<<<<<< HEAD
     txs1 = await trade_manager_taker.wallet_state_manager.add_pending_transactions(
         txs1, additional_signing_responses=signing_response
     )
-=======
-    await trade_manager_taker.wallet_state_manager.add_pending_transactions(txs1)
     await full_node.wait_transaction_records_entered_mempool(records=txs1)
->>>>>>> b827f579
     # we shouldn't be able to respond to a duplicate offer
     with pytest.raises(ValueError):
         await trade_manager_taker.respond_to_offer(offer, peer, DEFAULT_TX_CONFIG, fee=uint64(10))
@@ -1794,13 +1790,10 @@
     # pushing into mempool while already in it should fail
     [offer], signing_response = await wallet_node_maker.wallet_state_manager.sign_offers([offer])
     tr2, txs2 = await trade_manager_trader.respond_to_offer(offer, peer, DEFAULT_TX_CONFIG, fee=uint64(10))
-<<<<<<< HEAD
     txs2 = await trade_manager_taker.wallet_state_manager.add_pending_transactions(
         txs2, additional_signing_responses=signing_response
     )
-=======
     await trade_manager_trader.wallet_state_manager.add_pending_transactions(txs2)
->>>>>>> b827f579
     assert await trade_manager_trader.get_coins_of_interest()
     offer_tx_records: List[TransactionRecord] = await wallet_node_maker.wallet_state_manager.tx_store.get_not_sent()
     await full_node.process_transaction_records(records=offer_tx_records)
