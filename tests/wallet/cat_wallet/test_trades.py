--- conflicted
+++ resolved
@@ -1608,10 +1608,16 @@
     # Due to current mempool rules, trying to force a take out of the mempool with a cancel will not work.
     # Uncomment this when/if it does
 
+    # [maker_offer], signing_response = await wallet_node_maker.wallet_state_manager.sign_offers(
+    #   [Offer.from_bytes(trade_make.offer)]
+    # )
     # trade_take, tx_records = await trade_manager_taker.respond_to_offer(
-    #     Offer.from_bytes(trade_make.offer),
+    #     maker_offer,
     # )
-    # await wallet_taker.wallet_state_manager.add_pending_transactions(tx_records)
+    # tx_records = await wallet_taker.wallet_state_manager.add_pending_transactions(
+    #   tx_records,
+    #   additional_signing_responses=signing_response,
+    # )
     # await time_out_assert(15, full_node.txs_in_mempool, True, tx_records)
     # assert trade_take is not None
     # assert tx_records is not None
@@ -1628,7 +1634,7 @@
     txs = await trade_manager_maker.cancel_pending_offers(
         [trade_make.trade_id], DEFAULT_TX_CONFIG, fee=fee, secure=True
     )
-    await trade_manager_maker.wallet_state_manager.add_pending_transactions(txs)
+    txs = await wallet_maker.wallet_state_manager.add_pending_transactions(txs)
     await time_out_assert(15, get_trade_and_status, TradeStatus.PENDING_CANCEL, trade_manager_maker, trade_make)
     await full_node.process_transaction_records(records=txs)
 
@@ -1659,99 +1665,17 @@
     assert success is True
     assert trade_make is not None
 
-<<<<<<< HEAD
-        # Cancelling the trade and trying an ID that doesn't exist just in case
-        await trade_manager_maker.cancel_pending_offers(
-            [trade_make.trade_id, bytes32([0] * 32)], DEFAULT_TX_CONFIG, secure=False
-        )
-        await time_out_assert(15, get_trade_and_status, TradeStatus.CANCELLED, trade_manager_maker, trade_make)
-
-        # Due to current mempool rules, trying to force a take out of the mempool with a cancel will not work.
-        # Uncomment this when/if it does
-
-        # [maker_offer], signing_response = await wallet_node_maker.wallet_state_manager.sign_offers(
-        #   [Offer.from_bytes(trade_make.offer)]
-        # )
-        # trade_take, tx_records = await trade_manager_taker.respond_to_offer(
-        #     maker_offer,
-        # )
-        # tx_records = await wallet_taker.wallet_state_manager.add_pending_transactions(
-        #   tx_records,
-        #   additional_signing_responses=signing_response,
-        # )
-        # await time_out_assert(15, full_node.txs_in_mempool, True, tx_records)
-        # assert trade_take is not None
-        # assert tx_records is not None
-        # await time_out_assert(15, get_trade_and_status, TradeStatus.PENDING_CONFIRM, trade_manager_taker, trade_take)
-        # await time_out_assert(
-        #     15,
-        #     full_node.tx_id_in_mempool,
-        #     True,
-        #     Offer.from_bytes(trade_take.offer).to_valid_spend().name(),
-        # )
-
-        fee = uint64(2_000_000_000_000)
-
-        txs = await trade_manager_maker.cancel_pending_offers(
-            [trade_make.trade_id], DEFAULT_TX_CONFIG, fee=fee, secure=True
-        )
-        txs = await wallet_maker.wallet_state_manager.add_pending_transactions(txs)
-        await time_out_assert(15, get_trade_and_status, TradeStatus.PENDING_CANCEL, trade_manager_maker, trade_make)
-        await full_node.process_transaction_records(records=txs)
-
-        sum_of_outgoing = uint64(0)
-        sum_of_incoming = uint64(0)
-        for tx in txs:
-            if tx.type == TransactionType.OUTGOING_TX.value:
-                sum_of_outgoing = uint64(sum_of_outgoing + tx.amount)
-            elif tx.type == TransactionType.INCOMING_TX.value:
-                sum_of_incoming = uint64(sum_of_incoming + tx.amount)
-        assert (sum_of_outgoing - sum_of_incoming) == 0
-
-        await time_out_assert(15, get_trade_and_status, TradeStatus.CANCELLED, trade_manager_maker, trade_make)
-        # await time_out_assert(15, get_trade_and_status, TradeStatus.FAILED, trade_manager_taker, trade_take)
-
-        await time_out_assert(15, wallet_maker.get_pending_change_balance, 0)
-        await time_out_assert(15, wallet_maker.get_confirmed_balance, maker_funds - fee)
-        await time_out_assert(15, cat_wallet_maker.get_confirmed_balance, xch_to_cat_amount)
-        await time_out_assert(15, wallet_taker.get_confirmed_balance, taker_funds)
-
-        peer = wallet_node_taker.get_full_node_peer()
-        with pytest.raises(ValueError, match="This offer is no longer valid"):
-            await trade_manager_taker.respond_to_offer(Offer.from_bytes(trade_make.offer), peer, DEFAULT_TX_CONFIG)
-
-        # Now we're going to create the other way around for test coverage sake
-        success, trade_make, _, error = await trade_manager_maker.create_offer_for_ids(chia_for_cat, DEFAULT_TX_CONFIG)
-        assert error is None
-        assert success is True
-        assert trade_make is not None
-
-        # This take should fail since we have no CATs to fulfill it with
-        with pytest.raises(
-            ValueError,
-            match=f"Do not have a wallet for asset ID: {cat_wallet_maker.get_asset_id()} to fulfill offer",
-        ):
-            await trade_manager_taker.respond_to_offer(Offer.from_bytes(trade_make.offer), peer, DEFAULT_TX_CONFIG)
-
-        txs = await trade_manager_maker.cancel_pending_offers(
-            [trade_make.trade_id], DEFAULT_TX_CONFIG, fee=uint64(0), secure=True
-        )
-        txs = await wallet_maker.wallet_state_manager.add_pending_transactions(txs)
-        await time_out_assert(15, get_trade_and_status, TradeStatus.PENDING_CANCEL, trade_manager_maker, trade_make)
-        await full_node.process_transaction_records(records=txs)
-=======
     # This take should fail since we have no CATs to fulfill it with
     with pytest.raises(
         ValueError,
         match=f"Do not have a wallet for asset ID: {cat_wallet_maker.get_asset_id()} to fulfill offer",
     ):
         await trade_manager_taker.respond_to_offer(Offer.from_bytes(trade_make.offer), peer, DEFAULT_TX_CONFIG)
->>>>>>> 129fc2a5
 
     txs = await trade_manager_maker.cancel_pending_offers(
         [trade_make.trade_id], DEFAULT_TX_CONFIG, fee=uint64(0), secure=True
     )
-    await trade_manager_maker.wallet_state_manager.add_pending_transactions(txs)
+    txs = await wallet_maker.wallet_state_manager.add_pending_transactions(txs)
     await time_out_assert(15, get_trade_and_status, TradeStatus.PENDING_CANCEL, trade_manager_maker, trade_make)
     await full_node.process_transaction_records(records=txs)
 
@@ -1801,25 +1725,11 @@
     txs = await trade_manager_maker.cancel_pending_offers(
         [trade_make.trade_id], DEFAULT_TX_CONFIG, fee=uint64(0), secure=True
     )
-    await trade_manager_maker.wallet_state_manager.add_pending_transactions(txs)
+    txs = await trade_manager_maker.wallet_state_manager.add_pending_transactions(txs)
     await time_out_assert(15, get_trade_and_status, TradeStatus.PENDING_CANCEL, trade_manager_maker, trade_make)
     await full_node.process_transaction_records(records=txs)
 
-<<<<<<< HEAD
-        success, trade_make, _, error = await trade_manager_maker.create_offer_for_ids(chia_for_cat, DEFAULT_TX_CONFIG)
-        await time_out_assert(10, get_trade_and_status, TradeStatus.PENDING_ACCEPT, trade_manager_maker, trade_make)
-        assert error is None
-        assert success is True
-        assert trade_make is not None
-        txs = await trade_manager_maker.cancel_pending_offers(
-            [trade_make.trade_id], DEFAULT_TX_CONFIG, fee=uint64(0), secure=True
-        )
-        txs = await trade_manager_maker.wallet_state_manager.add_pending_transactions(txs)
-        await time_out_assert(15, get_trade_and_status, TradeStatus.PENDING_CANCEL, trade_manager_maker, trade_make)
-        await full_node.process_transaction_records(records=txs)
-=======
     await time_out_assert(15, get_trade_and_status, TradeStatus.CANCELLED, trade_manager_maker, trade_make)
->>>>>>> 129fc2a5
 
 
 @pytest.mark.limit_consensus_modes(allowed=[ConsensusMode.PLAIN, ConsensusMode.HARD_FORK_2_0], reason="save time")
@@ -1867,15 +1777,21 @@
     assert trade_make is not None
     peer = wallet_node_taker.get_full_node_peer()
     offer = Offer.from_bytes(trade_make.offer)
+    [offer], signing_response = await wallet_node_maker.wallet_state_manager.sign_offers([offer])
     tr1, txs1 = await trade_manager_taker.respond_to_offer(offer, peer, DEFAULT_TX_CONFIG, fee=uint64(10))
-    await trade_manager_taker.wallet_state_manager.add_pending_transactions(txs1)
+    txs1 = await trade_manager_taker.wallet_state_manager.add_pending_transactions(
+        txs1, additional_signing_responses=signing_response
+    )
     # we shouldn't be able to respond to a duplicate offer
     with pytest.raises(ValueError):
         await trade_manager_taker.respond_to_offer(offer, peer, DEFAULT_TX_CONFIG, fee=uint64(10))
     await time_out_assert(15, get_trade_and_status, TradeStatus.PENDING_CONFIRM, trade_manager_taker, tr1)
     # pushing into mempool while already in it should fail
+    [offer], signing_response = await wallet_node_maker.wallet_state_manager.sign_offers([offer])
     tr2, txs2 = await trade_manager_trader.respond_to_offer(offer, peer, DEFAULT_TX_CONFIG, fee=uint64(10))
-    await trade_manager_taker.wallet_state_manager.add_pending_transactions(txs2)
+    txs2 = await trade_manager_taker.wallet_state_manager.add_pending_transactions(
+        txs2, additional_signing_responses=signing_response
+    )
     assert await trade_manager_trader.get_coins_of_interest()
     offer_tx_records: List[TransactionRecord] = await wallet_node_maker.wallet_state_manager.tx_store.get_not_sent()
     await full_node.process_transaction_records(records=offer_tx_records)
@@ -1902,50 +1818,7 @@
             DEFAULT_TX_CONFIG,
         )
 
-<<<<<<< HEAD
-        trade_manager_maker = wallet_node_maker.wallet_state_manager.trade_manager
-        trade_manager_taker = wallet_node_taker.wallet_state_manager.trade_manager
-        trade_manager_trader = wallet_node_trader.wallet_state_manager.trade_manager
-
-        success, trade_make, _, error = await trade_manager_maker.create_offer_for_ids(chia_for_cat, DEFAULT_TX_CONFIG)
-        await time_out_assert(10, get_trade_and_status, TradeStatus.PENDING_ACCEPT, trade_manager_maker, trade_make)
-        assert error is None
-        assert success is True
-        assert trade_make is not None
-        peer = wallet_node_taker.get_full_node_peer()
-        offer = Offer.from_bytes(trade_make.offer)
-        [offer], signing_response = await wallet_node_maker.wallet_state_manager.sign_offers([offer])
-        tr1, txs1 = await trade_manager_taker.respond_to_offer(offer, peer, DEFAULT_TX_CONFIG, fee=uint64(10))
-        txs1 = await trade_manager_taker.wallet_state_manager.add_pending_transactions(
-            txs1, additional_signing_responses=signing_response
-        )
-        # we shouldn't be able to respond to a duplicate offer
-        with pytest.raises(ValueError):
-            await trade_manager_taker.respond_to_offer(offer, peer, DEFAULT_TX_CONFIG, fee=uint64(10))
-        await time_out_assert(15, get_trade_and_status, TradeStatus.PENDING_CONFIRM, trade_manager_taker, tr1)
-        # pushing into mempool while already in it should fail
-        [offer], signing_response = await wallet_node_maker.wallet_state_manager.sign_offers([offer])
-        tr2, txs2 = await trade_manager_trader.respond_to_offer(offer, peer, DEFAULT_TX_CONFIG, fee=uint64(10))
-        txs2 = await trade_manager_taker.wallet_state_manager.add_pending_transactions(
-            txs2, additional_signing_responses=signing_response
-        )
-        assert await trade_manager_trader.get_coins_of_interest()
-        offer_tx_records: List[TransactionRecord] = await wallet_node_maker.wallet_state_manager.tx_store.get_not_sent()
-        await full_node.process_transaction_records(records=offer_tx_records)
-        await time_out_assert(15, get_trade_and_status, TradeStatus.FAILED, trade_manager_trader, tr2)
-
-    @pytest.mark.anyio
-    async def test_trade_bad_spend(self, wallets_prefarm):
-        (
-            [wallet_node_maker, maker_funds],
-            [wallet_node_taker, taker_funds],
-            full_node,
-        ) = wallets_prefarm
-        wallet_maker = wallet_node_maker.wallet_state_manager.main_wallet
-        xch_to_cat_amount = uint64(100)
-=======
     await full_node.process_transaction_records(records=tx_records)
->>>>>>> 129fc2a5
 
     await time_out_assert(15, cat_wallet_maker.get_confirmed_balance, xch_to_cat_amount)
     await time_out_assert(15, cat_wallet_maker.get_unconfirmed_balance, xch_to_cat_amount)
@@ -1970,56 +1843,18 @@
     bundle = dataclasses.replace(offer._bundle, aggregated_signature=G2Element())
     offer = dataclasses.replace(offer, _bundle=bundle)
     tr1, txs1 = await trade_manager_taker.respond_to_offer(offer, peer, DEFAULT_TX_CONFIG, fee=uint64(10))
-    await trade_manager_taker.wallet_state_manager.add_pending_transactions(txs1)
+    txs1 = await trade_manager_taker.wallet_state_manager.add_pending_transactions(txs1, sign=False)
     wallet_node_taker.wallet_tx_resend_timeout_secs = 0  # don't wait for resend
 
     def check_wallet_cache_empty() -> bool:
         return wallet_node_taker._tx_messages_in_progress == {}
 
-<<<<<<< HEAD
-        trade_manager_maker = wallet_node_maker.wallet_state_manager.trade_manager
-        trade_manager_taker = wallet_node_taker.wallet_state_manager.trade_manager
-
-        success, trade_make, _, error = await trade_manager_maker.create_offer_for_ids(chia_for_cat, DEFAULT_TX_CONFIG)
-        await time_out_assert(30, get_trade_and_status, TradeStatus.PENDING_ACCEPT, trade_manager_maker, trade_make)
-        assert error is None
-        assert success is True
-        assert trade_make is not None
-        peer = wallet_node_taker.get_full_node_peer()
-        offer = Offer.from_bytes(trade_make.offer)
-        bundle = dataclasses.replace(offer._bundle, aggregated_signature=G2Element())
-        offer = dataclasses.replace(offer, _bundle=bundle)
-        tr1, txs1 = await trade_manager_taker.respond_to_offer(offer, peer, DEFAULT_TX_CONFIG, fee=uint64(10))
-        txs1 = await trade_manager_taker.wallet_state_manager.add_pending_transactions(txs1, sign=False)
-        wallet_node_taker.wallet_tx_resend_timeout_secs = 0  # don't wait for resend
-
-        def check_wallet_cache_empty() -> bool:
-            return wallet_node_taker._tx_messages_in_progress == {}
-
-        for _ in range(10):
-            await wallet_node_taker._resend_queue()
-            await time_out_assert(5, check_wallet_cache_empty, True)
-        offer_tx_records: List[TransactionRecord] = await wallet_node_maker.wallet_state_manager.tx_store.get_not_sent()
-        await full_node.process_transaction_records(records=offer_tx_records)
-        await time_out_assert(30, get_trade_and_status, TradeStatus.FAILED, trade_manager_taker, tr1)
-
-    @pytest.mark.anyio
-    async def test_trade_high_fee(self, wallets_prefarm):
-        (
-            [wallet_node_maker, maker_funds],
-            [wallet_node_taker, taker_funds],
-            full_node,
-        ) = wallets_prefarm
-        wallet_maker = wallet_node_maker.wallet_state_manager.main_wallet
-        xch_to_cat_amount = uint64(100)
-=======
     for _ in range(10):
         await wallet_node_taker._resend_queue()
         await time_out_assert(5, check_wallet_cache_empty, True)
     offer_tx_records: List[TransactionRecord] = await wallet_node_maker.wallet_state_manager.tx_store.get_not_sent()
     await full_node.process_transaction_records(records=offer_tx_records)
     await time_out_assert(30, get_trade_and_status, TradeStatus.FAILED, trade_manager_taker, tr1)
->>>>>>> 129fc2a5
 
 
 @pytest.mark.parametrize("trusted", [True, False])
@@ -2054,32 +1889,8 @@
         cat_wallet_maker.id(): -4,
     }
 
-<<<<<<< HEAD
-        trade_manager_maker = wallet_node_maker.wallet_state_manager.trade_manager
-        trade_manager_taker = wallet_node_taker.wallet_state_manager.trade_manager
-
-        success, trade_make, _, error = await trade_manager_maker.create_offer_for_ids(chia_for_cat, DEFAULT_TX_CONFIG)
-        await time_out_assert(10, get_trade_and_status, TradeStatus.PENDING_ACCEPT, trade_manager_maker, trade_make)
-        assert error is None
-        assert success is True
-        assert trade_make is not None
-        peer = wallet_node_taker.get_full_node_peer()
-        offer = Offer.from_bytes(trade_make.offer)
-        [offer], signing_response = await wallet_node_maker.wallet_state_manager.sign_offers(
-            [Offer.from_bytes(trade_make.offer)]
-        )
-        tr1, txs1 = await trade_manager_taker.respond_to_offer(
-            offer, peer, DEFAULT_TX_CONFIG, fee=uint64(1000000000000)
-        )
-        txs1 = await trade_manager_taker.wallet_state_manager.add_pending_transactions(
-            txs1, additional_signing_responses=signing_response
-        )
-        await full_node.process_transaction_records(records=txs1)
-        await time_out_assert(15, get_trade_and_status, TradeStatus.CONFIRMED, trade_manager_taker, tr1)
-=======
     trade_manager_maker = wallet_node_maker.wallet_state_manager.trade_manager
     trade_manager_taker = wallet_node_taker.wallet_state_manager.trade_manager
->>>>>>> 129fc2a5
 
     success, trade_make, _, error = await trade_manager_maker.create_offer_for_ids(chia_for_cat, DEFAULT_TX_CONFIG)
     await time_out_assert(10, get_trade_and_status, TradeStatus.PENDING_ACCEPT, trade_manager_maker, trade_make)
@@ -2088,8 +1899,13 @@
     assert trade_make is not None
     peer = wallet_node_taker.get_full_node_peer()
     offer = Offer.from_bytes(trade_make.offer)
+    [offer], signing_response = await wallet_node_maker.wallet_state_manager.sign_offers(
+        [Offer.from_bytes(trade_make.offer)]
+    )
     tr1, txs1 = await trade_manager_taker.respond_to_offer(offer, peer, DEFAULT_TX_CONFIG, fee=uint64(1000000000000))
-    await trade_manager_taker.wallet_state_manager.add_pending_transactions(txs1)
+    txs1 = await trade_manager_taker.wallet_state_manager.add_pending_transactions(
+        txs1, additional_signing_responses=signing_response
+    )
     await full_node.process_transaction_records(records=txs1)
     await time_out_assert(15, get_trade_and_status, TradeStatus.CONFIRMED, trade_manager_taker, tr1)
 
@@ -2144,17 +1960,13 @@
     assert success is True
     assert trade_make_2 is not None
 
-<<<<<<< HEAD
-        [offer_1], signing_response_1 = await wallet_node_maker.wallet_state_manager.sign_offers(
-            [Offer.from_bytes(trade_make_1.offer)]
-        )
-        [offer_2], signing_response_2 = await wallet_node_maker.wallet_state_manager.sign_offers(
-            [Offer.from_bytes(trade_make_2.offer)]
-        )
-        agg_offer = Offer.aggregate([offer_1, offer_2])
-=======
-    agg_offer = Offer.aggregate([Offer.from_bytes(trade_make_1.offer), Offer.from_bytes(trade_make_2.offer)])
->>>>>>> 129fc2a5
+    [offer_1], signing_response_1 = await wallet_node_maker.wallet_state_manager.sign_offers(
+        [Offer.from_bytes(trade_make_1.offer)]
+    )
+    [offer_2], signing_response_2 = await wallet_node_maker.wallet_state_manager.sign_offers(
+        [Offer.from_bytes(trade_make_2.offer)]
+    )
+    agg_offer = Offer.aggregate([offer_1, offer_2])
 
     peer = wallet_node_taker.get_full_node_peer()
     trade_take, tx_records = await trade_manager_taker.respond_to_offer(
@@ -2165,18 +1977,12 @@
     assert trade_take is not None
     assert tx_records is not None
 
-<<<<<<< HEAD
-        tx_records = await trade_manager_taker.wallet_state_manager.add_pending_transactions(
-            tx_records,
-            additional_signing_responses=[*signing_response_1, *signing_response_2],
-        )
-        await full_node.process_transaction_records(records=tx_records)
-        await full_node.wait_for_wallets_synced(wallet_nodes=[wallet_node_maker, wallet_node_taker], timeout=60)
-=======
-    await trade_manager_taker.wallet_state_manager.add_pending_transactions(tx_records)
+    tx_records = await trade_manager_taker.wallet_state_manager.add_pending_transactions(
+        tx_records,
+        additional_signing_responses=[*signing_response_1, *signing_response_2],
+    )
     await full_node.process_transaction_records(records=tx_records)
     await full_node.wait_for_wallets_synced(wallet_nodes=[wallet_node_maker, wallet_node_taker], timeout=60)
->>>>>>> 129fc2a5
 
     await time_out_assert(15, wallet_maker.get_confirmed_balance, maker_funds + 1)
     await time_out_assert(15, wallet_maker.get_unconfirmed_balance, maker_funds + 1)
