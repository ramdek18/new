--- conflicted
+++ resolved
@@ -1536,7 +1536,7 @@
     xch_to_cat_amount = uint64(100)
 
     async with wallet_node_maker.wallet_state_manager.lock:
-        cat_wallet_maker: CATWallet = await CATWallet.create_new_cat_wallet(
+        cat_wallet_maker, tx_records = await CATWallet.create_new_cat_wallet(
             wallet_node_maker.wallet_state_manager,
             wallet_maker,
             {"identifier": "genesis_by_id"},
@@ -1544,20 +1544,7 @@
             DEFAULT_TX_CONFIG,
         )
 
-        tx_records: List[TransactionRecord] = await wallet_node_maker.wallet_state_manager.tx_store.get_not_sent()
-
-<<<<<<< HEAD
     await full_node.process_transaction_records(records=tx_records)
-=======
-        async with wallet_node_maker.wallet_state_manager.lock:
-            cat_wallet_maker, _ = await CATWallet.create_new_cat_wallet(
-                wallet_node_maker.wallet_state_manager,
-                wallet_maker,
-                {"identifier": "genesis_by_id"},
-                xch_to_cat_amount,
-                DEFAULT_TX_CONFIG,
-            )
->>>>>>> e098b72f
 
     await time_out_assert(15, cat_wallet_maker.get_confirmed_balance, xch_to_cat_amount)
     await time_out_assert(15, cat_wallet_maker.get_unconfirmed_balance, xch_to_cat_amount)
@@ -1577,7 +1564,7 @@
     trade_manager_maker = wallet_node_maker.wallet_state_manager.trade_manager
     trade_manager_taker = wallet_node_taker.wallet_state_manager.trade_manager
 
-    success, trade_make, error = await trade_manager_maker.create_offer_for_ids(cat_for_chia, DEFAULT_TX_CONFIG)
+    success, trade_make, _, error = await trade_manager_maker.create_offer_for_ids(cat_for_chia, DEFAULT_TX_CONFIG)
     assert error is None
     assert success is True
     assert trade_make is not None
@@ -1637,7 +1624,7 @@
         await trade_manager_taker.respond_to_offer(Offer.from_bytes(trade_make.offer), peer, DEFAULT_TX_CONFIG)
 
     # Now we're going to create the other way around for test coverage sake
-    success, trade_make, error = await trade_manager_maker.create_offer_for_ids(chia_for_cat, DEFAULT_TX_CONFIG)
+    success, trade_make, _, error = await trade_manager_maker.create_offer_for_ids(chia_for_cat, DEFAULT_TX_CONFIG)
     assert error is None
     assert success is True
     assert trade_make is not None
@@ -1649,7 +1636,6 @@
     ):
         await trade_manager_taker.respond_to_offer(Offer.from_bytes(trade_make.offer), peer, DEFAULT_TX_CONFIG)
 
-<<<<<<< HEAD
     txs = await trade_manager_maker.cancel_pending_offers(
         [trade_make.trade_id], DEFAULT_TX_CONFIG, fee=uint64(0), secure=True
     )
@@ -1658,86 +1644,6 @@
     await full_node.process_transaction_records(records=txs)
 
     await time_out_assert(15, get_trade_and_status, TradeStatus.CANCELLED, trade_manager_maker, trade_make)
-=======
-        success, trade_make, _, error = await trade_manager_maker.create_offer_for_ids(cat_for_chia, DEFAULT_TX_CONFIG)
-        assert error is None
-        assert success is True
-        assert trade_make is not None
-
-        # Cancelling the trade and trying an ID that doesn't exist just in case
-        await trade_manager_maker.cancel_pending_offers(
-            [trade_make.trade_id, bytes32([0] * 32)], DEFAULT_TX_CONFIG, secure=False
-        )
-        await time_out_assert(15, get_trade_and_status, TradeStatus.CANCELLED, trade_manager_maker, trade_make)
-
-        # Due to current mempool rules, trying to force a take out of the mempool with a cancel will not work.
-        # Uncomment this when/if it does
-
-        # trade_take, tx_records = await trade_manager_taker.respond_to_offer(
-        #     Offer.from_bytes(trade_make.offer),
-        # )
-        # await wallet_taker.wallet_state_manager.add_pending_transactions(tx_records)
-        # await time_out_assert(15, full_node.txs_in_mempool, True, tx_records)
-        # assert trade_take is not None
-        # assert tx_records is not None
-        # await time_out_assert(15, get_trade_and_status, TradeStatus.PENDING_CONFIRM, trade_manager_taker, trade_take)
-        # await time_out_assert(
-        #     15,
-        #     full_node.tx_id_in_mempool,
-        #     True,
-        #     Offer.from_bytes(trade_take.offer).to_valid_spend().name(),
-        # )
-
-        fee = uint64(2_000_000_000_000)
-
-        txs = await trade_manager_maker.cancel_pending_offers(
-            [trade_make.trade_id], DEFAULT_TX_CONFIG, fee=fee, secure=True
-        )
-        await wallet_taker.wallet_state_manager.add_pending_transactions(txs)
-        await time_out_assert(15, get_trade_and_status, TradeStatus.PENDING_CANCEL, trade_manager_maker, trade_make)
-        await full_node.process_transaction_records(records=txs)
-
-        sum_of_outgoing = uint64(0)
-        sum_of_incoming = uint64(0)
-        for tx in txs:
-            if tx.type == TransactionType.OUTGOING_TX.value:
-                sum_of_outgoing = uint64(sum_of_outgoing + tx.amount)
-            elif tx.type == TransactionType.INCOMING_TX.value:
-                sum_of_incoming = uint64(sum_of_incoming + tx.amount)
-        assert (sum_of_outgoing - sum_of_incoming) == 0
-
-        await time_out_assert(15, get_trade_and_status, TradeStatus.CANCELLED, trade_manager_maker, trade_make)
-        # await time_out_assert(15, get_trade_and_status, TradeStatus.FAILED, trade_manager_taker, trade_take)
-
-        await time_out_assert(15, wallet_maker.get_pending_change_balance, 0)
-        await time_out_assert(15, wallet_maker.get_confirmed_balance, maker_funds - fee)
-        await time_out_assert(15, cat_wallet_maker.get_confirmed_balance, xch_to_cat_amount)
-        await time_out_assert(15, wallet_taker.get_confirmed_balance, taker_funds)
-
-        peer = wallet_node_taker.get_full_node_peer()
-        with pytest.raises(ValueError, match="This offer is no longer valid"):
-            await trade_manager_taker.respond_to_offer(Offer.from_bytes(trade_make.offer), peer, DEFAULT_TX_CONFIG)
-
-        # Now we're going to create the other way around for test coverage sake
-        success, trade_make, _, error = await trade_manager_maker.create_offer_for_ids(chia_for_cat, DEFAULT_TX_CONFIG)
-        assert error is None
-        assert success is True
-        assert trade_make is not None
-
-        # This take should fail since we have no CATs to fulfill it with
-        with pytest.raises(
-            ValueError,
-            match=f"Do not have a wallet for asset ID: {cat_wallet_maker.get_asset_id()} to fulfill offer",
-        ):
-            await trade_manager_taker.respond_to_offer(Offer.from_bytes(trade_make.offer), peer, DEFAULT_TX_CONFIG)
-
-        txs = await trade_manager_maker.cancel_pending_offers(
-            [trade_make.trade_id], DEFAULT_TX_CONFIG, fee=uint64(0), secure=True
-        )
-        await wallet_taker.wallet_state_manager.add_pending_transactions(txs)
-        await time_out_assert(15, get_trade_and_status, TradeStatus.PENDING_CANCEL, trade_manager_maker, trade_make)
-        await full_node.process_transaction_records(records=txs)
->>>>>>> e098b72f
 
 
 @pytest.mark.parametrize("trusted", [True, False])
@@ -1753,7 +1659,7 @@
     xch_to_cat_amount = uint64(100)
 
     async with wallet_node_maker.wallet_state_manager.lock:
-        cat_wallet_maker: CATWallet = await CATWallet.create_new_cat_wallet(
+        cat_wallet_maker, tx_records = await CATWallet.create_new_cat_wallet(
             wallet_node_maker.wallet_state_manager,
             wallet_maker,
             {"identifier": "genesis_by_id"},
@@ -1761,20 +1667,7 @@
             DEFAULT_TX_CONFIG,
         )
 
-        tx_records: List[TransactionRecord] = await wallet_node_maker.wallet_state_manager.tx_store.get_not_sent()
-
-<<<<<<< HEAD
     await full_node.process_transaction_records(records=tx_records)
-=======
-        async with wallet_node_maker.wallet_state_manager.lock:
-            cat_wallet_maker, _ = await CATWallet.create_new_cat_wallet(
-                wallet_node_maker.wallet_state_manager,
-                wallet_maker,
-                {"identifier": "genesis_by_id"},
-                xch_to_cat_amount,
-                DEFAULT_TX_CONFIG,
-            )
->>>>>>> e098b72f
 
     await time_out_assert(15, cat_wallet_maker.get_confirmed_balance, xch_to_cat_amount)
     await time_out_assert(15, cat_wallet_maker.get_unconfirmed_balance, xch_to_cat_amount)
@@ -1788,7 +1681,7 @@
 
     trade_manager_maker = wallet_node_maker.wallet_state_manager.trade_manager
 
-    success, trade_make, error = await trade_manager_maker.create_offer_for_ids(chia_for_cat, DEFAULT_TX_CONFIG)
+    success, trade_make, _, error = await trade_manager_maker.create_offer_for_ids(chia_for_cat, DEFAULT_TX_CONFIG)
     await time_out_assert(10, get_trade_and_status, TradeStatus.PENDING_ACCEPT, trade_manager_maker, trade_make)
     assert error is None
     assert success is True
@@ -1803,7 +1696,6 @@
     await time_out_assert(15, get_trade_and_status, TradeStatus.CANCELLED, trade_manager_maker, trade_make)
 
 
-<<<<<<< HEAD
 @pytest.mark.limit_consensus_modes(allowed=[ConsensusMode.PLAIN, ConsensusMode.HARD_FORK_2_0], reason="save time")
 @pytest.mark.parametrize("trusted", [True, False])
 @pytest.mark.anyio
@@ -1818,32 +1710,16 @@
     xch_to_cat_amount = uint64(100)
 
     async with wallet_node_maker.wallet_state_manager.lock:
-        cat_wallet_maker: CATWallet = await CATWallet.create_new_cat_wallet(
+        cat_wallet_maker, tx_records = await CATWallet.create_new_cat_wallet(
             wallet_node_maker.wallet_state_manager,
             wallet_maker,
             {"identifier": "genesis_by_id"},
             xch_to_cat_amount,
             DEFAULT_TX_CONFIG,
         )
-=======
-        success, trade_make, _, error = await trade_manager_maker.create_offer_for_ids(chia_for_cat, DEFAULT_TX_CONFIG)
-        await time_out_assert(10, get_trade_and_status, TradeStatus.PENDING_ACCEPT, trade_manager_maker, trade_make)
-        assert error is None
-        assert success is True
-        assert trade_make is not None
-        txs = await trade_manager_maker.cancel_pending_offers(
-            [trade_make.trade_id], DEFAULT_TX_CONFIG, fee=uint64(0), secure=True
-        )
-        await trade_manager_maker.wallet_state_manager.add_pending_transactions(txs)
-        await time_out_assert(15, get_trade_and_status, TradeStatus.PENDING_CANCEL, trade_manager_maker, trade_make)
-        await full_node.process_transaction_records(records=txs)
->>>>>>> e098b72f
-
-        tx_records: List[TransactionRecord] = await wallet_node_maker.wallet_state_manager.tx_store.get_not_sent()
 
     await full_node.process_transaction_records(records=tx_records)
 
-<<<<<<< HEAD
     await time_out_assert(15, cat_wallet_maker.get_confirmed_balance, xch_to_cat_amount)
     await time_out_assert(15, cat_wallet_maker.get_unconfirmed_balance, xch_to_cat_amount)
     maker_funds -= xch_to_cat_amount
@@ -1853,22 +1729,12 @@
         wallet_maker.id(): 1000,
         cat_wallet_maker.id(): -4,
     }
-=======
-        async with wallet_node_maker.wallet_state_manager.lock:
-            cat_wallet_maker, _ = await CATWallet.create_new_cat_wallet(
-                wallet_node_maker.wallet_state_manager,
-                wallet_maker,
-                {"identifier": "genesis_by_id"},
-                xch_to_cat_amount,
-                DEFAULT_TX_CONFIG,
-            )
->>>>>>> e098b72f
 
     trade_manager_maker = wallet_node_maker.wallet_state_manager.trade_manager
     trade_manager_taker = wallet_node_taker.wallet_state_manager.trade_manager
     trade_manager_trader = wallet_node_trader.wallet_state_manager.trade_manager
 
-    success, trade_make, error = await trade_manager_maker.create_offer_for_ids(chia_for_cat, DEFAULT_TX_CONFIG)
+    success, trade_make, _, error = await trade_manager_maker.create_offer_for_ids(chia_for_cat, DEFAULT_TX_CONFIG)
     await time_out_assert(10, get_trade_and_status, TradeStatus.PENDING_ACCEPT, trade_manager_maker, trade_make)
     assert error is None
     assert success is True
@@ -1902,7 +1768,7 @@
     xch_to_cat_amount = uint64(100)
 
     async with wallet_node_maker.wallet_state_manager.lock:
-        cat_wallet_maker: CATWallet = await CATWallet.create_new_cat_wallet(
+        cat_wallet_maker, tx_records = await CATWallet.create_new_cat_wallet(
             wallet_node_maker.wallet_state_manager,
             wallet_maker,
             {"identifier": "genesis_by_id"},
@@ -1910,11 +1776,8 @@
             DEFAULT_TX_CONFIG,
         )
 
-        tx_records: List[TransactionRecord] = await wallet_node_maker.wallet_state_manager.tx_store.get_not_sent()
-
     await full_node.process_transaction_records(records=tx_records)
 
-<<<<<<< HEAD
     await time_out_assert(15, cat_wallet_maker.get_confirmed_balance, xch_to_cat_amount)
     await time_out_assert(15, cat_wallet_maker.get_unconfirmed_balance, xch_to_cat_amount)
     maker_funds -= xch_to_cat_amount
@@ -1924,62 +1787,11 @@
         wallet_maker.id(): 1000,
         cat_wallet_maker.id(): -4,
     }
-=======
-        trade_manager_maker = wallet_node_maker.wallet_state_manager.trade_manager
-        trade_manager_taker = wallet_node_taker.wallet_state_manager.trade_manager
-        trade_manager_trader = wallet_node_trader.wallet_state_manager.trade_manager
-
-        async def get_trade_and_status(trade_manager, trade) -> TradeStatus:
-            trade_rec = await trade_manager.get_trade_by_id(trade.trade_id)
-            if trade_rec:
-                return TradeStatus(trade_rec.status)
-            raise ValueError("Couldn't find the trade record")
-
-        success, trade_make, _, error = await trade_manager_maker.create_offer_for_ids(chia_for_cat, DEFAULT_TX_CONFIG)
-        await time_out_assert(10, get_trade_and_status, TradeStatus.PENDING_ACCEPT, trade_manager_maker, trade_make)
-        assert error is None
-        assert success is True
-        assert trade_make is not None
-        peer = wallet_node_taker.get_full_node_peer()
-        offer = Offer.from_bytes(trade_make.offer)
-        tr1, txs1 = await trade_manager_taker.respond_to_offer(offer, peer, DEFAULT_TX_CONFIG, fee=uint64(10))
-        await trade_manager_taker.wallet_state_manager.add_pending_transactions(txs1)
-        # we shouldn't be able to respond to a duplicate offer
-        with pytest.raises(ValueError):
-            await trade_manager_taker.respond_to_offer(offer, peer, DEFAULT_TX_CONFIG, fee=uint64(10))
-        await time_out_assert(15, get_trade_and_status, TradeStatus.PENDING_CONFIRM, trade_manager_taker, tr1)
-        # pushing into mempool while already in it should fail
-        tr2, txs2 = await trade_manager_trader.respond_to_offer(offer, peer, DEFAULT_TX_CONFIG, fee=uint64(10))
-        await trade_manager_taker.wallet_state_manager.add_pending_transactions(txs2)
-        assert await trade_manager_trader.get_coins_of_interest()
-        offer_tx_records: List[TransactionRecord] = await wallet_node_maker.wallet_state_manager.tx_store.get_not_sent()
-        await full_node.process_transaction_records(records=offer_tx_records)
-        await time_out_assert(15, get_trade_and_status, TradeStatus.FAILED, trade_manager_trader, tr2)
-
-    @pytest.mark.anyio
-    async def test_trade_bad_spend(self, wallets_prefarm):
-        (
-            [wallet_node_maker, maker_funds],
-            [wallet_node_taker, taker_funds],
-            full_node,
-        ) = wallets_prefarm
-        wallet_maker = wallet_node_maker.wallet_state_manager.main_wallet
-        xch_to_cat_amount = uint64(100)
-
-        async with wallet_node_maker.wallet_state_manager.lock:
-            cat_wallet_maker, _ = await CATWallet.create_new_cat_wallet(
-                wallet_node_maker.wallet_state_manager,
-                wallet_maker,
-                {"identifier": "genesis_by_id"},
-                xch_to_cat_amount,
-                DEFAULT_TX_CONFIG,
-            )
->>>>>>> e098b72f
 
     trade_manager_maker = wallet_node_maker.wallet_state_manager.trade_manager
     trade_manager_taker = wallet_node_taker.wallet_state_manager.trade_manager
 
-    success, trade_make, error = await trade_manager_maker.create_offer_for_ids(chia_for_cat, DEFAULT_TX_CONFIG)
+    success, trade_make, _, error = await trade_manager_maker.create_offer_for_ids(chia_for_cat, DEFAULT_TX_CONFIG)
     await time_out_assert(30, get_trade_and_status, TradeStatus.PENDING_ACCEPT, trade_manager_maker, trade_make)
     assert error is None
     assert success is True
@@ -2002,7 +1814,6 @@
     await full_node.process_transaction_records(records=offer_tx_records)
     await time_out_assert(30, get_trade_and_status, TradeStatus.FAILED, trade_manager_taker, tr1)
 
-<<<<<<< HEAD
 
 @pytest.mark.parametrize("trusted", [True, False])
 @pytest.mark.anyio
@@ -2016,67 +1827,13 @@
     xch_to_cat_amount = uint64(100)
 
     async with wallet_node_maker.wallet_state_manager.lock:
-        cat_wallet_maker: CATWallet = await CATWallet.create_new_cat_wallet(
+        cat_wallet_maker, tx_records = await CATWallet.create_new_cat_wallet(
             wallet_node_maker.wallet_state_manager,
             wallet_maker,
             {"identifier": "genesis_by_id"},
             xch_to_cat_amount,
             DEFAULT_TX_CONFIG,
         )
-=======
-        trade_manager_maker = wallet_node_maker.wallet_state_manager.trade_manager
-        trade_manager_taker = wallet_node_taker.wallet_state_manager.trade_manager
-
-        async def get_trade_and_status(trade_manager, trade) -> TradeStatus:
-            trade_rec = await trade_manager.get_trade_by_id(trade.trade_id)
-            if trade_rec:
-                return TradeStatus(trade_rec.status)
-            raise ValueError("Couldn't find the trade record")
-
-        success, trade_make, _, error = await trade_manager_maker.create_offer_for_ids(chia_for_cat, DEFAULT_TX_CONFIG)
-        await time_out_assert(30, get_trade_and_status, TradeStatus.PENDING_ACCEPT, trade_manager_maker, trade_make)
-        assert error is None
-        assert success is True
-        assert trade_make is not None
-        peer = wallet_node_taker.get_full_node_peer()
-        offer = Offer.from_bytes(trade_make.offer)
-        bundle = dataclasses.replace(offer._bundle, aggregated_signature=G2Element())
-        offer = dataclasses.replace(offer, _bundle=bundle)
-        tr1, txs1 = await trade_manager_taker.respond_to_offer(offer, peer, DEFAULT_TX_CONFIG, fee=uint64(10))
-        await trade_manager_taker.wallet_state_manager.add_pending_transactions(txs1)
-        wallet_node_taker.wallet_tx_resend_timeout_secs = 0  # don't wait for resend
-
-        def check_wallet_cache_empty() -> bool:
-            return wallet_node_taker._tx_messages_in_progress == {}
-
-        for _ in range(10):
-            print(await wallet_node_taker._resend_queue())
-            await time_out_assert(5, check_wallet_cache_empty, True)
-        offer_tx_records: List[TransactionRecord] = await wallet_node_maker.wallet_state_manager.tx_store.get_not_sent()
-        await full_node.process_transaction_records(records=offer_tx_records)
-        await time_out_assert(30, get_trade_and_status, TradeStatus.FAILED, trade_manager_taker, tr1)
-
-    @pytest.mark.anyio
-    async def test_trade_high_fee(self, wallets_prefarm):
-        (
-            [wallet_node_maker, maker_funds],
-            [wallet_node_taker, taker_funds],
-            full_node,
-        ) = wallets_prefarm
-        wallet_maker = wallet_node_maker.wallet_state_manager.main_wallet
-        xch_to_cat_amount = uint64(100)
-
-        async with wallet_node_maker.wallet_state_manager.lock:
-            cat_wallet_maker, _ = await CATWallet.create_new_cat_wallet(
-                wallet_node_maker.wallet_state_manager,
-                wallet_maker,
-                {"identifier": "genesis_by_id"},
-                xch_to_cat_amount,
-                DEFAULT_TX_CONFIG,
-            )
->>>>>>> e098b72f
-
-        tx_records: List[TransactionRecord] = await wallet_node_maker.wallet_state_manager.tx_store.get_not_sent()
 
     await full_node.process_transaction_records(records=tx_records)
 
@@ -2093,7 +1850,7 @@
     trade_manager_maker = wallet_node_maker.wallet_state_manager.trade_manager
     trade_manager_taker = wallet_node_taker.wallet_state_manager.trade_manager
 
-    success, trade_make, error = await trade_manager_maker.create_offer_for_ids(chia_for_cat, DEFAULT_TX_CONFIG)
+    success, trade_make, _, error = await trade_manager_maker.create_offer_for_ids(chia_for_cat, DEFAULT_TX_CONFIG)
     await time_out_assert(10, get_trade_and_status, TradeStatus.PENDING_ACCEPT, trade_manager_maker, trade_make)
     assert error is None
     assert success is True
@@ -2106,7 +1863,6 @@
     await time_out_assert(15, get_trade_and_status, TradeStatus.CONFIRMED, trade_manager_taker, tr1)
 
 
-<<<<<<< HEAD
 @pytest.mark.parametrize("trusted", [True, False])
 @pytest.mark.anyio
 async def test_aggregated_trade_state(wallets_prefarm):
@@ -2119,52 +1875,15 @@
     xch_to_cat_amount = uint64(100)
 
     async with wallet_node_maker.wallet_state_manager.lock:
-        cat_wallet_maker: CATWallet = await CATWallet.create_new_cat_wallet(
+        cat_wallet_maker, tx_records = await CATWallet.create_new_cat_wallet(
             wallet_node_maker.wallet_state_manager,
             wallet_maker,
             {"identifier": "genesis_by_id"},
             xch_to_cat_amount,
             DEFAULT_TX_CONFIG,
         )
-=======
-        trade_manager_maker = wallet_node_maker.wallet_state_manager.trade_manager
-        trade_manager_taker = wallet_node_taker.wallet_state_manager.trade_manager
-
-        async def get_trade_and_status(trade_manager, trade) -> TradeStatus:
-            trade_rec = await trade_manager.get_trade_by_id(trade.trade_id)
-            if trade_rec:
-                return TradeStatus(trade_rec.status)
-            raise ValueError("Couldn't find the trade record")
-
-        success, trade_make, _, error = await trade_manager_maker.create_offer_for_ids(chia_for_cat, DEFAULT_TX_CONFIG)
-        await time_out_assert(10, get_trade_and_status, TradeStatus.PENDING_ACCEPT, trade_manager_maker, trade_make)
-        assert error is None
-        assert success is True
-        assert trade_make is not None
-        peer = wallet_node_taker.get_full_node_peer()
-        offer = Offer.from_bytes(trade_make.offer)
-        tr1, txs1 = await trade_manager_taker.respond_to_offer(
-            offer, peer, DEFAULT_TX_CONFIG, fee=uint64(1000000000000)
-        )
-        await trade_manager_taker.wallet_state_manager.add_pending_transactions(txs1)
-        await full_node.process_transaction_records(records=txs1)
-        await time_out_assert(15, get_trade_and_status, TradeStatus.CONFIRMED, trade_manager_taker, tr1)
->>>>>>> e098b72f
-
-        tx_records: List[TransactionRecord] = await wallet_node_maker.wallet_state_manager.tx_store.get_not_sent()
-
-<<<<<<< HEAD
+
     await full_node.process_transaction_records(records=tx_records)
-=======
-        async with wallet_node_maker.wallet_state_manager.lock:
-            cat_wallet_maker, _ = await CATWallet.create_new_cat_wallet(
-                wallet_node_maker.wallet_state_manager,
-                wallet_maker,
-                {"identifier": "genesis_by_id"},
-                xch_to_cat_amount,
-                DEFAULT_TX_CONFIG,
-            )
->>>>>>> e098b72f
 
     await time_out_assert(15, cat_wallet_maker.get_confirmed_balance, xch_to_cat_amount)
     await time_out_assert(15, cat_wallet_maker.get_unconfirmed_balance, xch_to_cat_amount)
@@ -2183,18 +1902,17 @@
     trade_manager_maker = wallet_node_maker.wallet_state_manager.trade_manager
     trade_manager_taker = wallet_node_taker.wallet_state_manager.trade_manager
 
-    success, trade_make_1, error = await trade_manager_maker.create_offer_for_ids(chia_for_cat, DEFAULT_TX_CONFIG)
+    success, trade_make_1, _, error = await trade_manager_maker.create_offer_for_ids(chia_for_cat, DEFAULT_TX_CONFIG)
     await time_out_assert(10, get_trade_and_status, TradeStatus.PENDING_ACCEPT, trade_manager_maker, trade_make_1)
     assert error is None
     assert success is True
     assert trade_make_1 is not None
-    success, trade_make_2, error = await trade_manager_maker.create_offer_for_ids(cat_for_chia, DEFAULT_TX_CONFIG)
+    success, trade_make_2, _, error = await trade_manager_maker.create_offer_for_ids(cat_for_chia, DEFAULT_TX_CONFIG)
     await time_out_assert(10, get_trade_and_status, TradeStatus.PENDING_ACCEPT, trade_manager_maker, trade_make_2)
     assert error is None
     assert success is True
     assert trade_make_2 is not None
 
-<<<<<<< HEAD
     agg_offer = Offer.aggregate([Offer.from_bytes(trade_make_1.offer), Offer.from_bytes(trade_make_2.offer)])
 
     peer = wallet_node_taker.get_full_node_peer()
@@ -2209,46 +1927,6 @@
     await trade_manager_taker.wallet_state_manager.add_pending_transactions(tx_records)
     await full_node.process_transaction_records(records=tx_records)
     await full_node.wait_for_wallets_synced(wallet_nodes=[wallet_node_maker, wallet_node_taker], timeout=60)
-=======
-        trade_manager_maker = wallet_node_maker.wallet_state_manager.trade_manager
-        trade_manager_taker = wallet_node_taker.wallet_state_manager.trade_manager
-
-        async def get_trade_and_status(trade_manager, trade) -> TradeStatus:
-            trade_rec = await trade_manager.get_trade_by_id(trade.trade_id)
-            if trade_rec:
-                return TradeStatus(trade_rec.status)
-            raise ValueError("Couldn't find the trade record")  # pragma: no cover
-
-        success, trade_make_1, _, error = await trade_manager_maker.create_offer_for_ids(
-            chia_for_cat, DEFAULT_TX_CONFIG
-        )
-        await time_out_assert(10, get_trade_and_status, TradeStatus.PENDING_ACCEPT, trade_manager_maker, trade_make_1)
-        assert error is None
-        assert success is True
-        assert trade_make_1 is not None
-        success, trade_make_2, _, error = await trade_manager_maker.create_offer_for_ids(
-            cat_for_chia, DEFAULT_TX_CONFIG
-        )
-        await time_out_assert(10, get_trade_and_status, TradeStatus.PENDING_ACCEPT, trade_manager_maker, trade_make_2)
-        assert error is None
-        assert success is True
-        assert trade_make_2 is not None
-
-        agg_offer = Offer.aggregate([Offer.from_bytes(trade_make_1.offer), Offer.from_bytes(trade_make_2.offer)])
-
-        peer = wallet_node_taker.get_full_node_peer()
-        trade_take, tx_records = await trade_manager_taker.respond_to_offer(
-            agg_offer,
-            peer,
-            DEFAULT_TX_CONFIG,
-        )
-        assert trade_take is not None
-        assert tx_records is not None
-
-        await trade_manager_taker.wallet_state_manager.add_pending_transactions(tx_records)
-        await full_node.process_transaction_records(records=tx_records)
-        await full_node.wait_for_wallets_synced(wallet_nodes=[wallet_node_maker, wallet_node_taker], timeout=60)
->>>>>>> e098b72f
 
     await time_out_assert(15, wallet_maker.get_confirmed_balance, maker_funds + 1)
     await time_out_assert(15, wallet_maker.get_unconfirmed_balance, maker_funds + 1)
