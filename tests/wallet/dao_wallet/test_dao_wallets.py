--- conflicted
+++ resolved
@@ -156,18 +156,11 @@
     )
     assert dao_wallet_0 is not None
 
-<<<<<<< HEAD
-    txs = await wallet_0.wallet_state_manager.tx_store.get_all_unconfirmed()
-    await full_node_api.wait_transaction_records_entered_mempool(records=txs, timeout=60)
-    await full_node_api.process_all_wallet_transactions(wallet_0, timeout=60)
-    await full_node_api.wait_for_wallets_synced(wallet_nodes=[wallet_node_0, wallet_node_1], timeout=30)
-=======
     for tx in tx_queue:
         await wallet_node_0.wallet_state_manager.add_pending_transaction(tx)
-    await full_node_api.process_transaction_records(records=tx_queue)
-    await full_node_api.farm_new_transaction_block(FarmNewBlockProtocol(ph))
-    await full_node_api.wait_for_wallet_synced(wallet_node=wallet_node_0, timeout=30)
->>>>>>> 33a053e5
+    await full_node_api.wait_transaction_records_entered_mempool(records=tx_queue, timeout=60)
+    await full_node_api.process_all_wallet_transactions(wallet_0, timeout=60)
+    await full_node_api.wait_for_wallets_synced(wallet_nodes=[wallet_node_0, wallet_node_1], timeout=30)
 
     # Check the spend was successful
     treasury_id = dao_wallet_0.dao_info.treasury_id
@@ -339,19 +332,11 @@
     treasury_id = dao_wallet_0.dao_info.treasury_id
 
     # Get the full node sim to process the wallet creation spend
-<<<<<<< HEAD
-    txs = await wallet_0.wallet_state_manager.tx_store.get_all_unconfirmed()
-    await full_node_api.wait_transaction_records_entered_mempool(records=txs, timeout=60)
-    await full_node_api.process_all_wallet_transactions(wallet_0, timeout=60)
-    await full_node_api.wait_for_wallets_synced(wallet_nodes=[wallet_node_0, wallet_node_1], timeout=30)
-=======
     for tx in tx_queue:
         await wallet_node_0.wallet_state_manager.add_pending_transaction(tx)
-    tx_record = tx_queue[0]
-    await full_node_api.process_transaction_records(records=[tx_record])
-    await full_node_api.farm_new_transaction_block(FarmNewBlockProtocol(puzzle_hash_0))
-    await full_node_api.wait_for_wallet_synced(wallet_node=wallet_node_0, timeout=30)
->>>>>>> 33a053e5
+    await full_node_api.wait_transaction_records_entered_mempool(records=tx_queue, timeout=60)
+    await full_node_api.process_all_wallet_transactions(wallet_0, timeout=60)
+    await full_node_api.wait_for_wallets_synced(wallet_nodes=[wallet_node_0, wallet_node_1], timeout=30)
 
     # get the cat wallets
     cat_wallet_0 = dao_wallet_0.wallet_state_manager.wallets[dao_wallet_0.dao_info.cat_wallet_id]
@@ -534,19 +519,11 @@
     )
     assert dao_wallet_0 is not None
 
-<<<<<<< HEAD
-    txs = await wallet_0.wallet_state_manager.tx_store.get_all_unconfirmed()
-    await full_node_api.wait_transaction_records_entered_mempool(records=txs, timeout=60)
-    await full_node_api.process_all_wallet_transactions(wallet_0, timeout=60)
-    await full_node_api.wait_for_wallets_synced(wallet_nodes=[wallet_node_0, wallet_node_1], timeout=30)
-=======
     for tx in tx_queue:
         await wallet_node_0.wallet_state_manager.add_pending_transaction(tx)
-    tx_record = tx_queue[0]
-    await full_node_api.process_transaction_records(records=[tx_record])
-    await full_node_api.farm_new_transaction_block(FarmNewBlockProtocol(puzzle_hash_0))
-    await full_node_api.wait_for_wallet_synced(wallet_node=wallet_node_0, timeout=30)
->>>>>>> 33a053e5
+    await full_node_api.wait_transaction_records_entered_mempool(records=tx_queue, timeout=60)
+    await full_node_api.process_all_wallet_transactions(wallet_0, timeout=60)
+    await full_node_api.wait_for_wallets_synced(wallet_nodes=[wallet_node_0, wallet_node_1], timeout=30)
 
     cat_wallet_0 = dao_wallet_0.wallet_state_manager.wallets[dao_wallet_0.dao_info.cat_wallet_id]
     dao_cat_wallet_0 = dao_wallet_0.wallet_state_manager.wallets[dao_wallet_0.dao_info.dao_cat_wallet_id]
@@ -987,19 +964,11 @@
     assert dao_wallet_0 is not None
 
     # Get the full node sim to process the wallet creation spend
-<<<<<<< HEAD
-    txs = await wallet_0.wallet_state_manager.tx_store.get_all_unconfirmed()
-    await full_node_api.wait_transaction_records_entered_mempool(records=txs, timeout=60)
-    await full_node_api.process_all_wallet_transactions(wallet_0, timeout=60)
-    await full_node_api.wait_for_wallets_synced(wallet_nodes=[wallet_node_0, wallet_node_1], timeout=30)
-=======
     for tx in tx_queue:
         await wallet_node_0.wallet_state_manager.add_pending_transaction(tx)
-    tx_record = tx_queue[0]
-    await full_node_api.process_transaction_records(records=[tx_record])
-    await full_node_api.farm_new_transaction_block(FarmNewBlockProtocol(puzzle_hash_0))
-    await full_node_api.wait_for_wallet_synced(wallet_node=wallet_node_0, timeout=30)
->>>>>>> 33a053e5
+    await full_node_api.wait_transaction_records_entered_mempool(records=tx_queue, timeout=60)
+    await full_node_api.process_all_wallet_transactions(wallet_0, timeout=60)
+    await full_node_api.wait_for_wallets_synced(wallet_nodes=[wallet_node_0, wallet_node_1], timeout=30)
 
     # get the cat wallets
     cat_wallet_0 = dao_wallet_0.wallet_state_manager.wallets[dao_wallet_0.dao_info.cat_wallet_id]
@@ -2554,22 +2523,11 @@
     assert dao_wallet_0 is not None
 
     # Get the full node sim to process the wallet creation spend
-<<<<<<< HEAD
-    txs = await wallet_0.wallet_state_manager.tx_store.get_all_unconfirmed()
-    await full_node_api.wait_transaction_records_entered_mempool(records=txs, timeout=60)
-    await full_node_api.process_all_wallet_transactions(wallet_0, timeout=60)
-    await full_node_api.wait_for_wallets_synced(wallet_nodes=[wallet_node_0, wallet_node_1], timeout=30)
-=======
     for tx in tx_queue:
         await wallet_node_0.wallet_state_manager.add_pending_transaction(tx)
-    tx_record = tx_queue[0]
-    await full_node_api.process_transaction_records(records=[tx_record])
-    await full_node_api.farm_new_transaction_block(FarmNewBlockProtocol(puzzle_hash_0))
-
-    await full_node_api.farm_new_transaction_block(FarmNewBlockProtocol(puzzle_hash_0))
-    await full_node_api.wait_for_wallet_synced(wallet_node=wallet_node_0, timeout=30)
-    await full_node_api.wait_for_wallet_synced(wallet_node=wallet_node_1, timeout=30)
->>>>>>> 33a053e5
+    await full_node_api.wait_transaction_records_entered_mempool(records=tx_queue, timeout=60)
+    await full_node_api.process_all_wallet_transactions(wallet_0, timeout=60)
+    await full_node_api.wait_for_wallets_synced(wallet_nodes=[wallet_node_0, wallet_node_1], timeout=30)
 
     # get the cat wallets
     cat_wallet_0 = dao_wallet_0.wallet_state_manager.wallets[dao_wallet_0.dao_info.cat_wallet_id]
@@ -2978,23 +2936,11 @@
     assert dao_wallet_0 is not None
 
     # Get the full node sim to process the wallet creation spend
-<<<<<<< HEAD
-    txs = await wallet_0.wallet_state_manager.tx_store.get_all_unconfirmed()
-    await full_node_api.wait_transaction_records_entered_mempool(records=txs, timeout=60)
-    await full_node_api.process_all_wallet_transactions(wallet_0, timeout=60)
-    await full_node_api.wait_for_wallets_synced(wallet_nodes=[wallet_node_0, wallet_node_1], timeout=30)
-=======
     for tx in tx_queue:
         await wallet_node_0.wallet_state_manager.add_pending_transaction(tx)
-    tx_record = tx_queue[0]
-    await full_node_api.process_transaction_records(records=[tx_record])
-    await full_node_api.farm_new_transaction_block(FarmNewBlockProtocol(puzzle_hash_0))
-
-    for i in range(num_blocks):
-        await full_node_api.farm_new_transaction_block(FarmNewBlockProtocol(puzzle_hash_0))
-    await full_node_api.wait_for_wallet_synced(wallet_node=wallet_node_0, timeout=30)
-    await full_node_api.wait_for_wallet_synced(wallet_node=wallet_node_1, timeout=30)
->>>>>>> 33a053e5
+    await full_node_api.wait_transaction_records_entered_mempool(records=tx_queue, timeout=60)
+    await full_node_api.process_all_wallet_transactions(wallet_0, timeout=60)
+    await full_node_api.wait_for_wallets_synced(wallet_nodes=[wallet_node_0, wallet_node_1], timeout=30)
 
     await time_out_assert(60, dao_wallet_0.get_confirmed_balance, uint128(1))
 
@@ -3256,19 +3202,11 @@
     )
     assert dao_wallet_0 is not None
 
-<<<<<<< HEAD
-    txs = await wallet_0.wallet_state_manager.tx_store.get_all_unconfirmed()
-    await full_node_api.wait_transaction_records_entered_mempool(records=txs, timeout=60)
-    await full_node_api.process_all_wallet_transactions(wallet_0, timeout=60)
-    await full_node_api.wait_for_wallets_synced(wallet_nodes=[wallet_node_0, wallet_node_1], timeout=30)
-=======
     for tx in tx_queue:
         await wallet_node_0.wallet_state_manager.add_pending_transaction(tx)
-    tx_record = tx_queue[0]
-    await full_node_api.process_transaction_records(records=[tx_record])
-    await full_node_api.farm_new_transaction_block(FarmNewBlockProtocol(puzzle_hash_0))
-    await full_node_api.wait_for_wallet_synced(wallet_node=wallet_node_0, timeout=30)
->>>>>>> 33a053e5
+    await full_node_api.wait_transaction_records_entered_mempool(records=tx_queue, timeout=60)
+    await full_node_api.process_all_wallet_transactions(wallet_0, timeout=60)
+    await full_node_api.wait_for_wallets_synced(wallet_nodes=[wallet_node_0, wallet_node_1], timeout=30)
 
     cat_wallet_0 = dao_wallet_0.wallet_state_manager.wallets[dao_wallet_0.dao_info.cat_wallet_id]
     dao_cat_wallet_0 = dao_wallet_0.wallet_state_manager.wallets[dao_wallet_0.dao_info.dao_cat_wallet_id]
@@ -3475,7 +3413,7 @@
 
     fee = uint64(10)
     fee_for_cat = uint64(20)
-    dao_wallet_0 = await DAOWallet.create_new_dao_and_wallet(
+    dao_wallet_0, tx_queue = await DAOWallet.create_new_dao_and_wallet(
         wallet_node_0.wallet_state_manager,
         wallet_0,
         uint64(cat_amt * 2),
@@ -3486,8 +3424,7 @@
     )
     assert dao_wallet_0 is not None
 
-    txs = await wallet_0.wallet_state_manager.tx_store.get_all_unconfirmed()
-    await full_node_api.wait_transaction_records_entered_mempool(records=txs, timeout=60)
+    await full_node_api.wait_transaction_records_entered_mempool(records=tx_queue, timeout=60)
     await full_node_api.process_all_wallet_transactions(wallet_0, timeout=60)
     await full_node_api.wait_for_wallets_synced(wallet_nodes=[wallet_node_0, wallet_node_1], timeout=30)
 
