--- conflicted
+++ resolved
@@ -289,12 +289,8 @@
             await dl_wallet.generate_signed_transaction(
                 [previous_record.lineage_proof.amount],
                 [previous_record.inner_puzzle_hash],
-<<<<<<< HEAD
+                DEFAULT_TX_CONFIG,
                 coins={txs[0].spend_bundle.removals()[0]},
-=======
-                DEFAULT_TX_CONFIG,
-                coins=set([txs[0].spend_bundle.removals()[0]]),
->>>>>>> 1dcade39
                 fee=uint64(1999999999999),
             )
 
