from __future__ import annotations

import dataclasses
import json
from typing import Optional

import pytest
from blspy import AugSchemeMPL, G1Element, G2Element

from chia.consensus.block_rewards import calculate_base_farmer_reward, calculate_pool_reward
from chia.rpc.wallet_rpc_api import WalletRpcApi
from chia.simulator.setup_nodes import SimulatorsAndWallets
from chia.simulator.simulator_protocol import FarmNewBlockProtocol
from chia.simulator.time_out_assert import time_out_assert, time_out_assert_not_none
from chia.types.blockchain_format.program import Program
from chia.types.blockchain_format.sized_bytes import bytes32
from chia.types.condition_opcodes import ConditionOpcode
from chia.types.peer_info import PeerInfo
from chia.types.spend_bundle import SpendBundle
from chia.util.bech32m import decode_puzzle_hash, encode_puzzle_hash
from chia.util.condition_tools import conditions_dict_for_solution
from chia.util.ints import uint16, uint32, uint64
from chia.wallet.did_wallet.did_wallet import DIDWallet
from chia.wallet.singleton import create_fullpuz
from chia.wallet.util.address_type import AddressType
from chia.wallet.util.wallet_types import WalletType
from chia.wallet.wallet import CHIP_0002_SIGN_MESSAGE_PREFIX


async def get_wallet_num(wallet_manager):
    return len(await wallet_manager.get_all_wallet_info_entries())


def get_parent_num(did_wallet: DIDWallet):
    return len(did_wallet.did_info.parent_info)


class TestDIDWallet:
    @pytest.mark.parametrize(
        "trusted",
        [True, False],
    )
    @pytest.mark.asyncio
    async def test_creation_from_coin_spend(
        self, self_hostname, two_nodes_two_wallets_with_same_keys: SimulatorsAndWallets, trusted
    ):
        """
        Verify that DIDWallet.create_new_did_wallet_from_coin_spend() is called after Singleton creation on
        the blockchain, and that the wallet is created in the second wallet node.
        """
        num_blocks = 5
        full_nodes, wallets, _ = two_nodes_two_wallets_with_same_keys
        full_node_api = full_nodes[0]
        full_node_server = full_node_api.server
        wallet_node_0, server_0 = wallets[0]
        wallet_node_1, server_1 = wallets[1]

        wallet_0 = wallet_node_0.wallet_state_manager.main_wallet
        wallet_1 = wallet_node_1.wallet_state_manager.main_wallet

        ph0 = await wallet_0.get_new_puzzlehash()
        ph1 = await wallet_1.get_new_puzzlehash()

        keys0 = await wallet_node_0.wallet_state_manager.get_keys(ph0)
        keys1 = await wallet_node_1.wallet_state_manager.get_keys(ph1)
        assert keys0
        assert keys1
        pk0, sk0 = keys0
        pk1, sk1 = keys1
        assert pk0 == pk1
        assert sk0 == sk1

        if trusted:
            wallet_node_0.config["trusted_peers"] = {
                full_node_api.full_node.server.node_id.hex(): full_node_api.full_node.server.node_id.hex()
            }
            wallet_node_1.config["trusted_peers"] = {
                full_node_api.full_node.server.node_id.hex(): full_node_api.full_node.server.node_id.hex()
            }

        else:
            wallet_node_0.config["trusted_peers"] = {}
            wallet_node_1.config["trusted_peers"] = {}
        await server_0.start_client(PeerInfo(self_hostname, uint16(full_node_server._port)), None)
        await server_1.start_client(PeerInfo(self_hostname, uint16(full_node_server._port)), None)

        for i in range(1, num_blocks):
            await full_node_api.farm_new_transaction_block(FarmNewBlockProtocol(ph0))

        funds = sum(
            [
                calculate_pool_reward(uint32(i)) + calculate_base_farmer_reward(uint32(i))
                for i in range(1, num_blocks - 1)
            ]
        )

        await time_out_assert(10, wallet_0.get_unconfirmed_balance, funds)
        await time_out_assert(10, wallet_0.get_confirmed_balance, funds)
        for i in range(1, num_blocks):
            await full_node_api.farm_new_transaction_block(FarmNewBlockProtocol(ph1))

        # Wallet1 sets up DIDWallet1 without any backup set
        async with wallet_node_0.wallet_state_manager.lock:
            did_wallet_0: DIDWallet = await DIDWallet.create_new_did_wallet(
                wallet_node_0.wallet_state_manager, wallet_0, uint64(101)
            )

        spend_bundle_list = await wallet_node_0.wallet_state_manager.tx_store.get_unconfirmed_for_wallet(
            did_wallet_0.id()
        )

        spend_bundle = spend_bundle_list[0].spend_bundle
        assert spend_bundle
        await time_out_assert_not_none(5, full_node_api.full_node.mempool_manager.get_spendbundle, spend_bundle.name())

        for i in range(1, num_blocks):
            await full_node_api.farm_new_transaction_block(FarmNewBlockProtocol(ph0))

        await time_out_assert(15, did_wallet_0.get_confirmed_balance, 101)
        await time_out_assert(15, did_wallet_0.get_unconfirmed_balance, 101)
        await time_out_assert(15, did_wallet_0.get_pending_change_balance, 0)

        for i in range(1, num_blocks):
            await full_node_api.farm_new_transaction_block(FarmNewBlockProtocol(ph0))

        #######################
        all_node_0_wallets = await wallet_node_0.wallet_state_manager.user_store.get_all_wallet_info_entries()
        print(f"Node 0: {all_node_0_wallets}")
        all_node_1_wallets = await wallet_node_1.wallet_state_manager.user_store.get_all_wallet_info_entries()
        print(f"Node 1: {all_node_1_wallets}")
        assert (
            json.loads(all_node_0_wallets[1].data)["current_inner"]
            == json.loads(all_node_1_wallets[1].data)["current_inner"]
        )

    @pytest.mark.parametrize(
        "trusted",
        [True, False],
    )
    @pytest.mark.asyncio
    async def test_creation_from_backup_file(self, self_hostname, three_wallet_nodes, trusted):
        num_blocks = 5
        full_nodes, wallets, _ = three_wallet_nodes
        full_node_api = full_nodes[0]
        full_node_server = full_node_api.server
        wallet_node_0, server_0 = wallets[0]
        wallet_node_1, server_1 = wallets[1]
        wallet_node_2, server_2 = wallets[2]
        wallet_0 = wallet_node_0.wallet_state_manager.main_wallet
        wallet_1 = wallet_node_1.wallet_state_manager.main_wallet
        wallet_2 = wallet_node_2.wallet_state_manager.main_wallet

        ph = await wallet_0.get_new_puzzlehash()
        ph1 = await wallet_1.get_new_puzzlehash()
        ph2 = await wallet_2.get_new_puzzlehash()
        if trusted:
            wallet_node_0.config["trusted_peers"] = {
                full_node_api.full_node.server.node_id.hex(): full_node_api.full_node.server.node_id.hex()
            }
            wallet_node_1.config["trusted_peers"] = {
                full_node_api.full_node.server.node_id.hex(): full_node_api.full_node.server.node_id.hex()
            }
            wallet_node_2.config["trusted_peers"] = {
                full_node_api.full_node.server.node_id.hex(): full_node_api.full_node.server.node_id.hex()
            }
        else:
            wallet_node_0.config["trusted_peers"] = {}
            wallet_node_1.config["trusted_peers"] = {}
            wallet_node_2.config["trusted_peers"] = {}
        await server_0.start_client(PeerInfo(self_hostname, uint16(full_node_server._port)), None)
        await server_1.start_client(PeerInfo(self_hostname, uint16(full_node_server._port)), None)
        await server_2.start_client(PeerInfo(self_hostname, uint16(full_node_server._port)), None)

        for i in range(1, num_blocks):
            await full_node_api.farm_new_transaction_block(FarmNewBlockProtocol(ph))

        funds = sum(
            [
                calculate_pool_reward(uint32(i)) + calculate_base_farmer_reward(uint32(i))
                for i in range(1, num_blocks - 1)
            ]
        )

        await time_out_assert(10, wallet_0.get_unconfirmed_balance, funds)
        await time_out_assert(10, wallet_0.get_confirmed_balance, funds)
        for i in range(1, num_blocks):
            await full_node_api.farm_new_transaction_block(FarmNewBlockProtocol(ph1))
        for i in range(1, num_blocks):
            await full_node_api.farm_new_transaction_block(FarmNewBlockProtocol(ph2))

        # Wallet1 sets up DIDWallet1 without any backup set
        async with wallet_node_0.wallet_state_manager.lock:
            did_wallet_0: DIDWallet = await DIDWallet.create_new_did_wallet(
                wallet_node_0.wallet_state_manager, wallet_0, uint64(101)
            )

        spend_bundle_list = await wallet_node_0.wallet_state_manager.tx_store.get_unconfirmed_for_wallet(
            did_wallet_0.id()
        )

        spend_bundle = spend_bundle_list[0].spend_bundle
        await time_out_assert_not_none(5, full_node_api.full_node.mempool_manager.get_spendbundle, spend_bundle.name())

        for i in range(1, num_blocks):
            await full_node_api.farm_new_transaction_block(FarmNewBlockProtocol(ph))

        await time_out_assert(15, did_wallet_0.get_confirmed_balance, 101)
        await time_out_assert(15, did_wallet_0.get_unconfirmed_balance, 101)
        await time_out_assert(15, did_wallet_0.get_pending_change_balance, 0)
        # Wallet1 sets up DIDWallet_1 with DIDWallet_0 as backup
        backup_ids = [bytes.fromhex(did_wallet_0.get_my_DID())]

        async with wallet_node_1.wallet_state_manager.lock:
            did_wallet_1: DIDWallet = await DIDWallet.create_new_did_wallet(
                wallet_node_1.wallet_state_manager, wallet_1, uint64(201), backup_ids
            )

        spend_bundle_list = await wallet_node_1.wallet_state_manager.tx_store.get_unconfirmed_for_wallet(
            did_wallet_1.id()
        )

        spend_bundle = spend_bundle_list[0].spend_bundle
        await time_out_assert_not_none(5, full_node_api.full_node.mempool_manager.get_spendbundle, spend_bundle.name())

        for i in range(1, num_blocks):
            await full_node_api.farm_new_transaction_block(FarmNewBlockProtocol(ph))

        await time_out_assert(15, did_wallet_1.get_confirmed_balance, 201)
        await time_out_assert(15, did_wallet_1.get_unconfirmed_balance, 201)
        await time_out_assert(15, did_wallet_1.get_pending_change_balance, 0)

        backup_data = did_wallet_1.create_backup()

        # Wallet2 recovers DIDWallet2 to a new set of keys
        async with wallet_node_2.wallet_state_manager.lock:
            did_wallet_2 = await DIDWallet.create_new_did_wallet_from_recovery(
                wallet_node_2.wallet_state_manager, wallet_2, backup_data
            )
        coins = await did_wallet_1.select_coins(1)
        coin = coins.copy().pop()
        assert did_wallet_2.did_info.temp_coin == coin
        newpuzhash = await did_wallet_2.get_new_did_inner_hash()
        pubkey = bytes(
            (await did_wallet_2.wallet_state_manager.get_unused_derivation_record(did_wallet_2.wallet_info.id)).pubkey
        )
        message_spend_bundle, attest_data = await did_wallet_0.create_attestment(
            did_wallet_2.did_info.temp_coin.name(), newpuzhash, pubkey
        )
        spend_bundle_list = await wallet_node_0.wallet_state_manager.tx_store.get_unconfirmed_for_wallet(
            did_wallet_0.id()
        )

        spend_bundle = spend_bundle_list[0].spend_bundle
        await time_out_assert_not_none(5, full_node_api.full_node.mempool_manager.get_spendbundle, spend_bundle.name())

        for i in range(1, num_blocks):
            await full_node_api.farm_new_transaction_block(FarmNewBlockProtocol(ph))

        (
            test_info_list,
            test_message_spend_bundle,
        ) = await did_wallet_2.load_attest_files_for_recovery_spend([attest_data])
        assert message_spend_bundle == test_message_spend_bundle

        spend_bundle = await did_wallet_2.recovery_spend(
            did_wallet_2.did_info.temp_coin,
            newpuzhash,
            test_info_list,
            pubkey,
            test_message_spend_bundle,
        )

        await time_out_assert_not_none(5, full_node_api.full_node.mempool_manager.get_spendbundle, spend_bundle.name())

        for i in range(1, num_blocks):
            await full_node_api.farm_new_transaction_block(FarmNewBlockProtocol(ph))

        await time_out_assert(45, did_wallet_2.get_confirmed_balance, 201)
        await time_out_assert(45, did_wallet_2.get_unconfirmed_balance, 201)

        some_ph = 32 * b"\2"
        await did_wallet_2.create_exit_spend(some_ph)

        spend_bundle_list = await wallet_node_2.wallet_state_manager.tx_store.get_unconfirmed_for_wallet(
            did_wallet_2.id()
        )

        spend_bundle = spend_bundle_list[0].spend_bundle
        await time_out_assert_not_none(5, full_node_api.full_node.mempool_manager.get_spendbundle, spend_bundle.name())

        for i in range(1, num_blocks):
            await full_node_api.farm_new_transaction_block(FarmNewBlockProtocol(ph))

        async def get_coins_with_ph():
            coins = await full_node_api.full_node.coin_store.get_coin_records_by_puzzle_hash(True, some_ph)
            if len(coins) == 1:
                return True
            return False

        await time_out_assert(15, get_coins_with_ph, True)
        await time_out_assert(45, did_wallet_2.get_confirmed_balance, 0)
        await time_out_assert(45, did_wallet_2.get_unconfirmed_balance, 0)

    @pytest.mark.parametrize(
        "trusted",
        [True, False],
    )
    @pytest.mark.asyncio
    async def test_did_recovery_with_multiple_backup_dids(self, self_hostname, two_wallet_nodes, trusted):
        num_blocks = 5
        full_nodes, wallets, _ = two_wallet_nodes
        full_node_api = full_nodes[0]
        server_1 = full_node_api.server
        wallet_node, server_2 = wallets[0]
        wallet_node_2, server_3 = wallets[1]
        wallet = wallet_node.wallet_state_manager.main_wallet
        wallet2 = wallet_node_2.wallet_state_manager.main_wallet

        ph = await wallet.get_new_puzzlehash()
        if trusted:
            wallet_node.config["trusted_peers"] = {
                full_node_api.full_node.server.node_id.hex(): full_node_api.full_node.server.node_id.hex()
            }
            wallet_node_2.config["trusted_peers"] = {
                full_node_api.full_node.server.node_id.hex(): full_node_api.full_node.server.node_id.hex()
            }
        else:
            wallet_node.config["trusted_peers"] = {}
            wallet_node_2.config["trusted_peers"] = {}
        await server_2.start_client(PeerInfo(self_hostname, uint16(server_1._port)), None)
        await server_3.start_client(PeerInfo(self_hostname, uint16(server_1._port)), None)

        for i in range(1, num_blocks):
            await full_node_api.farm_new_transaction_block(FarmNewBlockProtocol(ph))

        funds = sum(
            [
                calculate_pool_reward(uint32(i)) + calculate_base_farmer_reward(uint32(i))
                for i in range(1, num_blocks - 1)
            ]
        )

        await time_out_assert(15, wallet.get_confirmed_balance, funds)

        async with wallet_node.wallet_state_manager.lock:
            did_wallet: DIDWallet = await DIDWallet.create_new_did_wallet(
                wallet_node.wallet_state_manager, wallet, uint64(101)
            )
        assert did_wallet.get_name() == "Profile 1"
        spend_bundle_list = await wallet_node.wallet_state_manager.tx_store.get_unconfirmed_for_wallet(did_wallet.id())

        spend_bundle = spend_bundle_list[0].spend_bundle
        await time_out_assert_not_none(5, full_node_api.full_node.mempool_manager.get_spendbundle, spend_bundle.name())

        ph = await wallet2.get_new_puzzlehash()
        for i in range(1, num_blocks):
            await full_node_api.farm_new_transaction_block(FarmNewBlockProtocol(ph))

        await time_out_assert(15, did_wallet.get_confirmed_balance, 101)
        await time_out_assert(15, did_wallet.get_unconfirmed_balance, 101)

        recovery_list = [bytes.fromhex(did_wallet.get_my_DID())]

        async with wallet_node_2.wallet_state_manager.lock:
            did_wallet_2: DIDWallet = await DIDWallet.create_new_did_wallet(
                wallet_node_2.wallet_state_manager, wallet2, uint64(101), recovery_list
            )

        spend_bundle_list = await wallet_node_2.wallet_state_manager.tx_store.get_unconfirmed_for_wallet(
            did_wallet_2.id()
        )

        spend_bundle = spend_bundle_list[0].spend_bundle
        await time_out_assert_not_none(5, full_node_api.full_node.mempool_manager.get_spendbundle, spend_bundle.name())

        for i in range(1, num_blocks):
            await full_node_api.farm_new_transaction_block(FarmNewBlockProtocol(ph))

        await time_out_assert(15, did_wallet_2.get_confirmed_balance, 101)
        await time_out_assert(15, did_wallet_2.get_unconfirmed_balance, 101)

        assert did_wallet_2.did_info.backup_ids == recovery_list

        recovery_list.append(bytes.fromhex(did_wallet_2.get_my_DID()))

        async with wallet_node_2.wallet_state_manager.lock:
            did_wallet_3: DIDWallet = await DIDWallet.create_new_did_wallet(
                wallet_node_2.wallet_state_manager, wallet2, uint64(201), recovery_list
            )

        spend_bundle_list = await wallet_node_2.wallet_state_manager.tx_store.get_unconfirmed_for_wallet(
            did_wallet_3.id()
        )

        spend_bundle = spend_bundle_list[0].spend_bundle
        await time_out_assert_not_none(5, full_node_api.full_node.mempool_manager.get_spendbundle, spend_bundle.name())

        ph2 = await wallet.get_new_puzzlehash()
        for i in range(1, num_blocks):
            await full_node_api.farm_new_transaction_block(FarmNewBlockProtocol(ph2))

        assert did_wallet_3.did_info.backup_ids == recovery_list
        await time_out_assert(15, did_wallet_3.get_confirmed_balance, 201)
        await time_out_assert(15, did_wallet_3.get_unconfirmed_balance, 201)
        coins = await did_wallet_3.select_coins(1)
        coin = coins.pop()

        backup_data = did_wallet_3.create_backup()

        async with wallet_node.wallet_state_manager.lock:
            did_wallet_4 = await DIDWallet.create_new_did_wallet_from_recovery(
                wallet_node.wallet_state_manager,
                wallet,
                backup_data,
            )
        assert did_wallet_4.get_name() == "Profile 2"

        pubkey = (
            await did_wallet_4.wallet_state_manager.get_unused_derivation_record(did_wallet_2.wallet_info.id)
        ).pubkey
        new_ph = did_wallet_4.did_info.temp_puzhash
        message_spend_bundle, attest1 = await did_wallet.create_attestment(coin.name(), new_ph, pubkey)
        spend_bundle_list = await wallet_node.wallet_state_manager.tx_store.get_unconfirmed_for_wallet(did_wallet.id())

        spend_bundle = spend_bundle_list[0].spend_bundle
        await time_out_assert_not_none(5, full_node_api.full_node.mempool_manager.get_spendbundle, spend_bundle.name())
        message_spend_bundle2, attest2 = await did_wallet_2.create_attestment(coin.name(), new_ph, pubkey)
        spend_bundle_list = await wallet_node_2.wallet_state_manager.tx_store.get_unconfirmed_for_wallet(
            did_wallet_2.id()
        )

        spend_bundle = spend_bundle_list[0].spend_bundle
        await time_out_assert_not_none(5, full_node_api.full_node.mempool_manager.get_spendbundle, spend_bundle.name())
        message_spend_bundle = message_spend_bundle.aggregate([message_spend_bundle, message_spend_bundle2])

        (
            test_info_list,
            test_message_spend_bundle,
        ) = await did_wallet_4.load_attest_files_for_recovery_spend([attest1, attest2])
        assert message_spend_bundle == test_message_spend_bundle

        for i in range(1, num_blocks):
            await full_node_api.farm_new_transaction_block(FarmNewBlockProtocol(ph2))
        await time_out_assert(15, did_wallet_4.get_confirmed_balance, 0)
        await time_out_assert(15, did_wallet_4.get_unconfirmed_balance, 0)
        await did_wallet_4.recovery_spend(coin, new_ph, test_info_list, pubkey, message_spend_bundle)
        spend_bundle_list = await wallet_node.wallet_state_manager.tx_store.get_unconfirmed_for_wallet(
            did_wallet_4.id()
        )

        spend_bundle = spend_bundle_list[0].spend_bundle
        await time_out_assert_not_none(5, full_node_api.full_node.mempool_manager.get_spendbundle, spend_bundle.name())

        for i in range(1, num_blocks):
            await full_node_api.farm_new_transaction_block(FarmNewBlockProtocol(ph2))

        await time_out_assert(15, did_wallet_4.get_confirmed_balance, 201)
        await time_out_assert(15, did_wallet_4.get_unconfirmed_balance, 201)
        await time_out_assert(15, did_wallet_3.get_confirmed_balance, 0)
        await time_out_assert(15, did_wallet_3.get_unconfirmed_balance, 0)

    @pytest.mark.parametrize(
        "trusted",
        [True, False],
    )
    @pytest.mark.asyncio
    async def test_did_recovery_with_empty_set(self, self_hostname, two_wallet_nodes, trusted):
        num_blocks = 5
        full_nodes, wallets, _ = two_wallet_nodes
        full_node_api = full_nodes[0]
        server_1 = full_node_api.server
        wallet_node, server_2 = wallets[0]
        wallet_node_2, server_3 = wallets[1]
        wallet = wallet_node.wallet_state_manager.main_wallet

        ph = await wallet.get_new_puzzlehash()
        if trusted:
            wallet_node.config["trusted_peers"] = {
                full_node_api.full_node.server.node_id.hex(): full_node_api.full_node.server.node_id.hex()
            }
            wallet_node_2.config["trusted_peers"] = {
                full_node_api.full_node.server.node_id.hex(): full_node_api.full_node.server.node_id.hex()
            }
        else:
            wallet_node.config["trusted_peers"] = {}
            wallet_node_2.config["trusted_peers"] = {}
        await server_2.start_client(PeerInfo(self_hostname, uint16(server_1._port)), None)
        await server_3.start_client(PeerInfo(self_hostname, uint16(server_1._port)), None)

        for i in range(1, num_blocks):
            await full_node_api.farm_new_transaction_block(FarmNewBlockProtocol(ph))

        funds = sum(
            [
                calculate_pool_reward(uint32(i)) + calculate_base_farmer_reward(uint32(i))
                for i in range(1, num_blocks - 1)
            ]
        )

        await time_out_assert(15, wallet.get_confirmed_balance, funds)

        async with wallet_node.wallet_state_manager.lock:
            did_wallet: DIDWallet = await DIDWallet.create_new_did_wallet(
                wallet_node.wallet_state_manager, wallet, uint64(101)
            )

        spend_bundle_list = await wallet_node.wallet_state_manager.tx_store.get_unconfirmed_for_wallet(did_wallet.id())

        spend_bundle = spend_bundle_list[0].spend_bundle
        await time_out_assert_not_none(5, full_node_api.full_node.mempool_manager.get_spendbundle, spend_bundle.name())

        for i in range(1, num_blocks):
            await full_node_api.farm_new_transaction_block(FarmNewBlockProtocol(ph))

        await time_out_assert(15, did_wallet.get_confirmed_balance, 101)
        await time_out_assert(15, did_wallet.get_unconfirmed_balance, 101)
        coins = await did_wallet.select_coins(1)
        coin = coins.pop()
        info = Program.to([])
        pubkey = (await did_wallet.wallet_state_manager.get_unused_derivation_record(did_wallet.wallet_info.id)).pubkey
        try:
            spend_bundle = await did_wallet.recovery_spend(
                coin, ph, info, pubkey, SpendBundle([], AugSchemeMPL.aggregate([]))
            )
        except Exception:
            # We expect a CLVM 80 error for this test
            pass
        else:
            assert False

    @pytest.mark.parametrize(
        "trusted",
        [True, False],
    )
    @pytest.mark.asyncio
    async def test_did_find_lost_did(self, self_hostname, two_wallet_nodes, trusted):
        num_blocks = 5
        full_nodes, wallets, _ = two_wallet_nodes
        full_node_api = full_nodes[0]
        server_1 = full_node_api.server
        wallet_node, server_2 = wallets[0]
        wallet_node_2, server_3 = wallets[1]
        wallet = wallet_node.wallet_state_manager.main_wallet
        wallet2 = wallet_node_2.wallet_state_manager.main_wallet
        api_0 = WalletRpcApi(wallet_node)
        ph = await wallet.get_new_puzzlehash()
        if trusted:
            wallet_node.config["trusted_peers"] = {
                full_node_api.full_node.server.node_id.hex(): full_node_api.full_node.server.node_id.hex()
            }
            wallet_node_2.config["trusted_peers"] = {
                full_node_api.full_node.server.node_id.hex(): full_node_api.full_node.server.node_id.hex()
            }
        else:
            wallet_node.config["trusted_peers"] = {}
            wallet_node_2.config["trusted_peers"] = {}
        await server_2.start_client(PeerInfo(self_hostname, uint16(server_1._port)), None)
        await server_3.start_client(PeerInfo(self_hostname, uint16(server_1._port)), None)
        for i in range(1, num_blocks):
            await full_node_api.farm_new_transaction_block(FarmNewBlockProtocol(ph))

        funds = sum(
            [
                calculate_pool_reward(uint32(i)) + calculate_base_farmer_reward(uint32(i))
                for i in range(1, num_blocks - 1)
            ]
        )

        await time_out_assert(15, wallet.get_confirmed_balance, funds)

        async with wallet_node.wallet_state_manager.lock:
            did_wallet: DIDWallet = await DIDWallet.create_new_did_wallet(
                wallet_node.wallet_state_manager, wallet, uint64(101)
            )
        spend_bundle_list = await wallet_node.wallet_state_manager.tx_store.get_unconfirmed_for_wallet(did_wallet.id())

        spend_bundle = spend_bundle_list[0].spend_bundle
        await time_out_assert_not_none(15, full_node_api.full_node.mempool_manager.get_spendbundle, spend_bundle.name())
        ph2 = await wallet2.get_new_puzzlehash()
        for i in range(1, num_blocks):
            await full_node_api.farm_new_transaction_block(FarmNewBlockProtocol(ph2))

        await time_out_assert(15, did_wallet.get_confirmed_balance, 101)
        await time_out_assert(15, did_wallet.get_unconfirmed_balance, 101)
        # Delete the coin and wallet
        coins = await did_wallet.select_coins(uint64(1))
        coin = coins.pop()
        await wallet_node.wallet_state_manager.coin_store.delete_coin_record(coin.name())
        await time_out_assert(15, did_wallet.get_confirmed_balance, 0)
        await wallet_node.wallet_state_manager.user_store.delete_wallet(did_wallet.wallet_info.id)
        wallet_node.wallet_state_manager.wallets.pop(did_wallet.wallet_info.id)
        assert len(wallet_node.wallet_state_manager.wallets) == 1
        # Find lost DID
        resp = await api_0.did_find_lost_did({"coin_id": did_wallet.did_info.origin_coin.name().hex()})
        assert resp["success"]
        did_wallets = list(
            filter(
                lambda w: (w.type == WalletType.DECENTRALIZED_ID),
                await wallet_node.wallet_state_manager.get_all_wallet_info_entries(),
            )
        )
        did_wallet: Optional[DIDWallet] = wallet_node.wallet_state_manager.wallets[did_wallets[0].id]
        await time_out_assert(15, did_wallet.get_confirmed_balance, 101)
        await time_out_assert(15, did_wallet.get_unconfirmed_balance, 101)
        # Spend DID
        recovery_list = [bytes32.fromhex(did_wallet.get_my_DID())]
        await did_wallet.update_recovery_list(recovery_list, uint64(1))
        assert did_wallet.did_info.backup_ids == recovery_list
        await did_wallet.create_update_spend()
        spend_bundle_list = await wallet_node.wallet_state_manager.tx_store.get_unconfirmed_for_wallet(did_wallet.id())
        spend_bundle = spend_bundle_list[0].spend_bundle
        await time_out_assert_not_none(5, full_node_api.full_node.mempool_manager.get_spendbundle, spend_bundle.name())
        for i in range(1, num_blocks):
            await full_node_api.farm_new_transaction_block(FarmNewBlockProtocol(ph2))

        await time_out_assert(15, did_wallet.get_confirmed_balance, 101)
        await time_out_assert(15, did_wallet.get_unconfirmed_balance, 101)
        # Delete the coin and change inner puzzle
        coins = await did_wallet.select_coins(uint64(1))
        coin = coins.pop()
        await wallet_node.wallet_state_manager.coin_store.delete_coin_record(coin.name())
        await time_out_assert(15, did_wallet.get_confirmed_balance, 0)
        new_inner_puzzle = await did_wallet.get_new_did_innerpuz()
        did_wallet.did_info = dataclasses.replace(did_wallet.did_info, current_inner=new_inner_puzzle)
        # Recovery the coin
        resp = await api_0.did_find_lost_did({"coin_id": did_wallet.did_info.origin_coin.name().hex()})
        assert resp["success"]
        await time_out_assert(15, did_wallet.get_confirmed_balance, 101)
        assert did_wallet.did_info.current_inner != new_inner_puzzle

    @pytest.mark.parametrize(
        "trusted",
        [True, False],
    )
    @pytest.mark.asyncio
    async def test_did_attest_after_recovery(self, self_hostname, two_wallet_nodes, trusted):
        num_blocks = 5
        full_nodes, wallets, _ = two_wallet_nodes
        full_node_api = full_nodes[0]
        server_1 = full_node_api.server
        wallet_node, server_2 = wallets[0]
        wallet_node_2, server_3 = wallets[1]
        wallet = wallet_node.wallet_state_manager.main_wallet
        wallet2 = wallet_node_2.wallet_state_manager.main_wallet
        ph = await wallet.get_new_puzzlehash()
        if trusted:
            wallet_node.config["trusted_peers"] = {
                full_node_api.full_node.server.node_id.hex(): full_node_api.full_node.server.node_id.hex()
            }
            wallet_node_2.config["trusted_peers"] = {
                full_node_api.full_node.server.node_id.hex(): full_node_api.full_node.server.node_id.hex()
            }
        else:
            wallet_node.config["trusted_peers"] = {}
            wallet_node_2.config["trusted_peers"] = {}
        await server_2.start_client(PeerInfo(self_hostname, uint16(server_1._port)), None)
        await server_3.start_client(PeerInfo(self_hostname, uint16(server_1._port)), None)
        for i in range(1, num_blocks):
            await full_node_api.farm_new_transaction_block(FarmNewBlockProtocol(ph))

        funds = sum(
            [
                calculate_pool_reward(uint32(i)) + calculate_base_farmer_reward(uint32(i))
                for i in range(1, num_blocks - 1)
            ]
        )

        await time_out_assert(15, wallet.get_confirmed_balance, funds)

        async with wallet_node.wallet_state_manager.lock:
            did_wallet: DIDWallet = await DIDWallet.create_new_did_wallet(
                wallet_node.wallet_state_manager, wallet, uint64(101)
            )
        spend_bundle_list = await wallet_node.wallet_state_manager.tx_store.get_unconfirmed_for_wallet(did_wallet.id())

        spend_bundle = spend_bundle_list[0].spend_bundle
        await time_out_assert_not_none(15, full_node_api.full_node.mempool_manager.get_spendbundle, spend_bundle.name())
        ph2 = await wallet2.get_new_puzzlehash()
        for i in range(1, num_blocks):
            await full_node_api.farm_new_transaction_block(FarmNewBlockProtocol(ph2))

        await time_out_assert(15, did_wallet.get_confirmed_balance, 101)
        await time_out_assert(15, did_wallet.get_unconfirmed_balance, 101)
        recovery_list = [bytes.fromhex(did_wallet.get_my_DID())]

        async with wallet_node_2.wallet_state_manager.lock:
            did_wallet_2: DIDWallet = await DIDWallet.create_new_did_wallet(
                wallet_node_2.wallet_state_manager, wallet2, uint64(101), recovery_list
            )
        spend_bundle_list = await wallet_node_2.wallet_state_manager.tx_store.get_unconfirmed_for_wallet(
            did_wallet_2.id()
        )

        spend_bundle = spend_bundle_list[0].spend_bundle
        await time_out_assert_not_none(5, full_node_api.full_node.mempool_manager.get_spendbundle, spend_bundle.name())
        ph = await wallet.get_new_puzzlehash()
        for i in range(1, num_blocks):
            await full_node_api.farm_new_transaction_block(FarmNewBlockProtocol(ph))
        await time_out_assert(25, did_wallet_2.get_confirmed_balance, 101)
        await time_out_assert(25, did_wallet_2.get_unconfirmed_balance, 101)
        assert did_wallet_2.did_info.backup_ids == recovery_list

        # Update coin with new ID info
        recovery_list = [bytes.fromhex(did_wallet_2.get_my_DID())]
        await did_wallet.update_recovery_list(recovery_list, uint64(1))
        assert did_wallet.did_info.backup_ids == recovery_list
        await did_wallet.create_update_spend()

        spend_bundle_list = await wallet_node.wallet_state_manager.tx_store.get_unconfirmed_for_wallet(did_wallet.id())

        spend_bundle = spend_bundle_list[0].spend_bundle
        await time_out_assert_not_none(5, full_node_api.full_node.mempool_manager.get_spendbundle, spend_bundle.name())

        for i in range(1, num_blocks):
            await full_node_api.farm_new_transaction_block(FarmNewBlockProtocol(ph2))

        await time_out_assert(15, did_wallet.get_confirmed_balance, 101)
        await time_out_assert(15, did_wallet.get_unconfirmed_balance, 101)

        # DID Wallet 2 recovers into DID Wallet 3 with new innerpuz
        backup_data = did_wallet_2.create_backup()

        async with wallet_node.wallet_state_manager.lock:
            did_wallet_3 = await DIDWallet.create_new_did_wallet_from_recovery(
                wallet_node.wallet_state_manager,
                wallet,
                backup_data,
            )
        new_ph = await did_wallet_3.get_new_did_inner_hash()
        coins = await did_wallet_2.select_coins(1)
        coin = coins.pop()
        pubkey = (
            await did_wallet_3.wallet_state_manager.get_unused_derivation_record(did_wallet_3.wallet_info.id)
        ).pubkey
        await time_out_assert(15, did_wallet.get_confirmed_balance, 101)
        attest_data = (await did_wallet.create_attestment(coin.name(), new_ph, pubkey))[1]
        spend_bundle_list = await wallet_node.wallet_state_manager.tx_store.get_unconfirmed_for_wallet(did_wallet.id())

        spend_bundle = spend_bundle_list[0].spend_bundle
        await time_out_assert_not_none(5, full_node_api.full_node.mempool_manager.get_spendbundle, spend_bundle.name())
        for i in range(1, num_blocks):
            await full_node_api.farm_new_transaction_block(FarmNewBlockProtocol(ph2))

        (
            info,
            message_spend_bundle,
        ) = await did_wallet_3.load_attest_files_for_recovery_spend([attest_data])
        await did_wallet_3.recovery_spend(coin, new_ph, info, pubkey, message_spend_bundle)
        spend_bundle_list = await wallet_node.wallet_state_manager.tx_store.get_unconfirmed_for_wallet(
            did_wallet_3.id()
        )

        spend_bundle = spend_bundle_list[0].spend_bundle
        await time_out_assert_not_none(5, full_node_api.full_node.mempool_manager.get_spendbundle, spend_bundle.name())

        for i in range(1, num_blocks):
            await full_node_api.farm_new_transaction_block(FarmNewBlockProtocol(ph))

        await time_out_assert(15, did_wallet_3.get_confirmed_balance, 101)
        await time_out_assert(15, did_wallet_3.get_unconfirmed_balance, 101)

        # DID Wallet 1 recovery spends into DID Wallet 4
        backup_data = did_wallet.create_backup()

        async with wallet_node_2.wallet_state_manager.lock:
            did_wallet_4 = await DIDWallet.create_new_did_wallet_from_recovery(
                wallet_node_2.wallet_state_manager,
                wallet2,
                backup_data,
            )
        coins = await did_wallet.select_coins(1)
        coin = coins.pop()
        new_ph = await did_wallet_4.get_new_did_inner_hash()
        pubkey = (
            await did_wallet_4.wallet_state_manager.get_unused_derivation_record(did_wallet_4.wallet_info.id)
        ).pubkey
        attest1 = (await did_wallet_3.create_attestment(coin.name(), new_ph, pubkey))[1]
        spend_bundle_list = await wallet_node.wallet_state_manager.tx_store.get_unconfirmed_for_wallet(
            did_wallet_3.id()
        )

        spend_bundle = spend_bundle_list[0].spend_bundle
        await time_out_assert_not_none(5, full_node_api.full_node.mempool_manager.get_spendbundle, spend_bundle.name())
        for i in range(1, num_blocks):
            await full_node_api.farm_new_transaction_block(FarmNewBlockProtocol(ph2))
        await time_out_assert(15, wallet.get_pending_change_balance, 0)
        (
            test_info_list,
            test_message_spend_bundle,
        ) = await did_wallet_4.load_attest_files_for_recovery_spend([attest1])
        await did_wallet_4.recovery_spend(coin, new_ph, test_info_list, pubkey, test_message_spend_bundle)

        spend_bundle_list = await wallet_node_2.wallet_state_manager.tx_store.get_unconfirmed_for_wallet(
            did_wallet_4.id()
        )

        spend_bundle = spend_bundle_list[0].spend_bundle
        await time_out_assert_not_none(15, full_node_api.full_node.mempool_manager.get_spendbundle, spend_bundle.name())

        for i in range(1, num_blocks):
            await full_node_api.farm_new_transaction_block(FarmNewBlockProtocol(ph))

        await time_out_assert(15, did_wallet_4.get_confirmed_balance, 101)
        await time_out_assert(15, did_wallet_4.get_unconfirmed_balance, 101)
        await time_out_assert(15, did_wallet.get_confirmed_balance, 0)
        await time_out_assert(15, did_wallet.get_unconfirmed_balance, 0)

    @pytest.mark.parametrize(
        "with_recovery",
        [True, False],
    )
    @pytest.mark.parametrize(
        "trusted",
        [True, False],
    )
    @pytest.mark.asyncio
    async def test_did_transfer(self, self_hostname, two_wallet_nodes, with_recovery, trusted):
        num_blocks = 5
        fee = uint64(1000)
        full_nodes, wallets, _ = two_wallet_nodes
        full_node_api = full_nodes[0]
        server_1 = full_node_api.server
        wallet_node, server_2 = wallets[0]
        wallet_node_2, server_3 = wallets[1]
        wallet = wallet_node.wallet_state_manager.main_wallet
        wallet2 = wallet_node_2.wallet_state_manager.main_wallet
        ph = await wallet.get_new_puzzlehash()

        if trusted:
            wallet_node.config["trusted_peers"] = {
                full_node_api.full_node.server.node_id.hex(): full_node_api.full_node.server.node_id.hex()
            }
            wallet_node_2.config["trusted_peers"] = {
                full_node_api.full_node.server.node_id.hex(): full_node_api.full_node.server.node_id.hex()
            }
        else:
            wallet_node.config["trusted_peers"] = {}
            wallet_node_2.config["trusted_peers"] = {}

        await server_2.start_client(PeerInfo(self_hostname, uint16(server_1._port)), None)
        await server_3.start_client(PeerInfo(self_hostname, uint16(server_1._port)), None)
        for i in range(1, num_blocks):
            await full_node_api.farm_new_transaction_block(FarmNewBlockProtocol(ph))

        funds = sum(
            [
                calculate_pool_reward(uint32(i)) + calculate_base_farmer_reward(uint32(i))
                for i in range(1, num_blocks - 1)
            ]
        )

        await time_out_assert(15, wallet.get_confirmed_balance, funds)

        async with wallet_node.wallet_state_manager.lock:
            did_wallet_1: DIDWallet = await DIDWallet.create_new_did_wallet(
                wallet_node.wallet_state_manager,
                wallet,
                uint64(101),
                [bytes(ph)],
                uint64(1),
                {"Twitter": "Test", "GitHub": "测试"},
                fee=fee,
            )
        assert did_wallet_1.get_name() == "Profile 1"
        spend_bundle_list = await wallet_node.wallet_state_manager.tx_store.get_unconfirmed_for_wallet(
            did_wallet_1.id()
        )
        spend_bundle = spend_bundle_list[0].spend_bundle
        await time_out_assert_not_none(5, full_node_api.full_node.mempool_manager.get_spendbundle, spend_bundle.name())
        ph2 = await wallet2.get_new_puzzlehash()
        for i in range(1, num_blocks):
            await full_node_api.farm_new_transaction_block(FarmNewBlockProtocol(ph2))
        await time_out_assert(15, did_wallet_1.get_confirmed_balance, 101)
        await time_out_assert(15, did_wallet_1.get_unconfirmed_balance, 101)
        await time_out_assert(15, wallet.get_confirmed_balance, 7999999998899)
        await time_out_assert(15, wallet.get_unconfirmed_balance, 7999999998899)
        # Transfer DID
        new_puzhash = await wallet2.get_new_puzzlehash()
        await did_wallet_1.transfer_did(new_puzhash, fee, with_recovery)
        spend_bundle_list = await wallet_node.wallet_state_manager.tx_store.get_unconfirmed_for_wallet(
            did_wallet_1.id()
        )
        spend_bundle = spend_bundle_list[0].spend_bundle
        await time_out_assert_not_none(5, full_node_api.full_node.mempool_manager.get_spendbundle, spend_bundle.name())
        ph2 = await wallet2.get_new_puzzlehash()
        for i in range(1, num_blocks):
            await full_node_api.farm_new_transaction_block(FarmNewBlockProtocol(ph2))
        await time_out_assert(15, wallet.get_confirmed_balance, 7999999997899)
        await time_out_assert(15, wallet.get_unconfirmed_balance, 7999999997899)
        # Check if the DID wallet is created in the wallet2

        await time_out_assert(30, get_wallet_num, 2, wallet_node_2.wallet_state_manager)
        await time_out_assert(30, get_wallet_num, 1, wallet_node.wallet_state_manager)
        # Get the new DID wallet
        did_wallets = list(
            filter(
                lambda w: (w.type == WalletType.DECENTRALIZED_ID),
                await wallet_node_2.wallet_state_manager.get_all_wallet_info_entries(),
            )
        )
        did_wallet_2: Optional[DIDWallet] = wallet_node_2.wallet_state_manager.wallets[did_wallets[0].id]
        assert len(wallet_node.wallet_state_manager.wallets) == 1
        assert did_wallet_1.did_info.origin_coin == did_wallet_2.did_info.origin_coin
        if with_recovery:
            assert did_wallet_1.did_info.backup_ids[0] == did_wallet_2.did_info.backup_ids[0]
            assert did_wallet_1.did_info.num_of_backup_ids_needed == did_wallet_2.did_info.num_of_backup_ids_needed
        metadata = json.loads(did_wallet_2.did_info.metadata)
        assert metadata["Twitter"] == "Test"
        assert metadata["GitHub"] == "测试"

    @pytest.mark.parametrize(
        "trusted",
        [True, False],
    )
    @pytest.mark.asyncio
    async def test_update_recovery_list(self, self_hostname, two_wallet_nodes, trusted):
        num_blocks = 5
        full_nodes, wallets, _ = two_wallet_nodes
        full_node_api = full_nodes[0]
        server_1 = full_node_api.server
        wallet_node, server_2 = wallets[0]
        wallet_node_2, server_3 = wallets[1]
        wallet = wallet_node.wallet_state_manager.main_wallet
        ph = await wallet.get_new_puzzlehash()

        if trusted:
            wallet_node.config["trusted_peers"] = {
                full_node_api.full_node.server.node_id.hex(): full_node_api.full_node.server.node_id.hex()
            }
            wallet_node_2.config["trusted_peers"] = {
                full_node_api.full_node.server.node_id.hex(): full_node_api.full_node.server.node_id.hex()
            }
        else:
            wallet_node.config["trusted_peers"] = {}
            wallet_node_2.config["trusted_peers"] = {}

        await server_2.start_client(PeerInfo(self_hostname, uint16(server_1._port)), None)
        await server_3.start_client(PeerInfo(self_hostname, uint16(server_1._port)), None)
        for i in range(1, num_blocks):
            await full_node_api.farm_new_transaction_block(FarmNewBlockProtocol(ph))

        funds = sum(
            [
                calculate_pool_reward(uint32(i)) + calculate_base_farmer_reward(uint32(i))
                for i in range(1, num_blocks - 1)
            ]
        )

        await time_out_assert(15, wallet.get_confirmed_balance, funds)

        async with wallet_node.wallet_state_manager.lock:
            did_wallet_1: DIDWallet = await DIDWallet.create_new_did_wallet(
                wallet_node.wallet_state_manager, wallet, uint64(101), []
            )
        spend_bundle_list = await wallet_node.wallet_state_manager.tx_store.get_unconfirmed_for_wallet(
            did_wallet_1.id()
        )
        spend_bundle = spend_bundle_list[0].spend_bundle
        await time_out_assert_not_none(5, full_node_api.full_node.mempool_manager.get_spendbundle, spend_bundle.name())
        ph2 = await wallet.get_new_puzzlehash()
        for i in range(1, num_blocks):
            await full_node_api.farm_new_transaction_block(FarmNewBlockProtocol(ph2))
        await time_out_assert(15, did_wallet_1.get_confirmed_balance, 101)
        await time_out_assert(15, did_wallet_1.get_unconfirmed_balance, 101)
        await did_wallet_1.update_recovery_list([bytes(ph)], 1)
        await did_wallet_1.create_update_spend()
        ph2 = await wallet.get_new_puzzlehash()
        for i in range(1, num_blocks):
            await full_node_api.farm_new_transaction_block(FarmNewBlockProtocol(ph2))
        await time_out_assert(15, did_wallet_1.get_confirmed_balance, 101)
        await time_out_assert(15, did_wallet_1.get_unconfirmed_balance, 101)
        assert did_wallet_1.did_info.backup_ids[0] == bytes(ph)
        assert did_wallet_1.did_info.num_of_backup_ids_needed == 1

    @pytest.mark.parametrize(
        "trusted",
        [True, False],
    )
    @pytest.mark.asyncio
    async def test_get_info(self, self_hostname, two_wallet_nodes, trusted):
        fee = uint64(1000)
        full_nodes, wallets, _ = two_wallet_nodes
        full_node_api = full_nodes[0]
        server_1 = full_node_api.server
        wallet_node, server_2 = wallets[0]
        wallet_node_2, server_3 = wallets[1]
        wallet = wallet_node.wallet_state_manager.main_wallet
        wallet1 = wallet_node_2.wallet_state_manager.main_wallet
        ph1 = await wallet1.get_new_puzzlehash()
        api_0 = WalletRpcApi(wallet_node)
        if trusted:
            wallet_node.config["trusted_peers"] = {
                full_node_api.full_node.server.node_id.hex(): full_node_api.full_node.server.node_id.hex()
            }
            wallet_node_2.config["trusted_peers"] = {
                full_node_api.full_node.server.node_id.hex(): full_node_api.full_node.server.node_id.hex()
            }
        else:
            wallet_node.config["trusted_peers"] = {}
            wallet_node_2.config["trusted_peers"] = {}

        await server_2.start_client(PeerInfo(self_hostname, uint16(server_1._port)), None)
        await server_3.start_client(PeerInfo(self_hostname, uint16(server_1._port)), None)
        await full_node_api.farm_blocks_to_wallet(count=2, wallet=wallet)
        did_amount = uint64(101)

        async with wallet_node.wallet_state_manager.lock:
            did_wallet_1: DIDWallet = await DIDWallet.create_new_did_wallet(
                wallet_node.wallet_state_manager, wallet, did_amount, [], metadata={"twitter": "twitter"}, fee=fee
            )
        transaction_records = await wallet_node.wallet_state_manager.tx_store.get_unconfirmed_for_wallet(
            did_wallet_1.id()
        )
        await full_node_api.process_transaction_records(records=transaction_records)
        await full_node_api.wait_for_wallet_synced(wallet_node=wallet_node, timeout=15)

        assert await did_wallet_1.get_confirmed_balance() == did_amount
        assert await did_wallet_1.get_unconfirmed_balance() == did_amount
        response = await api_0.did_get_info({"coin_id": did_wallet_1.did_info.origin_coin.name().hex()})

        assert response["launcher_id"] == did_wallet_1.did_info.origin_coin.name().hex()
        assert response["full_puzzle"] == create_fullpuz(
            did_wallet_1.did_info.current_inner, did_wallet_1.did_info.origin_coin.name()
        )
        assert response["metadata"]["twitter"] == "twitter"
        assert response["latest_coin"] == (await did_wallet_1.select_coins(uint64(1))).pop().name().hex()
        assert response["num_verification"] == 0
        assert response["recovery_list_hash"] == Program(Program.to([])).get_tree_hash().hex()
        assert decode_puzzle_hash(response["p2_address"]).hex() == response["hints"][0]

        # Test non-singleton coin
        coin = (await wallet.select_coins(uint64(1))).pop()
        assert coin.amount % 2 == 1
        response = await api_0.did_get_info({"coin_id": coin.name().hex()})
        assert not response["success"]

        # Test multiple odd coins
        odd_amount = uint64(1)
        coin_1 = (await wallet.select_coins(odd_amount, exclude=[coin])).pop()
        assert coin_1.amount % 2 == 0
        tx = await wallet.generate_signed_transaction(
            odd_amount,
            ph1,
            fee,
            exclude_coins=set([coin]),
        )
        await wallet.push_transaction(tx)
        await full_node_api.process_transaction_records(records=[tx])
        await full_node_api.wait_for_wallet_synced(wallet_node=wallet_node_2, timeout=15)

        assert await wallet1.get_confirmed_balance() == odd_amount
        try:
            await api_0.did_get_info({"coin_id": coin_1.name().hex()})
            # We expect a ValueError here
            assert False
        except ValueError:
            pass

    @pytest.mark.parametrize(
        "trusted",
        [True, False],
    )
    @pytest.mark.asyncio
    async def test_message_spend(self, self_hostname, two_wallet_nodes, trusted):
        num_blocks = 3
        fee = uint64(1000)
        full_nodes, wallets, _ = two_wallet_nodes
        full_node_api = full_nodes[0]
        server_1 = full_node_api.server
        wallet_node, server_2 = wallets[0]
        wallet_node_2, server_3 = wallets[1]
        wallet = wallet_node.wallet_state_manager.main_wallet
        wallet1 = wallet_node_2.wallet_state_manager.main_wallet
        ph = await wallet.get_new_puzzlehash()
        ph1 = await wallet1.get_new_puzzlehash()
        api_0 = WalletRpcApi(wallet_node)
        if trusted:
            wallet_node.config["trusted_peers"] = {
                full_node_api.full_node.server.node_id.hex(): full_node_api.full_node.server.node_id.hex()
            }
            wallet_node_2.config["trusted_peers"] = {
                full_node_api.full_node.server.node_id.hex(): full_node_api.full_node.server.node_id.hex()
            }
        else:
            wallet_node.config["trusted_peers"] = {}
            wallet_node_2.config["trusted_peers"] = {}

        await server_2.start_client(PeerInfo(self_hostname, uint16(server_1._port)), None)
        await server_3.start_client(PeerInfo(self_hostname, uint16(server_1._port)), None)
        for i in range(1, num_blocks):
            await full_node_api.farm_new_transaction_block(FarmNewBlockProtocol(ph))

        funds = sum(
            [
                calculate_pool_reward(uint32(i)) + calculate_base_farmer_reward(uint32(i))
                for i in range(1, num_blocks - 1)
            ]
        )

        await time_out_assert(15, wallet.get_confirmed_balance, funds)

        async with wallet_node.wallet_state_manager.lock:
            did_wallet_1: DIDWallet = await DIDWallet.create_new_did_wallet(
                wallet_node.wallet_state_manager, wallet, uint64(101), [], fee=fee
            )
        spend_bundle_list = await wallet_node.wallet_state_manager.tx_store.get_unconfirmed_for_wallet(
            did_wallet_1.id()
        )
        spend_bundle = spend_bundle_list[0].spend_bundle
        await time_out_assert_not_none(5, full_node_api.full_node.mempool_manager.get_spendbundle, spend_bundle.name())
        for i in range(1, num_blocks):
            await full_node_api.farm_new_transaction_block(FarmNewBlockProtocol(ph1))
        await time_out_assert(15, did_wallet_1.get_confirmed_balance, 101)
        await time_out_assert(15, did_wallet_1.get_unconfirmed_balance, 101)
        response = await api_0.did_message_spend(
            {"wallet_id": did_wallet_1.wallet_id, "coin_announcements": ["0abc"], "puzzle_announcements": ["0def"]}
        )
        assert "spend_bundle" in response
        spend = response["spend_bundle"].coin_spends[0]
        error, conditions, cost = conditions_dict_for_solution(
            spend.puzzle_reveal.to_program(),
            spend.solution.to_program(),
            wallet.wallet_state_manager.constants.MAX_BLOCK_COST_CLVM,
        )

        assert len(conditions[ConditionOpcode.CREATE_COIN_ANNOUNCEMENT]) == 1
        assert conditions[ConditionOpcode.CREATE_COIN_ANNOUNCEMENT][0].vars[0].hex() == "0abc"
        assert len(conditions[ConditionOpcode.CREATE_PUZZLE_ANNOUNCEMENT]) == 1
        assert conditions[ConditionOpcode.CREATE_PUZZLE_ANNOUNCEMENT][0].vars[0].hex() == "0def"

    @pytest.mark.parametrize(
        "trusted",
        [True, False],
    )
    @pytest.mark.asyncio
    async def test_update_metadata(self, self_hostname, two_wallet_nodes, trusted):
        fee = uint64(1000)
        full_nodes, wallets, _ = two_wallet_nodes
        full_node_api = full_nodes[0]
        server_1 = full_node_api.server
        wallet_node, server_2 = wallets[0]
        wallet_node_2, server_3 = wallets[1]
        wallet = wallet_node.wallet_state_manager.main_wallet
        if trusted:
            wallet_node.config["trusted_peers"] = {
                full_node_api.full_node.server.node_id.hex(): full_node_api.full_node.server.node_id.hex()
            }
            wallet_node_2.config["trusted_peers"] = {
                full_node_api.full_node.server.node_id.hex(): full_node_api.full_node.server.node_id.hex()
            }
        else:
            wallet_node.config["trusted_peers"] = {}
            wallet_node_2.config["trusted_peers"] = {}

        await server_2.start_client(PeerInfo(self_hostname, uint16(server_1._port)), None)
        await server_3.start_client(PeerInfo(self_hostname, uint16(server_1._port)), None)
        expected_confirmed_balance = await full_node_api.farm_blocks_to_wallet(count=2, wallet=wallet)
        did_amount = uint64(101)

        async with wallet_node.wallet_state_manager.lock:
            did_wallet_1: DIDWallet = await DIDWallet.create_new_did_wallet(
                wallet_node.wallet_state_manager, wallet, did_amount, [], fee=fee
            )
        transaction_records = await wallet_node.wallet_state_manager.tx_store.get_unconfirmed_for_wallet(
            did_wallet_1.id()
        )
        await full_node_api.process_transaction_records(records=transaction_records)
        await full_node_api.wait_for_wallet_synced(wallet_node=wallet_node, timeout=15)

        expected_confirmed_balance -= did_amount + fee
        assert await did_wallet_1.get_confirmed_balance() == did_amount
        assert await did_wallet_1.get_unconfirmed_balance() == did_amount
        assert await wallet.get_confirmed_balance() == expected_confirmed_balance
        assert await wallet.get_unconfirmed_balance() == expected_confirmed_balance
        puzhash = did_wallet_1.did_info.current_inner.get_tree_hash()
        parent_num = get_parent_num(did_wallet_1)

        metadata = {}
        metadata["Twitter"] = "http://www.twitter.com"
        await did_wallet_1.update_metadata(metadata)
        await did_wallet_1.create_update_spend(fee)
        transaction_records = await wallet_node.wallet_state_manager.tx_store.get_unconfirmed_for_wallet(
            did_wallet_1.id()
        )
        await full_node_api.process_transaction_records(records=transaction_records)

        expected_confirmed_balance -= fee

        await full_node_api.wait_for_wallet_synced(wallet_node=wallet_node, timeout=15)

        assert await did_wallet_1.get_confirmed_balance() == did_amount
        assert await did_wallet_1.get_unconfirmed_balance() == did_amount

        assert get_parent_num(did_wallet_1) == parent_num + 2
        assert puzhash != did_wallet_1.did_info.current_inner.get_tree_hash()
        assert await wallet.get_confirmed_balance() == expected_confirmed_balance
        assert await wallet.get_unconfirmed_balance() == expected_confirmed_balance

        assert did_wallet_1.did_info.metadata.find("Twitter") > 0

    @pytest.mark.parametrize(
        "trusted",
        [True, False],
    )
    @pytest.mark.asyncio
    async def test_did_sign_message(self, self_hostname, two_wallet_nodes, trusted):
        num_blocks = 5
        fee = uint64(1000)
        full_nodes, wallets, _ = two_wallet_nodes
        full_node_api = full_nodes[0]
        server_1 = full_node_api.server
        wallet_node, server_2 = wallets[0]
        wallet_node_2, server_3 = wallets[1]
        wallet = wallet_node.wallet_state_manager.main_wallet
        wallet2 = wallet_node_2.wallet_state_manager.main_wallet
        api_0 = WalletRpcApi(wallet_node)
        ph = await wallet.get_new_puzzlehash()

        if trusted:
            wallet_node.config["trusted_peers"] = {
                full_node_api.full_node.server.node_id.hex(): full_node_api.full_node.server.node_id.hex()
            }
            wallet_node_2.config["trusted_peers"] = {
                full_node_api.full_node.server.node_id.hex(): full_node_api.full_node.server.node_id.hex()
            }
        else:
            wallet_node.config["trusted_peers"] = {}
            wallet_node_2.config["trusted_peers"] = {}

        await server_2.start_client(PeerInfo(self_hostname, uint16(server_1._port)), None)
        await server_3.start_client(PeerInfo(self_hostname, uint16(server_1._port)), None)
        for i in range(1, num_blocks):
            await full_node_api.farm_new_transaction_block(FarmNewBlockProtocol(ph))

        funds = sum(
            [
                calculate_pool_reward(uint32(i)) + calculate_base_farmer_reward(uint32(i))
                for i in range(1, num_blocks - 1)
            ]
        )

        await time_out_assert(15, wallet.get_confirmed_balance, funds)

        async with wallet_node.wallet_state_manager.lock:
            did_wallet_1: DIDWallet = await DIDWallet.create_new_did_wallet(
                wallet_node.wallet_state_manager,
                wallet,
                uint64(101),
                [bytes(ph)],
                uint64(1),
                {"Twitter": "Test", "GitHub": "测试"},
                fee=fee,
            )
        assert did_wallet_1.get_name() == "Profile 1"
        spend_bundle_list = await wallet_node.wallet_state_manager.tx_store.get_unconfirmed_for_wallet(
            did_wallet_1.id()
        )
        spend_bundle = spend_bundle_list[0].spend_bundle
        await time_out_assert_not_none(5, full_node_api.full_node.mempool_manager.get_spendbundle, spend_bundle.name())
        ph2 = await wallet2.get_new_puzzlehash()
        for i in range(1, num_blocks):
            await full_node_api.farm_new_transaction_block(FarmNewBlockProtocol(ph2))
        await time_out_assert(15, did_wallet_1.get_confirmed_balance, 101)
        # Test general string
        message = "Hello World"
        response = await api_0.sign_message_by_id(
            {
                "id": encode_puzzle_hash(did_wallet_1.did_info.origin_coin.name(), AddressType.DID.value),
                "message": message,
            }
        )
        puzzle: Program = Program.to((CHIP_0002_SIGN_MESSAGE_PREFIX, message))
        assert AugSchemeMPL.verify(
            G1Element.from_bytes(bytes.fromhex(response["pubkey"])),
            puzzle.get_tree_hash(),
            G2Element.from_bytes(bytes.fromhex(response["signature"])),
        )
<<<<<<< HEAD

    @pytest.mark.parametrize(
        "trusted",
        [True],#, False],
    )
    @pytest.mark.asyncio
    async def test_create_did_with_recovery_list(self, self_hostname, two_nodes_two_wallets_with_same_keys, trusted):
        """
        A DID is created on-chain in client0, causing a DID Wallet to be created in client1, which shares the same key.
        This can happen if someone uses the same key on multiple computers, or is syncing a wallet from scratch.

        For this test, we assign a recovery list hash at DID creation time, but the recovery list is not yet available
        to the wallet_node that the DID Wallet is being created in (client1).

        """
        num_blocks = 5
        full_nodes, wallets, _ = two_nodes_two_wallets_with_same_keys
        full_node_api = full_nodes[0]
        full_node_server = full_node_api.server
        wallet_node_0, server_0 = wallets[0]
        wallet_node_1, server_1 = wallets[1]

        wallet_0 = wallet_node_0.wallet_state_manager.main_wallet
        wallet_1 = wallet_node_1.wallet_state_manager.main_wallet

        ph0 = await wallet_0.get_new_puzzlehash()
        ph1 = await wallet_1.get_new_puzzlehash()

        keys0 = await wallet_node_0.wallet_state_manager.get_keys(ph0)
        keys1 = await wallet_node_1.wallet_state_manager.get_keys(ph1)
        assert keys0
        assert keys1
        pk0, sk0 = keys0
        pk1, sk1 = keys1
        assert pk0 == pk1
        assert sk0 == sk1

        if trusted:
            wallet_node_0.config["trusted_peers"] = {
                full_node_api.full_node.server.node_id.hex(): full_node_api.full_node.server.node_id.hex()
            }
            wallet_node_1.config["trusted_peers"] = {
                full_node_api.full_node.server.node_id.hex(): full_node_api.full_node.server.node_id.hex()
            }

        else:
            wallet_node_0.config["trusted_peers"] = {}
            wallet_node_1.config["trusted_peers"] = {}
        await server_0.start_client(PeerInfo(self_hostname, uint16(full_node_server._port)), None)
        await server_1.start_client(PeerInfo(self_hostname, uint16(full_node_server._port)), None)

        for i in range(1, num_blocks):
            await full_node_api.farm_new_transaction_block(FarmNewBlockProtocol(ph0))

        funds = sum(
            [
                calculate_pool_reward(uint32(i)) + calculate_base_farmer_reward(uint32(i))
                for i in range(1, num_blocks - 1)
            ]
        )

        await time_out_assert(10, wallet_0.get_unconfirmed_balance, funds)
        await time_out_assert(10, wallet_0.get_confirmed_balance, funds)
        for i in range(1, num_blocks):
            await full_node_api.farm_new_transaction_block(FarmNewBlockProtocol(ph1))

        # Node 0 sets up a DID Wallet with a backup set, but num_of_backup_ids_needed=0
        # (a malformed solution, but legal for the clvm puzzle)
        recovery_list = [bytes.fromhex("00"*32)]
        async with wallet_node_0.wallet_state_manager.lock:
            did_wallet_0: DIDWallet = await DIDWallet.create_new_did_wallet(
                wallet_node_0.wallet_state_manager, wallet_0, uint64(101), backups_ids=recovery_list, num_of_backup_ids_needed=0
            )

        spend_bundle_list = await wallet_node_0.wallet_state_manager.tx_store.get_unconfirmed_for_wallet(
            did_wallet_0.id()
        )

        spend_bundle = spend_bundle_list[0].spend_bundle
        assert spend_bundle
        await time_out_assert_not_none(5, full_node_api.full_node.mempool_manager.get_spendbundle, spend_bundle.name())

        # Node 1 creates the DID Wallet with create_new_did_wallet_from_coin_spend
        for i in range(1, num_blocks):
            await full_node_api.farm_new_transaction_block(FarmNewBlockProtocol(ph0))

        await time_out_assert(15, did_wallet_0.get_confirmed_balance, 101)
        await time_out_assert(15, did_wallet_0.get_unconfirmed_balance, 101)
        await time_out_assert(15, did_wallet_0.get_pending_change_balance, 0)

        for i in range(1, num_blocks):
            await full_node_api.farm_new_transaction_block(FarmNewBlockProtocol(ph0))

        #######################
        all_node_0_wallets = await wallet_node_0.wallet_state_manager.user_store.get_all_wallet_info_entries()
        print(f"Node 0: {all_node_0_wallets}")
        all_node_1_wallets = await wallet_node_1.wallet_state_manager.user_store.get_all_wallet_info_entries()
        print(f"Node 1: {all_node_1_wallets}")
        assert (
                json.loads(all_node_0_wallets[1].data)["current_inner"]
                == json.loads(all_node_1_wallets[1].data)["current_inner"]
=======
        # Test hex string
        message = "0123456789ABCDEF"
        response = await api_0.sign_message_by_id(
            {
                "id": encode_puzzle_hash(did_wallet_1.did_info.origin_coin.name(), AddressType.DID.value),
                "message": message,
                "is_hex": True,
            }
        )
        puzzle: Program = Program.to((CHIP_0002_SIGN_MESSAGE_PREFIX, bytes.fromhex(message)))

        assert AugSchemeMPL.verify(
            G1Element.from_bytes(bytes.fromhex(response["pubkey"])),
            puzzle.get_tree_hash(),
            G2Element.from_bytes(bytes.fromhex(response["signature"])),
>>>>>>> ff5ef6e0
        )<|MERGE_RESOLUTION|>--- conflicted
+++ resolved
@@ -1275,11 +1275,26 @@
             puzzle.get_tree_hash(),
             G2Element.from_bytes(bytes.fromhex(response["signature"])),
         )
-<<<<<<< HEAD
+        # Test hex string
+        message = "0123456789ABCDEF"
+        response = await api_0.sign_message_by_id(
+            {
+                "id": encode_puzzle_hash(did_wallet_1.did_info.origin_coin.name(), AddressType.DID.value),
+                "message": message,
+                "is_hex": True,
+            }
+        )
+        puzzle: Program = Program.to((CHIP_0002_SIGN_MESSAGE_PREFIX, bytes.fromhex(message)))
+
+        assert AugSchemeMPL.verify(
+            G1Element.from_bytes(bytes.fromhex(response["pubkey"])),
+            puzzle.get_tree_hash(),
+            G2Element.from_bytes(bytes.fromhex(response["signature"])),
+        )
 
     @pytest.mark.parametrize(
         "trusted",
-        [True],#, False],
+        [True, False],
     )
     @pytest.mark.asyncio
     async def test_create_did_with_recovery_list(self, self_hostname, two_nodes_two_wallets_with_same_keys, trusted):
@@ -1344,10 +1359,14 @@
 
         # Node 0 sets up a DID Wallet with a backup set, but num_of_backup_ids_needed=0
         # (a malformed solution, but legal for the clvm puzzle)
-        recovery_list = [bytes.fromhex("00"*32)]
+        recovery_list = [bytes.fromhex("00" * 32)]
         async with wallet_node_0.wallet_state_manager.lock:
             did_wallet_0: DIDWallet = await DIDWallet.create_new_did_wallet(
-                wallet_node_0.wallet_state_manager, wallet_0, uint64(101), backups_ids=recovery_list, num_of_backup_ids_needed=0
+                wallet_node_0.wallet_state_manager,
+                wallet_0,
+                uint64(101),
+                backups_ids=recovery_list,
+                num_of_backup_ids_needed=0,
             )
 
         spend_bundle_list = await wallet_node_0.wallet_state_manager.tx_store.get_unconfirmed_for_wallet(
@@ -1375,23 +1394,6 @@
         all_node_1_wallets = await wallet_node_1.wallet_state_manager.user_store.get_all_wallet_info_entries()
         print(f"Node 1: {all_node_1_wallets}")
         assert (
-                json.loads(all_node_0_wallets[1].data)["current_inner"]
-                == json.loads(all_node_1_wallets[1].data)["current_inner"]
-=======
-        # Test hex string
-        message = "0123456789ABCDEF"
-        response = await api_0.sign_message_by_id(
-            {
-                "id": encode_puzzle_hash(did_wallet_1.did_info.origin_coin.name(), AddressType.DID.value),
-                "message": message,
-                "is_hex": True,
-            }
-        )
-        puzzle: Program = Program.to((CHIP_0002_SIGN_MESSAGE_PREFIX, bytes.fromhex(message)))
-
-        assert AugSchemeMPL.verify(
-            G1Element.from_bytes(bytes.fromhex(response["pubkey"])),
-            puzzle.get_tree_hash(),
-            G2Element.from_bytes(bytes.fromhex(response["signature"])),
->>>>>>> ff5ef6e0
+            json.loads(all_node_0_wallets[1].data)["current_inner"]
+            == json.loads(all_node_1_wallets[1].data)["current_inner"]
         )