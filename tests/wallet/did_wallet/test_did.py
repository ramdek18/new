from __future__ import annotations

import dataclasses
import json
from typing import Optional

import pytest
from blspy import AugSchemeMPL, G1Element, G2Element

from chia.consensus.block_rewards import calculate_base_farmer_reward, calculate_pool_reward
from chia.rpc.wallet_rpc_api import WalletRpcApi
from chia.simulator.simulator_protocol import FarmNewBlockProtocol
from chia.simulator.time_out_assert import time_out_assert, time_out_assert_not_none
from chia.types.blockchain_format.program import Program
from chia.types.blockchain_format.sized_bytes import bytes32
from chia.types.condition_opcodes import ConditionOpcode
from chia.types.peer_info import PeerInfo
from chia.types.spend_bundle import SpendBundle
from chia.util.bech32m import decode_puzzle_hash, encode_puzzle_hash
from chia.util.condition_tools import conditions_dict_for_solution
from chia.util.ints import uint16, uint32, uint64
from chia.wallet.did_wallet.did_wallet import DIDWallet
from chia.wallet.did_wallet.did_wallet_puzzles import create_fullpuz
from chia.wallet.util.address_type import AddressType
from chia.wallet.util.wallet_types import WalletType
from tests.util.wallet_is_synced import wallet_is_synced


async def get_wallet_num(wallet_manager):
    return len(await wallet_manager.get_all_wallet_info_entries())


def get_parent_num(did_wallet: DIDWallet):
    return len(did_wallet.did_info.parent_info)


class TestDIDWallet:
    @pytest.mark.parametrize(
        "trusted",
        [True, False],
    )
    @pytest.mark.asyncio
    async def test_creation_from_backup_file(self, self_hostname, three_wallet_nodes, trusted):
        num_blocks = 5
        full_nodes, wallets, _ = three_wallet_nodes
        full_node_api = full_nodes[0]
        full_node_server = full_node_api.server
        wallet_node_0, server_0 = wallets[0]
        wallet_node_1, server_1 = wallets[1]
        wallet_node_2, server_2 = wallets[2]
        wallet_0 = wallet_node_0.wallet_state_manager.main_wallet
        wallet_1 = wallet_node_1.wallet_state_manager.main_wallet
        wallet_2 = wallet_node_2.wallet_state_manager.main_wallet

        ph = await wallet_0.get_new_puzzlehash()
        ph1 = await wallet_1.get_new_puzzlehash()
        ph2 = await wallet_2.get_new_puzzlehash()
        if trusted:
            wallet_node_0.config["trusted_peers"] = {
                full_node_api.full_node.server.node_id.hex(): full_node_api.full_node.server.node_id.hex()
            }
            wallet_node_1.config["trusted_peers"] = {
                full_node_api.full_node.server.node_id.hex(): full_node_api.full_node.server.node_id.hex()
            }
            wallet_node_2.config["trusted_peers"] = {
                full_node_api.full_node.server.node_id.hex(): full_node_api.full_node.server.node_id.hex()
            }
        else:
            wallet_node_0.config["trusted_peers"] = {}
            wallet_node_1.config["trusted_peers"] = {}
            wallet_node_2.config["trusted_peers"] = {}
        await server_0.start_client(PeerInfo(self_hostname, uint16(full_node_server._port)), None)
        await server_1.start_client(PeerInfo(self_hostname, uint16(full_node_server._port)), None)
        await server_2.start_client(PeerInfo(self_hostname, uint16(full_node_server._port)), None)

        for i in range(1, num_blocks):
            await full_node_api.farm_new_transaction_block(FarmNewBlockProtocol(ph))

        funds = sum(
            [
                calculate_pool_reward(uint32(i)) + calculate_base_farmer_reward(uint32(i))
                for i in range(1, num_blocks - 1)
            ]
        )

        await time_out_assert(10, wallet_0.get_unconfirmed_balance, funds)
        await time_out_assert(10, wallet_0.get_confirmed_balance, funds)
        for i in range(1, num_blocks):
            await full_node_api.farm_new_transaction_block(FarmNewBlockProtocol(ph1))
        for i in range(1, num_blocks):
            await full_node_api.farm_new_transaction_block(FarmNewBlockProtocol(ph2))

        # Wallet1 sets up DIDWallet1 without any backup set
        async with wallet_node_0.wallet_state_manager.lock:
            did_wallet_0: DIDWallet = await DIDWallet.create_new_did_wallet(
                wallet_node_0.wallet_state_manager, wallet_0, uint64(101)
            )

        spend_bundle_list = await wallet_node_0.wallet_state_manager.tx_store.get_unconfirmed_for_wallet(
            did_wallet_0.id()
        )

        spend_bundle = spend_bundle_list[0].spend_bundle
        await time_out_assert_not_none(5, full_node_api.full_node.mempool_manager.get_spendbundle, spend_bundle.name())

        for i in range(1, num_blocks):
            await full_node_api.farm_new_transaction_block(FarmNewBlockProtocol(ph))

        await time_out_assert(15, did_wallet_0.get_confirmed_balance, 101)
        await time_out_assert(15, did_wallet_0.get_unconfirmed_balance, 101)
        await time_out_assert(15, did_wallet_0.get_pending_change_balance, 0)
        # Wallet1 sets up DIDWallet_1 with DIDWallet_0 as backup
        backup_ids = [bytes.fromhex(did_wallet_0.get_my_DID())]

        async with wallet_node_1.wallet_state_manager.lock:
            did_wallet_1: DIDWallet = await DIDWallet.create_new_did_wallet(
                wallet_node_1.wallet_state_manager, wallet_1, uint64(201), backup_ids
            )

        spend_bundle_list = await wallet_node_1.wallet_state_manager.tx_store.get_unconfirmed_for_wallet(
            did_wallet_1.id()
        )

        spend_bundle = spend_bundle_list[0].spend_bundle
        await time_out_assert_not_none(5, full_node_api.full_node.mempool_manager.get_spendbundle, spend_bundle.name())

        for i in range(1, num_blocks):
            await full_node_api.farm_new_transaction_block(FarmNewBlockProtocol(ph))

        await time_out_assert(15, did_wallet_1.get_confirmed_balance, 201)
        await time_out_assert(15, did_wallet_1.get_unconfirmed_balance, 201)
        await time_out_assert(15, did_wallet_1.get_pending_change_balance, 0)

        backup_data = did_wallet_1.create_backup()

        # Wallet2 recovers DIDWallet2 to a new set of keys
        async with wallet_node_2.wallet_state_manager.lock:
            did_wallet_2 = await DIDWallet.create_new_did_wallet_from_recovery(
                wallet_node_2.wallet_state_manager, wallet_2, backup_data
            )
        coins = await did_wallet_1.select_coins(1)
        coin = coins.copy().pop()
        assert did_wallet_2.did_info.temp_coin == coin
        newpuzhash = await did_wallet_2.get_new_did_inner_hash()
        pubkey = bytes(
            (await did_wallet_2.wallet_state_manager.get_unused_derivation_record(did_wallet_2.wallet_info.id)).pubkey
        )
        message_spend_bundle, attest_data = await did_wallet_0.create_attestment(
            did_wallet_2.did_info.temp_coin.name(), newpuzhash, pubkey
        )
        spend_bundle_list = await wallet_node_0.wallet_state_manager.tx_store.get_unconfirmed_for_wallet(
            did_wallet_0.id()
        )

        spend_bundle = spend_bundle_list[0].spend_bundle
        await time_out_assert_not_none(5, full_node_api.full_node.mempool_manager.get_spendbundle, spend_bundle.name())

        for i in range(1, num_blocks):
            await full_node_api.farm_new_transaction_block(FarmNewBlockProtocol(ph))

        (
            test_info_list,
            test_message_spend_bundle,
        ) = await did_wallet_2.load_attest_files_for_recovery_spend([attest_data])
        assert message_spend_bundle == test_message_spend_bundle

        spend_bundle = await did_wallet_2.recovery_spend(
            did_wallet_2.did_info.temp_coin,
            newpuzhash,
            test_info_list,
            pubkey,
            test_message_spend_bundle,
        )

        await time_out_assert_not_none(5, full_node_api.full_node.mempool_manager.get_spendbundle, spend_bundle.name())

        for i in range(1, num_blocks):
            await full_node_api.farm_new_transaction_block(FarmNewBlockProtocol(ph))

        await time_out_assert(45, did_wallet_2.get_confirmed_balance, 201)
        await time_out_assert(45, did_wallet_2.get_unconfirmed_balance, 201)

        some_ph = 32 * b"\2"
        await did_wallet_2.create_exit_spend(some_ph)

        spend_bundle_list = await wallet_node_2.wallet_state_manager.tx_store.get_unconfirmed_for_wallet(
            did_wallet_2.id()
        )

        spend_bundle = spend_bundle_list[0].spend_bundle
        await time_out_assert_not_none(5, full_node_api.full_node.mempool_manager.get_spendbundle, spend_bundle.name())

        for i in range(1, num_blocks):
            await full_node_api.farm_new_transaction_block(FarmNewBlockProtocol(ph))

        async def get_coins_with_ph():
            coins = await full_node_api.full_node.coin_store.get_coin_records_by_puzzle_hash(True, some_ph)
            if len(coins) == 1:
                return True
            return False

        await time_out_assert(15, get_coins_with_ph, True)
        await time_out_assert(45, did_wallet_2.get_confirmed_balance, 0)
        await time_out_assert(45, did_wallet_2.get_unconfirmed_balance, 0)

    @pytest.mark.parametrize(
        "trusted",
        [True, False],
    )
    @pytest.mark.asyncio
    async def test_did_recovery_with_multiple_backup_dids(self, self_hostname, two_wallet_nodes, trusted):
        num_blocks = 5
        full_nodes, wallets, _ = two_wallet_nodes
        full_node_api = full_nodes[0]
        server_1 = full_node_api.server
        wallet_node, server_2 = wallets[0]
        wallet_node_2, server_3 = wallets[1]
        wallet = wallet_node.wallet_state_manager.main_wallet
        wallet2 = wallet_node_2.wallet_state_manager.main_wallet

        ph = await wallet.get_new_puzzlehash()
        if trusted:
            wallet_node.config["trusted_peers"] = {
                full_node_api.full_node.server.node_id.hex(): full_node_api.full_node.server.node_id.hex()
            }
            wallet_node_2.config["trusted_peers"] = {
                full_node_api.full_node.server.node_id.hex(): full_node_api.full_node.server.node_id.hex()
            }
        else:
            wallet_node.config["trusted_peers"] = {}
            wallet_node_2.config["trusted_peers"] = {}
        await server_2.start_client(PeerInfo(self_hostname, uint16(server_1._port)), None)
        await server_3.start_client(PeerInfo(self_hostname, uint16(server_1._port)), None)

        for i in range(1, num_blocks):
            await full_node_api.farm_new_transaction_block(FarmNewBlockProtocol(ph))

        funds = sum(
            [
                calculate_pool_reward(uint32(i)) + calculate_base_farmer_reward(uint32(i))
                for i in range(1, num_blocks - 1)
            ]
        )

        await time_out_assert(15, wallet.get_confirmed_balance, funds)

        async with wallet_node.wallet_state_manager.lock:
            did_wallet: DIDWallet = await DIDWallet.create_new_did_wallet(
                wallet_node.wallet_state_manager, wallet, uint64(101)
            )
        assert did_wallet.wallet_info.name == "Profile 1"
        spend_bundle_list = await wallet_node.wallet_state_manager.tx_store.get_unconfirmed_for_wallet(did_wallet.id())

        spend_bundle = spend_bundle_list[0].spend_bundle
        await time_out_assert_not_none(5, full_node_api.full_node.mempool_manager.get_spendbundle, spend_bundle.name())

        ph = await wallet2.get_new_puzzlehash()
        for i in range(1, num_blocks):
            await full_node_api.farm_new_transaction_block(FarmNewBlockProtocol(ph))

        await time_out_assert(15, did_wallet.get_confirmed_balance, 101)
        await time_out_assert(15, did_wallet.get_unconfirmed_balance, 101)

        recovery_list = [bytes.fromhex(did_wallet.get_my_DID())]

        async with wallet_node_2.wallet_state_manager.lock:
            did_wallet_2: DIDWallet = await DIDWallet.create_new_did_wallet(
                wallet_node_2.wallet_state_manager, wallet2, uint64(101), recovery_list
            )

        spend_bundle_list = await wallet_node_2.wallet_state_manager.tx_store.get_unconfirmed_for_wallet(
            did_wallet_2.id()
        )

        spend_bundle = spend_bundle_list[0].spend_bundle
        await time_out_assert_not_none(5, full_node_api.full_node.mempool_manager.get_spendbundle, spend_bundle.name())

        for i in range(1, num_blocks):
            await full_node_api.farm_new_transaction_block(FarmNewBlockProtocol(ph))

        await time_out_assert(15, did_wallet_2.get_confirmed_balance, 101)
        await time_out_assert(15, did_wallet_2.get_unconfirmed_balance, 101)

        assert did_wallet_2.did_info.backup_ids == recovery_list

        recovery_list.append(bytes.fromhex(did_wallet_2.get_my_DID()))

        async with wallet_node_2.wallet_state_manager.lock:
            did_wallet_3: DIDWallet = await DIDWallet.create_new_did_wallet(
                wallet_node_2.wallet_state_manager, wallet2, uint64(201), recovery_list
            )

        spend_bundle_list = await wallet_node_2.wallet_state_manager.tx_store.get_unconfirmed_for_wallet(
            did_wallet_3.id()
        )

        spend_bundle = spend_bundle_list[0].spend_bundle
        await time_out_assert_not_none(5, full_node_api.full_node.mempool_manager.get_spendbundle, spend_bundle.name())

        ph2 = await wallet.get_new_puzzlehash()
        for i in range(1, num_blocks):
            await full_node_api.farm_new_transaction_block(FarmNewBlockProtocol(ph2))

        assert did_wallet_3.did_info.backup_ids == recovery_list
        await time_out_assert(15, did_wallet_3.get_confirmed_balance, 201)
        await time_out_assert(15, did_wallet_3.get_unconfirmed_balance, 201)
        coins = await did_wallet_3.select_coins(1)
        coin = coins.pop()

        backup_data = did_wallet_3.create_backup()

        async with wallet_node.wallet_state_manager.lock:
            did_wallet_4 = await DIDWallet.create_new_did_wallet_from_recovery(
                wallet_node.wallet_state_manager,
                wallet,
                backup_data,
            )
        assert did_wallet_4.wallet_info.name == "Profile 2"

        pubkey = (
            await did_wallet_4.wallet_state_manager.get_unused_derivation_record(did_wallet_2.wallet_info.id)
        ).pubkey
        new_ph = did_wallet_4.did_info.temp_puzhash
        message_spend_bundle, attest1 = await did_wallet.create_attestment(coin.name(), new_ph, pubkey)
        spend_bundle_list = await wallet_node.wallet_state_manager.tx_store.get_unconfirmed_for_wallet(did_wallet.id())

        spend_bundle = spend_bundle_list[0].spend_bundle
        await time_out_assert_not_none(5, full_node_api.full_node.mempool_manager.get_spendbundle, spend_bundle.name())
        message_spend_bundle2, attest2 = await did_wallet_2.create_attestment(coin.name(), new_ph, pubkey)
        spend_bundle_list = await wallet_node_2.wallet_state_manager.tx_store.get_unconfirmed_for_wallet(
            did_wallet_2.id()
        )

        spend_bundle = spend_bundle_list[0].spend_bundle
        await time_out_assert_not_none(5, full_node_api.full_node.mempool_manager.get_spendbundle, spend_bundle.name())
        message_spend_bundle = message_spend_bundle.aggregate([message_spend_bundle, message_spend_bundle2])

        (
            test_info_list,
            test_message_spend_bundle,
        ) = await did_wallet_4.load_attest_files_for_recovery_spend([attest1, attest2])
        assert message_spend_bundle == test_message_spend_bundle

        for i in range(1, num_blocks):
            await full_node_api.farm_new_transaction_block(FarmNewBlockProtocol(ph2))
        await time_out_assert(15, did_wallet_4.get_confirmed_balance, 0)
        await time_out_assert(15, did_wallet_4.get_unconfirmed_balance, 0)
        await did_wallet_4.recovery_spend(coin, new_ph, test_info_list, pubkey, message_spend_bundle)
        spend_bundle_list = await wallet_node.wallet_state_manager.tx_store.get_unconfirmed_for_wallet(
            did_wallet_4.id()
        )

        spend_bundle = spend_bundle_list[0].spend_bundle
        await time_out_assert_not_none(5, full_node_api.full_node.mempool_manager.get_spendbundle, spend_bundle.name())

        for i in range(1, num_blocks):
            await full_node_api.farm_new_transaction_block(FarmNewBlockProtocol(ph2))

        await time_out_assert(15, did_wallet_4.get_confirmed_balance, 201)
        await time_out_assert(15, did_wallet_4.get_unconfirmed_balance, 201)
        await time_out_assert(15, did_wallet_3.get_confirmed_balance, 0)
        await time_out_assert(15, did_wallet_3.get_unconfirmed_balance, 0)

    @pytest.mark.parametrize(
        "trusted",
        [True, False],
    )
    @pytest.mark.asyncio
    async def test_did_recovery_with_empty_set(self, self_hostname, two_wallet_nodes, trusted):
        num_blocks = 5
        full_nodes, wallets, _ = two_wallet_nodes
        full_node_api = full_nodes[0]
        server_1 = full_node_api.server
        wallet_node, server_2 = wallets[0]
        wallet_node_2, server_3 = wallets[1]
        wallet = wallet_node.wallet_state_manager.main_wallet

        ph = await wallet.get_new_puzzlehash()
        if trusted:
            wallet_node.config["trusted_peers"] = {
                full_node_api.full_node.server.node_id.hex(): full_node_api.full_node.server.node_id.hex()
            }
            wallet_node_2.config["trusted_peers"] = {
                full_node_api.full_node.server.node_id.hex(): full_node_api.full_node.server.node_id.hex()
            }
        else:
            wallet_node.config["trusted_peers"] = {}
            wallet_node_2.config["trusted_peers"] = {}
        await server_2.start_client(PeerInfo(self_hostname, uint16(server_1._port)), None)
        await server_3.start_client(PeerInfo(self_hostname, uint16(server_1._port)), None)

        for i in range(1, num_blocks):
            await full_node_api.farm_new_transaction_block(FarmNewBlockProtocol(ph))

        funds = sum(
            [
                calculate_pool_reward(uint32(i)) + calculate_base_farmer_reward(uint32(i))
                for i in range(1, num_blocks - 1)
            ]
        )

        await time_out_assert(15, wallet.get_confirmed_balance, funds)

        async with wallet_node.wallet_state_manager.lock:
            did_wallet: DIDWallet = await DIDWallet.create_new_did_wallet(
                wallet_node.wallet_state_manager, wallet, uint64(101)
            )

        spend_bundle_list = await wallet_node.wallet_state_manager.tx_store.get_unconfirmed_for_wallet(did_wallet.id())

        spend_bundle = spend_bundle_list[0].spend_bundle
        await time_out_assert_not_none(5, full_node_api.full_node.mempool_manager.get_spendbundle, spend_bundle.name())

        for i in range(1, num_blocks):
            await full_node_api.farm_new_transaction_block(FarmNewBlockProtocol(ph))

        await time_out_assert(15, did_wallet.get_confirmed_balance, 101)
        await time_out_assert(15, did_wallet.get_unconfirmed_balance, 101)
        coins = await did_wallet.select_coins(1)
        coin = coins.pop()
        info = Program.to([])
        pubkey = (await did_wallet.wallet_state_manager.get_unused_derivation_record(did_wallet.wallet_info.id)).pubkey
        try:
            spend_bundle = await did_wallet.recovery_spend(
                coin, ph, info, pubkey, SpendBundle([], AugSchemeMPL.aggregate([]))
            )
        except Exception:
            # We expect a CLVM 80 error for this test
            pass
        else:
            assert False

    @pytest.mark.parametrize(
        "trusted",
        [True, False],
    )
    @pytest.mark.asyncio
    async def test_did_find_lost_did(self, self_hostname, two_wallet_nodes, trusted):
        num_blocks = 5
        full_nodes, wallets, _ = two_wallet_nodes
        full_node_api = full_nodes[0]
        server_1 = full_node_api.server
        wallet_node, server_2 = wallets[0]
        wallet_node_2, server_3 = wallets[1]
        wallet = wallet_node.wallet_state_manager.main_wallet
        wallet2 = wallet_node_2.wallet_state_manager.main_wallet
        api_0 = WalletRpcApi(wallet_node)
        ph = await wallet.get_new_puzzlehash()
        if trusted:
            wallet_node.config["trusted_peers"] = {
                full_node_api.full_node.server.node_id.hex(): full_node_api.full_node.server.node_id.hex()
            }
            wallet_node_2.config["trusted_peers"] = {
                full_node_api.full_node.server.node_id.hex(): full_node_api.full_node.server.node_id.hex()
            }
        else:
            wallet_node.config["trusted_peers"] = {}
            wallet_node_2.config["trusted_peers"] = {}
        await server_2.start_client(PeerInfo(self_hostname, uint16(server_1._port)), None)
        await server_3.start_client(PeerInfo(self_hostname, uint16(server_1._port)), None)
        for i in range(1, num_blocks):
            await full_node_api.farm_new_transaction_block(FarmNewBlockProtocol(ph))

        funds = sum(
            [
                calculate_pool_reward(uint32(i)) + calculate_base_farmer_reward(uint32(i))
                for i in range(1, num_blocks - 1)
            ]
        )

        await time_out_assert(15, wallet.get_confirmed_balance, funds)

        async with wallet_node.wallet_state_manager.lock:
            did_wallet: DIDWallet = await DIDWallet.create_new_did_wallet(
                wallet_node.wallet_state_manager, wallet, uint64(101)
            )
        spend_bundle_list = await wallet_node.wallet_state_manager.tx_store.get_unconfirmed_for_wallet(did_wallet.id())

        spend_bundle = spend_bundle_list[0].spend_bundle
        await time_out_assert_not_none(15, full_node_api.full_node.mempool_manager.get_spendbundle, spend_bundle.name())
        ph2 = await wallet2.get_new_puzzlehash()
        for i in range(1, num_blocks):
            await full_node_api.farm_new_transaction_block(FarmNewBlockProtocol(ph2))

        await time_out_assert(15, did_wallet.get_confirmed_balance, 101)
        await time_out_assert(15, did_wallet.get_unconfirmed_balance, 101)
        # Delete the coin and wallet
        coins = await did_wallet.select_coins(uint64(1))
        coin = coins.pop()
        await wallet_node.wallet_state_manager.coin_store.delete_coin_record(coin.name())
        await time_out_assert(15, did_wallet.get_confirmed_balance, 0)
        await wallet_node.wallet_state_manager.user_store.delete_wallet(did_wallet.wallet_info.id)
        wallet_node.wallet_state_manager.wallets.pop(did_wallet.wallet_info.id)
        assert len(wallet_node.wallet_state_manager.wallets) == 1
        # Find lost DID
        resp = await api_0.did_find_lost_did({"coin_id": did_wallet.did_info.origin_coin.name().hex()})
        assert resp["success"]
        did_wallets = list(
            filter(
                lambda w: (w.type == WalletType.DECENTRALIZED_ID),
                await wallet_node.wallet_state_manager.get_all_wallet_info_entries(),
            )
        )
        did_wallet: Optional[DIDWallet] = wallet_node.wallet_state_manager.wallets[did_wallets[0].id]
        await time_out_assert(15, did_wallet.get_confirmed_balance, 101)
        await time_out_assert(15, did_wallet.get_unconfirmed_balance, 101)
        # Spend DID
        recovery_list = [bytes32.fromhex(did_wallet.get_my_DID())]
        await did_wallet.update_recovery_list(recovery_list, uint64(1))
        assert did_wallet.did_info.backup_ids == recovery_list
        await did_wallet.create_update_spend()
        spend_bundle_list = await wallet_node.wallet_state_manager.tx_store.get_unconfirmed_for_wallet(did_wallet.id())
        spend_bundle = spend_bundle_list[0].spend_bundle
        await time_out_assert_not_none(5, full_node_api.full_node.mempool_manager.get_spendbundle, spend_bundle.name())
        for i in range(1, num_blocks):
            await full_node_api.farm_new_transaction_block(FarmNewBlockProtocol(ph2))

        await time_out_assert(15, did_wallet.get_confirmed_balance, 101)
        await time_out_assert(15, did_wallet.get_unconfirmed_balance, 101)
        # Delete the coin and change inner puzzle
        coins = await did_wallet.select_coins(uint64(1))
        coin = coins.pop()
        await wallet_node.wallet_state_manager.coin_store.delete_coin_record(coin.name())
        await time_out_assert(15, did_wallet.get_confirmed_balance, 0)
        new_inner_puzzle = await did_wallet.get_new_did_innerpuz()
        did_wallet.did_info = dataclasses.replace(did_wallet.did_info, current_inner=new_inner_puzzle)
        # Recovery the coin
        resp = await api_0.did_find_lost_did({"coin_id": did_wallet.did_info.origin_coin.name().hex()})
        assert resp["success"]
        await time_out_assert(15, did_wallet.get_confirmed_balance, 101)
        assert did_wallet.did_info.current_inner != new_inner_puzzle

    @pytest.mark.parametrize(
        "trusted",
        [True, False],
    )
    @pytest.mark.asyncio
    async def test_did_attest_after_recovery(self, self_hostname, two_wallet_nodes, trusted):
        num_blocks = 5
        full_nodes, wallets, _ = two_wallet_nodes
        full_node_api = full_nodes[0]
        server_1 = full_node_api.server
        wallet_node, server_2 = wallets[0]
        wallet_node_2, server_3 = wallets[1]
        wallet = wallet_node.wallet_state_manager.main_wallet
        wallet2 = wallet_node_2.wallet_state_manager.main_wallet
        ph = await wallet.get_new_puzzlehash()
        if trusted:
            wallet_node.config["trusted_peers"] = {
                full_node_api.full_node.server.node_id.hex(): full_node_api.full_node.server.node_id.hex()
            }
            wallet_node_2.config["trusted_peers"] = {
                full_node_api.full_node.server.node_id.hex(): full_node_api.full_node.server.node_id.hex()
            }
        else:
            wallet_node.config["trusted_peers"] = {}
            wallet_node_2.config["trusted_peers"] = {}
        await server_2.start_client(PeerInfo(self_hostname, uint16(server_1._port)), None)
        await server_3.start_client(PeerInfo(self_hostname, uint16(server_1._port)), None)
        for i in range(1, num_blocks):
            await full_node_api.farm_new_transaction_block(FarmNewBlockProtocol(ph))

        funds = sum(
            [
                calculate_pool_reward(uint32(i)) + calculate_base_farmer_reward(uint32(i))
                for i in range(1, num_blocks - 1)
            ]
        )

        await time_out_assert(15, wallet.get_confirmed_balance, funds)

        async with wallet_node.wallet_state_manager.lock:
            did_wallet: DIDWallet = await DIDWallet.create_new_did_wallet(
                wallet_node.wallet_state_manager, wallet, uint64(101)
            )
        spend_bundle_list = await wallet_node.wallet_state_manager.tx_store.get_unconfirmed_for_wallet(did_wallet.id())

        spend_bundle = spend_bundle_list[0].spend_bundle
        await time_out_assert_not_none(15, full_node_api.full_node.mempool_manager.get_spendbundle, spend_bundle.name())
        ph2 = await wallet2.get_new_puzzlehash()
        for i in range(1, num_blocks):
            await full_node_api.farm_new_transaction_block(FarmNewBlockProtocol(ph2))

        await time_out_assert(15, did_wallet.get_confirmed_balance, 101)
        await time_out_assert(15, did_wallet.get_unconfirmed_balance, 101)
        recovery_list = [bytes.fromhex(did_wallet.get_my_DID())]

        async with wallet_node_2.wallet_state_manager.lock:
            did_wallet_2: DIDWallet = await DIDWallet.create_new_did_wallet(
                wallet_node_2.wallet_state_manager, wallet2, uint64(101), recovery_list
            )
        spend_bundle_list = await wallet_node_2.wallet_state_manager.tx_store.get_unconfirmed_for_wallet(
            did_wallet_2.id()
        )

        spend_bundle = spend_bundle_list[0].spend_bundle
        await time_out_assert_not_none(5, full_node_api.full_node.mempool_manager.get_spendbundle, spend_bundle.name())
        ph = await wallet.get_new_puzzlehash()
        for i in range(1, num_blocks):
            await full_node_api.farm_new_transaction_block(FarmNewBlockProtocol(ph))
        await time_out_assert(25, did_wallet_2.get_confirmed_balance, 101)
        await time_out_assert(25, did_wallet_2.get_unconfirmed_balance, 101)
        assert did_wallet_2.did_info.backup_ids == recovery_list

        # Update coin with new ID info
        recovery_list = [bytes.fromhex(did_wallet_2.get_my_DID())]
        await did_wallet.update_recovery_list(recovery_list, uint64(1))
        assert did_wallet.did_info.backup_ids == recovery_list
        await did_wallet.create_update_spend()

        spend_bundle_list = await wallet_node.wallet_state_manager.tx_store.get_unconfirmed_for_wallet(did_wallet.id())

        spend_bundle = spend_bundle_list[0].spend_bundle
        await time_out_assert_not_none(5, full_node_api.full_node.mempool_manager.get_spendbundle, spend_bundle.name())

        for i in range(1, num_blocks):
            await full_node_api.farm_new_transaction_block(FarmNewBlockProtocol(ph2))

        await time_out_assert(15, did_wallet.get_confirmed_balance, 101)
        await time_out_assert(15, did_wallet.get_unconfirmed_balance, 101)

        # DID Wallet 2 recovers into DID Wallet 3 with new innerpuz
        backup_data = did_wallet_2.create_backup()

        async with wallet_node.wallet_state_manager.lock:
            did_wallet_3 = await DIDWallet.create_new_did_wallet_from_recovery(
                wallet_node.wallet_state_manager,
                wallet,
                backup_data,
            )
        new_ph = await did_wallet_3.get_new_did_inner_hash()
        coins = await did_wallet_2.select_coins(1)
        coin = coins.pop()
        pubkey = (
            await did_wallet_3.wallet_state_manager.get_unused_derivation_record(did_wallet_3.wallet_info.id)
        ).pubkey
        await time_out_assert(15, did_wallet.get_confirmed_balance, 101)
        attest_data = (await did_wallet.create_attestment(coin.name(), new_ph, pubkey))[1]
        spend_bundle_list = await wallet_node.wallet_state_manager.tx_store.get_unconfirmed_for_wallet(did_wallet.id())

        spend_bundle = spend_bundle_list[0].spend_bundle
        await time_out_assert_not_none(5, full_node_api.full_node.mempool_manager.get_spendbundle, spend_bundle.name())
        for i in range(1, num_blocks):
            await full_node_api.farm_new_transaction_block(FarmNewBlockProtocol(ph2))

        (
            info,
            message_spend_bundle,
        ) = await did_wallet_3.load_attest_files_for_recovery_spend([attest_data])
        await did_wallet_3.recovery_spend(coin, new_ph, info, pubkey, message_spend_bundle)
        spend_bundle_list = await wallet_node.wallet_state_manager.tx_store.get_unconfirmed_for_wallet(
            did_wallet_3.id()
        )

        spend_bundle = spend_bundle_list[0].spend_bundle
        await time_out_assert_not_none(5, full_node_api.full_node.mempool_manager.get_spendbundle, spend_bundle.name())

        for i in range(1, num_blocks):
            await full_node_api.farm_new_transaction_block(FarmNewBlockProtocol(ph))

        await time_out_assert(15, did_wallet_3.get_confirmed_balance, 101)
        await time_out_assert(15, did_wallet_3.get_unconfirmed_balance, 101)

        # DID Wallet 1 recovery spends into DID Wallet 4
        backup_data = did_wallet.create_backup()

        async with wallet_node_2.wallet_state_manager.lock:
            did_wallet_4 = await DIDWallet.create_new_did_wallet_from_recovery(
                wallet_node_2.wallet_state_manager,
                wallet2,
                backup_data,
            )
        coins = await did_wallet.select_coins(1)
        coin = coins.pop()
        new_ph = await did_wallet_4.get_new_did_inner_hash()
        pubkey = (
            await did_wallet_4.wallet_state_manager.get_unused_derivation_record(did_wallet_4.wallet_info.id)
        ).pubkey
        attest1 = (await did_wallet_3.create_attestment(coin.name(), new_ph, pubkey))[1]
        spend_bundle_list = await wallet_node.wallet_state_manager.tx_store.get_unconfirmed_for_wallet(
            did_wallet_3.id()
        )

        spend_bundle = spend_bundle_list[0].spend_bundle
        await time_out_assert_not_none(5, full_node_api.full_node.mempool_manager.get_spendbundle, spend_bundle.name())
        for i in range(1, num_blocks):
            await full_node_api.farm_new_transaction_block(FarmNewBlockProtocol(ph2))
        await time_out_assert(15, wallet.get_pending_change_balance, 0)
        (
            test_info_list,
            test_message_spend_bundle,
        ) = await did_wallet_4.load_attest_files_for_recovery_spend([attest1])
        await did_wallet_4.recovery_spend(coin, new_ph, test_info_list, pubkey, test_message_spend_bundle)

        spend_bundle_list = await wallet_node_2.wallet_state_manager.tx_store.get_unconfirmed_for_wallet(
            did_wallet_4.id()
        )

        spend_bundle = spend_bundle_list[0].spend_bundle
        await time_out_assert_not_none(15, full_node_api.full_node.mempool_manager.get_spendbundle, spend_bundle.name())

        for i in range(1, num_blocks):
            await full_node_api.farm_new_transaction_block(FarmNewBlockProtocol(ph))

        await time_out_assert(15, did_wallet_4.get_confirmed_balance, 101)
        await time_out_assert(15, did_wallet_4.get_unconfirmed_balance, 101)
        await time_out_assert(15, did_wallet.get_confirmed_balance, 0)
        await time_out_assert(15, did_wallet.get_unconfirmed_balance, 0)

    @pytest.mark.parametrize(
        "with_recovery",
        [True, False],
    )
    @pytest.mark.parametrize(
        "trusted",
        [True, False],
    )
    @pytest.mark.asyncio
    async def test_did_transfer(self, self_hostname, two_wallet_nodes, with_recovery, trusted):
        num_blocks = 5
        fee = uint64(1000)
        full_nodes, wallets, _ = two_wallet_nodes
        full_node_api = full_nodes[0]
        server_1 = full_node_api.server
        wallet_node, server_2 = wallets[0]
        wallet_node_2, server_3 = wallets[1]
        wallet = wallet_node.wallet_state_manager.main_wallet
        wallet2 = wallet_node_2.wallet_state_manager.main_wallet
        ph = await wallet.get_new_puzzlehash()

        if trusted:
            wallet_node.config["trusted_peers"] = {
                full_node_api.full_node.server.node_id.hex(): full_node_api.full_node.server.node_id.hex()
            }
            wallet_node_2.config["trusted_peers"] = {
                full_node_api.full_node.server.node_id.hex(): full_node_api.full_node.server.node_id.hex()
            }
        else:
            wallet_node.config["trusted_peers"] = {}
            wallet_node_2.config["trusted_peers"] = {}

        await server_2.start_client(PeerInfo(self_hostname, uint16(server_1._port)), None)
        await server_3.start_client(PeerInfo(self_hostname, uint16(server_1._port)), None)
        for i in range(1, num_blocks):
            await full_node_api.farm_new_transaction_block(FarmNewBlockProtocol(ph))

        funds = sum(
            [
                calculate_pool_reward(uint32(i)) + calculate_base_farmer_reward(uint32(i))
                for i in range(1, num_blocks - 1)
            ]
        )

        await time_out_assert(15, wallet.get_confirmed_balance, funds)

        async with wallet_node.wallet_state_manager.lock:
            did_wallet_1: DIDWallet = await DIDWallet.create_new_did_wallet(
                wallet_node.wallet_state_manager,
                wallet,
                uint64(101),
                [bytes(ph)],
                uint64(1),
                {"Twitter": "Test", "GitHub": "测试"},
                fee=fee,
            )
        assert did_wallet_1.wallet_info.name == "Profile 1"
        spend_bundle_list = await wallet_node.wallet_state_manager.tx_store.get_unconfirmed_for_wallet(
            did_wallet_1.id()
        )
        spend_bundle = spend_bundle_list[0].spend_bundle
        await time_out_assert_not_none(5, full_node_api.full_node.mempool_manager.get_spendbundle, spend_bundle.name())
        ph2 = await wallet2.get_new_puzzlehash()
        for i in range(1, num_blocks):
            await full_node_api.farm_new_transaction_block(FarmNewBlockProtocol(ph2))
        await time_out_assert(15, did_wallet_1.get_confirmed_balance, 101)
        await time_out_assert(15, did_wallet_1.get_unconfirmed_balance, 101)
        await time_out_assert(15, wallet.get_confirmed_balance, 7999999998899)
        await time_out_assert(15, wallet.get_unconfirmed_balance, 7999999998899)
        # Transfer DID
        new_puzhash = await wallet2.get_new_puzzlehash()
        await did_wallet_1.transfer_did(new_puzhash, fee, with_recovery)
        spend_bundle_list = await wallet_node.wallet_state_manager.tx_store.get_unconfirmed_for_wallet(
            did_wallet_1.id()
        )
        spend_bundle = spend_bundle_list[0].spend_bundle
        await time_out_assert_not_none(5, full_node_api.full_node.mempool_manager.get_spendbundle, spend_bundle.name())
        ph2 = await wallet2.get_new_puzzlehash()
        for i in range(1, num_blocks):
            await full_node_api.farm_new_transaction_block(FarmNewBlockProtocol(ph2))
        await time_out_assert(15, wallet.get_confirmed_balance, 7999999997899)
        await time_out_assert(15, wallet.get_unconfirmed_balance, 7999999997899)
        # Check if the DID wallet is created in the wallet2

        await time_out_assert(30, get_wallet_num, 2, wallet_node_2.wallet_state_manager)
        await time_out_assert(30, get_wallet_num, 1, wallet_node.wallet_state_manager)
        # Get the new DID wallet
        did_wallets = list(
            filter(
                lambda w: (w.type == WalletType.DECENTRALIZED_ID),
                await wallet_node_2.wallet_state_manager.get_all_wallet_info_entries(),
            )
        )
        did_wallet_2: Optional[DIDWallet] = wallet_node_2.wallet_state_manager.wallets[did_wallets[0].id]
        assert len(wallet_node.wallet_state_manager.wallets) == 1
        assert did_wallet_1.did_info.origin_coin == did_wallet_2.did_info.origin_coin
        if with_recovery:
            assert did_wallet_1.did_info.backup_ids[0] == did_wallet_2.did_info.backup_ids[0]
            assert did_wallet_1.did_info.num_of_backup_ids_needed == did_wallet_2.did_info.num_of_backup_ids_needed
        metadata = json.loads(did_wallet_2.did_info.metadata)
        assert metadata["Twitter"] == "Test"
        assert metadata["GitHub"] == "测试"

    @pytest.mark.parametrize(
        "trusted",
        [True, False],
    )
    @pytest.mark.asyncio
    async def test_update_recovery_list(self, self_hostname, two_wallet_nodes, trusted):
        num_blocks = 5
        full_nodes, wallets, _ = two_wallet_nodes
        full_node_api = full_nodes[0]
        server_1 = full_node_api.server
        wallet_node, server_2 = wallets[0]
        wallet_node_2, server_3 = wallets[1]
        wallet = wallet_node.wallet_state_manager.main_wallet
        ph = await wallet.get_new_puzzlehash()

        if trusted:
            wallet_node.config["trusted_peers"] = {
                full_node_api.full_node.server.node_id.hex(): full_node_api.full_node.server.node_id.hex()
            }
            wallet_node_2.config["trusted_peers"] = {
                full_node_api.full_node.server.node_id.hex(): full_node_api.full_node.server.node_id.hex()
            }
        else:
            wallet_node.config["trusted_peers"] = {}
            wallet_node_2.config["trusted_peers"] = {}

        await server_2.start_client(PeerInfo(self_hostname, uint16(server_1._port)), None)
        await server_3.start_client(PeerInfo(self_hostname, uint16(server_1._port)), None)
        for i in range(1, num_blocks):
            await full_node_api.farm_new_transaction_block(FarmNewBlockProtocol(ph))

        funds = sum(
            [
                calculate_pool_reward(uint32(i)) + calculate_base_farmer_reward(uint32(i))
                for i in range(1, num_blocks - 1)
            ]
        )

        await time_out_assert(15, wallet.get_confirmed_balance, funds)

        async with wallet_node.wallet_state_manager.lock:
            did_wallet_1: DIDWallet = await DIDWallet.create_new_did_wallet(
                wallet_node.wallet_state_manager, wallet, uint64(101), []
            )
        spend_bundle_list = await wallet_node.wallet_state_manager.tx_store.get_unconfirmed_for_wallet(
            did_wallet_1.id()
        )
        spend_bundle = spend_bundle_list[0].spend_bundle
        await time_out_assert_not_none(5, full_node_api.full_node.mempool_manager.get_spendbundle, spend_bundle.name())
        ph2 = await wallet.get_new_puzzlehash()
        for i in range(1, num_blocks):
            await full_node_api.farm_new_transaction_block(FarmNewBlockProtocol(ph2))
        await time_out_assert(15, did_wallet_1.get_confirmed_balance, 101)
        await time_out_assert(15, did_wallet_1.get_unconfirmed_balance, 101)
        await did_wallet_1.update_recovery_list([bytes(ph)], 1)
        await did_wallet_1.create_update_spend()
        ph2 = await wallet.get_new_puzzlehash()
        for i in range(1, num_blocks):
            await full_node_api.farm_new_transaction_block(FarmNewBlockProtocol(ph2))
        await time_out_assert(15, did_wallet_1.get_confirmed_balance, 101)
        await time_out_assert(15, did_wallet_1.get_unconfirmed_balance, 101)
        assert did_wallet_1.did_info.backup_ids[0] == bytes(ph)
        assert did_wallet_1.did_info.num_of_backup_ids_needed == 1

    @pytest.mark.parametrize(
        "trusted",
        [True, False],
    )
    @pytest.mark.asyncio
    async def test_get_info(self, self_hostname, two_wallet_nodes, trusted):
        fee = uint64(1000)
        full_nodes, wallets, _ = two_wallet_nodes
        full_node_api = full_nodes[0]
        server_1 = full_node_api.server
        wallet_node, server_2 = wallets[0]
        wallet_node_2, server_3 = wallets[1]
        wallet = wallet_node.wallet_state_manager.main_wallet
        wallet1 = wallet_node_2.wallet_state_manager.main_wallet
        ph1 = await wallet1.get_new_puzzlehash()
        api_0 = WalletRpcApi(wallet_node)
        if trusted:
            wallet_node.config["trusted_peers"] = {
                full_node_api.full_node.server.node_id.hex(): full_node_api.full_node.server.node_id.hex()
            }
            wallet_node_2.config["trusted_peers"] = {
                full_node_api.full_node.server.node_id.hex(): full_node_api.full_node.server.node_id.hex()
            }
        else:
            wallet_node.config["trusted_peers"] = {}
            wallet_node_2.config["trusted_peers"] = {}

<<<<<<< HEAD
        await server_2.start_client(PeerInfo("localhost", uint16(server_1._port)), None)
        await server_3.start_client(PeerInfo("localhost", uint16(server_1._port)), None)
        await full_node_api.farm_blocks_to_wallet(count=2, wallet=wallet)
=======
        await server_2.start_client(PeerInfo(self_hostname, uint16(server_1._port)), None)
        await server_3.start_client(PeerInfo(self_hostname, uint16(server_1._port)), None)
        await full_node_api.farm_blocks(count=2, wallet=wallet)
>>>>>>> 3cade8af
        did_amount = uint64(101)

        async with wallet_node.wallet_state_manager.lock:
            did_wallet_1: DIDWallet = await DIDWallet.create_new_did_wallet(
                wallet_node.wallet_state_manager, wallet, did_amount, [], metadata={"twitter": "twitter"}, fee=fee
            )
        transaction_records = await wallet_node.wallet_state_manager.tx_store.get_unconfirmed_for_wallet(
            did_wallet_1.id()
        )
        await full_node_api.process_transaction_records(records=transaction_records)
        await time_out_assert(15, wallet_is_synced, True, wallet_node, full_node_api)
        assert await did_wallet_1.get_confirmed_balance() == did_amount
        assert await did_wallet_1.get_unconfirmed_balance() == did_amount
        response = await api_0.did_get_info({"coin_id": did_wallet_1.did_info.origin_coin.name().hex()})

        assert response["launcher_id"] == did_wallet_1.did_info.origin_coin.name().hex()
        assert response["full_puzzle"] == create_fullpuz(
            did_wallet_1.did_info.current_inner, did_wallet_1.did_info.origin_coin.name()
        )
        assert response["metadata"]["twitter"] == "twitter"
        assert response["latest_coin"] == (await did_wallet_1.select_coins(uint64(1))).pop().name().hex()
        assert response["num_verification"] == 0
        assert response["recovery_list_hash"] == Program(Program.to([])).get_tree_hash().hex()
        assert decode_puzzle_hash(response["p2_address"]).hex() == response["hints"][0]

        # Test non-singleton coin
        coin = (await wallet.select_coins(uint64(1))).pop()
        assert coin.amount % 2 == 1
        response = await api_0.did_get_info({"coin_id": coin.name().hex()})
        assert not response["success"]

        # Test multiple odd coins
        odd_amount = uint64(1)
        coin_1 = (await wallet.select_coins(odd_amount, exclude=[coin])).pop()
        assert coin_1.amount % 2 == 0
        tx = await wallet.generate_signed_transaction(
            odd_amount,
            ph1,
            fee,
            exclude_coins=set([coin]),
        )
        await wallet.push_transaction(tx)
        await full_node_api.process_transaction_records(records=[tx])
        await time_out_assert(15, wallet_is_synced, True, wallet_node_2, full_node_api)
        assert await wallet1.get_confirmed_balance() == odd_amount
        try:
            await api_0.did_get_info({"coin_id": coin_1.name().hex()})
            # We expect a ValueError here
            assert False
        except ValueError:
            pass

    @pytest.mark.parametrize(
        "trusted",
        [True, False],
    )
    @pytest.mark.asyncio
    async def test_message_spend(self, self_hostname, two_wallet_nodes, trusted):
        num_blocks = 3
        fee = uint64(1000)
        full_nodes, wallets, _ = two_wallet_nodes
        full_node_api = full_nodes[0]
        server_1 = full_node_api.server
        wallet_node, server_2 = wallets[0]
        wallet_node_2, server_3 = wallets[1]
        wallet = wallet_node.wallet_state_manager.main_wallet
        wallet1 = wallet_node_2.wallet_state_manager.main_wallet
        ph = await wallet.get_new_puzzlehash()
        ph1 = await wallet1.get_new_puzzlehash()
        api_0 = WalletRpcApi(wallet_node)
        if trusted:
            wallet_node.config["trusted_peers"] = {
                full_node_api.full_node.server.node_id.hex(): full_node_api.full_node.server.node_id.hex()
            }
            wallet_node_2.config["trusted_peers"] = {
                full_node_api.full_node.server.node_id.hex(): full_node_api.full_node.server.node_id.hex()
            }
        else:
            wallet_node.config["trusted_peers"] = {}
            wallet_node_2.config["trusted_peers"] = {}

        await server_2.start_client(PeerInfo(self_hostname, uint16(server_1._port)), None)
        await server_3.start_client(PeerInfo(self_hostname, uint16(server_1._port)), None)
        for i in range(1, num_blocks):
            await full_node_api.farm_new_transaction_block(FarmNewBlockProtocol(ph))

        funds = sum(
            [
                calculate_pool_reward(uint32(i)) + calculate_base_farmer_reward(uint32(i))
                for i in range(1, num_blocks - 1)
            ]
        )

        await time_out_assert(15, wallet.get_confirmed_balance, funds)

        async with wallet_node.wallet_state_manager.lock:
            did_wallet_1: DIDWallet = await DIDWallet.create_new_did_wallet(
                wallet_node.wallet_state_manager, wallet, uint64(101), [], fee=fee
            )
        spend_bundle_list = await wallet_node.wallet_state_manager.tx_store.get_unconfirmed_for_wallet(
            did_wallet_1.id()
        )
        spend_bundle = spend_bundle_list[0].spend_bundle
        await time_out_assert_not_none(5, full_node_api.full_node.mempool_manager.get_spendbundle, spend_bundle.name())
        for i in range(1, num_blocks):
            await full_node_api.farm_new_transaction_block(FarmNewBlockProtocol(ph1))
        await time_out_assert(15, did_wallet_1.get_confirmed_balance, 101)
        await time_out_assert(15, did_wallet_1.get_unconfirmed_balance, 101)
        response = await api_0.did_message_spend(
            {"wallet_id": did_wallet_1.wallet_id, "coin_announcements": ["0abc"], "puzzle_announcements": ["0def"]}
        )
        assert "spend_bundle" in response
        spend = response["spend_bundle"].coin_spends[0]
        error, conditions, cost = conditions_dict_for_solution(
            spend.puzzle_reveal.to_program(),
            spend.solution.to_program(),
            wallet.wallet_state_manager.constants.MAX_BLOCK_COST_CLVM,
        )

        assert len(conditions[ConditionOpcode.CREATE_COIN_ANNOUNCEMENT]) == 1
        assert conditions[ConditionOpcode.CREATE_COIN_ANNOUNCEMENT][0].vars[0].hex() == "0abc"
        assert len(conditions[ConditionOpcode.CREATE_PUZZLE_ANNOUNCEMENT]) == 1
        assert conditions[ConditionOpcode.CREATE_PUZZLE_ANNOUNCEMENT][0].vars[0].hex() == "0def"

    @pytest.mark.parametrize(
        "trusted",
        [True, False],
    )
    @pytest.mark.asyncio
    async def test_update_metadata(self, self_hostname, two_wallet_nodes, trusted):
        fee = uint64(1000)
        full_nodes, wallets, _ = two_wallet_nodes
        full_node_api = full_nodes[0]
        server_1 = full_node_api.server
        wallet_node, server_2 = wallets[0]
        wallet_node_2, server_3 = wallets[1]
        wallet = wallet_node.wallet_state_manager.main_wallet
        if trusted:
            wallet_node.config["trusted_peers"] = {
                full_node_api.full_node.server.node_id.hex(): full_node_api.full_node.server.node_id.hex()
            }
            wallet_node_2.config["trusted_peers"] = {
                full_node_api.full_node.server.node_id.hex(): full_node_api.full_node.server.node_id.hex()
            }
        else:
            wallet_node.config["trusted_peers"] = {}
            wallet_node_2.config["trusted_peers"] = {}

<<<<<<< HEAD
        await server_2.start_client(PeerInfo("localhost", uint16(server_1._port)), None)
        await server_3.start_client(PeerInfo("localhost", uint16(server_1._port)), None)
        expected_confirmed_balance = await full_node_api.farm_blocks_to_wallet(count=2, wallet=wallet)
=======
        await server_2.start_client(PeerInfo(self_hostname, uint16(server_1._port)), None)
        await server_3.start_client(PeerInfo(self_hostname, uint16(server_1._port)), None)
        expected_confirmed_balance = await full_node_api.farm_blocks(count=2, wallet=wallet)
>>>>>>> 3cade8af
        did_amount = uint64(101)

        async with wallet_node.wallet_state_manager.lock:
            did_wallet_1: DIDWallet = await DIDWallet.create_new_did_wallet(
                wallet_node.wallet_state_manager, wallet, did_amount, [], fee=fee
            )
        transaction_records = await wallet_node.wallet_state_manager.tx_store.get_unconfirmed_for_wallet(
            did_wallet_1.id()
        )
        await full_node_api.process_transaction_records(records=transaction_records)
        await time_out_assert(15, wallet_is_synced, True, wallet_node, full_node_api)
        expected_confirmed_balance -= did_amount + fee
        assert await did_wallet_1.get_confirmed_balance() == did_amount
        assert await did_wallet_1.get_unconfirmed_balance() == did_amount
        assert await wallet.get_confirmed_balance() == expected_confirmed_balance
        assert await wallet.get_unconfirmed_balance() == expected_confirmed_balance
        puzhash = did_wallet_1.did_info.current_inner.get_tree_hash()
        parent_num = get_parent_num(did_wallet_1)

        metadata = {}
        metadata["Twitter"] = "http://www.twitter.com"
        await did_wallet_1.update_metadata(metadata)
        await did_wallet_1.create_update_spend(fee)
        transaction_records = await wallet_node.wallet_state_manager.tx_store.get_unconfirmed_for_wallet(
            did_wallet_1.id()
        )
        await full_node_api.process_transaction_records(records=transaction_records)

        expected_confirmed_balance -= fee

        await time_out_assert(15, wallet_is_synced, True, wallet_node, full_node_api)
        assert await did_wallet_1.get_confirmed_balance() == did_amount
        assert await did_wallet_1.get_unconfirmed_balance() == did_amount

        assert get_parent_num(did_wallet_1) == parent_num + 2
        assert puzhash != did_wallet_1.did_info.current_inner.get_tree_hash()
        assert await wallet.get_confirmed_balance() == expected_confirmed_balance
        assert await wallet.get_unconfirmed_balance() == expected_confirmed_balance

        assert did_wallet_1.did_info.metadata.find("Twitter") > 0

    @pytest.mark.parametrize(
        "trusted",
        [True, False],
    )
    @pytest.mark.asyncio
    async def test_did_sign_message(self, self_hostname, two_wallet_nodes, trusted):
        num_blocks = 5
        fee = uint64(1000)
        full_nodes, wallets, _ = two_wallet_nodes
        full_node_api = full_nodes[0]
        server_1 = full_node_api.server
        wallet_node, server_2 = wallets[0]
        wallet_node_2, server_3 = wallets[1]
        wallet = wallet_node.wallet_state_manager.main_wallet
        wallet2 = wallet_node_2.wallet_state_manager.main_wallet
        api_0 = WalletRpcApi(wallet_node)
        ph = await wallet.get_new_puzzlehash()

        if trusted:
            wallet_node.config["trusted_peers"] = {
                full_node_api.full_node.server.node_id.hex(): full_node_api.full_node.server.node_id.hex()
            }
            wallet_node_2.config["trusted_peers"] = {
                full_node_api.full_node.server.node_id.hex(): full_node_api.full_node.server.node_id.hex()
            }
        else:
            wallet_node.config["trusted_peers"] = {}
            wallet_node_2.config["trusted_peers"] = {}

        await server_2.start_client(PeerInfo(self_hostname, uint16(server_1._port)), None)
        await server_3.start_client(PeerInfo(self_hostname, uint16(server_1._port)), None)
        for i in range(1, num_blocks):
            await full_node_api.farm_new_transaction_block(FarmNewBlockProtocol(ph))

        funds = sum(
            [
                calculate_pool_reward(uint32(i)) + calculate_base_farmer_reward(uint32(i))
                for i in range(1, num_blocks - 1)
            ]
        )

        await time_out_assert(15, wallet.get_confirmed_balance, funds)

        async with wallet_node.wallet_state_manager.lock:
            did_wallet_1: DIDWallet = await DIDWallet.create_new_did_wallet(
                wallet_node.wallet_state_manager,
                wallet,
                uint64(101),
                [bytes(ph)],
                uint64(1),
                {"Twitter": "Test", "GitHub": "测试"},
                fee=fee,
            )
        assert did_wallet_1.wallet_info.name == "Profile 1"
        spend_bundle_list = await wallet_node.wallet_state_manager.tx_store.get_unconfirmed_for_wallet(
            did_wallet_1.id()
        )
        spend_bundle = spend_bundle_list[0].spend_bundle
        await time_out_assert_not_none(5, full_node_api.full_node.mempool_manager.get_spendbundle, spend_bundle.name())
        ph2 = await wallet2.get_new_puzzlehash()
        for i in range(1, num_blocks):
            await full_node_api.farm_new_transaction_block(FarmNewBlockProtocol(ph2))
        await time_out_assert(15, did_wallet_1.get_confirmed_balance, 101)
        message = "Hello World"
        response = await api_0.sign_message_by_id(
            {
                "id": encode_puzzle_hash(did_wallet_1.did_info.origin_coin.name(), AddressType.DID.value),
                "message": message,
            }
        )
        puzzle: Program = Program.to(("Chia Signed Message", message))
        assert AugSchemeMPL.verify(
            G1Element.from_bytes(bytes.fromhex(response["pubkey"])),
            puzzle.get_tree_hash(),
            G2Element.from_bytes(bytes.fromhex(response["signature"])),
        )<|MERGE_RESOLUTION|>--- conflicted
+++ resolved
@@ -901,15 +901,9 @@
             wallet_node.config["trusted_peers"] = {}
             wallet_node_2.config["trusted_peers"] = {}
 
-<<<<<<< HEAD
-        await server_2.start_client(PeerInfo("localhost", uint16(server_1._port)), None)
-        await server_3.start_client(PeerInfo("localhost", uint16(server_1._port)), None)
-        await full_node_api.farm_blocks_to_wallet(count=2, wallet=wallet)
-=======
         await server_2.start_client(PeerInfo(self_hostname, uint16(server_1._port)), None)
         await server_3.start_client(PeerInfo(self_hostname, uint16(server_1._port)), None)
-        await full_node_api.farm_blocks(count=2, wallet=wallet)
->>>>>>> 3cade8af
+        await full_node_api.farm_blocks_to_wallet(count=2, wallet=wallet)
         did_amount = uint64(101)
 
         async with wallet_node.wallet_state_manager.lock:
@@ -1058,15 +1052,9 @@
             wallet_node.config["trusted_peers"] = {}
             wallet_node_2.config["trusted_peers"] = {}
 
-<<<<<<< HEAD
-        await server_2.start_client(PeerInfo("localhost", uint16(server_1._port)), None)
-        await server_3.start_client(PeerInfo("localhost", uint16(server_1._port)), None)
-        expected_confirmed_balance = await full_node_api.farm_blocks_to_wallet(count=2, wallet=wallet)
-=======
         await server_2.start_client(PeerInfo(self_hostname, uint16(server_1._port)), None)
         await server_3.start_client(PeerInfo(self_hostname, uint16(server_1._port)), None)
-        expected_confirmed_balance = await full_node_api.farm_blocks(count=2, wallet=wallet)
->>>>>>> 3cade8af
+        expected_confirmed_balance = await full_node_api.farm_blocks_to_wallet(count=2, wallet=wallet)
         did_amount = uint64(101)
 
         async with wallet_node.wallet_state_manager.lock:
