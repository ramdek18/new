import json
from typing import Optional

import pytest
from blspy import AugSchemeMPL, G1Element, G2Element

from chia.consensus.block_rewards import calculate_pool_reward, calculate_base_farmer_reward
from chia.rpc.wallet_rpc_api import WalletRpcApi
from chia.simulator.simulator_protocol import FarmNewBlockProtocol
from chia.types.blockchain_format.program import Program
from chia.types.blockchain_format.sized_bytes import bytes32
from chia.types.condition_opcodes import ConditionOpcode
from chia.types.peer_info import PeerInfo
from chia.types.spend_bundle import SpendBundle
from chia.util.bech32m import encode_puzzle_hash, decode_puzzle_hash
from chia.util.condition_tools import conditions_dict_for_solution
from chia.util.ints import uint16, uint32, uint64
from chia.wallet.did_wallet.did_wallet_puzzles import create_fullpuz
from chia.wallet.util.address_type import AddressType

from chia.wallet.util.wallet_types import WalletType
from chia.wallet.did_wallet.did_wallet import DIDWallet
from chia.simulator.time_out_assert import time_out_assert, time_out_assert_not_none

# pytestmark = pytest.mark.skip("TODO: Fix tests")


async def get_wallet_num(wallet_manager):
    return len(await wallet_manager.get_all_wallet_info_entries())


def get_parent_num(did_wallet: DIDWallet):
    return len(did_wallet.did_info.parent_info)


class TestDIDWallet:
    @pytest.mark.parametrize(
        "trusted",
        [True, False],
    )
    @pytest.mark.asyncio
    async def test_creation_from_backup_file(self, self_hostname, three_wallet_nodes, trusted):
        num_blocks = 5
        full_nodes, wallets, _ = three_wallet_nodes
        full_node_api = full_nodes[0]
        full_node_server = full_node_api.server
        wallet_node_0, server_0 = wallets[0]
        wallet_node_1, server_1 = wallets[1]
        wallet_node_2, server_2 = wallets[2]
        wallet_0 = wallet_node_0.wallet_state_manager.main_wallet
        wallet_1 = wallet_node_1.wallet_state_manager.main_wallet
        wallet_2 = wallet_node_2.wallet_state_manager.main_wallet

        ph = await wallet_0.get_new_puzzlehash()
        ph1 = await wallet_1.get_new_puzzlehash()
        ph2 = await wallet_2.get_new_puzzlehash()
        if trusted:
            wallet_node_0.config["trusted_peers"] = {
                full_node_api.full_node.server.node_id.hex(): full_node_api.full_node.server.node_id.hex()
            }
            wallet_node_1.config["trusted_peers"] = {
                full_node_api.full_node.server.node_id.hex(): full_node_api.full_node.server.node_id.hex()
            }
            wallet_node_2.config["trusted_peers"] = {
                full_node_api.full_node.server.node_id.hex(): full_node_api.full_node.server.node_id.hex()
            }
        else:
            wallet_node_0.config["trusted_peers"] = {}
            wallet_node_1.config["trusted_peers"] = {}
            wallet_node_2.config["trusted_peers"] = {}
        await server_0.start_client(PeerInfo(self_hostname, uint16(full_node_server._port)), None)
        await server_1.start_client(PeerInfo(self_hostname, uint16(full_node_server._port)), None)
        await server_2.start_client(PeerInfo(self_hostname, uint16(full_node_server._port)), None)

        for i in range(1, num_blocks):
            await full_node_api.farm_new_transaction_block(FarmNewBlockProtocol(ph))

        funds = sum(
            [
                calculate_pool_reward(uint32(i)) + calculate_base_farmer_reward(uint32(i))
                for i in range(1, num_blocks - 1)
            ]
        )

        await time_out_assert(10, wallet_0.get_unconfirmed_balance, funds)
        await time_out_assert(10, wallet_0.get_confirmed_balance, funds)
        for i in range(1, num_blocks):
            await full_node_api.farm_new_transaction_block(FarmNewBlockProtocol(ph1))
        for i in range(1, num_blocks):
            await full_node_api.farm_new_transaction_block(FarmNewBlockProtocol(ph2))

        # Wallet1 sets up DIDWallet1 without any backup set
        async with wallet_node_0.wallet_state_manager.lock:
            did_wallet_0: DIDWallet = await DIDWallet.create_new_did_wallet(
                wallet_node_0.wallet_state_manager, wallet_0, uint64(101)
            )

        spend_bundle_list = await wallet_node_0.wallet_state_manager.tx_store.get_unconfirmed_for_wallet(
            did_wallet_0.id()
        )

        spend_bundle = spend_bundle_list[0].spend_bundle
        await time_out_assert_not_none(5, full_node_api.full_node.mempool_manager.get_spendbundle, spend_bundle.name())

        for i in range(1, num_blocks):
            await full_node_api.farm_new_transaction_block(FarmNewBlockProtocol(ph))

        await time_out_assert(15, did_wallet_0.get_confirmed_balance, 101)
        await time_out_assert(15, did_wallet_0.get_unconfirmed_balance, 101)
        await time_out_assert(15, did_wallet_0.get_pending_change_balance, 0)
        # Wallet1 sets up DIDWallet_1 with DIDWallet_0 as backup
        backup_ids = [bytes.fromhex(did_wallet_0.get_my_DID())]

        async with wallet_node_1.wallet_state_manager.lock:
            did_wallet_1: DIDWallet = await DIDWallet.create_new_did_wallet(
                wallet_node_1.wallet_state_manager, wallet_1, uint64(201), backup_ids
            )

        spend_bundle_list = await wallet_node_1.wallet_state_manager.tx_store.get_unconfirmed_for_wallet(
            did_wallet_1.id()
        )

        spend_bundle = spend_bundle_list[0].spend_bundle
        await time_out_assert_not_none(5, full_node_api.full_node.mempool_manager.get_spendbundle, spend_bundle.name())

        for i in range(1, num_blocks):
            await full_node_api.farm_new_transaction_block(FarmNewBlockProtocol(ph))

        await time_out_assert(15, did_wallet_1.get_confirmed_balance, 201)
        await time_out_assert(15, did_wallet_1.get_unconfirmed_balance, 201)
        await time_out_assert(15, did_wallet_1.get_pending_change_balance, 0)

        backup_data = did_wallet_1.create_backup()

        # Wallet2 recovers DIDWallet2 to a new set of keys
        async with wallet_node_2.wallet_state_manager.lock:
            did_wallet_2 = await DIDWallet.create_new_did_wallet_from_recovery(
                wallet_node_2.wallet_state_manager, wallet_2, backup_data
            )
        coins = await did_wallet_1.select_coins(1)
        coin = coins.copy().pop()
        assert did_wallet_2.did_info.temp_coin == coin
        newpuzhash = await did_wallet_2.get_new_did_inner_hash()
        pubkey = bytes(
            (await did_wallet_2.wallet_state_manager.get_unused_derivation_record(did_wallet_2.wallet_info.id)).pubkey
        )
        message_spend_bundle, attest_data = await did_wallet_0.create_attestment(
            did_wallet_2.did_info.temp_coin.name(), newpuzhash, pubkey
        )
        spend_bundle_list = await wallet_node_0.wallet_state_manager.tx_store.get_unconfirmed_for_wallet(
            did_wallet_0.id()
        )

        spend_bundle = spend_bundle_list[0].spend_bundle
        await time_out_assert_not_none(5, full_node_api.full_node.mempool_manager.get_spendbundle, spend_bundle.name())

        for i in range(1, num_blocks):
            await full_node_api.farm_new_transaction_block(FarmNewBlockProtocol(ph))

        (
            test_info_list,
            test_message_spend_bundle,
        ) = await did_wallet_2.load_attest_files_for_recovery_spend([attest_data])
        assert message_spend_bundle == test_message_spend_bundle

        spend_bundle = await did_wallet_2.recovery_spend(
            did_wallet_2.did_info.temp_coin,
            newpuzhash,
            test_info_list,
            pubkey,
            test_message_spend_bundle,
        )

        await time_out_assert_not_none(5, full_node_api.full_node.mempool_manager.get_spendbundle, spend_bundle.name())

        for i in range(1, num_blocks):
            await full_node_api.farm_new_transaction_block(FarmNewBlockProtocol(ph))

        await time_out_assert(45, did_wallet_2.get_confirmed_balance, 201)
        await time_out_assert(45, did_wallet_2.get_unconfirmed_balance, 201)

        some_ph = 32 * b"\2"
        await did_wallet_2.create_exit_spend(some_ph)

        spend_bundle_list = await wallet_node_2.wallet_state_manager.tx_store.get_unconfirmed_for_wallet(
            did_wallet_2.id()
        )

        spend_bundle = spend_bundle_list[0].spend_bundle
        await time_out_assert_not_none(5, full_node_api.full_node.mempool_manager.get_spendbundle, spend_bundle.name())

        for i in range(1, num_blocks):
            await full_node_api.farm_new_transaction_block(FarmNewBlockProtocol(ph))

        async def get_coins_with_ph():
            coins = await full_node_api.full_node.coin_store.get_coin_records_by_puzzle_hash(True, some_ph)
            if len(coins) == 1:
                return True
            return False

        await time_out_assert(15, get_coins_with_ph, True)
        await time_out_assert(45, did_wallet_2.get_confirmed_balance, 0)
        await time_out_assert(45, did_wallet_2.get_unconfirmed_balance, 0)

    @pytest.mark.parametrize(
        "trusted",
        [True, False],
    )
    @pytest.mark.asyncio
    async def test_did_recovery_with_multiple_backup_dids(self, self_hostname, two_wallet_nodes, trusted):
        num_blocks = 5
        full_nodes, wallets, _ = two_wallet_nodes
        full_node_api = full_nodes[0]
        server_1 = full_node_api.server
        wallet_node, server_2 = wallets[0]
        wallet_node_2, server_3 = wallets[1]
        wallet = wallet_node.wallet_state_manager.main_wallet
        wallet2 = wallet_node_2.wallet_state_manager.main_wallet

        ph = await wallet.get_new_puzzlehash()
        if trusted:
            wallet_node.config["trusted_peers"] = {
                full_node_api.full_node.server.node_id.hex(): full_node_api.full_node.server.node_id.hex()
            }
            wallet_node_2.config["trusted_peers"] = {
                full_node_api.full_node.server.node_id.hex(): full_node_api.full_node.server.node_id.hex()
            }
        else:
            wallet_node.config["trusted_peers"] = {}
            wallet_node_2.config["trusted_peers"] = {}
        await server_2.start_client(PeerInfo(self_hostname, uint16(server_1._port)), None)
        await server_3.start_client(PeerInfo(self_hostname, uint16(server_1._port)), None)

        for i in range(1, num_blocks):
            await full_node_api.farm_new_transaction_block(FarmNewBlockProtocol(ph))

        funds = sum(
            [
                calculate_pool_reward(uint32(i)) + calculate_base_farmer_reward(uint32(i))
                for i in range(1, num_blocks - 1)
            ]
        )

        await time_out_assert(15, wallet.get_confirmed_balance, funds)

        async with wallet_node.wallet_state_manager.lock:
            did_wallet: DIDWallet = await DIDWallet.create_new_did_wallet(
                wallet_node.wallet_state_manager, wallet, uint64(101)
            )
        assert did_wallet.wallet_info.name == "Profile 1"
        spend_bundle_list = await wallet_node.wallet_state_manager.tx_store.get_unconfirmed_for_wallet(did_wallet.id())

        spend_bundle = spend_bundle_list[0].spend_bundle
        await time_out_assert_not_none(5, full_node_api.full_node.mempool_manager.get_spendbundle, spend_bundle.name())

        ph = await wallet2.get_new_puzzlehash()
        for i in range(1, num_blocks):
            await full_node_api.farm_new_transaction_block(FarmNewBlockProtocol(ph))

        await time_out_assert(15, did_wallet.get_confirmed_balance, 101)
        await time_out_assert(15, did_wallet.get_unconfirmed_balance, 101)

        recovery_list = [bytes.fromhex(did_wallet.get_my_DID())]

        async with wallet_node_2.wallet_state_manager.lock:
            did_wallet_2: DIDWallet = await DIDWallet.create_new_did_wallet(
                wallet_node_2.wallet_state_manager, wallet2, uint64(101), recovery_list
            )

        spend_bundle_list = await wallet_node_2.wallet_state_manager.tx_store.get_unconfirmed_for_wallet(
            did_wallet_2.id()
        )

        spend_bundle = spend_bundle_list[0].spend_bundle
        await time_out_assert_not_none(5, full_node_api.full_node.mempool_manager.get_spendbundle, spend_bundle.name())

        for i in range(1, num_blocks):
            await full_node_api.farm_new_transaction_block(FarmNewBlockProtocol(ph))

        await time_out_assert(15, did_wallet_2.get_confirmed_balance, 101)
        await time_out_assert(15, did_wallet_2.get_unconfirmed_balance, 101)

        assert did_wallet_2.did_info.backup_ids == recovery_list

        recovery_list.append(bytes.fromhex(did_wallet_2.get_my_DID()))

        async with wallet_node_2.wallet_state_manager.lock:
            did_wallet_3: DIDWallet = await DIDWallet.create_new_did_wallet(
                wallet_node_2.wallet_state_manager, wallet2, uint64(201), recovery_list
            )

        spend_bundle_list = await wallet_node_2.wallet_state_manager.tx_store.get_unconfirmed_for_wallet(
            did_wallet_3.id()
        )

        spend_bundle = spend_bundle_list[0].spend_bundle
        await time_out_assert_not_none(5, full_node_api.full_node.mempool_manager.get_spendbundle, spend_bundle.name())

        ph2 = await wallet.get_new_puzzlehash()
        for i in range(1, num_blocks):
            await full_node_api.farm_new_transaction_block(FarmNewBlockProtocol(ph2))

        assert did_wallet_3.did_info.backup_ids == recovery_list
        await time_out_assert(15, did_wallet_3.get_confirmed_balance, 201)
        await time_out_assert(15, did_wallet_3.get_unconfirmed_balance, 201)
        coins = await did_wallet_3.select_coins(1)
        coin = coins.pop()

        backup_data = did_wallet_3.create_backup()

        async with wallet_node.wallet_state_manager.lock:
            did_wallet_4 = await DIDWallet.create_new_did_wallet_from_recovery(
                wallet_node.wallet_state_manager,
                wallet,
                backup_data,
            )
        assert did_wallet_4.wallet_info.name == "Profile 2"

        pubkey = (
            await did_wallet_4.wallet_state_manager.get_unused_derivation_record(did_wallet_2.wallet_info.id)
        ).pubkey
        new_ph = did_wallet_4.did_info.temp_puzhash
        message_spend_bundle, attest1 = await did_wallet.create_attestment(coin.name(), new_ph, pubkey)
        spend_bundle_list = await wallet_node.wallet_state_manager.tx_store.get_unconfirmed_for_wallet(did_wallet.id())

        spend_bundle = spend_bundle_list[0].spend_bundle
        await time_out_assert_not_none(5, full_node_api.full_node.mempool_manager.get_spendbundle, spend_bundle.name())
        message_spend_bundle2, attest2 = await did_wallet_2.create_attestment(coin.name(), new_ph, pubkey)
        spend_bundle_list = await wallet_node_2.wallet_state_manager.tx_store.get_unconfirmed_for_wallet(
            did_wallet_2.id()
        )

        spend_bundle = spend_bundle_list[0].spend_bundle
        await time_out_assert_not_none(5, full_node_api.full_node.mempool_manager.get_spendbundle, spend_bundle.name())
        message_spend_bundle = message_spend_bundle.aggregate([message_spend_bundle, message_spend_bundle2])

        (
            test_info_list,
            test_message_spend_bundle,
        ) = await did_wallet_4.load_attest_files_for_recovery_spend([attest1, attest2])
        assert message_spend_bundle == test_message_spend_bundle

        for i in range(1, num_blocks):
            await full_node_api.farm_new_transaction_block(FarmNewBlockProtocol(ph2))
        await time_out_assert(15, did_wallet_4.get_confirmed_balance, 0)
        await time_out_assert(15, did_wallet_4.get_unconfirmed_balance, 0)
        await did_wallet_4.recovery_spend(coin, new_ph, test_info_list, pubkey, message_spend_bundle)
        spend_bundle_list = await wallet_node.wallet_state_manager.tx_store.get_unconfirmed_for_wallet(
            did_wallet_4.id()
        )

        spend_bundle = spend_bundle_list[0].spend_bundle
        await time_out_assert_not_none(5, full_node_api.full_node.mempool_manager.get_spendbundle, spend_bundle.name())

        for i in range(1, num_blocks):
            await full_node_api.farm_new_transaction_block(FarmNewBlockProtocol(ph2))

        await time_out_assert(15, did_wallet_4.get_confirmed_balance, 201)
        await time_out_assert(15, did_wallet_4.get_unconfirmed_balance, 201)
        await time_out_assert(15, did_wallet_3.get_confirmed_balance, 0)
        await time_out_assert(15, did_wallet_3.get_unconfirmed_balance, 0)

    @pytest.mark.parametrize(
        "trusted",
        [True, False],
    )
    @pytest.mark.asyncio
    async def test_did_recovery_with_empty_set(self, self_hostname, two_wallet_nodes, trusted):
        num_blocks = 5
        full_nodes, wallets, _ = two_wallet_nodes
        full_node_api = full_nodes[0]
        server_1 = full_node_api.server
        wallet_node, server_2 = wallets[0]
        wallet_node_2, server_3 = wallets[1]
        wallet = wallet_node.wallet_state_manager.main_wallet

        ph = await wallet.get_new_puzzlehash()
        if trusted:
            wallet_node.config["trusted_peers"] = {
                full_node_api.full_node.server.node_id.hex(): full_node_api.full_node.server.node_id.hex()
            }
            wallet_node_2.config["trusted_peers"] = {
                full_node_api.full_node.server.node_id.hex(): full_node_api.full_node.server.node_id.hex()
            }
        else:
            wallet_node.config["trusted_peers"] = {}
            wallet_node_2.config["trusted_peers"] = {}
        await server_2.start_client(PeerInfo(self_hostname, uint16(server_1._port)), None)
        await server_3.start_client(PeerInfo(self_hostname, uint16(server_1._port)), None)

        for i in range(1, num_blocks):
            await full_node_api.farm_new_transaction_block(FarmNewBlockProtocol(ph))

        funds = sum(
            [
                calculate_pool_reward(uint32(i)) + calculate_base_farmer_reward(uint32(i))
                for i in range(1, num_blocks - 1)
            ]
        )

        await time_out_assert(15, wallet.get_confirmed_balance, funds)

        async with wallet_node.wallet_state_manager.lock:
            did_wallet: DIDWallet = await DIDWallet.create_new_did_wallet(
                wallet_node.wallet_state_manager, wallet, uint64(101)
            )

        spend_bundle_list = await wallet_node.wallet_state_manager.tx_store.get_unconfirmed_for_wallet(did_wallet.id())

        spend_bundle = spend_bundle_list[0].spend_bundle
        await time_out_assert_not_none(5, full_node_api.full_node.mempool_manager.get_spendbundle, spend_bundle.name())

        for i in range(1, num_blocks):
            await full_node_api.farm_new_transaction_block(FarmNewBlockProtocol(ph))

        await time_out_assert(15, did_wallet.get_confirmed_balance, 101)
        await time_out_assert(15, did_wallet.get_unconfirmed_balance, 101)
        coins = await did_wallet.select_coins(1)
        coin = coins.pop()
        info = Program.to([])
        pubkey = (await did_wallet.wallet_state_manager.get_unused_derivation_record(did_wallet.wallet_info.id)).pubkey
        try:
            spend_bundle = await did_wallet.recovery_spend(
                coin, ph, info, pubkey, SpendBundle([], AugSchemeMPL.aggregate([]))
            )
        except Exception:
            # We expect a CLVM 80 error for this test
            pass
        else:
            assert False

    @pytest.mark.parametrize(
        "trusted",
        [True, False],
    )
    @pytest.mark.asyncio
    async def test_did_find_lost_did(self, self_hostname, two_wallet_nodes, trusted):
        num_blocks = 5
        full_nodes, wallets, _ = two_wallet_nodes
        full_node_api = full_nodes[0]
        server_1 = full_node_api.server
        wallet_node, server_2 = wallets[0]
        wallet_node_2, server_3 = wallets[1]
        wallet = wallet_node.wallet_state_manager.main_wallet
        wallet2 = wallet_node_2.wallet_state_manager.main_wallet
        api_0 = WalletRpcApi(wallet_node)
        ph = await wallet.get_new_puzzlehash()
        if trusted:
            wallet_node.config["trusted_peers"] = {
                full_node_api.full_node.server.node_id.hex(): full_node_api.full_node.server.node_id.hex()
            }
            wallet_node_2.config["trusted_peers"] = {
                full_node_api.full_node.server.node_id.hex(): full_node_api.full_node.server.node_id.hex()
            }
        else:
            wallet_node.config["trusted_peers"] = {}
            wallet_node_2.config["trusted_peers"] = {}
        await server_2.start_client(PeerInfo(self_hostname, uint16(server_1._port)), None)
        await server_3.start_client(PeerInfo(self_hostname, uint16(server_1._port)), None)
        for i in range(1, num_blocks):
            await full_node_api.farm_new_transaction_block(FarmNewBlockProtocol(ph))

        funds = sum(
            [
                calculate_pool_reward(uint32(i)) + calculate_base_farmer_reward(uint32(i))
                for i in range(1, num_blocks - 1)
            ]
        )

        await time_out_assert(15, wallet.get_confirmed_balance, funds)

        async with wallet_node.wallet_state_manager.lock:
            did_wallet: DIDWallet = await DIDWallet.create_new_did_wallet(
                wallet_node.wallet_state_manager, wallet, uint64(101)
            )
        spend_bundle_list = await wallet_node.wallet_state_manager.tx_store.get_unconfirmed_for_wallet(did_wallet.id())

        spend_bundle = spend_bundle_list[0].spend_bundle
        await time_out_assert_not_none(15, full_node_api.full_node.mempool_manager.get_spendbundle, spend_bundle.name())
        ph2 = await wallet2.get_new_puzzlehash()
        for i in range(1, num_blocks):
            await full_node_api.farm_new_transaction_block(FarmNewBlockProtocol(ph2))

        await time_out_assert(15, did_wallet.get_confirmed_balance, 101)
        await time_out_assert(15, did_wallet.get_unconfirmed_balance, 101)
        # Delete the coin and wallet
        coins = await did_wallet.select_coins(uint64(1))
        coin = coins.pop()
        await wallet_node.wallet_state_manager.coin_store.delete_coin_record(coin.name())
        await wallet_node.wallet_state_manager.user_store.delete_wallet(did_wallet.wallet_info.id)
        wallet_node.wallet_state_manager.wallets.pop(did_wallet.wallet_info.id)
        assert len(wallet_node.wallet_state_manager.wallets) == 1
        # Find lost DID
        resp = await api_0.did_find_lost_did({"coin_id": did_wallet.did_info.origin_coin.name().hex()})
        assert resp["success"]
        did_wallets = list(
            filter(
                lambda w: (w.type == WalletType.DECENTRALIZED_ID),
                await wallet_node.wallet_state_manager.get_all_wallet_info_entries(),
            )
        )
        did_wallet: Optional[DIDWallet] = wallet_node.wallet_state_manager.wallets[did_wallets[0].id]
        await time_out_assert(15, did_wallet.get_confirmed_balance, 101)
        await time_out_assert(15, did_wallet.get_unconfirmed_balance, 101)
        # Spend DID

        recovery_list = [bytes32.fromhex(did_wallet.get_my_DID())]
        await did_wallet.update_recovery_list(recovery_list, uint64(1))
        assert did_wallet.did_info.backup_ids == recovery_list
        await did_wallet.create_update_spend()
        spend_bundle_list = await wallet_node.wallet_state_manager.tx_store.get_unconfirmed_for_wallet(did_wallet.id())
        spend_bundle = spend_bundle_list[0].spend_bundle
        await time_out_assert_not_none(5, full_node_api.full_node.mempool_manager.get_spendbundle, spend_bundle.name())
        for i in range(1, num_blocks):
            await full_node_api.farm_new_transaction_block(FarmNewBlockProtocol(ph2))

        await time_out_assert(15, did_wallet.get_confirmed_balance, 101)
        await time_out_assert(15, did_wallet.get_unconfirmed_balance, 101)

    @pytest.mark.parametrize(
        "trusted",
        [True, False],
    )
    @pytest.mark.asyncio
    async def test_did_attest_after_recovery(self, self_hostname, two_wallet_nodes, trusted):
        num_blocks = 5
        full_nodes, wallets, _ = two_wallet_nodes
        full_node_api = full_nodes[0]
        server_1 = full_node_api.server
        wallet_node, server_2 = wallets[0]
        wallet_node_2, server_3 = wallets[1]
        wallet = wallet_node.wallet_state_manager.main_wallet
        wallet2 = wallet_node_2.wallet_state_manager.main_wallet
        ph = await wallet.get_new_puzzlehash()
        if trusted:
            wallet_node.config["trusted_peers"] = {
                full_node_api.full_node.server.node_id.hex(): full_node_api.full_node.server.node_id.hex()
            }
            wallet_node_2.config["trusted_peers"] = {
                full_node_api.full_node.server.node_id.hex(): full_node_api.full_node.server.node_id.hex()
            }
        else:
            wallet_node.config["trusted_peers"] = {}
            wallet_node_2.config["trusted_peers"] = {}
        await server_2.start_client(PeerInfo(self_hostname, uint16(server_1._port)), None)
        await server_3.start_client(PeerInfo(self_hostname, uint16(server_1._port)), None)
        for i in range(1, num_blocks):
            await full_node_api.farm_new_transaction_block(FarmNewBlockProtocol(ph))

        funds = sum(
            [
                calculate_pool_reward(uint32(i)) + calculate_base_farmer_reward(uint32(i))
                for i in range(1, num_blocks - 1)
            ]
        )

        await time_out_assert(15, wallet.get_confirmed_balance, funds)

        async with wallet_node.wallet_state_manager.lock:
            did_wallet: DIDWallet = await DIDWallet.create_new_did_wallet(
                wallet_node.wallet_state_manager, wallet, uint64(101)
            )
        spend_bundle_list = await wallet_node.wallet_state_manager.tx_store.get_unconfirmed_for_wallet(did_wallet.id())

        spend_bundle = spend_bundle_list[0].spend_bundle
        await time_out_assert_not_none(15, full_node_api.full_node.mempool_manager.get_spendbundle, spend_bundle.name())
        ph2 = await wallet2.get_new_puzzlehash()
        for i in range(1, num_blocks):
            await full_node_api.farm_new_transaction_block(FarmNewBlockProtocol(ph2))

        await time_out_assert(15, did_wallet.get_confirmed_balance, 101)
        await time_out_assert(15, did_wallet.get_unconfirmed_balance, 101)
        recovery_list = [bytes.fromhex(did_wallet.get_my_DID())]

        async with wallet_node_2.wallet_state_manager.lock:
            did_wallet_2: DIDWallet = await DIDWallet.create_new_did_wallet(
                wallet_node_2.wallet_state_manager, wallet2, uint64(101), recovery_list
            )
        spend_bundle_list = await wallet_node_2.wallet_state_manager.tx_store.get_unconfirmed_for_wallet(
            did_wallet_2.id()
        )

        spend_bundle = spend_bundle_list[0].spend_bundle
        await time_out_assert_not_none(5, full_node_api.full_node.mempool_manager.get_spendbundle, spend_bundle.name())
        ph = await wallet.get_new_puzzlehash()
        for i in range(1, num_blocks):
            await full_node_api.farm_new_transaction_block(FarmNewBlockProtocol(ph))
        await time_out_assert(25, did_wallet_2.get_confirmed_balance, 101)
        await time_out_assert(25, did_wallet_2.get_unconfirmed_balance, 101)
        assert did_wallet_2.did_info.backup_ids == recovery_list

        # Update coin with new ID info
        recovery_list = [bytes.fromhex(did_wallet_2.get_my_DID())]
        await did_wallet.update_recovery_list(recovery_list, uint64(1))
        assert did_wallet.did_info.backup_ids == recovery_list
        await did_wallet.create_update_spend()

        spend_bundle_list = await wallet_node.wallet_state_manager.tx_store.get_unconfirmed_for_wallet(did_wallet.id())

        spend_bundle = spend_bundle_list[0].spend_bundle
        await time_out_assert_not_none(5, full_node_api.full_node.mempool_manager.get_spendbundle, spend_bundle.name())

        for i in range(1, num_blocks):
            await full_node_api.farm_new_transaction_block(FarmNewBlockProtocol(ph2))

        await time_out_assert(15, did_wallet.get_confirmed_balance, 101)
        await time_out_assert(15, did_wallet.get_unconfirmed_balance, 101)

        # DID Wallet 2 recovers into DID Wallet 3 with new innerpuz
        backup_data = did_wallet_2.create_backup()

        async with wallet_node.wallet_state_manager.lock:
            did_wallet_3 = await DIDWallet.create_new_did_wallet_from_recovery(
                wallet_node.wallet_state_manager,
                wallet,
                backup_data,
            )
        new_ph = await did_wallet_3.get_new_did_inner_hash()
        coins = await did_wallet_2.select_coins(1)
        coin = coins.pop()
        pubkey = (
            await did_wallet_3.wallet_state_manager.get_unused_derivation_record(did_wallet_3.wallet_info.id)
        ).pubkey
        await time_out_assert(15, did_wallet.get_confirmed_balance, 101)
        attest_data = (await did_wallet.create_attestment(coin.name(), new_ph, pubkey))[1]
        spend_bundle_list = await wallet_node.wallet_state_manager.tx_store.get_unconfirmed_for_wallet(did_wallet.id())

        spend_bundle = spend_bundle_list[0].spend_bundle
        await time_out_assert_not_none(5, full_node_api.full_node.mempool_manager.get_spendbundle, spend_bundle.name())
        for i in range(1, num_blocks):
            await full_node_api.farm_new_transaction_block(FarmNewBlockProtocol(ph2))

        (
            info,
            message_spend_bundle,
        ) = await did_wallet_3.load_attest_files_for_recovery_spend([attest_data])
        await did_wallet_3.recovery_spend(coin, new_ph, info, pubkey, message_spend_bundle)
        spend_bundle_list = await wallet_node.wallet_state_manager.tx_store.get_unconfirmed_for_wallet(
            did_wallet_3.id()
        )

        spend_bundle = spend_bundle_list[0].spend_bundle
        await time_out_assert_not_none(5, full_node_api.full_node.mempool_manager.get_spendbundle, spend_bundle.name())

        for i in range(1, num_blocks):
            await full_node_api.farm_new_transaction_block(FarmNewBlockProtocol(ph))

        await time_out_assert(15, did_wallet_3.get_confirmed_balance, 101)
        await time_out_assert(15, did_wallet_3.get_unconfirmed_balance, 101)

        # DID Wallet 1 recovery spends into DID Wallet 4
        backup_data = did_wallet.create_backup()

        async with wallet_node_2.wallet_state_manager.lock:
            did_wallet_4 = await DIDWallet.create_new_did_wallet_from_recovery(
                wallet_node_2.wallet_state_manager,
                wallet2,
                backup_data,
            )
        coins = await did_wallet.select_coins(1)
        coin = coins.pop()
        new_ph = await did_wallet_4.get_new_did_inner_hash()
        pubkey = (
            await did_wallet_4.wallet_state_manager.get_unused_derivation_record(did_wallet_4.wallet_info.id)
        ).pubkey
        attest1 = (await did_wallet_3.create_attestment(coin.name(), new_ph, pubkey))[1]
        spend_bundle_list = await wallet_node.wallet_state_manager.tx_store.get_unconfirmed_for_wallet(
            did_wallet_3.id()
        )

        spend_bundle = spend_bundle_list[0].spend_bundle
        await time_out_assert_not_none(5, full_node_api.full_node.mempool_manager.get_spendbundle, spend_bundle.name())
        for i in range(1, num_blocks):
            await full_node_api.farm_new_transaction_block(FarmNewBlockProtocol(ph2))
        await time_out_assert(15, wallet.get_pending_change_balance, 0)
        (
            test_info_list,
            test_message_spend_bundle,
        ) = await did_wallet_4.load_attest_files_for_recovery_spend([attest1])
        await did_wallet_4.recovery_spend(coin, new_ph, test_info_list, pubkey, test_message_spend_bundle)

        spend_bundle_list = await wallet_node_2.wallet_state_manager.tx_store.get_unconfirmed_for_wallet(
            did_wallet_4.id()
        )

        spend_bundle = spend_bundle_list[0].spend_bundle
        await time_out_assert_not_none(15, full_node_api.full_node.mempool_manager.get_spendbundle, spend_bundle.name())

        for i in range(1, num_blocks):
            await full_node_api.farm_new_transaction_block(FarmNewBlockProtocol(ph))

        await time_out_assert(15, did_wallet_4.get_confirmed_balance, 101)
        await time_out_assert(15, did_wallet_4.get_unconfirmed_balance, 101)
        await time_out_assert(15, did_wallet.get_confirmed_balance, 0)
        await time_out_assert(15, did_wallet.get_unconfirmed_balance, 0)

    @pytest.mark.parametrize(
        "with_recovery",
        [True, False],
    )
    @pytest.mark.parametrize(
        "trusted",
        [True, False],
    )
    @pytest.mark.asyncio
    async def test_did_transfer(self, two_wallet_nodes, with_recovery, trusted):
        num_blocks = 5
        fee = uint64(1000)
        full_nodes, wallets, _ = two_wallet_nodes
        full_node_api = full_nodes[0]
        server_1 = full_node_api.server
        wallet_node, server_2 = wallets[0]
        wallet_node_2, server_3 = wallets[1]
        wallet = wallet_node.wallet_state_manager.main_wallet
        wallet2 = wallet_node_2.wallet_state_manager.main_wallet
        ph = await wallet.get_new_puzzlehash()

        if trusted:
            wallet_node.config["trusted_peers"] = {
                full_node_api.full_node.server.node_id.hex(): full_node_api.full_node.server.node_id.hex()
            }
            wallet_node_2.config["trusted_peers"] = {
                full_node_api.full_node.server.node_id.hex(): full_node_api.full_node.server.node_id.hex()
            }
        else:
            wallet_node.config["trusted_peers"] = {}
            wallet_node_2.config["trusted_peers"] = {}

        await server_2.start_client(PeerInfo("localhost", uint16(server_1._port)), None)
        await server_3.start_client(PeerInfo("localhost", uint16(server_1._port)), None)
        for i in range(1, num_blocks):
            await full_node_api.farm_new_transaction_block(FarmNewBlockProtocol(ph))

        funds = sum(
            [
                calculate_pool_reward(uint32(i)) + calculate_base_farmer_reward(uint32(i))
                for i in range(1, num_blocks - 1)
            ]
        )

        await time_out_assert(15, wallet.get_confirmed_balance, funds)

        async with wallet_node.wallet_state_manager.lock:
            did_wallet_1: DIDWallet = await DIDWallet.create_new_did_wallet(
                wallet_node.wallet_state_manager,
                wallet,
                uint64(101),
                [bytes(ph)],
                uint64(1),
                {"Twitter": "Test", "GitHub": "测试"},
                fee=fee,
            )
        assert did_wallet_1.wallet_info.name == "Profile 1"
        spend_bundle_list = await wallet_node.wallet_state_manager.tx_store.get_unconfirmed_for_wallet(
            did_wallet_1.id()
        )
        spend_bundle = spend_bundle_list[0].spend_bundle
        await time_out_assert_not_none(5, full_node_api.full_node.mempool_manager.get_spendbundle, spend_bundle.name())
        ph2 = await wallet2.get_new_puzzlehash()
        for i in range(1, num_blocks):
            await full_node_api.farm_new_transaction_block(FarmNewBlockProtocol(ph2))
        await time_out_assert(15, did_wallet_1.get_confirmed_balance, 101)
        await time_out_assert(15, did_wallet_1.get_unconfirmed_balance, 101)
        await time_out_assert(15, wallet.get_confirmed_balance, 7999999998899)
        await time_out_assert(15, wallet.get_unconfirmed_balance, 7999999998899)
        # Transfer DID
        new_puzhash = await wallet2.get_new_puzzlehash()
        await did_wallet_1.transfer_did(new_puzhash, fee, with_recovery)
        spend_bundle_list = await wallet_node.wallet_state_manager.tx_store.get_unconfirmed_for_wallet(
            did_wallet_1.id()
        )
        spend_bundle = spend_bundle_list[0].spend_bundle
        await time_out_assert_not_none(5, full_node_api.full_node.mempool_manager.get_spendbundle, spend_bundle.name())
        ph2 = await wallet2.get_new_puzzlehash()
        for i in range(1, num_blocks):
            await full_node_api.farm_new_transaction_block(FarmNewBlockProtocol(ph2))
        await time_out_assert(15, wallet.get_confirmed_balance, 7999999997899)
        await time_out_assert(15, wallet.get_unconfirmed_balance, 7999999997899)
        # Check if the DID wallet is created in the wallet2

        await time_out_assert(30, get_wallet_num, 2, wallet_node_2.wallet_state_manager)
        await time_out_assert(30, get_wallet_num, 1, wallet_node.wallet_state_manager)
        # Get the new DID wallet
        did_wallets = list(
            filter(
                lambda w: (w.type == WalletType.DECENTRALIZED_ID),
                await wallet_node_2.wallet_state_manager.get_all_wallet_info_entries(),
            )
        )
        did_wallet_2: Optional[DIDWallet] = wallet_node_2.wallet_state_manager.wallets[did_wallets[0].id]
<<<<<<< HEAD

        assert len(wallet_node.wallet_state_manager.wallets) == 1
=======
        assert len(wallet_node.wallet_state_manager.wallets) == 2
>>>>>>> e1f4fa8d
        assert did_wallet_1.did_info.origin_coin == did_wallet_2.did_info.origin_coin
        if with_recovery:
            assert did_wallet_1.did_info.backup_ids[0] == did_wallet_2.did_info.backup_ids[0]
            assert did_wallet_1.did_info.num_of_backup_ids_needed == did_wallet_2.did_info.num_of_backup_ids_needed
        metadata = json.loads(did_wallet_2.did_info.metadata)
        assert metadata["Twitter"] == "Test"
        assert metadata["GitHub"] == "测试"

    @pytest.mark.parametrize(
        "trusted",
        [True, False],
    )
    @pytest.mark.asyncio
    async def test_update_recovery_list(self, two_wallet_nodes, trusted):
        num_blocks = 5
        full_nodes, wallets, _ = two_wallet_nodes
        full_node_api = full_nodes[0]
        server_1 = full_node_api.server
        wallet_node, server_2 = wallets[0]
        wallet_node_2, server_3 = wallets[1]
        wallet = wallet_node.wallet_state_manager.main_wallet
        ph = await wallet.get_new_puzzlehash()

        if trusted:
            wallet_node.config["trusted_peers"] = {
                full_node_api.full_node.server.node_id.hex(): full_node_api.full_node.server.node_id.hex()
            }
            wallet_node_2.config["trusted_peers"] = {
                full_node_api.full_node.server.node_id.hex(): full_node_api.full_node.server.node_id.hex()
            }
        else:
            wallet_node.config["trusted_peers"] = {}
            wallet_node_2.config["trusted_peers"] = {}

        await server_2.start_client(PeerInfo("localhost", uint16(server_1._port)), None)
        await server_3.start_client(PeerInfo("localhost", uint16(server_1._port)), None)
        for i in range(1, num_blocks):
            await full_node_api.farm_new_transaction_block(FarmNewBlockProtocol(ph))

        funds = sum(
            [
                calculate_pool_reward(uint32(i)) + calculate_base_farmer_reward(uint32(i))
                for i in range(1, num_blocks - 1)
            ]
        )

        await time_out_assert(15, wallet.get_confirmed_balance, funds)

        async with wallet_node.wallet_state_manager.lock:
            did_wallet_1: DIDWallet = await DIDWallet.create_new_did_wallet(
                wallet_node.wallet_state_manager, wallet, uint64(101), []
            )
        spend_bundle_list = await wallet_node.wallet_state_manager.tx_store.get_unconfirmed_for_wallet(
            did_wallet_1.id()
        )
        spend_bundle = spend_bundle_list[0].spend_bundle
        await time_out_assert_not_none(5, full_node_api.full_node.mempool_manager.get_spendbundle, spend_bundle.name())
        ph2 = await wallet.get_new_puzzlehash()
        for i in range(1, num_blocks):
            await full_node_api.farm_new_transaction_block(FarmNewBlockProtocol(ph2))
        await time_out_assert(15, did_wallet_1.get_confirmed_balance, 101)
        await time_out_assert(15, did_wallet_1.get_unconfirmed_balance, 101)
        await did_wallet_1.update_recovery_list([bytes(ph)], 1)
        await did_wallet_1.create_update_spend()
        ph2 = await wallet.get_new_puzzlehash()
        for i in range(1, num_blocks):
            await full_node_api.farm_new_transaction_block(FarmNewBlockProtocol(ph2))
        await time_out_assert(15, did_wallet_1.get_confirmed_balance, 101)
        await time_out_assert(15, did_wallet_1.get_unconfirmed_balance, 101)
        assert did_wallet_1.did_info.backup_ids[0] == bytes(ph)
        assert did_wallet_1.did_info.num_of_backup_ids_needed == 1

    @pytest.mark.parametrize(
        "trusted",
        [True, False],
    )
    @pytest.mark.asyncio
    async def test_get_info(self, two_wallet_nodes, trusted):
        num_blocks = 3
        fee = uint64(1000)
        full_nodes, wallets, _ = two_wallet_nodes
        full_node_api = full_nodes[0]
        server_1 = full_node_api.server
        wallet_node, server_2 = wallets[0]
        wallet_node_2, server_3 = wallets[1]
        wallet = wallet_node.wallet_state_manager.main_wallet
        wallet1 = wallet_node_2.wallet_state_manager.main_wallet
        ph = await wallet.get_new_puzzlehash()
        ph1 = await wallet1.get_new_puzzlehash()
        api_0 = WalletRpcApi(wallet_node)
        if trusted:
            wallet_node.config["trusted_peers"] = {
                full_node_api.full_node.server.node_id.hex(): full_node_api.full_node.server.node_id.hex()
            }
            wallet_node_2.config["trusted_peers"] = {
                full_node_api.full_node.server.node_id.hex(): full_node_api.full_node.server.node_id.hex()
            }
        else:
            wallet_node.config["trusted_peers"] = {}
            wallet_node_2.config["trusted_peers"] = {}

        await server_2.start_client(PeerInfo("localhost", uint16(server_1._port)), None)
        await server_3.start_client(PeerInfo("localhost", uint16(server_1._port)), None)
        for i in range(1, num_blocks):
            await full_node_api.farm_new_transaction_block(FarmNewBlockProtocol(ph))

        funds = sum(
            [
                calculate_pool_reward(uint32(i)) + calculate_base_farmer_reward(uint32(i))
                for i in range(1, num_blocks - 1)
            ]
        )

        await time_out_assert(15, wallet.get_confirmed_balance, funds)

        async with wallet_node.wallet_state_manager.lock:
            did_wallet_1: DIDWallet = await DIDWallet.create_new_did_wallet(
                wallet_node.wallet_state_manager, wallet, uint64(101), [], metadata={"twitter": "twitter"}, fee=fee
            )
        spend_bundle_list = await wallet_node.wallet_state_manager.tx_store.get_unconfirmed_for_wallet(
            did_wallet_1.id()
        )
        spend_bundle = spend_bundle_list[0].spend_bundle
        await time_out_assert_not_none(5, full_node_api.full_node.mempool_manager.get_spendbundle, spend_bundle.name())
        for i in range(1, num_blocks):
            await full_node_api.farm_new_transaction_block(FarmNewBlockProtocol(ph1))
        await time_out_assert(15, did_wallet_1.get_confirmed_balance, 101)
        await time_out_assert(15, did_wallet_1.get_unconfirmed_balance, 101)
        response = await api_0.did_get_info({"coin_id": did_wallet_1.did_info.origin_coin.name().hex()})

        assert response["launcher_id"] == did_wallet_1.did_info.origin_coin.name().hex()
        assert response["full_puzzle"] == create_fullpuz(
            did_wallet_1.did_info.current_inner, did_wallet_1.did_info.origin_coin.name()
        )
        assert response["metadata"]["twitter"] == "twitter"
        assert response["latest_coin"] == (await did_wallet_1.select_coins(uint64(1))).pop().name().hex()
        assert response["num_verification"] == 0
        assert response["recovery_list_hash"] == Program(Program.to([])).get_tree_hash().hex()
        assert decode_puzzle_hash(response["p2_address"]).hex() == response["hints"][0]

    @pytest.mark.parametrize(
        "trusted",
        [True, False],
    )
    @pytest.mark.asyncio
    async def test_message_spend(self, two_wallet_nodes, trusted):
        num_blocks = 3
        fee = uint64(1000)
        full_nodes, wallets, _ = two_wallet_nodes
        full_node_api = full_nodes[0]
        server_1 = full_node_api.server
        wallet_node, server_2 = wallets[0]
        wallet_node_2, server_3 = wallets[1]
        wallet = wallet_node.wallet_state_manager.main_wallet
        wallet1 = wallet_node_2.wallet_state_manager.main_wallet
        ph = await wallet.get_new_puzzlehash()
        ph1 = await wallet1.get_new_puzzlehash()
        api_0 = WalletRpcApi(wallet_node)
        if trusted:
            wallet_node.config["trusted_peers"] = {
                full_node_api.full_node.server.node_id.hex(): full_node_api.full_node.server.node_id.hex()
            }
            wallet_node_2.config["trusted_peers"] = {
                full_node_api.full_node.server.node_id.hex(): full_node_api.full_node.server.node_id.hex()
            }
        else:
            wallet_node.config["trusted_peers"] = {}
            wallet_node_2.config["trusted_peers"] = {}

        await server_2.start_client(PeerInfo("localhost", uint16(server_1._port)), None)
        await server_3.start_client(PeerInfo("localhost", uint16(server_1._port)), None)
        for i in range(1, num_blocks):
            await full_node_api.farm_new_transaction_block(FarmNewBlockProtocol(ph))

        funds = sum(
            [
                calculate_pool_reward(uint32(i)) + calculate_base_farmer_reward(uint32(i))
                for i in range(1, num_blocks - 1)
            ]
        )

        await time_out_assert(15, wallet.get_confirmed_balance, funds)

        async with wallet_node.wallet_state_manager.lock:
            did_wallet_1: DIDWallet = await DIDWallet.create_new_did_wallet(
                wallet_node.wallet_state_manager, wallet, uint64(101), [], fee=fee
            )
        spend_bundle_list = await wallet_node.wallet_state_manager.tx_store.get_unconfirmed_for_wallet(
            did_wallet_1.id()
        )
        spend_bundle = spend_bundle_list[0].spend_bundle
        await time_out_assert_not_none(5, full_node_api.full_node.mempool_manager.get_spendbundle, spend_bundle.name())
        for i in range(1, num_blocks):
            await full_node_api.farm_new_transaction_block(FarmNewBlockProtocol(ph1))
        await time_out_assert(15, did_wallet_1.get_confirmed_balance, 101)
        await time_out_assert(15, did_wallet_1.get_unconfirmed_balance, 101)
        response = await api_0.did_message_spend(
            {"wallet_id": did_wallet_1.wallet_id, "coin_announcements": ["0abc"], "puzzle_announcements": ["0def"]}
        )
        assert "spend_bundle" in response
        spend = response["spend_bundle"].coin_spends[0]
        error, conditions, cost = conditions_dict_for_solution(
            spend.puzzle_reveal.to_program(),
            spend.solution.to_program(),
            wallet.wallet_state_manager.constants.MAX_BLOCK_COST_CLVM,
        )

        assert len(conditions[ConditionOpcode.CREATE_COIN_ANNOUNCEMENT]) == 1
        assert conditions[ConditionOpcode.CREATE_COIN_ANNOUNCEMENT][0].vars[0].hex() == "0abc"
        assert len(conditions[ConditionOpcode.CREATE_PUZZLE_ANNOUNCEMENT]) == 1
        assert conditions[ConditionOpcode.CREATE_PUZZLE_ANNOUNCEMENT][0].vars[0].hex() == "0def"

    @pytest.mark.parametrize(
        "trusted",
        [True, False],
    )
    @pytest.mark.asyncio
    async def test_update_metadata(self, two_wallet_nodes, trusted):
        num_blocks = 3
        fee = uint64(1000)
        full_nodes, wallets, _ = two_wallet_nodes
        full_node_api = full_nodes[0]
        server_1 = full_node_api.server
        wallet_node, server_2 = wallets[0]
        wallet_node_2, server_3 = wallets[1]
        wallet = wallet_node.wallet_state_manager.main_wallet
        wallet1 = wallet_node_2.wallet_state_manager.main_wallet
        ph = await wallet.get_new_puzzlehash()
        ph1 = await wallet1.get_new_puzzlehash()
        if trusted:
            wallet_node.config["trusted_peers"] = {
                full_node_api.full_node.server.node_id.hex(): full_node_api.full_node.server.node_id.hex()
            }
            wallet_node_2.config["trusted_peers"] = {
                full_node_api.full_node.server.node_id.hex(): full_node_api.full_node.server.node_id.hex()
            }
        else:
            wallet_node.config["trusted_peers"] = {}
            wallet_node_2.config["trusted_peers"] = {}

        await server_2.start_client(PeerInfo("localhost", uint16(server_1._port)), None)
        await server_3.start_client(PeerInfo("localhost", uint16(server_1._port)), None)
        for i in range(1, num_blocks):
            await full_node_api.farm_new_transaction_block(FarmNewBlockProtocol(ph))

        funds = sum(
            [
                calculate_pool_reward(uint32(i)) + calculate_base_farmer_reward(uint32(i))
                for i in range(1, num_blocks - 1)
            ]
        )

        await time_out_assert(15, wallet.get_confirmed_balance, funds)

        async with wallet_node.wallet_state_manager.lock:
            did_wallet_1: DIDWallet = await DIDWallet.create_new_did_wallet(
                wallet_node.wallet_state_manager, wallet, uint64(101), [], fee=fee
            )
        spend_bundle_list = await wallet_node.wallet_state_manager.tx_store.get_unconfirmed_for_wallet(
            did_wallet_1.id()
        )
        spend_bundle = spend_bundle_list[0].spend_bundle
        await time_out_assert_not_none(5, full_node_api.full_node.mempool_manager.get_spendbundle, spend_bundle.name())
        for i in range(1, num_blocks):
            await full_node_api.farm_new_transaction_block(FarmNewBlockProtocol(ph1))
        await time_out_assert(15, did_wallet_1.get_confirmed_balance, 101)
        await time_out_assert(15, did_wallet_1.get_unconfirmed_balance, 101)

        await time_out_assert(15, wallet.get_confirmed_balance, 3999999998899)
        await time_out_assert(15, wallet.get_unconfirmed_balance, 3999999998899)
        puzhash = did_wallet_1.did_info.current_inner.get_tree_hash()
        parent_num = get_parent_num(did_wallet_1)

        metadata = {}
        metadata["Twitter"] = "http://www.twitter.com"
        await did_wallet_1.update_metadata(metadata)
        await did_wallet_1.create_update_spend(fee)

        for i in range(1, num_blocks):
            await full_node_api.farm_new_transaction_block(FarmNewBlockProtocol(ph1))
        await time_out_assert(15, did_wallet_1.get_confirmed_balance, 101)
        await time_out_assert(15, did_wallet_1.get_unconfirmed_balance, 101)

        await time_out_assert(15, get_parent_num, parent_num + 2, did_wallet_1)
        assert puzhash != did_wallet_1.did_info.current_inner.get_tree_hash()
        await time_out_assert(15, wallet.get_confirmed_balance, 3999999997899)
        await time_out_assert(15, wallet.get_unconfirmed_balance, 3999999997899)

        assert did_wallet_1.did_info.metadata.find("Twitter") > 0

    @pytest.mark.parametrize(
        "trusted",
        [True, False],
    )
    @pytest.mark.asyncio
    async def test_did_sign_message(self, two_wallet_nodes, trusted):
        num_blocks = 5
        fee = uint64(1000)
        full_nodes, wallets, _ = two_wallet_nodes
        full_node_api = full_nodes[0]
        server_1 = full_node_api.server
        wallet_node, server_2 = wallets[0]
        wallet_node_2, server_3 = wallets[1]
        wallet = wallet_node.wallet_state_manager.main_wallet
        wallet2 = wallet_node_2.wallet_state_manager.main_wallet
        api_0 = WalletRpcApi(wallet_node)
        ph = await wallet.get_new_puzzlehash()

        if trusted:
            wallet_node.config["trusted_peers"] = {
                full_node_api.full_node.server.node_id.hex(): full_node_api.full_node.server.node_id.hex()
            }
            wallet_node_2.config["trusted_peers"] = {
                full_node_api.full_node.server.node_id.hex(): full_node_api.full_node.server.node_id.hex()
            }
        else:
            wallet_node.config["trusted_peers"] = {}
            wallet_node_2.config["trusted_peers"] = {}

        await server_2.start_client(PeerInfo("localhost", uint16(server_1._port)), None)
        await server_3.start_client(PeerInfo("localhost", uint16(server_1._port)), None)
        for i in range(1, num_blocks):
            await full_node_api.farm_new_transaction_block(FarmNewBlockProtocol(ph))

        funds = sum(
            [
                calculate_pool_reward(uint32(i)) + calculate_base_farmer_reward(uint32(i))
                for i in range(1, num_blocks - 1)
            ]
        )

        await time_out_assert(15, wallet.get_confirmed_balance, funds)

        async with wallet_node.wallet_state_manager.lock:
            did_wallet_1: DIDWallet = await DIDWallet.create_new_did_wallet(
                wallet_node.wallet_state_manager,
                wallet,
                uint64(101),
                [bytes(ph)],
                uint64(1),
                {"Twitter": "Test", "GitHub": "测试"},
                fee=fee,
            )
        assert did_wallet_1.wallet_info.name == "Profile 1"
        spend_bundle_list = await wallet_node.wallet_state_manager.tx_store.get_unconfirmed_for_wallet(
            did_wallet_1.id()
        )
        spend_bundle = spend_bundle_list[0].spend_bundle
        await time_out_assert_not_none(5, full_node_api.full_node.mempool_manager.get_spendbundle, spend_bundle.name())
        ph2 = await wallet2.get_new_puzzlehash()
        for i in range(1, num_blocks):
            await full_node_api.farm_new_transaction_block(FarmNewBlockProtocol(ph2))
        await time_out_assert(15, did_wallet_1.get_confirmed_balance, 101)
        message = "Hello World"
        response = await api_0.sign_message_by_id(
            {
                "id": encode_puzzle_hash(did_wallet_1.did_info.origin_coin.name(), AddressType.DID.value),
                "message": message,
            }
        )
        puzzle: Program = Program.to(("Chia Signed Message", message))
        assert AugSchemeMPL.verify(
            G1Element.from_bytes(bytes.fromhex(response["pubkey"])),
            puzzle.get_tree_hash(),
            G2Element.from_bytes(bytes.fromhex(response["signature"])),
        )<|MERGE_RESOLUTION|>--- conflicted
+++ resolved
@@ -788,12 +788,7 @@
             )
         )
         did_wallet_2: Optional[DIDWallet] = wallet_node_2.wallet_state_manager.wallets[did_wallets[0].id]
-<<<<<<< HEAD
-
         assert len(wallet_node.wallet_state_manager.wallets) == 1
-=======
-        assert len(wallet_node.wallet_state_manager.wallets) == 2
->>>>>>> e1f4fa8d
         assert did_wallet_1.did_info.origin_coin == did_wallet_2.did_info.origin_coin
         if with_recovery:
             assert did_wallet_1.did_info.backup_ids[0] == did_wallet_2.did_info.backup_ids[0]
