import logging
import pytest
import pytest_asyncio

from chia.rpc.rpc_server import start_rpc_server
from chia.rpc.wallet_rpc_api import WalletRpcApi
from chia.rpc.wallet_rpc_client import WalletRpcClient
from chia.simulator.simulator_protocol import FarmNewBlockProtocol
from chia.types.peer_info import PeerInfo
from chia.util.ints import uint16, uint64
from chia.wallet.util.wallet_types import WalletType
from tests.setup_nodes import setup_simulators_and_wallets
from tests.time_out_assert import time_out_assert
from chia.wallet.did_wallet.did_wallet import DIDWallet
from tests.util.socket import find_available_listen_port


log = logging.getLogger(__name__)

pytestmark = pytest.mark.skip("TODO: Fix tests")


<<<<<<< HEAD
class TestDIDWallet:
    @pytest_asyncio.fixture(scope="function")
    async def three_wallet_nodes(self):
        async for _ in setup_simulators_and_wallets(1, 3, {}):
            yield _
=======
@pytest.fixture(scope="module")
def event_loop():
    loop = asyncio.get_event_loop()
    yield loop


@pytest_asyncio.fixture(scope="function")
async def three_wallet_nodes():
    async for _ in setup_simulators_and_wallets(1, 3, {}):
        yield _

>>>>>>> 773d692f

class TestDIDWallet:
    @pytest.mark.asyncio
    async def test_create_did(self, bt, three_wallet_nodes, self_hostname):
        num_blocks = 4
        full_nodes, wallets = three_wallet_nodes
        full_node_api = full_nodes[0]
        full_node_server = full_node_api.server
        wallet_node_0, wallet_server_0 = wallets[0]
        wallet_node_1, wallet_server_1 = wallets[1]
        wallet_node_2, wallet_server_2 = wallets[2]
        MAX_WAIT_SECS = 30

        wallet = wallet_node_0.wallet_state_manager.main_wallet
        ph = await wallet.get_new_puzzlehash()
        await wallet_server_0.start_client(PeerInfo(self_hostname, uint16(full_node_server._port)), None)
        await wallet_server_1.start_client(PeerInfo(self_hostname, uint16(full_node_server._port)), None)
        await wallet_server_2.start_client(PeerInfo(self_hostname, uint16(full_node_server._port)), None)
        await full_node_api.farm_new_transaction_block(FarmNewBlockProtocol(ph))
        for i in range(0, num_blocks + 1):
            await full_node_api.farm_new_transaction_block(FarmNewBlockProtocol(32 * b"\0"))

        log.info("Waiting for initial money in Wallet 0 ...")

        api_one = WalletRpcApi(wallet_node_0)
        config = bt.config
        daemon_port = config["daemon_port"]
        test_rpc_port = uint16(find_available_listen_port("rpc_port"))
        await wallet_server_0.start_client(PeerInfo(self_hostname, uint16(full_node_server._port)), None)
        client = await WalletRpcClient.create(self_hostname, test_rpc_port, bt.root_path, bt.config)
        rpc_server_cleanup = await start_rpc_server(
            api_one,
            self_hostname,
            daemon_port,
            test_rpc_port,
            lambda x: None,
            bt.root_path,
            config,
            connect_to_daemon=False,
        )

        async def got_initial_money():
            balances = await client.get_wallet_balance("1")
            return balances["confirmed_wallet_balance"] > 0

        await time_out_assert(timeout=MAX_WAIT_SECS, function=got_initial_money)

        val = await client.create_new_did_wallet(201)

        assert isinstance(val, dict)
        if "success" in val:
            assert val["success"]
        assert val["type"] == WalletType.DISTRIBUTED_ID.value
        assert val["wallet_id"] > 1
        assert len(val["my_did"]) == 64
        assert bytes.fromhex(val["my_did"])

        main_wallet_2 = wallet_node_2.wallet_state_manager.main_wallet
        ph2 = await main_wallet_2.get_new_puzzlehash()
        for i in range(0, num_blocks + 1):
            await full_node_api.farm_new_transaction_block(FarmNewBlockProtocol(ph2))

        recovery_list = [bytes.fromhex(val["my_did"])]
        async with wallet_node_2.wallet_state_manager.lock:
            did_wallet_2: DIDWallet = await DIDWallet.create_new_did_wallet(
                wallet_node_2.wallet_state_manager, main_wallet_2, uint64(101), recovery_list
            )
        for i in range(0, num_blocks):
            await full_node_api.farm_new_transaction_block(FarmNewBlockProtocol(32 * b"\0"))

        filename = "test.backup"
        did_wallet_2.create_backup(filename)

        val = await client.create_new_did_wallet_from_recovery(filename)
        if "success" in val:
            assert val["success"]
        assert val["type"] == WalletType.DISTRIBUTED_ID.value
        assert val["wallet_id"] > 1
        did_wallet_id_3 = val["wallet_id"]
        assert len(val["my_did"]) == 64
        assert bytes.fromhex(val["my_did"]) == did_wallet_2.did_info.origin_coin.name()
        assert bytes.fromhex(val["coin_name"])
        assert bytes.fromhex(val["newpuzhash"])
        assert bytes.fromhex(val["pubkey"])

        filename = "test.attest"
        val = await client.did_create_attest(
            did_wallet_2.wallet_id, val["coin_name"], val["pubkey"], val["newpuzhash"], filename
        )
        if "success" in val:
            assert val["success"]
        for i in range(0, num_blocks):
            await full_node_api.farm_new_transaction_block(FarmNewBlockProtocol(32 * b"\0"))

        val = await client.did_recovery_spend(did_wallet_id_3, [filename])
        if "success" in val:
            assert val["success"]
        for i in range(0, num_blocks * 2):
            await full_node_api.farm_new_transaction_block(FarmNewBlockProtocol(32 * b"\0"))

        val = await client.get_wallet_balance(did_wallet_id_3)

        assert val["confirmed_wallet_balance"] == 101
        await rpc_server_cleanup()<|MERGE_RESOLUTION|>--- conflicted
+++ resolved
@@ -20,25 +20,11 @@
 pytestmark = pytest.mark.skip("TODO: Fix tests")
 
 
-<<<<<<< HEAD
-class TestDIDWallet:
-    @pytest_asyncio.fixture(scope="function")
-    async def three_wallet_nodes(self):
-        async for _ in setup_simulators_and_wallets(1, 3, {}):
-            yield _
-=======
-@pytest.fixture(scope="module")
-def event_loop():
-    loop = asyncio.get_event_loop()
-    yield loop
-
-
 @pytest_asyncio.fixture(scope="function")
 async def three_wallet_nodes():
     async for _ in setup_simulators_and_wallets(1, 3, {}):
         yield _
 
->>>>>>> 773d692f
 
 class TestDIDWallet:
     @pytest.mark.asyncio
