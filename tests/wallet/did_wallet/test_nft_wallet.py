--- conflicted
+++ resolved
@@ -14,21 +14,13 @@
 from chia.util.ints import uint16, uint32, uint64
 from chia.wallet.cat_wallet.cat_wallet import CATWallet
 from chia.wallet.did_wallet.did_wallet import DIDWallet
-from chia.wallet.nft_wallet.nft_puzzles import get_uri_list_from_transfer_program
+from chia.wallet.nft_wallet.nft_puzzles import get_uri_list_from_puzzle
 from chia.wallet.nft_wallet.nft_wallet import NFTWallet
 from chia.wallet.transaction_record import TransactionRecord
-<<<<<<< HEAD
-from tests.setup_nodes import setup_simulators_and_wallets
-from tests.time_out_assert import time_out_assert, time_out_assert_not_none
-=======
-from chia.types.blockchain_format.program import Program
 
 # from blspy import AugSchemeMPL
 # from chia.types.spend_bundle import SpendBundle
-from chia.consensus.block_rewards import calculate_pool_reward, calculate_base_farmer_reward
 from tests.time_out_assert import time_out_assert, time_out_assert_not_none
-from chia.wallet.nft_wallet.nft_puzzles import get_uri_list_from_puzzle
->>>>>>> 8b074762
 
 # pytestmark = pytest.mark.skip("TODO: Fix tests")
 
@@ -47,31 +39,6 @@
 
 
 class TestNFTWallet:
-    @pytest.fixture(scope="function")
-    async def wallet_node(self):
-        async for _ in setup_simulators_and_wallets(1, 1, {}):
-            yield _
-
-    @pytest.fixture(scope="function")
-    async def two_wallet_nodes(self):
-        async for _ in setup_simulators_and_wallets(1, 2, {}):
-            yield _
-
-    @pytest.fixture(scope="function")
-    async def three_wallet_nodes(self):
-        async for _ in setup_simulators_and_wallets(1, 3, {}):
-            yield _
-
-    @pytest.fixture(scope="function")
-    async def two_wallet_nodes_five_freeze(self):
-        async for _ in setup_simulators_and_wallets(1, 2, {}):
-            yield _
-
-    @pytest.fixture(scope="function")
-    async def three_sim_two_wallets(self):
-        async for _ in setup_simulators_and_wallets(3, 2, {}):
-            yield _
-
     @pytest.mark.parametrize(
         "trusted",
         [True],
@@ -228,10 +195,6 @@
             coins[0],
             nft_wallet_1.nft_wallet_info.my_did,
             did_coin_threeple[1],
-<<<<<<< HEAD
-            did_coin_threeple[2],
-=======
->>>>>>> 8b074762
             trade_price_list,
         )
         assert sb is not None
@@ -266,10 +229,6 @@
             coins[0],
             nft_wallet_0.nft_wallet_info.my_did,
             did_coin_threeple[1],
-<<<<<<< HEAD
-            did_coin_threeple[2],
-=======
->>>>>>> 8b074762
             trade_price_list,
         )
         assert sb is not None
@@ -415,10 +374,6 @@
             coins[0],
             nft_wallet_1.nft_wallet_info.my_did,
             did_coin_threeple[1],
-<<<<<<< HEAD
-            did_coin_threeple[2],
-=======
->>>>>>> 8b074762
             trade_price_list,
         )
         assert sb is not None
@@ -447,10 +402,6 @@
             coins[0],
             nft_wallet_0.nft_wallet_info.my_did,
             did_coin_threeple[1],
-<<<<<<< HEAD
-            did_coin_threeple[2],
-=======
->>>>>>> 8b074762
             trade_price_list,
         )
         assert sb is not None
