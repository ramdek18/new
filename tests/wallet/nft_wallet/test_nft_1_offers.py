--- conflicted
+++ resolved
@@ -1485,11 +1485,7 @@
     assert success
     assert trade_make is not None
 
-<<<<<<< HEAD
     trade_take, tx_records = await trade_manager_taker.respond_to_offer(
-=======
-    success, trade_take, tx_records, error = await trade_manager_taker.respond_to_offer(
->>>>>>> 643b29e6
         Offer.from_bytes(trade_make.offer),
         wallet_node_taker.get_full_node_peer(),
         fee=uint64(0),
