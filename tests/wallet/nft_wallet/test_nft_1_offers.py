import asyncio
import logging
from secrets import token_bytes
from typing import Any, Callable, Optional

import pytest

from chia.consensus.block_rewards import calculate_base_farmer_reward, calculate_pool_reward
from chia.full_node.mempool_manager import MempoolManager
from chia.simulator.full_node_simulator import FullNodeSimulator
from chia.simulator.simulator_protocol import FarmNewBlockProtocol
from chia.simulator.time_out_assert import time_out_assert, time_out_assert_not_none
from chia.types.blockchain_format.program import Program
from chia.types.blockchain_format.sized_bytes import bytes32
from chia.types.peer_info import PeerInfo
from chia.util.ints import uint16, uint32, uint64
from chia.wallet.cat_wallet.cat_wallet import CATWallet
from chia.wallet.did_wallet.did_wallet import DIDWallet
from chia.wallet.nft_wallet.nft_wallet import NFTWallet
from chia.wallet.outer_puzzles import create_asset_id, match_puzzle
from chia.wallet.puzzle_drivers import PuzzleInfo
from chia.wallet.trading.offer import Offer
from chia.wallet.trading.trade_status import TradeStatus
from chia.wallet.util.compute_memos import compute_memos

# from clvm_tools.binutils import disassemble
from tests.util.wallet_is_synced import wallets_are_synced

logging.getLogger("aiosqlite").setLevel(logging.INFO)  # Too much logging on debug level


async def tx_in_pool(mempool: MempoolManager, tx_id: bytes32) -> bool:
    tx = mempool.get_spendbundle(tx_id)
    if tx is None:
        return False
    return True


def mempool_not_empty(fnapi: FullNodeSimulator) -> bool:
    return len(fnapi.full_node.mempool_manager.mempool.spends) > 0


async def farm_blocks_until(predicate_f: Callable[[], bool], fnapi: FullNodeSimulator, ph: bytes32) -> None:
    for i in range(50):
        await fnapi.farm_new_transaction_block(FarmNewBlockProtocol(ph))
        if predicate_f():
            return None
        await asyncio.sleep(0.3)
    raise TimeoutError()


@pytest.mark.parametrize(
    "trusted",
    [True, False],
)
@pytest.mark.asyncio
# @pytest.mark.skip
async def test_nft_offer_sell_nft(two_wallet_nodes: Any, trusted: Any) -> None:
    full_nodes, wallets, _ = two_wallet_nodes
    full_node_api: FullNodeSimulator = full_nodes[0]
    full_node_server = full_node_api.server
    wallet_node_maker, server_0 = wallets[0]
    wallet_node_taker, server_1 = wallets[1]
    wallet_maker = wallet_node_maker.wallet_state_manager.main_wallet
    wallet_taker = wallet_node_taker.wallet_state_manager.main_wallet

    ph_maker = await wallet_maker.get_new_puzzlehash()
    ph_taker = await wallet_taker.get_new_puzzlehash()
    ph_token = bytes32(token_bytes())

    if trusted:
        wallet_node_maker.config["trusted_peers"] = {
            full_node_api.full_node.server.node_id.hex(): full_node_api.full_node.server.node_id.hex()
        }
        wallet_node_taker.config["trusted_peers"] = {
            full_node_api.full_node.server.node_id.hex(): full_node_api.full_node.server.node_id.hex()
        }
    else:
        wallet_node_maker.config["trusted_peers"] = {}
        wallet_node_taker.config["trusted_peers"] = {}

    await server_0.start_client(PeerInfo("localhost", uint16(full_node_server._port)), None)
    await server_1.start_client(PeerInfo("localhost", uint16(full_node_server._port)), None)

    await full_node_api.farm_new_transaction_block(FarmNewBlockProtocol(ph_maker))
    await full_node_api.farm_new_transaction_block(FarmNewBlockProtocol(ph_taker))
    await full_node_api.farm_new_transaction_block(FarmNewBlockProtocol(ph_token))
    await time_out_assert(20, wallets_are_synced, True, [wallet_node_maker, wallet_node_taker], full_node_api)

    funds = sum([calculate_pool_reward(uint32(i)) + calculate_base_farmer_reward(uint32(i)) for i in range(1, 2)])

    await time_out_assert(20, wallet_maker.get_unconfirmed_balance, funds)
    await time_out_assert(20, wallet_maker.get_confirmed_balance, funds)
    await time_out_assert(20, wallet_taker.get_unconfirmed_balance, funds)
    await time_out_assert(20, wallet_taker.get_confirmed_balance, funds)

    did_wallet_maker: DIDWallet = await DIDWallet.create_new_did_wallet(
        wallet_node_maker.wallet_state_manager, wallet_maker, uint64(1)
    )
    spend_bundle_list = await wallet_node_maker.wallet_state_manager.tx_store.get_unconfirmed_for_wallet(
        did_wallet_maker.id()
    )

    spend_bundle = spend_bundle_list[0].spend_bundle
    await time_out_assert_not_none(20, full_node_api.full_node.mempool_manager.get_spendbundle, spend_bundle.name())

    await full_node_api.farm_new_transaction_block(FarmNewBlockProtocol(ph_token))
    await time_out_assert(20, wallets_are_synced, True, [wallet_node_maker, wallet_node_taker], full_node_api)

    await time_out_assert(20, wallet_maker.get_pending_change_balance, 0)
    await time_out_assert(20, wallet_maker.get_unconfirmed_balance, funds - 1)
    await time_out_assert(20, wallet_maker.get_confirmed_balance, funds - 1)

    hex_did_id = did_wallet_maker.get_my_DID()
    did_id = bytes32.fromhex(hex_did_id)
    target_puzhash = ph_maker
    royalty_puzhash = ph_maker
    royalty_basis_pts = uint16(200)

    nft_wallet_maker = await NFTWallet.create_new_nft_wallet(
        wallet_node_maker.wallet_state_manager, wallet_maker, name="NFT WALLET DID 1", did_id=did_id
    )
    metadata = Program.to(
        [
            ("u", ["https://www.chia.net/img/branding/chia-logo.svg"]),
            ("h", "0xD4584AD463139FA8C0D9F68F4B59F185"),
        ]
    )

    sb = await nft_wallet_maker.generate_new_nft(
        metadata,
        target_puzhash,
        royalty_puzhash,
        royalty_basis_pts,
        did_id,
    )
    assert sb
    # ensure hints are generated
    assert compute_memos(sb)
    await time_out_assert_not_none(20, full_node_api.full_node.mempool_manager.get_spendbundle, sb.name())

    await full_node_api.farm_new_transaction_block(FarmNewBlockProtocol(ph_token))
    await time_out_assert(20, wallets_are_synced, True, [wallet_node_maker, wallet_node_taker], full_node_api)

    await time_out_assert(20, len, 1, nft_wallet_maker.my_nft_coins)

    # TAKER SETUP -  NO DID
    nft_wallet_taker = await NFTWallet.create_new_nft_wallet(
        wallet_node_taker.wallet_state_manager, wallet_taker, name="NFT WALLET TAKER"
    )

    # maker create offer: NFT for xch
    trade_manager_maker = wallet_maker.wallet_state_manager.trade_manager
    trade_manager_taker = wallet_taker.wallet_state_manager.trade_manager

    coins_maker = nft_wallet_maker.my_nft_coins
    assert len(coins_maker) == 1
    coins_taker = nft_wallet_taker.my_nft_coins
    assert len(coins_taker) == 0

    nft_to_offer = coins_maker[0]
    nft_to_offer_info: Optional[PuzzleInfo] = match_puzzle(nft_to_offer.full_puzzle)
    nft_to_offer_asset_id: bytes32 = create_asset_id(nft_to_offer_info)  # type: ignore
    xch_requested = 1000
    maker_fee = uint64(433)

    offer_did_nft_for_xch = {nft_to_offer_asset_id: -1, wallet_maker.id(): xch_requested}

    success, trade_make, error = await trade_manager_maker.create_offer_for_ids(
        offer_did_nft_for_xch, {}, fee=maker_fee
    )

    assert success is True
    assert error is None
    assert trade_make is not None

    taker_fee = 1
    assert not mempool_not_empty(full_node_api)
    success, trade_take, error = await trade_manager_taker.respond_to_offer(
        Offer.from_bytes(trade_make.offer), fee=uint64(taker_fee)
    )

    await time_out_assert(20, mempool_not_empty, True, full_node_api)

    assert error is None
    assert success is True
    assert trade_take is not None

    def maker_0_taker_1() -> bool:
        return len(nft_wallet_maker.my_nft_coins) == 0 and len(nft_wallet_taker.my_nft_coins) == 1

    await farm_blocks_until(maker_0_taker_1, full_node_api, ph_token)
    await time_out_assert(20, wallets_are_synced, True, [wallet_node_maker, wallet_node_taker], full_node_api)

    await time_out_assert(20, len, 0, nft_wallet_maker.my_nft_coins)
    await time_out_assert(20, len, 1, nft_wallet_taker.my_nft_coins)

    # assert payments and royalties
    expected_royalty = uint64(xch_requested * royalty_basis_pts / 10000)
    expected_maker_balance = funds - 2 - maker_fee + xch_requested + expected_royalty
    expected_taker_balance = funds - taker_fee - xch_requested - expected_royalty
    await time_out_assert(20, wallet_maker.get_confirmed_balance, expected_maker_balance)
    await time_out_assert(20, wallet_taker.get_confirmed_balance, expected_taker_balance)


@pytest.mark.parametrize(
    "trusted",
    [True, False],
)
@pytest.mark.asyncio
# @pytest.mark.skip
async def test_nft_offer_request_nft(two_wallet_nodes: Any, trusted: Any) -> None:
    full_nodes, wallets, _ = two_wallet_nodes
    full_node_api: FullNodeSimulator = full_nodes[0]
    full_node_server = full_node_api.server
    wallet_node_maker, server_0 = wallets[0]
    wallet_node_taker, server_1 = wallets[1]
    wallet_maker = wallet_node_maker.wallet_state_manager.main_wallet
    wallet_taker = wallet_node_taker.wallet_state_manager.main_wallet

    ph_maker = await wallet_maker.get_new_puzzlehash()
    ph_taker = await wallet_taker.get_new_puzzlehash()
    ph_token = bytes32(token_bytes())

    if trusted:
        wallet_node_maker.config["trusted_peers"] = {
            full_node_api.full_node.server.node_id.hex(): full_node_api.full_node.server.node_id.hex()
        }
        wallet_node_taker.config["trusted_peers"] = {
            full_node_api.full_node.server.node_id.hex(): full_node_api.full_node.server.node_id.hex()
        }
    else:
        wallet_node_maker.config["trusted_peers"] = {}
        wallet_node_taker.config["trusted_peers"] = {}

    await server_0.start_client(PeerInfo("localhost", uint16(full_node_server._port)), None)
    await server_1.start_client(PeerInfo("localhost", uint16(full_node_server._port)), None)

    await full_node_api.farm_new_transaction_block(FarmNewBlockProtocol(ph_maker))
    await full_node_api.farm_new_transaction_block(FarmNewBlockProtocol(ph_taker))
    await full_node_api.farm_new_transaction_block(FarmNewBlockProtocol(ph_token))
    await time_out_assert(20, wallets_are_synced, True, [wallet_node_maker, wallet_node_taker], full_node_api)

    funds = sum([calculate_pool_reward(uint32(i)) + calculate_base_farmer_reward(uint32(i)) for i in range(1, 2)])

    await time_out_assert(20, wallet_maker.get_unconfirmed_balance, funds)
    await time_out_assert(20, wallet_maker.get_confirmed_balance, funds)
    await time_out_assert(20, wallet_taker.get_unconfirmed_balance, funds)
    await time_out_assert(20, wallet_taker.get_confirmed_balance, funds)

    did_wallet_taker: DIDWallet = await DIDWallet.create_new_did_wallet(
        wallet_node_taker.wallet_state_manager, wallet_taker, uint64(1)
    )
    spend_bundle_list = await wallet_node_taker.wallet_state_manager.tx_store.get_unconfirmed_for_wallet(
        did_wallet_taker.id()
    )

    spend_bundle = spend_bundle_list[0].spend_bundle
    await time_out_assert_not_none(20, full_node_api.full_node.mempool_manager.get_spendbundle, spend_bundle.name())

    await full_node_api.farm_new_transaction_block(FarmNewBlockProtocol(ph_token))
    await time_out_assert(20, wallets_are_synced, True, [wallet_node_maker, wallet_node_taker], full_node_api)

    await time_out_assert(20, wallet_taker.get_pending_change_balance, 0)

    hex_did_id = did_wallet_taker.get_my_DID()
    did_id = bytes32.fromhex(hex_did_id)
    target_puzhash = ph_taker
    royalty_puzhash = ph_taker
    royalty_basis_pts = uint16(200)

    nft_wallet_taker = await NFTWallet.create_new_nft_wallet(
        wallet_node_taker.wallet_state_manager, wallet_taker, name="NFT WALLET DID TAKER", did_id=did_id
    )
    metadata = Program.to(
        [
            ("u", ["https://www.chia.net/img/branding/chia-logo.svg"]),
            ("h", "0xD4584AD463139FA8C0D9F68F4B59F185"),
        ]
    )
    await time_out_assert(20, wallet_taker.get_unconfirmed_balance, funds - 1)
    await time_out_assert(20, wallet_taker.get_confirmed_balance, funds - 1)

    sb = await nft_wallet_taker.generate_new_nft(
        metadata,
        target_puzhash,
        royalty_puzhash,
        royalty_basis_pts,
        did_id,
    )
    assert sb
    # ensure hints are generated
    assert compute_memos(sb)
    await time_out_assert_not_none(20, full_node_api.full_node.mempool_manager.get_spendbundle, sb.name())

    await full_node_api.farm_new_transaction_block(FarmNewBlockProtocol(ph_token))
    await time_out_assert(20, wallets_are_synced, True, [wallet_node_maker, wallet_node_taker], full_node_api)

    await time_out_assert(20, len, 1, nft_wallet_taker.my_nft_coins)

    # MAKER SETUP -  NO DID
    nft_wallet_maker = await NFTWallet.create_new_nft_wallet(
        wallet_node_maker.wallet_state_manager, wallet_maker, name="NFT WALLET MAKER"
    )

    # maker create offer: NFT for xch
    trade_manager_maker = wallet_maker.wallet_state_manager.trade_manager
    trade_manager_taker = wallet_taker.wallet_state_manager.trade_manager

    coins_maker = nft_wallet_maker.my_nft_coins
    assert len(coins_maker) == 0
    coins_taker = nft_wallet_taker.my_nft_coins
    assert len(coins_taker) == 1

    nft_to_request = coins_taker[0]
    nft_to_request_info: Optional[PuzzleInfo] = match_puzzle(nft_to_request.full_puzzle)

    assert isinstance(nft_to_request_info, PuzzleInfo)
    nft_to_request_asset_id = create_asset_id(nft_to_request_info)
    xch_offered = 1000
    maker_fee = 10
    driver_dict = {nft_to_request_asset_id: nft_to_request_info}

    offer_dict = {nft_to_request_asset_id: 1, wallet_maker.id(): -xch_offered}

    success, trade_make, error = await trade_manager_maker.create_offer_for_ids(offer_dict, driver_dict, fee=maker_fee)

    assert success is True
    assert error is None
    assert trade_make is not None

    taker_fee = 1
    success, trade_take, error = await trade_manager_taker.respond_to_offer(
        Offer.from_bytes(trade_make.offer), fee=uint64(taker_fee)
    )
    await time_out_assert(20, mempool_not_empty, True, full_node_api)
    assert error is None
    assert success is True
    assert trade_take is not None

    await full_node_api.farm_new_transaction_block(FarmNewBlockProtocol(ph_token))
    await time_out_assert(20, wallets_are_synced, True, [wallet_node_maker, wallet_node_taker], full_node_api)

    def maker_1_taker_0() -> bool:
        return len(nft_wallet_maker.my_nft_coins) == 1 and len(nft_wallet_taker.my_nft_coins) == 0

    await farm_blocks_until(maker_1_taker_0, full_node_api, ph_token)

    # assert payments and royalties
    expected_royalty = uint64(xch_offered * royalty_basis_pts / 10000)
    expected_maker_balance = funds - maker_fee - xch_offered - expected_royalty
    expected_taker_balance = funds - 2 - taker_fee + xch_offered + expected_royalty
    await time_out_assert(20, wallet_maker.get_confirmed_balance, expected_maker_balance)
    await time_out_assert(20, wallet_taker.get_confirmed_balance, expected_taker_balance)


@pytest.mark.parametrize(
    "trusted",
    [True, False],
)
@pytest.mark.asyncio
# @pytest.mark.skip
async def test_nft_offer_sell_did_to_did(two_wallet_nodes: Any, trusted: Any) -> None:
    full_nodes, wallets, _ = two_wallet_nodes
    full_node_api: FullNodeSimulator = full_nodes[0]
    full_node_server = full_node_api.server
    wallet_node_maker, server_0 = wallets[0]
    wallet_node_taker, server_1 = wallets[1]
    wallet_maker = wallet_node_maker.wallet_state_manager.main_wallet
    wallet_taker = wallet_node_taker.wallet_state_manager.main_wallet

    ph_maker = await wallet_maker.get_new_puzzlehash()
    ph_taker = await wallet_taker.get_new_puzzlehash()
    ph_token = bytes32(token_bytes())

    if trusted:
        wallet_node_maker.config["trusted_peers"] = {
            full_node_api.full_node.server.node_id.hex(): full_node_api.full_node.server.node_id.hex()
        }
        wallet_node_taker.config["trusted_peers"] = {
            full_node_api.full_node.server.node_id.hex(): full_node_api.full_node.server.node_id.hex()
        }
    else:
        wallet_node_maker.config["trusted_peers"] = {}
        wallet_node_taker.config["trusted_peers"] = {}

    await server_0.start_client(PeerInfo("localhost", uint16(full_node_server._port)), None)
    await server_1.start_client(PeerInfo("localhost", uint16(full_node_server._port)), None)

    await full_node_api.farm_new_transaction_block(FarmNewBlockProtocol(ph_maker))
    await full_node_api.farm_new_transaction_block(FarmNewBlockProtocol(ph_taker))
    await full_node_api.farm_new_transaction_block(FarmNewBlockProtocol(ph_token))
    await time_out_assert(20, wallets_are_synced, True, [wallet_node_maker, wallet_node_taker], full_node_api)

    funds = sum([calculate_pool_reward(uint32(i)) + calculate_base_farmer_reward(uint32(i)) for i in range(1, 2)])

    await time_out_assert(20, wallet_maker.get_unconfirmed_balance, funds)
    await time_out_assert(20, wallet_maker.get_confirmed_balance, funds)
    await time_out_assert(20, wallet_taker.get_unconfirmed_balance, funds)
    await time_out_assert(20, wallet_taker.get_confirmed_balance, funds)

    did_wallet_maker: DIDWallet = await DIDWallet.create_new_did_wallet(
        wallet_node_maker.wallet_state_manager, wallet_maker, uint64(1)
    )
    spend_bundle_list = await wallet_node_maker.wallet_state_manager.tx_store.get_unconfirmed_for_wallet(
        did_wallet_maker.id()
    )

    spend_bundle = spend_bundle_list[0].spend_bundle
    await time_out_assert_not_none(20, full_node_api.full_node.mempool_manager.get_spendbundle, spend_bundle.name())

    await full_node_api.farm_new_transaction_block(FarmNewBlockProtocol(ph_token))
    await time_out_assert(20, wallets_are_synced, True, [wallet_node_maker, wallet_node_taker], full_node_api)

    await time_out_assert(20, wallet_maker.get_pending_change_balance, 0)

    hex_did_id = did_wallet_maker.get_my_DID()
    did_id = bytes32.fromhex(hex_did_id)
    target_puzhash = ph_maker
    royalty_puzhash = ph_maker
    royalty_basis_pts = uint16(200)

    nft_wallet_maker = await NFTWallet.create_new_nft_wallet(
        wallet_node_maker.wallet_state_manager, wallet_maker, name="NFT WALLET DID 1", did_id=did_id
    )
    metadata = Program.to(
        [
            ("u", ["https://www.chia.net/img/branding/chia-logo.svg"]),
            ("h", "0xD4584AD463139FA8C0D9F68F4B59F185"),
        ]
    )

    await time_out_assert(20, wallet_maker.get_unconfirmed_balance, funds - 1)
    await time_out_assert(20, wallet_maker.get_confirmed_balance, funds - 1)

    sb = await nft_wallet_maker.generate_new_nft(
        metadata,
        target_puzhash,
        royalty_puzhash,
        royalty_basis_pts,
        did_id,
    )
    assert sb
    # ensure hints are generated
    assert compute_memos(sb)
    await time_out_assert_not_none(20, full_node_api.full_node.mempool_manager.get_spendbundle, sb.name())

    await full_node_api.farm_new_transaction_block(FarmNewBlockProtocol(bytes32([0] * 32)))
    await time_out_assert(20, wallets_are_synced, True, [wallet_node_maker, wallet_node_taker], full_node_api)

    await time_out_assert(20, len, 1, nft_wallet_maker.my_nft_coins)

    # TAKER SETUP -  WITH DID
    did_wallet_taker: DIDWallet = await DIDWallet.create_new_did_wallet(
        wallet_node_taker.wallet_state_manager, wallet_taker, uint64(1)
    )
    spend_bundle_list_taker = await wallet_node_taker.wallet_state_manager.tx_store.get_unconfirmed_for_wallet(
        did_wallet_taker.id()
    )

    spend_bundle_taker = spend_bundle_list_taker[0].spend_bundle
    await time_out_assert_not_none(
        5, full_node_api.full_node.mempool_manager.get_spendbundle, spend_bundle_taker.name()
    )

    await full_node_api.farm_new_transaction_block(FarmNewBlockProtocol(ph_token))
    await time_out_assert(20, wallets_are_synced, True, [wallet_node_maker, wallet_node_taker], full_node_api)

    await time_out_assert(20, wallet_taker.get_pending_change_balance, 0)

    hex_did_id_taker = did_wallet_taker.get_my_DID()
    did_id_taker = bytes32.fromhex(hex_did_id_taker)

    nft_wallet_taker = await NFTWallet.create_new_nft_wallet(
        wallet_node_taker.wallet_state_manager, wallet_taker, name="NFT WALLET TAKER", did_id=did_id_taker
    )

    # maker create offer: NFT for xch
    trade_manager_maker = wallet_maker.wallet_state_manager.trade_manager
    trade_manager_taker = wallet_taker.wallet_state_manager.trade_manager

    coins_maker = nft_wallet_maker.my_nft_coins
    assert len(coins_maker) == 1
    coins_taker = nft_wallet_taker.my_nft_coins
    assert len(coins_taker) == 0

    nft_to_offer = coins_maker[0]
    nft_to_offer_info: Optional[PuzzleInfo] = match_puzzle(nft_to_offer.full_puzzle)
    nft_to_offer_asset_id: bytes32 = create_asset_id(nft_to_offer_info)  # type: ignore
    xch_requested = 1000
    maker_fee = uint64(433)

    offer_did_nft_for_xch = {nft_to_offer_asset_id: -1, wallet_maker.id(): xch_requested}

    success, trade_make, error = await trade_manager_maker.create_offer_for_ids(
        offer_did_nft_for_xch, {}, fee=maker_fee
    )

    assert success is True
    assert error is None
    assert trade_make is not None

    taker_fee = 1
    success, trade_take, error = await trade_manager_taker.respond_to_offer(
        Offer.from_bytes(trade_make.offer), fee=uint64(taker_fee)
    )
    await time_out_assert(20, mempool_not_empty, True, full_node_api)
    assert error is None
    assert success is True
    assert trade_take is not None

    def maker_0_taker_1() -> bool:
        return (
            len(nft_wallet_maker.my_nft_coins) == 0
            and len(wallet_taker.wallet_state_manager.wallets) == 4
            and len(wallet_taker.wallet_state_manager.wallets[4].my_nft_coins) == 1
        )

    await farm_blocks_until(maker_0_taker_1, full_node_api, ph_token)

    await time_out_assert(20, len, 0, nft_wallet_maker.my_nft_coins)
    # assert nnew nft wallet is created for taker
    await time_out_assert(20, len, 4, wallet_taker.wallet_state_manager.wallets)
    await time_out_assert(20, len, 1, wallet_taker.wallet_state_manager.wallets[4].my_nft_coins)
    assert wallet_taker.wallet_state_manager.wallets[4].my_nft_coins[0].nft_id == nft_to_offer_asset_id
    # assert payments and royalties
    expected_royalty = uint64(xch_requested * royalty_basis_pts / 10000)
    expected_maker_balance = funds - 2 - maker_fee + xch_requested + expected_royalty
    expected_taker_balance = funds - 1 - taker_fee - xch_requested - expected_royalty
    await time_out_assert(20, wallet_maker.get_confirmed_balance, expected_maker_balance)
    await time_out_assert(20, wallet_taker.get_confirmed_balance, expected_taker_balance)


@pytest.mark.parametrize(
    "trusted",
    [True, False],
)
@pytest.mark.asyncio
# @pytest.mark.skip
async def test_nft_offer_sell_nft_for_cat(two_wallet_nodes: Any, trusted: Any) -> None:
    full_nodes, wallets, _ = two_wallet_nodes
    full_node_api: FullNodeSimulator = full_nodes[0]
    full_node_server = full_node_api.server
    wallet_node_maker, server_0 = wallets[0]
    wallet_node_taker, server_1 = wallets[1]
    wallet_maker = wallet_node_maker.wallet_state_manager.main_wallet
    wallet_taker = wallet_node_taker.wallet_state_manager.main_wallet

    ph_maker = await wallet_maker.get_new_puzzlehash()
    ph_taker = await wallet_taker.get_new_puzzlehash()
    ph_token = bytes32(token_bytes())

    if trusted:
        wallet_node_maker.config["trusted_peers"] = {
            full_node_api.full_node.server.node_id.hex(): full_node_api.full_node.server.node_id.hex()
        }
        wallet_node_taker.config["trusted_peers"] = {
            full_node_api.full_node.server.node_id.hex(): full_node_api.full_node.server.node_id.hex()
        }
    else:
        wallet_node_maker.config["trusted_peers"] = {}
        wallet_node_taker.config["trusted_peers"] = {}

    await server_0.start_client(PeerInfo("localhost", uint16(full_node_server._port)), None)
    await server_1.start_client(PeerInfo("localhost", uint16(full_node_server._port)), None)

    await full_node_api.farm_new_transaction_block(FarmNewBlockProtocol(ph_maker))
    await full_node_api.farm_new_transaction_block(FarmNewBlockProtocol(ph_taker))
    await full_node_api.farm_new_transaction_block(FarmNewBlockProtocol(ph_token))
    await time_out_assert(20, wallets_are_synced, True, [wallet_node_maker, wallet_node_taker], full_node_api)

    funds = sum([calculate_pool_reward(uint32(i)) + calculate_base_farmer_reward(uint32(i)) for i in range(1, 2)])

    await time_out_assert(20, wallet_maker.get_unconfirmed_balance, funds)
    await time_out_assert(20, wallet_maker.get_confirmed_balance, funds)
    await time_out_assert(20, wallet_taker.get_unconfirmed_balance, funds)
    await time_out_assert(20, wallet_taker.get_confirmed_balance, funds)

    did_wallet_maker: DIDWallet = await DIDWallet.create_new_did_wallet(
        wallet_node_maker.wallet_state_manager, wallet_maker, uint64(1)
    )
    spend_bundle_list = await wallet_node_maker.wallet_state_manager.tx_store.get_unconfirmed_for_wallet(
        did_wallet_maker.id()
    )

    spend_bundle = spend_bundle_list[0].spend_bundle
    await time_out_assert_not_none(20, full_node_api.full_node.mempool_manager.get_spendbundle, spend_bundle.name())

    await full_node_api.farm_new_transaction_block(FarmNewBlockProtocol(ph_token))
    await time_out_assert(20, wallets_are_synced, True, [wallet_node_maker, wallet_node_taker], full_node_api)

    await time_out_assert(20, wallet_maker.get_pending_change_balance, 0)
    await time_out_assert(20, wallet_maker.get_unconfirmed_balance, funds - 1)
    await time_out_assert(20, wallet_maker.get_confirmed_balance, funds - 1)

    hex_did_id = did_wallet_maker.get_my_DID()
    did_id = bytes32.fromhex(hex_did_id)
    target_puzhash = ph_maker
    royalty_puzhash = ph_maker
    royalty_basis_pts = uint16(200)

    nft_wallet_maker = await NFTWallet.create_new_nft_wallet(
        wallet_node_maker.wallet_state_manager, wallet_maker, name="NFT WALLET DID 1", did_id=did_id
    )
    metadata = Program.to(
        [
            ("u", ["https://www.chia.net/img/branding/chia-logo.svg"]),
            ("h", "0xD4584AD463139FA8C0D9F68F4B59F185"),
        ]
    )

    sb = await nft_wallet_maker.generate_new_nft(
        metadata,
        target_puzhash,
        royalty_puzhash,
        royalty_basis_pts,
        did_id,
    )
    assert sb
    # ensure hints are generated
    assert compute_memos(sb)
    await time_out_assert_not_none(20, full_node_api.full_node.mempool_manager.get_spendbundle, sb.name())

    await full_node_api.farm_new_transaction_block(FarmNewBlockProtocol(ph_token))
    await time_out_assert(20, wallets_are_synced, True, [wallet_node_maker, wallet_node_taker], full_node_api)

    await time_out_assert(20, len, 1, nft_wallet_maker.my_nft_coins)

    # TAKER SETUP -  NO DID
    nft_wallet_taker = await NFTWallet.create_new_nft_wallet(
        wallet_node_taker.wallet_state_manager, wallet_taker, name="NFT WALLET TAKER"
    )

    # maker create offer: NFT for xch
    trade_manager_maker = wallet_maker.wallet_state_manager.trade_manager
    trade_manager_taker = wallet_taker.wallet_state_manager.trade_manager

    coins_maker = nft_wallet_maker.my_nft_coins
    assert len(coins_maker) == 1
    coins_taker = nft_wallet_taker.my_nft_coins
    assert len(coins_taker) == 0

    # Create new CAT and wallets for maker and taker
    # Trade them between maker and taker to ensure multiple coins for each cat
    cats_to_mint = 100000
    cats_to_trade = uint64(10000)
    async with wallet_node_maker.wallet_state_manager.lock:
        full_node_api.full_node.log.warning(
            f"Mempool size: {len(full_node_api.full_node.mempool_manager.mempool.spends)}"
        )
        cat_wallet_maker: CATWallet = await CATWallet.create_new_cat_wallet(
            wallet_node_maker.wallet_state_manager, wallet_maker, {"identifier": "genesis_by_id"}, uint64(cats_to_mint)
        )
        await time_out_assert(20, mempool_not_empty, True, full_node_api)

    await full_node_api.farm_new_transaction_block(FarmNewBlockProtocol(ph_token))
    await time_out_assert(20, wallets_are_synced, True, [wallet_node_maker, wallet_node_taker], full_node_api)

    await time_out_assert(20, cat_wallet_maker.get_confirmed_balance, cats_to_mint)
    await time_out_assert(20, cat_wallet_maker.get_unconfirmed_balance, cats_to_mint)

    cat_wallet_taker: CATWallet = await CATWallet.create_wallet_for_cat(
        wallet_node_taker.wallet_state_manager, wallet_taker, cat_wallet_maker.get_asset_id()
    )

    ph_taker_cat_1 = await wallet_taker.get_new_puzzlehash()
    ph_taker_cat_2 = await wallet_taker.get_new_puzzlehash()
    cat_tx_records = await cat_wallet_maker.generate_signed_transaction(
        [cats_to_trade, cats_to_trade], [ph_taker_cat_1, ph_taker_cat_2], memos=[[ph_taker_cat_1], [ph_taker_cat_2]]
    )
    for tx_record in cat_tx_records:
        await wallet_maker.wallet_state_manager.add_pending_transaction(tx_record)

        await time_out_assert(
            15, tx_in_pool, True, full_node_api.full_node.mempool_manager, tx_record.spend_bundle.name()  # type: ignore
        )
    await full_node_api.farm_new_transaction_block(FarmNewBlockProtocol(ph_token))
    await time_out_assert(20, wallets_are_synced, True, [wallet_node_maker, wallet_node_taker], full_node_api)
    maker_cat_balance = cats_to_mint - (2 * cats_to_trade)
    taker_cat_balance = 2 * cats_to_trade
    await time_out_assert(20, cat_wallet_maker.get_confirmed_balance, maker_cat_balance)
    await time_out_assert(20, cat_wallet_taker.get_confirmed_balance, taker_cat_balance)
    nft_to_offer = coins_maker[0]
    nft_to_offer_info: Optional[PuzzleInfo] = match_puzzle(nft_to_offer.full_puzzle)
    nft_to_offer_asset_id: bytes32 = create_asset_id(nft_to_offer_info)  # type: ignore
    cats_requested = 1000
    maker_fee = uint64(433)

    offer_did_nft_for_xch = {nft_to_offer_asset_id: -1, cat_wallet_maker.id(): cats_requested}

    success, trade_make, error = await trade_manager_maker.create_offer_for_ids(
        offer_did_nft_for_xch, {}, fee=maker_fee
    )

    assert success is True
    assert error is None
    assert trade_make is not None

    taker_fee = 1
    success, trade_take, error = await trade_manager_taker.respond_to_offer(
        Offer.from_bytes(trade_make.offer), fee=uint64(taker_fee)
    )
    await time_out_assert(20, mempool_not_empty, True, full_node_api)
    assert error is None
    assert success is True
    assert trade_take is not None

    def maker_0_taker_1() -> bool:
        return len(nft_wallet_maker.my_nft_coins) == 0 and len(nft_wallet_taker.my_nft_coins) == 1

    await farm_blocks_until(maker_0_taker_1, full_node_api, ph_token)

    # assert payments and royalties
    expected_royalty = uint64(cats_requested * royalty_basis_pts / 10000)
    expected_maker_balance = funds - 2 - cats_to_mint - maker_fee
    expected_taker_balance = funds - taker_fee
    expected_maker_cat_balance = maker_cat_balance + cats_requested + expected_royalty
    expected_taker_cat_balance = taker_cat_balance - cats_requested - expected_royalty
    await time_out_assert(20, wallet_maker.get_confirmed_balance, expected_maker_balance)
    await time_out_assert(20, wallet_taker.get_confirmed_balance, expected_taker_balance)
    await time_out_assert(20, cat_wallet_maker.get_confirmed_balance, expected_maker_cat_balance)
    await time_out_assert(20, cat_wallet_taker.get_confirmed_balance, expected_taker_cat_balance)


@pytest.mark.parametrize("trusted", [True, False])
@pytest.mark.parametrize("test_change", [True, False])
@pytest.mark.asyncio
# @pytest.mark.skip
async def test_nft_offer_request_nft_for_cat(two_wallet_nodes: Any, trusted: bool, test_change: bool) -> None:
    full_nodes, wallets, _ = two_wallet_nodes
    full_node_api: FullNodeSimulator = full_nodes[0]
    full_node_server = full_node_api.server
    wallet_node_maker, server_0 = wallets[0]
    wallet_node_taker, server_1 = wallets[1]
    wallet_maker = wallet_node_maker.wallet_state_manager.main_wallet
    wallet_taker = wallet_node_taker.wallet_state_manager.main_wallet

    ph_maker = await wallet_maker.get_new_puzzlehash()
    ph_taker = await wallet_taker.get_new_puzzlehash()
    ph_token = bytes32(token_bytes())

    if trusted:
        wallet_node_maker.config["trusted_peers"] = {
            full_node_api.full_node.server.node_id.hex(): full_node_api.full_node.server.node_id.hex()
        }
        wallet_node_taker.config["trusted_peers"] = {
            full_node_api.full_node.server.node_id.hex(): full_node_api.full_node.server.node_id.hex()
        }
    else:
        wallet_node_maker.config["trusted_peers"] = {}
        wallet_node_taker.config["trusted_peers"] = {}

    await server_0.start_client(PeerInfo("localhost", uint16(full_node_server._port)), None)
    await server_1.start_client(PeerInfo("localhost", uint16(full_node_server._port)), None)

    await full_node_api.farm_new_transaction_block(FarmNewBlockProtocol(ph_maker))
    await full_node_api.farm_new_transaction_block(FarmNewBlockProtocol(ph_taker))
    await full_node_api.farm_new_transaction_block(FarmNewBlockProtocol(ph_token))
    await time_out_assert(20, wallets_are_synced, True, [wallet_node_maker, wallet_node_taker], full_node_api)

    funds = sum([calculate_pool_reward(uint32(i)) + calculate_base_farmer_reward(uint32(i)) for i in range(1, 2)])

    await time_out_assert(20, wallet_maker.get_unconfirmed_balance, funds)
    await time_out_assert(20, wallet_maker.get_confirmed_balance, funds)
    await time_out_assert(20, wallet_taker.get_unconfirmed_balance, funds)
    await time_out_assert(20, wallet_taker.get_confirmed_balance, funds)

    did_wallet_taker: DIDWallet = await DIDWallet.create_new_did_wallet(
        wallet_node_taker.wallet_state_manager, wallet_taker, uint64(1)
    )
    spend_bundle_list = await wallet_node_taker.wallet_state_manager.tx_store.get_unconfirmed_for_wallet(
        did_wallet_taker.id()
    )

    spend_bundle = spend_bundle_list[0].spend_bundle
    await time_out_assert_not_none(20, full_node_api.full_node.mempool_manager.get_spendbundle, spend_bundle.name())

    await full_node_api.farm_new_transaction_block(FarmNewBlockProtocol(ph_token))
    await time_out_assert(20, wallets_are_synced, True, [wallet_node_maker, wallet_node_taker], full_node_api)

    await time_out_assert(20, wallet_taker.get_pending_change_balance, 0)
    await time_out_assert(20, wallet_taker.get_unconfirmed_balance, funds - 1)
    await time_out_assert(20, wallet_taker.get_confirmed_balance, funds - 1)

    hex_did_id = did_wallet_taker.get_my_DID()
    did_id = bytes32.fromhex(hex_did_id)
    target_puzhash = ph_taker
    royalty_puzhash = ph_taker
    royalty_basis_pts = uint16(5000)  # 50%

    nft_wallet_taker = await NFTWallet.create_new_nft_wallet(
        wallet_node_taker.wallet_state_manager, wallet_taker, name="NFT WALLET DID TAKER", did_id=did_id
    )
    metadata = Program.to(
        [
            ("u", ["https://www.chia.net/img/branding/chia-logo.svg"]),
            ("h", "0xD4584AD463139FA8C0D9F68F4B59F185"),
        ]
    )

    sb = await nft_wallet_taker.generate_new_nft(
        metadata,
        target_puzhash,
        royalty_puzhash,
        royalty_basis_pts,
        did_id,
    )
    assert sb
    # ensure hints are generated
    assert compute_memos(sb)
    await time_out_assert_not_none(20, full_node_api.full_node.mempool_manager.get_spendbundle, sb.name())

    await full_node_api.farm_new_transaction_block(FarmNewBlockProtocol(ph_token))
    await time_out_assert(20, wallets_are_synced, True, [wallet_node_maker, wallet_node_taker], full_node_api)

    await time_out_assert(20, len, 1, nft_wallet_taker.my_nft_coins)

    # MAKER SETUP -  NO DID
    nft_wallet_maker = await NFTWallet.create_new_nft_wallet(
        wallet_node_maker.wallet_state_manager, wallet_maker, name="NFT WALLET MAKER"
    )

    # maker create offer: NFT for CAT
    trade_manager_maker = wallet_maker.wallet_state_manager.trade_manager
    trade_manager_taker = wallet_taker.wallet_state_manager.trade_manager

    coins_maker = nft_wallet_maker.my_nft_coins
    assert len(coins_maker) == 0
    coins_taker = nft_wallet_taker.my_nft_coins
    assert len(coins_taker) == 1

    # Create new CAT and wallets for maker and taker
    # Trade them between maker and taker to ensure multiple coins for each cat
    cats_to_mint = 100000
    cats_to_trade = uint64(20000)
    async with wallet_node_maker.wallet_state_manager.lock:
        cat_wallet_maker: CATWallet = await CATWallet.create_new_cat_wallet(
            wallet_node_maker.wallet_state_manager, wallet_maker, {"identifier": "genesis_by_id"}, uint64(cats_to_mint)
        )
        await time_out_assert(20, mempool_not_empty, True, full_node_api)

    await full_node_api.farm_new_transaction_block(FarmNewBlockProtocol(ph_token))
    await time_out_assert(20, wallets_are_synced, True, [wallet_node_maker, wallet_node_taker], full_node_api)

    await time_out_assert(20, cat_wallet_maker.get_confirmed_balance, cats_to_mint)
    await time_out_assert(20, cat_wallet_maker.get_unconfirmed_balance, cats_to_mint)

    cat_wallet_taker: CATWallet = await CATWallet.create_wallet_for_cat(
        wallet_node_taker.wallet_state_manager, wallet_taker, cat_wallet_maker.get_asset_id()
    )
    if test_change:
        cat_1 = await wallet_maker.get_new_puzzlehash()
        cat_2 = await wallet_maker.get_new_puzzlehash()
    else:
        cat_1 = await wallet_taker.get_new_puzzlehash()
        cat_2 = await wallet_taker.get_new_puzzlehash()
    puzzle_hashes = [cat_1, cat_2]
    amounts = [cats_to_trade, cats_to_trade]
    if test_change:
        ph_taker_cat_1 = await wallet_taker.get_new_puzzlehash()
        extra_change = cats_to_mint - (2 * cats_to_trade)
        amounts.append(uint64(extra_change))
        puzzle_hashes.append(ph_taker_cat_1)
    cat_tx_records = await cat_wallet_maker.generate_signed_transaction(amounts, puzzle_hashes)
    for tx_record in cat_tx_records:
        await wallet_maker.wallet_state_manager.add_pending_transaction(tx_record)

        await time_out_assert(
            15, tx_in_pool, True, full_node_api.full_node.mempool_manager, tx_record.spend_bundle.name()  # type: ignore
        )
    await full_node_api.farm_new_transaction_block(FarmNewBlockProtocol(ph_token))
    await time_out_assert(20, wallets_are_synced, True, [wallet_node_maker, wallet_node_taker], full_node_api)
    if test_change:
        taker_cat_balance = cats_to_mint - (2 * cats_to_trade)
        maker_cat_balance = 2 * cats_to_trade
    else:
        maker_cat_balance = cats_to_mint - (2 * cats_to_trade)
        taker_cat_balance = 2 * cats_to_trade
    await time_out_assert(15, cat_wallet_maker.get_confirmed_balance, maker_cat_balance)
    await time_out_assert(15, cat_wallet_taker.get_confirmed_balance, taker_cat_balance)

    nft_to_request = coins_taker[0]
    nft_to_request_info: Optional[PuzzleInfo] = match_puzzle(nft_to_request.full_puzzle)
    nft_to_request_asset_id: bytes32 = create_asset_id(nft_to_request_info)  # type: ignore
    cats_requested = 10000
    maker_fee = uint64(433)
    driver_dict = {nft_to_request_asset_id: nft_to_request_info}

    offer_dict = {nft_to_request_asset_id: 1, cat_wallet_maker.id(): -cats_requested}

    success, trade_make, error = await trade_manager_maker.create_offer_for_ids(offer_dict, driver_dict, fee=maker_fee)

    assert success is True
    assert error is None
    assert trade_make is not None

    taker_fee = 1
    success, trade_take, error = await trade_manager_taker.respond_to_offer(
        Offer.from_bytes(trade_make.offer), fee=uint64(taker_fee)
    )
    await time_out_assert(20, mempool_not_empty, True, full_node_api)
    assert error is None
    assert success is True
    assert trade_take is not None

    def maker_1_taker_0() -> bool:
        return len(nft_wallet_maker.my_nft_coins) == 1 and len(nft_wallet_taker.my_nft_coins) == 0

    await farm_blocks_until(maker_1_taker_0, full_node_api, ph_token)

    # assert payments and royalties
    expected_royalty = uint64(cats_requested * royalty_basis_pts / 10000)
    expected_maker_balance = funds - cats_to_mint - maker_fee
    expected_taker_balance = funds - 2 - taker_fee
    expected_maker_cat_balance = maker_cat_balance - cats_requested - expected_royalty
    expected_taker_cat_balance = taker_cat_balance + cats_requested + expected_royalty
    await time_out_assert(20, wallet_maker.get_confirmed_balance, expected_maker_balance)
    await time_out_assert(20, wallet_taker.get_confirmed_balance, expected_taker_balance)
    await time_out_assert(20, cat_wallet_maker.get_confirmed_balance, expected_maker_cat_balance)
    await time_out_assert(20, cat_wallet_taker.get_confirmed_balance, expected_taker_cat_balance)


@pytest.mark.parametrize(
    "trusted",
    [True, False],
)
@pytest.mark.asyncio
# @pytest.mark.skip
async def test_nft_offer_sell_cancel(two_wallet_nodes: Any, trusted: Any) -> None:
    full_nodes, wallets, _ = two_wallet_nodes
    full_node_api: FullNodeSimulator = full_nodes[0]
    full_node_server = full_node_api.server
    wallet_node_maker, server_0 = wallets[0]
    wallet_maker = wallet_node_maker.wallet_state_manager.main_wallet

    ph_maker = await wallet_maker.get_new_puzzlehash()
    ph_token = bytes32(token_bytes())

    if trusted:
        wallet_node_maker.config["trusted_peers"] = {
            full_node_api.full_node.server.node_id.hex(): full_node_api.full_node.server.node_id.hex()
        }
    else:
        wallet_node_maker.config["trusted_peers"] = {}

    await server_0.start_client(PeerInfo("localhost", uint16(full_node_server._port)), None)

    for _ in range(2):
        await full_node_api.farm_new_transaction_block(FarmNewBlockProtocol(ph_maker))
        await full_node_api.farm_new_transaction_block(FarmNewBlockProtocol(ph_token))
    await time_out_assert(20, wallets_are_synced, True, [wallet_node_maker], full_node_api)

    funds = sum([calculate_pool_reward(uint32(i)) + calculate_base_farmer_reward(uint32(i)) for i in range(1, 3)])

    await time_out_assert(20, wallet_maker.get_unconfirmed_balance, funds)
    await time_out_assert(20, wallet_maker.get_confirmed_balance, funds)

    did_wallet_maker: DIDWallet = await DIDWallet.create_new_did_wallet(
        wallet_node_maker.wallet_state_manager, wallet_maker, uint64(1)
    )
    spend_bundle_list = await wallet_node_maker.wallet_state_manager.tx_store.get_unconfirmed_for_wallet(
        did_wallet_maker.id()
    )

    spend_bundle = spend_bundle_list[0].spend_bundle
    await time_out_assert_not_none(20, full_node_api.full_node.mempool_manager.get_spendbundle, spend_bundle.name())

    await full_node_api.farm_new_transaction_block(FarmNewBlockProtocol(ph_token))
    await time_out_assert(20, wallets_are_synced, True, [wallet_node_maker], full_node_api)

    await time_out_assert(20, wallet_maker.get_pending_change_balance, 0)
    await time_out_assert(20, wallet_maker.get_unconfirmed_balance, funds - 1)
    await time_out_assert(20, wallet_maker.get_confirmed_balance, funds - 1)

    hex_did_id = did_wallet_maker.get_my_DID()
    did_id = bytes32.fromhex(hex_did_id)
    target_puzhash = ph_maker
    royalty_puzhash = ph_maker
    royalty_basis_pts = uint16(200)

    nft_wallet_maker = await NFTWallet.create_new_nft_wallet(
        wallet_node_maker.wallet_state_manager, wallet_maker, name="NFT WALLET DID 1", did_id=did_id
    )
    metadata = Program.to(
        [
            ("u", ["https://www.chia.net/img/branding/chia-logo.svg"]),
            ("h", "0xD4584AD463139FA8C0D9F68F4B59F185"),
        ]
    )

    sb = await nft_wallet_maker.generate_new_nft(
        metadata,
        target_puzhash,
        royalty_puzhash,
        royalty_basis_pts,
        did_id,
    )
    assert sb
    # ensure hints are generated
    assert compute_memos(sb)
    await time_out_assert_not_none(20, full_node_api.full_node.mempool_manager.get_spendbundle, sb.name())
    await full_node_api.farm_new_transaction_block(FarmNewBlockProtocol(ph_token))
    await time_out_assert(20, wallets_are_synced, True, [wallet_node_maker], full_node_api)

    await time_out_assert(20, len, 1, nft_wallet_maker.my_nft_coins)

    # maker create offer: NFT for xch
    trade_manager_maker = wallet_maker.wallet_state_manager.trade_manager

    coins_maker = nft_wallet_maker.my_nft_coins
    assert len(coins_maker) == 1

    nft_to_offer = coins_maker[0]
    nft_to_offer_info: Optional[PuzzleInfo] = match_puzzle(nft_to_offer.full_puzzle)
    nft_to_offer_asset_id: bytes32 = create_asset_id(nft_to_offer_info)  # type: ignore
    xch_requested = 1000
    maker_fee = uint64(433)

    offer_did_nft_for_xch = {nft_to_offer_asset_id: -1, wallet_maker.id(): xch_requested}

    success, trade_make, error = await trade_manager_maker.create_offer_for_ids(
        offer_did_nft_for_xch, {}, fee=maker_fee
    )

    FEE = uint64(2000000000000)
    txs = await trade_manager_maker.cancel_pending_offer_safely(trade_make.trade_id, fee=FEE)

    async def get_trade_and_status(trade_manager: Any, trade: Any) -> TradeStatus:
        trade_rec = await trade_manager.get_trade_by_id(trade.trade_id)
        return TradeStatus(trade_rec.status)

    await time_out_assert(20, get_trade_and_status, TradeStatus.PENDING_CANCEL, trade_manager_maker, trade_make)
    for tx in txs:
        if tx.spend_bundle is not None:
            await time_out_assert(20, tx_in_pool, True, full_node_api.full_node.mempool_manager, tx.spend_bundle.name())

    await full_node_api.farm_new_transaction_block(FarmNewBlockProtocol(bytes32([0] * 32)))
    await time_out_assert(20, wallets_are_synced, True, [wallet_node_maker], full_node_api)

<<<<<<< HEAD
    await time_out_assert(15, get_trade_and_status, TradeStatus.CANCELLED, trade_manager_maker, trade_make)


@pytest.mark.parametrize(
    "trusted",
    [True],
)
@pytest.mark.asyncio
async def test_nft_offer_sell_cancel_in_batch(two_wallet_nodes: Any, trusted: Any) -> None:
    num_blocks = 5
    full_nodes, wallets, _ = two_wallet_nodes
    full_node_api: FullNodeSimulator = full_nodes[0]
    full_node_server = full_node_api.server
    wallet_node_maker, server_0 = wallets[0]
    wallet_maker = wallet_node_maker.wallet_state_manager.main_wallet

    ph_maker = await wallet_maker.get_new_puzzlehash()
    ph_token = bytes32(token_bytes())

    if trusted:
        wallet_node_maker.config["trusted_peers"] = {
            full_node_api.full_node.server.node_id.hex(): full_node_api.full_node.server.node_id.hex()
        }
    else:
        wallet_node_maker.config["trusted_peers"] = {}

    await server_0.start_client(PeerInfo("localhost", uint16(full_node_server._port)), None)

    for _ in range(1, num_blocks):
        await full_node_api.farm_new_transaction_block(FarmNewBlockProtocol(ph_maker))
    await full_node_api.farm_new_transaction_block(FarmNewBlockProtocol(ph_token))

    funds = sum(
        [calculate_pool_reward(uint32(i)) + calculate_base_farmer_reward(uint32(i)) for i in range(1, num_blocks)]
    )

    await time_out_assert(10, wallet_maker.get_unconfirmed_balance, funds)
    await time_out_assert(10, wallet_maker.get_confirmed_balance, funds)

    did_wallet_maker: DIDWallet = await DIDWallet.create_new_did_wallet(
        wallet_node_maker.wallet_state_manager, wallet_maker, uint64(1)
    )
    spend_bundle_list = await wallet_node_maker.wallet_state_manager.tx_store.get_unconfirmed_for_wallet(
        did_wallet_maker.id()
    )

    spend_bundle = spend_bundle_list[0].spend_bundle
    await time_out_assert_not_none(5, full_node_api.full_node.mempool_manager.get_spendbundle, spend_bundle.name())

    for _ in range(1, num_blocks):
        await full_node_api.farm_new_transaction_block(FarmNewBlockProtocol(ph_token))

    await time_out_assert(15, wallet_maker.get_pending_change_balance, 0)
    await time_out_assert(10, wallet_maker.get_unconfirmed_balance, funds - 1)
    await time_out_assert(10, wallet_maker.get_confirmed_balance, funds - 1)

    hex_did_id = did_wallet_maker.get_my_DID()
    did_id = bytes32.fromhex(hex_did_id)
    target_puzhash = ph_maker
    royalty_puzhash = ph_maker
    royalty_basis_pts = uint16(200)

    nft_wallet_maker = await NFTWallet.create_new_nft_wallet(
        wallet_node_maker.wallet_state_manager, wallet_maker, name="NFT WALLET DID 1", did_id=did_id
    )
    metadata = Program.to(
        [
            ("u", ["https://www.chia.net/img/branding/chia-logo.svg"]),
            ("h", "0xD4584AD463139FA8C0D9F68F4B59F185"),
        ]
    )

    sb = await nft_wallet_maker.generate_new_nft(
        metadata,
        target_puzhash,
        royalty_puzhash,
        royalty_basis_pts,
        did_id,
    )
    assert sb
    # ensure hints are generated
    assert compute_memos(sb)
    await time_out_assert_not_none(5, full_node_api.full_node.mempool_manager.get_spendbundle, sb.name())

    for i in range(1, num_blocks):
        await full_node_api.farm_new_transaction_block(FarmNewBlockProtocol(ph_token))

    await time_out_assert(10, len, 1, nft_wallet_maker.my_nft_coins)

    # maker create offer: NFT for xch
    trade_manager_maker = wallet_maker.wallet_state_manager.trade_manager

    coins_maker = nft_wallet_maker.my_nft_coins
    assert len(coins_maker) == 1

    nft_to_offer = coins_maker[0]
    nft_to_offer_info: Optional[PuzzleInfo] = match_puzzle(nft_to_offer.full_puzzle)
    nft_to_offer_asset_id: bytes32 = create_asset_id(nft_to_offer_info)  # type: ignore
    xch_requested = 1000
    maker_fee = uint64(433)

    offer_did_nft_for_xch = {nft_to_offer_asset_id: -1, wallet_maker.id(): xch_requested}

    success, trade_make, error = await trade_manager_maker.create_offer_for_ids(
        offer_did_nft_for_xch, {}, fee=maker_fee
    )

    FEE = uint64(2000000000000)
    txs = await trade_manager_maker.cancel_pending_offers([trade_make], fee=FEE, secure=True)

    async def get_trade_and_status(trade_manager: Any, trade: Any) -> TradeStatus:
        trade_rec = await trade_manager.get_trade_by_id(trade.trade_id)
        return TradeStatus(trade_rec.status)

    await time_out_assert(15, get_trade_and_status, TradeStatus.PENDING_CANCEL, trade_manager_maker, trade_make)
    for tx in txs:
        if tx.spend_bundle is not None:
            await time_out_assert(15, tx_in_pool, True, full_node_api.full_node.mempool_manager, tx.spend_bundle.name())

    for i in range(1, num_blocks):
        await full_node_api.farm_new_transaction_block(FarmNewBlockProtocol(bytes32([0] * 32)))

    await time_out_assert(15, get_trade_and_status, TradeStatus.CANCELLED, trade_manager_maker, trade_make)
=======
    await time_out_assert(20, get_trade_and_status, TradeStatus.CANCELLED, trade_manager_maker, trade_make)
>>>>>>> c9bebc6c
<|MERGE_RESOLUTION|>--- conflicted
+++ resolved
@@ -1036,8 +1036,6 @@
 
     await full_node_api.farm_new_transaction_block(FarmNewBlockProtocol(bytes32([0] * 32)))
     await time_out_assert(20, wallets_are_synced, True, [wallet_node_maker], full_node_api)
-
-<<<<<<< HEAD
     await time_out_assert(15, get_trade_and_status, TradeStatus.CANCELLED, trade_manager_maker, trade_make)
 
 
@@ -1047,7 +1045,7 @@
 )
 @pytest.mark.asyncio
 async def test_nft_offer_sell_cancel_in_batch(two_wallet_nodes: Any, trusted: Any) -> None:
-    num_blocks = 5
+    num_blocks = 3
     full_nodes, wallets, _ = two_wallet_nodes
     full_node_api: FullNodeSimulator = full_nodes[0]
     full_node_server = full_node_api.server
@@ -1160,7 +1158,4 @@
     for i in range(1, num_blocks):
         await full_node_api.farm_new_transaction_block(FarmNewBlockProtocol(bytes32([0] * 32)))
 
-    await time_out_assert(15, get_trade_and_status, TradeStatus.CANCELLED, trade_manager_maker, trade_make)
-=======
-    await time_out_assert(20, get_trade_and_status, TradeStatus.CANCELLED, trade_manager_maker, trade_make)
->>>>>>> c9bebc6c
+    await time_out_assert(15, get_trade_and_status, TradeStatus.CANCELLED, trade_manager_maker, trade_make)