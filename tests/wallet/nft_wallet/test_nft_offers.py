from __future__ import annotations

import random
from typing import Any, Dict, Optional

import pytest

from chia.consensus.block_rewards import calculate_base_farmer_reward, calculate_pool_reward
from chia.simulator.full_node_simulator import FullNodeSimulator
from chia.simulator.simulator_protocol import FarmNewBlockProtocol
from chia.types.blockchain_format.program import Program
from chia.types.blockchain_format.sized_bytes import bytes32
from chia.types.peer_info import PeerInfo
from chia.util.ints import uint32, uint64
from chia.wallet.cat_wallet.cat_wallet import CATWallet
from chia.wallet.nft_wallet.nft_wallet import NFTWallet
from chia.wallet.outer_puzzles import create_asset_id, match_puzzle
from chia.wallet.puzzle_drivers import PuzzleInfo
from chia.wallet.trading.offer import Offer
from chia.wallet.trading.trade_status import TradeStatus
from chia.wallet.uncurried_puzzle import uncurry_puzzle
from chia.wallet.util.debug_spend_bundle import disassemble
from chia.wallet.util.tx_config import DEFAULT_TX_CONFIG
from tests.conftest import ConsensusMode
from tests.util.time_out_assert import time_out_assert, time_out_assert_not_none
from tests.wallet.nft_wallet.test_nft_1_offers import mempool_not_empty


async def get_trade_and_status(trade_manager, trade) -> TradeStatus:  # type: ignore
    trade_rec = await trade_manager.get_trade_by_id(trade.trade_id)
    return TradeStatus(trade_rec.status)


@pytest.mark.parametrize(
    "trusted",
    [False],
)
@pytest.mark.parametrize(
    "reuse_puzhash",
    [True, False],
)
@pytest.mark.anyio
async def test_nft_offer_with_fee(
    self_hostname: str, two_wallet_nodes: Any, trusted: Any, reuse_puzhash: bool, seeded_random: random.Random
) -> None:
    full_nodes, wallets, _ = two_wallet_nodes
    full_node_api: FullNodeSimulator = full_nodes[0]
    full_node_server = full_node_api.server
    wallet_node_0, server_0 = wallets[0]
    wallet_node_1, server_1 = wallets[1]
    wallet_maker = wallet_node_0.wallet_state_manager.main_wallet
    wallet_taker = wallet_node_1.wallet_state_manager.main_wallet

    tx_config = DEFAULT_TX_CONFIG.override(reuse_puzhash=reuse_puzhash)

    maker_ph = await wallet_maker.get_new_puzzlehash()
    taker_ph = await wallet_taker.get_new_puzzlehash()
    token_ph = bytes32.random(seeded_random)

    if trusted:
        wallet_node_0.config["trusted_peers"] = {
            full_node_api.full_node.server.node_id.hex(): full_node_api.full_node.server.node_id.hex()
        }
        wallet_node_1.config["trusted_peers"] = {
            full_node_api.full_node.server.node_id.hex(): full_node_api.full_node.server.node_id.hex()
        }
    else:
        wallet_node_0.config["trusted_peers"] = {}
        wallet_node_1.config["trusted_peers"] = {}

    await server_0.start_client(PeerInfo(self_hostname, full_node_server.get_port()), None)
    await server_1.start_client(PeerInfo(self_hostname, full_node_server.get_port()), None)

    await full_node_api.farm_new_transaction_block(FarmNewBlockProtocol(maker_ph))
    await full_node_api.farm_new_transaction_block(FarmNewBlockProtocol(taker_ph))

    await full_node_api.wait_for_wallets_synced(wallet_nodes=[wallet_node_0, wallet_node_1], timeout=20)

    funds = sum([calculate_pool_reward(uint32(i)) + calculate_base_farmer_reward(uint32(i)) for i in range(1, 2)])

    await time_out_assert(20, wallet_maker.get_unconfirmed_balance, funds)
    await time_out_assert(20, wallet_maker.get_confirmed_balance, funds)

    await full_node_api.farm_new_transaction_block(FarmNewBlockProtocol(token_ph))
    await full_node_api.wait_for_wallets_synced(wallet_nodes=[wallet_node_0, wallet_node_1], timeout=20)

    nft_wallet_maker = await NFTWallet.create_new_nft_wallet(
        wallet_node_0.wallet_state_manager, wallet_maker, name="NFT WALLET 1"
    )

    nft_wallet_taker = await NFTWallet.create_new_nft_wallet(
        wallet_node_1.wallet_state_manager, wallet_taker, name="NFT WALLET 2"
    )

    trade_manager_maker = wallet_maker.wallet_state_manager.trade_manager
    trade_manager_taker = wallet_taker.wallet_state_manager.trade_manager

    metadata = Program.to(
        [
            ("u", ["https://www.chia.net/img/branding/chia-logo.svg"]),
            ("h", "0xD4584AD463139FA8C0D9F68F4B59F185"),
        ]
    )

    txs = await nft_wallet_maker.generate_new_nft(metadata, tx_config)
<<<<<<< HEAD
    for tx in txs:
        await nft_wallet_maker.wallet_state_manager.add_pending_transaction(tx)
=======
    await nft_wallet_maker.wallet_state_manager.add_pending_transactions(txs)
    for tx in txs:
>>>>>>> 3b1fcf2e
        if tx.spend_bundle is not None:
            await time_out_assert_not_none(
                20, full_node_api.full_node.mempool_manager.get_spendbundle, tx.spend_bundle.name()
            )

    await full_node_api.farm_new_transaction_block(FarmNewBlockProtocol(token_ph))
    await full_node_api.wait_for_wallets_synced(wallet_nodes=[wallet_node_0, wallet_node_1], timeout=20)
    coins_maker = await nft_wallet_maker.get_current_nfts()
    assert len(coins_maker) == 1

    assert await nft_wallet_taker.get_nft_count() == 0
    # MAKE FIRST TRADE: 1 NFT for 100 xch
    maker_balance_pre = await wallet_maker.get_confirmed_balance()
    taker_balance_pre = await wallet_taker.get_confirmed_balance()

    nft_to_offer = coins_maker[0]
    nft_info: Optional[PuzzleInfo] = match_puzzle(uncurry_puzzle(nft_to_offer.full_puzzle))
    nft_asset_id: bytes32 = create_asset_id(nft_info)  # type: ignore
    driver_dict: Dict[bytes32, Optional[PuzzleInfo]] = {nft_asset_id: nft_info}

    xch_request = 100
    maker_fee = uint64(10)
    offer_nft_for_xch = {wallet_maker.id(): xch_request, nft_asset_id: -1}
    maker_unused_index = (
        await wallet_maker.wallet_state_manager.puzzle_store.get_current_derivation_record_for_wallet(uint32(1))
    ).index
    taker_unused_index = (
        await wallet_taker.wallet_state_manager.puzzle_store.get_current_derivation_record_for_wallet(uint32(1))
    ).index

    success, trade_make, error = await trade_manager_maker.create_offer_for_ids(
        offer_nft_for_xch, tx_config, driver_dict, fee=maker_fee
    )
    assert success is True
    assert error is None
    assert trade_make is not None

    taker_fee = uint64(1)

    peer = wallet_node_1.get_full_node_peer()
    trade_take, tx_records = await trade_manager_taker.respond_to_offer(
        Offer.from_bytes(trade_make.offer),
        peer,
        tx_config,
        fee=taker_fee,
    )
<<<<<<< HEAD
    for tx in tx_records:
        await trade_manager_taker.wallet_state_manager.add_pending_transaction(tx)
=======
    await trade_manager_taker.wallet_state_manager.add_pending_transactions(tx_records)
>>>>>>> 3b1fcf2e
    assert trade_take is not None
    assert tx_records is not None

    await full_node_api.process_transaction_records(records=tx_records)
    await full_node_api.wait_for_wallets_synced(wallet_nodes=[wallet_node_0, wallet_node_1], timeout=20)

    await time_out_assert(20, get_trade_and_status, TradeStatus.CONFIRMED, trade_manager_maker, trade_make)
    await time_out_assert(20, get_trade_and_status, TradeStatus.CONFIRMED, trade_manager_taker, trade_take)
    await time_out_assert(20, wallet_maker.get_confirmed_balance, maker_balance_pre + xch_request - maker_fee)
    await time_out_assert(20, wallet_taker.get_confirmed_balance, taker_balance_pre - xch_request - taker_fee)
    coins_taker = await nft_wallet_taker.get_current_nfts()
    assert len(coins_taker) == 1

    assert await nft_wallet_maker.get_nft_count() == 0
    if reuse_puzhash:
        # Check if unused index changed
        assert (
            maker_unused_index
            == (
                await wallet_maker.wallet_state_manager.puzzle_store.get_current_derivation_record_for_wallet(uint32(1))
            ).index
        )
        assert (
            taker_unused_index
            == (
                await wallet_taker.wallet_state_manager.puzzle_store.get_current_derivation_record_for_wallet(uint32(1))
            ).index
        )
    else:
        assert (
            maker_unused_index
            < (
                await wallet_maker.wallet_state_manager.puzzle_store.get_current_derivation_record_for_wallet(uint32(1))
            ).index
        )
        assert (
            taker_unused_index
            < (
                await wallet_taker.wallet_state_manager.puzzle_store.get_current_derivation_record_for_wallet(uint32(1))
            ).index
        )
    # MAKE SECOND TRADE: 100 xch for 1 NFT

    maker_balance_pre = await wallet_maker.get_confirmed_balance()
    taker_balance_pre = await wallet_taker.get_confirmed_balance()

    nft_to_buy = coins_taker[0]
    nft_to_buy_info: Optional[PuzzleInfo] = match_puzzle(uncurry_puzzle(nft_to_buy.full_puzzle))
    nft_to_buy_asset_id: bytes32 = create_asset_id(nft_to_buy_info)  # type: ignore
    driver_dict_to_buy: Dict[bytes32, Optional[PuzzleInfo]] = {nft_to_buy_asset_id: nft_to_buy_info}

    xch_offered = 1000
    maker_fee = uint64(10)
    offer_xch_for_nft = {wallet_maker.id(): -xch_offered, nft_to_buy_asset_id: 1}

    success, trade_make, error = await trade_manager_maker.create_offer_for_ids(
        offer_xch_for_nft, tx_config, driver_dict_to_buy, fee=maker_fee
    )
    assert success is True
    assert error is None
    assert trade_make is not None

    taker_fee = uint64(1)

    trade_take, tx_records = await trade_manager_taker.respond_to_offer(
        Offer.from_bytes(trade_make.offer), peer, tx_config, fee=taker_fee
    )
<<<<<<< HEAD
    for tx in tx_records:
        await trade_manager_taker.wallet_state_manager.add_pending_transaction(tx)
=======
    await trade_manager_taker.wallet_state_manager.add_pending_transactions(tx_records)
>>>>>>> 3b1fcf2e
    assert trade_take is not None
    assert tx_records is not None

    await full_node_api.process_transaction_records(records=tx_records)
    await full_node_api.wait_for_wallets_synced(wallet_nodes=[wallet_node_0, wallet_node_1], timeout=20)

    await time_out_assert(20, get_trade_and_status, TradeStatus.CONFIRMED, trade_manager_maker, trade_make)
    await time_out_assert(20, get_trade_and_status, TradeStatus.CONFIRMED, trade_manager_taker, trade_take)
    await time_out_assert(20, wallet_maker.get_confirmed_balance, maker_balance_pre - xch_offered - maker_fee)
    await time_out_assert(20, wallet_taker.get_confirmed_balance, taker_balance_pre + xch_offered - taker_fee)

    assert await nft_wallet_maker.get_nft_count() == 1
    assert await nft_wallet_taker.get_nft_count() == 0


@pytest.mark.parametrize(
    "trusted",
    [False],
)
@pytest.mark.anyio
async def test_nft_offer_cancellations(
    self_hostname: str, two_wallet_nodes: Any, trusted: Any, seeded_random: random.Random
) -> None:
    full_nodes, wallets, _ = two_wallet_nodes
    full_node_api: FullNodeSimulator = full_nodes[0]
    full_node_server = full_node_api.server
    wallet_node_0, server_0 = wallets[0]
    wallet_node_1, server_1 = wallets[1]
    wallet_maker = wallet_node_0.wallet_state_manager.main_wallet
    wallet_taker = wallet_node_1.wallet_state_manager.main_wallet

    maker_ph = await wallet_maker.get_new_puzzlehash()
    taker_ph = await wallet_taker.get_new_puzzlehash()
    token_ph = bytes32.random(seeded_random)

    if trusted:
        wallet_node_0.config["trusted_peers"] = {
            full_node_api.full_node.server.node_id.hex(): full_node_api.full_node.server.node_id.hex()
        }
        wallet_node_1.config["trusted_peers"] = {
            full_node_api.full_node.server.node_id.hex(): full_node_api.full_node.server.node_id.hex()
        }
    else:
        wallet_node_0.config["trusted_peers"] = {}
        wallet_node_1.config["trusted_peers"] = {}

    await server_0.start_client(PeerInfo(self_hostname, full_node_server.get_port()), None)
    await server_1.start_client(PeerInfo(self_hostname, full_node_server.get_port()), None)

    await full_node_api.farm_new_transaction_block(FarmNewBlockProtocol(maker_ph))
    await full_node_api.farm_new_transaction_block(FarmNewBlockProtocol(taker_ph))
    await full_node_api.wait_for_wallets_synced(wallet_nodes=[wallet_node_0, wallet_node_1], timeout=20)

    funds = sum([calculate_pool_reward(uint32(i)) + calculate_base_farmer_reward(uint32(i)) for i in range(1, 2)])

    await time_out_assert(20, wallet_maker.get_unconfirmed_balance, funds)
    await time_out_assert(20, wallet_maker.get_confirmed_balance, funds)

    await full_node_api.farm_new_transaction_block(FarmNewBlockProtocol(token_ph))
    await full_node_api.wait_for_wallets_synced(wallet_nodes=[wallet_node_0, wallet_node_1], timeout=20)

    nft_wallet_maker = await NFTWallet.create_new_nft_wallet(
        wallet_node_0.wallet_state_manager, wallet_maker, name="NFT WALLET 1"
    )

    nft_wallet_taker = await NFTWallet.create_new_nft_wallet(
        wallet_node_1.wallet_state_manager, wallet_taker, name="NFT WALLET 2"
    )

    trade_manager_maker = wallet_maker.wallet_state_manager.trade_manager
    # trade_manager_taker = wallet_taker.wallet_state_manager.trade_manager

    metadata = Program.to(
        [
            ("u", ["https://www.chia.net/img/branding/chia-logo.svg"]),
            ("h", "0xD4584AD463139FA8C0D9F68F4B59F185"),
        ]
    )

    txs = await nft_wallet_maker.generate_new_nft(metadata, DEFAULT_TX_CONFIG)
<<<<<<< HEAD
    for tx in txs:
        await nft_wallet_maker.wallet_state_manager.add_pending_transaction(tx)
=======
    await nft_wallet_maker.wallet_state_manager.add_pending_transactions(txs)
    for tx in txs:
>>>>>>> 3b1fcf2e
        if tx.spend_bundle is not None:
            await time_out_assert_not_none(
                20, full_node_api.full_node.mempool_manager.get_spendbundle, tx.spend_bundle.name()
            )

    await full_node_api.farm_new_transaction_block(FarmNewBlockProtocol(token_ph))
    await full_node_api.wait_for_wallets_synced(wallet_nodes=[wallet_node_0, wallet_node_1], timeout=20)
    coins_maker = await nft_wallet_maker.get_current_nfts()
    assert len(coins_maker) == 1
    assert await nft_wallet_taker.get_nft_count() == 0
    # maker creates offer and cancels
    maker_balance_pre = await wallet_maker.get_confirmed_balance()
    # taker_balance_pre = await wallet_taker.get_confirmed_balance()

    nft_to_offer = coins_maker[0]
    nft_info: Optional[PuzzleInfo] = match_puzzle(uncurry_puzzle(nft_to_offer.full_puzzle))
    nft_asset_id: bytes32 = create_asset_id(nft_info)  # type: ignore
    driver_dict: Dict[bytes32, Optional[PuzzleInfo]] = {nft_asset_id: nft_info}

    xch_request = 100
    maker_fee = uint64(10)
    offer_nft_for_xch = {wallet_maker.id(): xch_request, nft_asset_id: -1}

    success, trade_make, error = await trade_manager_maker.create_offer_for_ids(
        offer_nft_for_xch, DEFAULT_TX_CONFIG, driver_dict, fee=maker_fee
    )
    assert success is True
    assert error is None
    assert trade_make is not None

    # await trade_manager_maker.cancel_pending_offers([trade_make.trade_id], secure=False)
    # await time_out_assert(20, get_trade_and_status, TradeStatus.CANCELLED, trade_manager_maker, trade_make)

    cancel_fee = uint64(10)

    txs = await trade_manager_maker.cancel_pending_offers(
        [trade_make.trade_id], DEFAULT_TX_CONFIG, fee=cancel_fee, secure=True
    )
<<<<<<< HEAD
    for tx in txs:
        await trade_manager_maker.wallet_state_manager.add_pending_transaction(tx)
=======
    await trade_manager_maker.wallet_state_manager.add_pending_transactions(txs)
>>>>>>> 3b1fcf2e

    await time_out_assert(20, get_trade_and_status, TradeStatus.PENDING_CANCEL, trade_manager_maker, trade_make)
    await full_node_api.process_transaction_records(records=txs)
    await full_node_api.wait_for_wallets_synced(wallet_nodes=[wallet_node_0, wallet_node_1], timeout=20)

    await time_out_assert(20, get_trade_and_status, TradeStatus.CANCELLED, trade_manager_maker, trade_make)

    maker_balance = await wallet_maker.get_confirmed_balance()
    assert maker_balance == maker_balance_pre - cancel_fee
    assert await nft_wallet_maker.get_nft_count() == 1


@pytest.mark.parametrize(
    "trusted",
    [False],
)
@pytest.mark.anyio
async def test_nft_offer_with_metadata_update(
    self_hostname: str, two_wallet_nodes: Any, trusted: Any, seeded_random: random.Random
) -> None:
    full_nodes, wallets, _ = two_wallet_nodes
    full_node_api: FullNodeSimulator = full_nodes[0]
    full_node_server = full_node_api.server
    wallet_node_0, server_0 = wallets[0]
    wallet_node_1, server_1 = wallets[1]
    wallet_maker = wallet_node_0.wallet_state_manager.main_wallet
    wallet_taker = wallet_node_1.wallet_state_manager.main_wallet

    maker_ph = await wallet_maker.get_new_puzzlehash()
    taker_ph = await wallet_taker.get_new_puzzlehash()
    token_ph = bytes32.random(seeded_random)

    if trusted:
        wallet_node_0.config["trusted_peers"] = {
            full_node_api.full_node.server.node_id.hex(): full_node_api.full_node.server.node_id.hex()
        }
        wallet_node_1.config["trusted_peers"] = {
            full_node_api.full_node.server.node_id.hex(): full_node_api.full_node.server.node_id.hex()
        }
    else:
        wallet_node_0.config["trusted_peers"] = {}
        wallet_node_1.config["trusted_peers"] = {}

    await server_0.start_client(PeerInfo(self_hostname, full_node_server.get_port()), None)
    await server_1.start_client(PeerInfo(self_hostname, full_node_server.get_port()), None)

    await full_node_api.farm_new_transaction_block(FarmNewBlockProtocol(maker_ph))
    await full_node_api.farm_new_transaction_block(FarmNewBlockProtocol(taker_ph))
    await full_node_api.wait_for_wallets_synced(wallet_nodes=[wallet_node_0, wallet_node_1], timeout=20)

    funds = sum([calculate_pool_reward(uint32(i)) + calculate_base_farmer_reward(uint32(i)) for i in range(1, 2)])

    await time_out_assert(20, wallet_maker.get_unconfirmed_balance, funds)
    await time_out_assert(20, wallet_maker.get_confirmed_balance, funds)

    await full_node_api.farm_new_transaction_block(FarmNewBlockProtocol(token_ph))
    await full_node_api.wait_for_wallets_synced(wallet_nodes=[wallet_node_0, wallet_node_1], timeout=20)

    nft_wallet_maker = await NFTWallet.create_new_nft_wallet(
        wallet_node_0.wallet_state_manager, wallet_maker, name="NFT WALLET 1"
    )

    nft_wallet_taker = await NFTWallet.create_new_nft_wallet(
        wallet_node_1.wallet_state_manager, wallet_taker, name="NFT WALLET 2"
    )

    trade_manager_maker = wallet_maker.wallet_state_manager.trade_manager
    trade_manager_taker = wallet_taker.wallet_state_manager.trade_manager

    metadata = Program.to(
        [
            ("u", ["https://www.chia.net/img/branding/chia-logo.svg"]),
            ("h", "0xD4584AD463139FA8C0D9F68F4B59F185"),
            ("mu", []),
            ("lu", []),
            ("sn", uint64(1)),
            ("st", uint64(1)),
        ]
    )

    txs = await nft_wallet_maker.generate_new_nft(metadata, DEFAULT_TX_CONFIG)
<<<<<<< HEAD
    for tx in txs:
        await nft_wallet_maker.wallet_state_manager.add_pending_transaction(tx)
=======
    await nft_wallet_maker.wallet_state_manager.add_pending_transactions(txs)
    for tx in txs:
>>>>>>> 3b1fcf2e
        if tx.spend_bundle is not None:
            await time_out_assert_not_none(
                20, full_node_api.full_node.mempool_manager.get_spendbundle, tx.spend_bundle.name()
            )

    await full_node_api.farm_new_transaction_block(FarmNewBlockProtocol(token_ph))
    await full_node_api.wait_for_wallets_synced(wallet_nodes=[wallet_node_0, wallet_node_1], timeout=20)
    coins_maker = await nft_wallet_maker.get_current_nfts()
    assert len(coins_maker) == 1
    assert await nft_wallet_taker.get_nft_count() == 0

    # Maker updates metadata:
    nft_to_update = coins_maker[0]
    url_to_add = "https://new_url.com"
    key = "mu"
    fee_for_update = uint64(10)
    txs = await nft_wallet_maker.update_metadata(nft_to_update, key, url_to_add, DEFAULT_TX_CONFIG, fee=fee_for_update)
    mempool_mgr = full_node_api.full_node.mempool_manager
<<<<<<< HEAD
    for tx in txs:
        await nft_wallet_maker.wallet_state_manager.add_pending_transaction(tx)
=======
    await nft_wallet_maker.wallet_state_manager.add_pending_transactions(txs)
    for tx in txs:
>>>>>>> 3b1fcf2e
        if tx.spend_bundle is not None:
            await time_out_assert_not_none(20, mempool_mgr.get_spendbundle, tx.spend_bundle.name())

    await full_node_api.farm_new_transaction_block(FarmNewBlockProtocol(token_ph))
    await full_node_api.wait_for_wallets_synced(wallet_nodes=[wallet_node_0, wallet_node_1], timeout=20)

    coins_maker = await nft_wallet_maker.get_current_nfts()
    updated_nft = coins_maker[0]
    updated_nft_info = match_puzzle(uncurry_puzzle(updated_nft.full_puzzle))

    assert url_to_add in disassemble(updated_nft_info.also().info["metadata"])  # type: ignore

    # MAKE FIRST TRADE: 1 NFT for 100 xch
    maker_balance_pre = await wallet_maker.get_confirmed_balance()
    taker_balance_pre = await wallet_taker.get_confirmed_balance()

    nft_to_offer = coins_maker[0]
    nft_info: Optional[PuzzleInfo] = match_puzzle(uncurry_puzzle(nft_to_offer.full_puzzle))
    nft_asset_id: bytes32 = create_asset_id(nft_info)  # type: ignore
    driver_dict: Dict[bytes32, Optional[PuzzleInfo]] = {nft_asset_id: nft_info}

    xch_request = 100
    maker_fee = uint64(10)
    offer_nft_for_xch = {wallet_maker.id(): xch_request, nft_asset_id: -1}

    success, trade_make, error = await trade_manager_maker.create_offer_for_ids(
        offer_nft_for_xch, DEFAULT_TX_CONFIG, driver_dict, fee=maker_fee
    )
    assert success is True
    assert error is None
    assert trade_make is not None

    taker_fee = uint64(1)

    peer = wallet_node_1.get_full_node_peer()
    trade_take, tx_records = await trade_manager_taker.respond_to_offer(
        Offer.from_bytes(trade_make.offer), peer, DEFAULT_TX_CONFIG, fee=taker_fee
    )
<<<<<<< HEAD
    for tx in tx_records:
        await trade_manager_taker.wallet_state_manager.add_pending_transaction(tx)
=======
    await trade_manager_taker.wallet_state_manager.add_pending_transactions(tx_records)
>>>>>>> 3b1fcf2e
    assert trade_take is not None
    assert tx_records is not None

    await full_node_api.process_transaction_records(records=tx_records)
    await full_node_api.wait_for_wallets_synced(wallet_nodes=[wallet_node_0, wallet_node_1], timeout=20)

    await time_out_assert(20, get_trade_and_status, TradeStatus.CONFIRMED, trade_manager_maker, trade_make)
    await time_out_assert(20, get_trade_and_status, TradeStatus.CONFIRMED, trade_manager_taker, trade_take)
    await time_out_assert(20, wallet_maker.get_confirmed_balance, maker_balance_pre + xch_request - maker_fee)
    await time_out_assert(20, wallet_taker.get_confirmed_balance, taker_balance_pre - xch_request - taker_fee)

    assert await nft_wallet_maker.get_nft_count() == 0
    assert await nft_wallet_taker.get_nft_count() == 1


@pytest.mark.limit_consensus_modes(allowed=[ConsensusMode.PLAIN, ConsensusMode.HARD_FORK_2_0], reason="save time")
@pytest.mark.parametrize("trusted", [False])
@pytest.mark.parametrize("reuse_puzhash", [True, False])
@pytest.mark.anyio
async def test_nft_offer_nft_for_cat(
    self_hostname: str,
    two_wallet_nodes: Any,
    trusted: Any,
    reuse_puzhash: bool,
    seeded_random: random.Random,
) -> None:
    full_nodes, wallets, _ = two_wallet_nodes
    full_node_api: FullNodeSimulator = full_nodes[0]
    full_node_server = full_node_api.server
    wallet_node_0, server_0 = wallets[0]
    wallet_node_1, server_1 = wallets[1]
    wallet_maker = wallet_node_0.wallet_state_manager.main_wallet
    wallet_taker = wallet_node_1.wallet_state_manager.main_wallet

    maker_ph = await wallet_maker.get_new_puzzlehash()
    taker_ph = await wallet_taker.get_new_puzzlehash()
    token_ph = bytes32.random(seeded_random)

    if trusted:
        wallet_node_0.config["trusted_peers"] = {
            full_node_api.full_node.server.node_id.hex(): full_node_api.full_node.server.node_id.hex()
        }
        wallet_node_1.config["trusted_peers"] = {
            full_node_api.full_node.server.node_id.hex(): full_node_api.full_node.server.node_id.hex()
        }
    else:
        wallet_node_0.config["trusted_peers"] = {}
        wallet_node_1.config["trusted_peers"] = {}

    await server_0.start_client(PeerInfo(self_hostname, full_node_server.get_port()), None)
    await server_1.start_client(PeerInfo(self_hostname, full_node_server.get_port()), None)

    await full_node_api.farm_new_transaction_block(FarmNewBlockProtocol(maker_ph))
    await full_node_api.farm_new_transaction_block(FarmNewBlockProtocol(taker_ph))
    await full_node_api.wait_for_wallets_synced(wallet_nodes=[wallet_node_0, wallet_node_1], timeout=20)

    funds = sum([calculate_pool_reward(uint32(i)) + calculate_base_farmer_reward(uint32(i)) for i in range(1, 2)])

    await time_out_assert(20, wallet_maker.get_unconfirmed_balance, funds)
    await time_out_assert(20, wallet_maker.get_confirmed_balance, funds)

    await full_node_api.farm_new_transaction_block(FarmNewBlockProtocol(token_ph))
    await full_node_api.wait_for_wallets_synced(wallet_nodes=[wallet_node_0, wallet_node_1], timeout=20)

    tx_config = DEFAULT_TX_CONFIG.override(reuse_puzhash=reuse_puzhash)

    # Create NFT wallets and nfts for maker and taker
    nft_wallet_maker = await NFTWallet.create_new_nft_wallet(
        wallet_node_0.wallet_state_manager, wallet_maker, name="NFT WALLET 1"
    )

    nft_wallet_taker = await NFTWallet.create_new_nft_wallet(
        wallet_node_1.wallet_state_manager, wallet_taker, name="NFT WALLET 2"
    )

    trade_manager_maker = wallet_maker.wallet_state_manager.trade_manager
    trade_manager_taker = wallet_taker.wallet_state_manager.trade_manager

    metadata = Program.to(
        [
            ("u", ["https://www.chia.net/img/branding/chia-logo.svg"]),
            ("h", "0xD4584AD463139FA8C0D9F68F4B59F185"),
        ]
    )

    txs = await nft_wallet_maker.generate_new_nft(metadata, tx_config)
<<<<<<< HEAD
    for tx in txs:
        await nft_wallet_maker.wallet_state_manager.add_pending_transaction(tx)
=======
    await nft_wallet_maker.wallet_state_manager.add_pending_transactions(txs)
    for tx in txs:
>>>>>>> 3b1fcf2e
        if tx.spend_bundle is not None:
            await time_out_assert_not_none(
                20, full_node_api.full_node.mempool_manager.get_spendbundle, tx.spend_bundle.name()
            )

    await full_node_api.farm_new_transaction_block(FarmNewBlockProtocol(token_ph))
    await full_node_api.wait_for_wallets_synced(wallet_nodes=[wallet_node_0, wallet_node_1], timeout=20)

    coins_maker = await nft_wallet_maker.get_current_nfts()
    assert len(coins_maker) == 1
    assert await nft_wallet_taker.get_nft_count() == 0
    # Create two new CATs and wallets for maker and taker
    cats_to_mint = 10000
    async with wallet_node_0.wallet_state_manager.lock:
        cat_wallet_maker: CATWallet = await CATWallet.create_new_cat_wallet(
            wallet_node_0.wallet_state_manager,
            wallet_maker,
            {"identifier": "genesis_by_id"},
            uint64(cats_to_mint),
            tx_config,
        )
        await time_out_assert(20, mempool_not_empty, True, full_node_api)
    await full_node_api.farm_new_transaction_block(FarmNewBlockProtocol(token_ph))
    await full_node_api.wait_for_wallets_synced(wallet_nodes=[wallet_node_0, wallet_node_1], timeout=20)

    async with wallet_node_1.wallet_state_manager.lock:
        cat_wallet_taker: CATWallet = await CATWallet.create_new_cat_wallet(
            wallet_node_1.wallet_state_manager,
            wallet_taker,
            {"identifier": "genesis_by_id"},
            uint64(cats_to_mint),
            tx_config,
        )
        await time_out_assert(20, mempool_not_empty, True, full_node_api)

    await full_node_api.farm_new_transaction_block(FarmNewBlockProtocol(token_ph))
    await full_node_api.wait_for_wallets_synced(wallet_nodes=[wallet_node_0, wallet_node_1], timeout=20)

    await time_out_assert(20, cat_wallet_maker.get_confirmed_balance, cats_to_mint)
    await time_out_assert(20, cat_wallet_maker.get_unconfirmed_balance, cats_to_mint)
    await time_out_assert(20, cat_wallet_taker.get_confirmed_balance, cats_to_mint)
    await time_out_assert(20, cat_wallet_taker.get_unconfirmed_balance, cats_to_mint)

    wallet_maker_for_taker_cat: CATWallet = await CATWallet.get_or_create_wallet_for_cat(
        wallet_node_0.wallet_state_manager, wallet_maker, cat_wallet_taker.get_asset_id()
    )

    wallet_taker_for_maker_cat: CATWallet = await CATWallet.get_or_create_wallet_for_cat(
        wallet_node_1.wallet_state_manager, wallet_taker, cat_wallet_maker.get_asset_id()
    )

    assert wallet_taker_for_maker_cat
    # MAKE FIRST TRADE: 1 NFT for 10 taker cats
    maker_balance_pre = await wallet_maker.get_confirmed_balance()
    taker_balance_pre = await wallet_taker.get_confirmed_balance()
    taker_cat_maker_balance_pre = await wallet_maker_for_taker_cat.get_confirmed_balance()
    taker_cat_taker_balance_pre = await cat_wallet_taker.get_confirmed_balance()

    nft_to_offer = coins_maker[0]
    nft_info: Optional[PuzzleInfo] = match_puzzle(uncurry_puzzle(nft_to_offer.full_puzzle))
    nft_asset_id: bytes32 = create_asset_id(nft_info)  # type: ignore
    driver_dict: Dict[bytes32, Optional[PuzzleInfo]] = {nft_asset_id: nft_info}

    maker_fee = uint64(10)
    taker_cat_offered = 2500
    offer_nft_for_cat = {nft_asset_id: -1, wallet_maker_for_taker_cat.id(): taker_cat_offered}
    maker_unused_index = (
        await wallet_maker.wallet_state_manager.puzzle_store.get_current_derivation_record_for_wallet(uint32(1))
    ).index
    taker_unused_index = (
        await wallet_taker.wallet_state_manager.puzzle_store.get_current_derivation_record_for_wallet(uint32(1))
    ).index

    success, trade_make, error = await trade_manager_maker.create_offer_for_ids(
        offer_nft_for_cat, tx_config, driver_dict, fee=maker_fee
    )
    assert success is True
    assert error is None
    assert trade_make is not None

    taker_fee = uint64(1)

    peer = wallet_node_1.get_full_node_peer()
    trade_take, tx_records = await trade_manager_taker.respond_to_offer(
        Offer.from_bytes(trade_make.offer),
        peer,
        tx_config,
        fee=taker_fee,
    )
<<<<<<< HEAD
    for tx in tx_records:
        await trade_manager_taker.wallet_state_manager.add_pending_transaction(tx)
=======
    await trade_manager_taker.wallet_state_manager.add_pending_transactions(tx_records)
>>>>>>> 3b1fcf2e
    assert trade_take is not None
    assert tx_records is not None

    await full_node_api.process_transaction_records(records=tx_records)
    await full_node_api.wait_for_wallets_synced(wallet_nodes=[wallet_node_0, wallet_node_1], timeout=20)

    await time_out_assert(20, get_trade_and_status, TradeStatus.CONFIRMED, trade_manager_maker, trade_make)
    await time_out_assert(20, get_trade_and_status, TradeStatus.CONFIRMED, trade_manager_taker, trade_take)

    taker_cat_maker_balance_post = await wallet_maker_for_taker_cat.get_confirmed_balance()
    taker_cat_taker_balance_post = await cat_wallet_taker.get_confirmed_balance()
    assert taker_cat_maker_balance_post == taker_cat_maker_balance_pre + taker_cat_offered
    assert taker_cat_taker_balance_post == taker_cat_taker_balance_pre - taker_cat_offered
    maker_balance_post = await wallet_maker.get_confirmed_balance()
    taker_balance_post = await wallet_taker.get_confirmed_balance()
    assert maker_balance_post == maker_balance_pre - maker_fee
    assert taker_balance_post == taker_balance_pre - taker_fee
    coins_taker = await nft_wallet_taker.get_current_nfts()
    assert len(coins_taker) == 1

    assert await nft_wallet_maker.get_nft_count() == 0
    if reuse_puzhash:
        # Check if unused index changed
        assert (
            maker_unused_index
            == (
                await wallet_maker.wallet_state_manager.puzzle_store.get_current_derivation_record_for_wallet(uint32(1))
            ).index
        )
        assert (
            taker_unused_index
            == (
                await wallet_taker.wallet_state_manager.puzzle_store.get_current_derivation_record_for_wallet(uint32(1))
            ).index
        )
    else:
        assert (
            maker_unused_index
            < (
                await wallet_maker.wallet_state_manager.puzzle_store.get_current_derivation_record_for_wallet(uint32(1))
            ).index
        )
        assert (
            taker_unused_index
            < (
                await wallet_taker.wallet_state_manager.puzzle_store.get_current_derivation_record_for_wallet(uint32(1))
            ).index
        )
    # Make an offer for taker NFT for multiple cats
    maker_cat_amount = 400
    taker_cat_amount = 500

    nft_to_buy = coins_taker[0]
    nft_to_buy_info: Optional[PuzzleInfo] = match_puzzle(uncurry_puzzle(nft_to_buy.full_puzzle))
    nft_to_buy_asset_id: bytes32 = create_asset_id(nft_to_buy_info)  # type: ignore

    driver_dict_to_buy: Dict[bytes32, Optional[PuzzleInfo]] = {
        nft_to_buy_asset_id: nft_to_buy_info,
    }

    maker_fee = uint64(10)
    offer_multi_cats_for_nft = {
        nft_to_buy_asset_id: 1,
        wallet_maker_for_taker_cat.id(): -taker_cat_amount,
        cat_wallet_maker.id(): -maker_cat_amount,
    }

    success, trade_make, error = await trade_manager_maker.create_offer_for_ids(
        offer_multi_cats_for_nft, tx_config, driver_dict_to_buy, fee=maker_fee
    )
    assert success is True
    assert error is None
    assert trade_make is not None

    taker_fee = uint64(1)

    trade_take, tx_records = await trade_manager_taker.respond_to_offer(
        Offer.from_bytes(trade_make.offer), peer, tx_config, fee=taker_fee
    )
<<<<<<< HEAD
    for tx in tx_records:
        await trade_manager_taker.wallet_state_manager.add_pending_transaction(tx)
=======
    await trade_manager_taker.wallet_state_manager.add_pending_transactions(tx_records)
>>>>>>> 3b1fcf2e
    assert trade_take is not None
    assert tx_records is not None

    await full_node_api.process_transaction_records(records=tx_records)
    # check balances: taker wallet down an NFT, up cats
    await full_node_api.wait_for_wallets_synced(wallet_nodes=[wallet_node_0, wallet_node_1], timeout=20)

    await time_out_assert(20, get_trade_and_status, TradeStatus.CONFIRMED, trade_manager_maker, trade_make)
    await time_out_assert(20, get_trade_and_status, TradeStatus.CONFIRMED, trade_manager_taker, trade_take)

    taker_cat_maker_balance_post_2 = await wallet_maker_for_taker_cat.get_confirmed_balance()
    taker_cat_taker_balance_post_2 = await cat_wallet_taker.get_confirmed_balance()
    assert taker_cat_maker_balance_post_2 == taker_cat_maker_balance_post - taker_cat_amount
    assert taker_cat_taker_balance_post_2 == taker_cat_taker_balance_post + taker_cat_amount
    maker_balance_post_2 = await wallet_maker.get_confirmed_balance()
    taker_balance_post_2 = await wallet_taker.get_confirmed_balance()
    assert maker_balance_post_2 == maker_balance_post - maker_fee
    assert taker_balance_post_2 == taker_balance_post - taker_fee
    assert await nft_wallet_maker.get_nft_count() == 1
    assert await nft_wallet_taker.get_nft_count() == 0


@pytest.mark.parametrize(
    "trusted",
    [False],
)
@pytest.mark.anyio
async def test_nft_offer_nft_for_nft(
    self_hostname: str, two_wallet_nodes: Any, trusted: Any, seeded_random: random.Random
) -> None:
    full_nodes, wallets, _ = two_wallet_nodes
    full_node_api: FullNodeSimulator = full_nodes[0]
    full_node_server = full_node_api.server
    wallet_node_0, server_0 = wallets[0]
    wallet_node_1, server_1 = wallets[1]
    wallet_maker = wallet_node_0.wallet_state_manager.main_wallet
    wallet_taker = wallet_node_1.wallet_state_manager.main_wallet

    maker_ph = await wallet_maker.get_new_puzzlehash()
    taker_ph = await wallet_taker.get_new_puzzlehash()
    token_ph = bytes32.random(seeded_random)

    if trusted:
        wallet_node_0.config["trusted_peers"] = {
            full_node_api.full_node.server.node_id.hex(): full_node_api.full_node.server.node_id.hex()
        }
        wallet_node_1.config["trusted_peers"] = {
            full_node_api.full_node.server.node_id.hex(): full_node_api.full_node.server.node_id.hex()
        }
    else:
        wallet_node_0.config["trusted_peers"] = {}
        wallet_node_1.config["trusted_peers"] = {}

    await server_0.start_client(PeerInfo(self_hostname, full_node_server.get_port()), None)
    await server_1.start_client(PeerInfo(self_hostname, full_node_server.get_port()), None)

    await full_node_api.farm_new_transaction_block(FarmNewBlockProtocol(maker_ph))
    await full_node_api.farm_new_transaction_block(FarmNewBlockProtocol(taker_ph))
    await full_node_api.wait_for_wallets_synced(wallet_nodes=[wallet_node_0, wallet_node_1], timeout=20)

    funds = sum([calculate_pool_reward(uint32(i)) + calculate_base_farmer_reward(uint32(i)) for i in range(1, 2)])

    await time_out_assert(20, wallet_maker.get_unconfirmed_balance, funds)
    await time_out_assert(20, wallet_maker.get_confirmed_balance, funds)

    await full_node_api.farm_new_transaction_block(FarmNewBlockProtocol(token_ph))
    await full_node_api.wait_for_wallets_synced(wallet_nodes=[wallet_node_0, wallet_node_1], timeout=20)

    # Create NFT wallets and nfts for maker and taker
    nft_wallet_maker = await NFTWallet.create_new_nft_wallet(
        wallet_node_0.wallet_state_manager, wallet_maker, name="NFT WALLET 1"
    )

    nft_wallet_taker = await NFTWallet.create_new_nft_wallet(
        wallet_node_1.wallet_state_manager, wallet_taker, name="NFT WALLET 2"
    )

    trade_manager_maker = wallet_maker.wallet_state_manager.trade_manager
    trade_manager_taker = wallet_taker.wallet_state_manager.trade_manager

    metadata = Program.to(
        [
            ("u", ["https://www.chia.net/img/branding/chia-logo.svg"]),
            ("h", "0xD4584AD463139FA8C0D9F68F4B59F185"),
        ]
    )

    txs = await nft_wallet_maker.generate_new_nft(metadata, DEFAULT_TX_CONFIG)
<<<<<<< HEAD
    for tx in txs:
        await nft_wallet_maker.wallet_state_manager.add_pending_transaction(tx)
=======
    await nft_wallet_maker.wallet_state_manager.add_pending_transactions(txs)
    for tx in txs:
>>>>>>> 3b1fcf2e
        if tx.spend_bundle is not None:
            await time_out_assert_not_none(
                20, full_node_api.full_node.mempool_manager.get_spendbundle, tx.spend_bundle.name()
            )

    metadata_2 = Program.to(
        [
            ("u", ["https://www.chia.net/image2.html"]),
            ("h", "0xD4584AD463139FA8C0D9F68F4B59F183"),
        ]
    )

    txs = await nft_wallet_taker.generate_new_nft(metadata_2, DEFAULT_TX_CONFIG)
<<<<<<< HEAD
    for tx in txs:
        await nft_wallet_maker.wallet_state_manager.add_pending_transaction(tx)
=======
    await nft_wallet_maker.wallet_state_manager.add_pending_transactions(txs)
    for tx in txs:
>>>>>>> 3b1fcf2e
        if tx.spend_bundle is not None:
            await time_out_assert_not_none(
                20, full_node_api.full_node.mempool_manager.get_spendbundle, tx.spend_bundle.name()
            )

    await full_node_api.farm_new_transaction_block(FarmNewBlockProtocol(token_ph))
    await full_node_api.wait_for_wallets_synced(wallet_nodes=[wallet_node_0, wallet_node_1], timeout=20)

    coins_maker = await nft_wallet_maker.get_current_nfts()
    assert len(coins_maker) == 1
    coins_taker = await nft_wallet_taker.get_current_nfts()
    assert len(coins_taker) == 1

    maker_balance_pre = await wallet_maker.get_confirmed_balance()
    taker_balance_pre = await wallet_taker.get_confirmed_balance()

    nft_to_offer = coins_maker[0]
    nft_to_offer_info: Optional[PuzzleInfo] = match_puzzle(uncurry_puzzle(nft_to_offer.full_puzzle))
    nft_to_offer_asset_id: bytes32 = create_asset_id(nft_to_offer_info)  # type: ignore

    nft_to_take = coins_taker[0]
    nft_to_take_info: Optional[PuzzleInfo] = match_puzzle(uncurry_puzzle(nft_to_take.full_puzzle))
    nft_to_take_asset_id: bytes32 = create_asset_id(nft_to_take_info)  # type: ignore

    driver_dict: Dict[bytes32, Optional[PuzzleInfo]] = {
        nft_to_offer_asset_id: nft_to_offer_info,
        nft_to_take_asset_id: nft_to_take_info,
    }

    maker_fee = uint64(10)
    offer_nft_for_nft = {nft_to_take_asset_id: 1, nft_to_offer_asset_id: -1}

    success, trade_make, error = await trade_manager_maker.create_offer_for_ids(
        offer_nft_for_nft, DEFAULT_TX_CONFIG, driver_dict, fee=maker_fee
    )
    assert success is True
    assert error is None
    assert trade_make is not None

    taker_fee = uint64(1)

    peer = wallet_node_1.get_full_node_peer()
    trade_take, tx_records = await trade_manager_taker.respond_to_offer(
        Offer.from_bytes(trade_make.offer), peer, DEFAULT_TX_CONFIG, fee=taker_fee
    )
<<<<<<< HEAD
    for tx in tx_records:
        await trade_manager_taker.wallet_state_manager.add_pending_transaction(tx)
=======
    await trade_manager_taker.wallet_state_manager.add_pending_transactions(tx_records)
>>>>>>> 3b1fcf2e
    assert trade_take is not None
    assert tx_records is not None

    await full_node_api.process_transaction_records(records=tx_records)
    await full_node_api.wait_for_wallets_synced(wallet_nodes=[wallet_node_0, wallet_node_1], timeout=20)

    await time_out_assert(20, get_trade_and_status, TradeStatus.CONFIRMED, trade_manager_maker, trade_make)
    await time_out_assert(20, get_trade_and_status, TradeStatus.CONFIRMED, trade_manager_taker, trade_take)
    await time_out_assert(20, wallet_maker.get_confirmed_balance, maker_balance_pre - maker_fee)
    await time_out_assert(20, wallet_taker.get_confirmed_balance, taker_balance_pre - taker_fee)

    assert await nft_wallet_maker.get_nft_count() == 1
    assert await nft_wallet_taker.get_nft_count() == 1


@pytest.mark.limit_consensus_modes(allowed=[ConsensusMode.PLAIN], reason="save time")
@pytest.mark.parametrize("trusted", [True, False])
@pytest.mark.parametrize("reuse_puzhash", [True, False])
@pytest.mark.anyio
async def test_nft_offer_nft0_and_xch_for_cat(
    self_hostname: str,
    two_wallet_nodes: Any,
    trusted: Any,
    reuse_puzhash: bool,
    seeded_random: random.Random,
) -> None:
    full_nodes, wallets, _ = two_wallet_nodes
    full_node_api: FullNodeSimulator = full_nodes[0]
    full_node_server = full_node_api.server
    wallet_node_0, server_0 = wallets[0]
    wallet_node_1, server_1 = wallets[1]
    wallet_maker = wallet_node_0.wallet_state_manager.main_wallet
    wallet_taker = wallet_node_1.wallet_state_manager.main_wallet

    maker_ph = await wallet_maker.get_new_puzzlehash()
    taker_ph = await wallet_taker.get_new_puzzlehash()
    token_ph = bytes32.random(seeded_random)

    if trusted:
        wallet_node_0.config["trusted_peers"] = {
            full_node_api.full_node.server.node_id.hex(): full_node_api.full_node.server.node_id.hex()
        }
        wallet_node_1.config["trusted_peers"] = {
            full_node_api.full_node.server.node_id.hex(): full_node_api.full_node.server.node_id.hex()
        }
    else:
        wallet_node_0.config["trusted_peers"] = {}
        wallet_node_1.config["trusted_peers"] = {}

    await server_0.start_client(PeerInfo(self_hostname, full_node_server.get_port()), None)
    await server_1.start_client(PeerInfo(self_hostname, full_node_server.get_port()), None)

    await full_node_api.farm_new_transaction_block(FarmNewBlockProtocol(maker_ph))
    await full_node_api.farm_new_transaction_block(FarmNewBlockProtocol(taker_ph))
    await full_node_api.wait_for_wallets_synced(wallet_nodes=[wallet_node_0, wallet_node_1], timeout=20)

    funds = sum([calculate_pool_reward(uint32(i)) + calculate_base_farmer_reward(uint32(i)) for i in range(1, 2)])

    await time_out_assert(20, wallet_maker.get_unconfirmed_balance, funds)
    await time_out_assert(20, wallet_maker.get_confirmed_balance, funds)

    await full_node_api.farm_new_transaction_block(FarmNewBlockProtocol(token_ph))
    await full_node_api.wait_for_wallets_synced(wallet_nodes=[wallet_node_0, wallet_node_1], timeout=20)

    tx_config = DEFAULT_TX_CONFIG.override(reuse_puzhash=reuse_puzhash)

    # Create NFT wallets and nfts for maker and taker
    nft_wallet_maker = await NFTWallet.create_new_nft_wallet(
        wallet_node_0.wallet_state_manager, wallet_maker, name="NFT WALLET 1"
    )

    nft_wallet_taker = await NFTWallet.create_new_nft_wallet(
        wallet_node_1.wallet_state_manager, wallet_taker, name="NFT WALLET 2"
    )

    trade_manager_maker = wallet_maker.wallet_state_manager.trade_manager
    trade_manager_taker = wallet_taker.wallet_state_manager.trade_manager

    metadata = Program.to(
        [
            ("u", ["https://www.chia.net/img/branding/chia-logo.svg"]),
            ("h", "0xD4584AD463139FA8C0D9F68F4B59F185"),
        ]
    )

    txs = await nft_wallet_maker.generate_new_nft(metadata, tx_config)
    for tx in txs:
        await nft_wallet_maker.wallet_state_manager.add_pending_transaction(tx)
        if tx.spend_bundle is not None:
            await time_out_assert_not_none(
                20, full_node_api.full_node.mempool_manager.get_spendbundle, tx.spend_bundle.name()
            )

    await full_node_api.farm_new_transaction_block(FarmNewBlockProtocol(token_ph))
    await full_node_api.wait_for_wallets_synced(wallet_nodes=[wallet_node_0, wallet_node_1], timeout=20)

    coins_maker = await nft_wallet_maker.get_current_nfts()
    assert len(coins_maker) == 1
    assert await nft_wallet_taker.get_nft_count() == 0
    # Create two new CATs and wallets for maker and taker
    cats_to_mint = 10000
    async with wallet_node_0.wallet_state_manager.lock:
        cat_wallet_maker: CATWallet = await CATWallet.create_new_cat_wallet(
            wallet_node_0.wallet_state_manager,
            wallet_maker,
            {"identifier": "genesis_by_id"},
            uint64(cats_to_mint),
            tx_config,
        )
        await time_out_assert(20, mempool_not_empty, True, full_node_api)
    await full_node_api.farm_new_transaction_block(FarmNewBlockProtocol(token_ph))
    await full_node_api.wait_for_wallets_synced(wallet_nodes=[wallet_node_0, wallet_node_1], timeout=20)

    async with wallet_node_1.wallet_state_manager.lock:
        cat_wallet_taker: CATWallet = await CATWallet.create_new_cat_wallet(
            wallet_node_1.wallet_state_manager,
            wallet_taker,
            {"identifier": "genesis_by_id"},
            uint64(cats_to_mint),
            tx_config,
        )
        await time_out_assert(20, mempool_not_empty, True, full_node_api)

    await full_node_api.farm_new_transaction_block(FarmNewBlockProtocol(token_ph))
    await full_node_api.wait_for_wallets_synced(wallet_nodes=[wallet_node_0, wallet_node_1], timeout=20)

    await time_out_assert(20, cat_wallet_maker.get_confirmed_balance, cats_to_mint)
    await time_out_assert(20, cat_wallet_maker.get_unconfirmed_balance, cats_to_mint)
    await time_out_assert(20, cat_wallet_taker.get_confirmed_balance, cats_to_mint)
    await time_out_assert(20, cat_wallet_taker.get_unconfirmed_balance, cats_to_mint)

    wallet_maker_for_taker_cat: CATWallet = await CATWallet.get_or_create_wallet_for_cat(
        wallet_node_0.wallet_state_manager, wallet_maker, cat_wallet_taker.get_asset_id()
    )

    wallet_taker_for_maker_cat: CATWallet = await CATWallet.get_or_create_wallet_for_cat(
        wallet_node_1.wallet_state_manager, wallet_taker, cat_wallet_maker.get_asset_id()
    )

    assert wallet_taker_for_maker_cat
    # MAKE FIRST TRADE: 1 NFT for 10 taker cats
    maker_balance_pre = await wallet_maker.get_confirmed_balance()
    taker_balance_pre = await wallet_taker.get_confirmed_balance()
    taker_cat_maker_balance_pre = await wallet_maker_for_taker_cat.get_confirmed_balance()
    taker_cat_taker_balance_pre = await cat_wallet_taker.get_confirmed_balance()

    nft_to_offer = coins_maker[0]
    nft_info: Optional[PuzzleInfo] = match_puzzle(uncurry_puzzle(nft_to_offer.full_puzzle))
    nft_asset_id: bytes32 = create_asset_id(nft_info)  # type: ignore
    driver_dict: Dict[bytes32, Optional[PuzzleInfo]] = {nft_asset_id: nft_info}

    maker_fee = uint64(10)
    maker_xch_offered = 1000
    taker_cat_offered = 2500
    wallet_maker_id = wallet_maker.id()
    offer_nft_for_cat = {
        wallet_maker_id: -maker_xch_offered,
        nft_asset_id: -1,
        wallet_maker_for_taker_cat.id(): taker_cat_offered,
    }
    maker_unused_index = (
        await wallet_maker.wallet_state_manager.puzzle_store.get_current_derivation_record_for_wallet(uint32(1))
    ).index
    taker_unused_index = (
        await wallet_taker.wallet_state_manager.puzzle_store.get_current_derivation_record_for_wallet(uint32(1))
    ).index

    success, trade_make, error = await trade_manager_maker.create_offer_for_ids(
        offer_nft_for_cat, tx_config, driver_dict, fee=maker_fee
    )
    assert success is True
    assert error is None
    assert trade_make is not None

    taker_fee = uint64(1)

    peer = wallet_node_1.get_full_node_peer()
    trade_take, tx_records = await trade_manager_taker.respond_to_offer(
        Offer.from_bytes(trade_make.offer),
        peer,
        tx_config,
        fee=taker_fee,
    )

    assert trade_take is not None
    assert tx_records is not None

    for tx in tx_records:
        await nft_wallet_maker.wallet_state_manager.add_pending_transaction(tx)
        if tx.spend_bundle is not None:
            await time_out_assert_not_none(
                20, full_node_api.full_node.mempool_manager.get_spendbundle, tx.spend_bundle.name()
            )

    await full_node_api.process_transaction_records(records=tx_records)
    await full_node_api.wait_for_wallets_synced(wallet_nodes=[wallet_node_0, wallet_node_1], timeout=20)

    await time_out_assert(20, get_trade_and_status, TradeStatus.CONFIRMED, trade_manager_maker, trade_make)
    await time_out_assert(20, get_trade_and_status, TradeStatus.CONFIRMED, trade_manager_taker, trade_take)

    taker_cat_maker_balance_post = await wallet_maker_for_taker_cat.get_confirmed_balance()
    taker_cat_taker_balance_post = await cat_wallet_taker.get_confirmed_balance()
    assert taker_cat_maker_balance_post == taker_cat_maker_balance_pre + taker_cat_offered
    assert taker_cat_taker_balance_post == taker_cat_taker_balance_pre - taker_cat_offered
    maker_balance_post = await wallet_maker.get_confirmed_balance()
    taker_balance_post = await wallet_taker.get_confirmed_balance()
    assert maker_balance_post == maker_balance_pre - maker_fee - maker_xch_offered
    assert taker_balance_post == taker_balance_pre - taker_fee + maker_xch_offered
    coins_taker = await nft_wallet_taker.get_current_nfts()
    assert len(coins_taker) == 1

    assert await nft_wallet_maker.get_nft_count() == 0
    if reuse_puzhash:
        # Check if unused index changed
        assert (
            maker_unused_index
            == (
                await wallet_maker.wallet_state_manager.puzzle_store.get_current_derivation_record_for_wallet(uint32(1))
            ).index
        )
        assert (
            taker_unused_index
            == (
                await wallet_taker.wallet_state_manager.puzzle_store.get_current_derivation_record_for_wallet(uint32(1))
            ).index
        )
    else:
        assert (
            maker_unused_index
            < (
                await wallet_maker.wallet_state_manager.puzzle_store.get_current_derivation_record_for_wallet(uint32(1))
            ).index
        )
        assert (
            taker_unused_index
            < (
                await wallet_taker.wallet_state_manager.puzzle_store.get_current_derivation_record_for_wallet(uint32(1))
            ).index
        )
    # Make an offer for taker NFT for multiple cats
    maker_cat_amount = 400
    taker_cat_amount = 500

    nft_to_buy = coins_taker[0]
    nft_to_buy_info: Optional[PuzzleInfo] = match_puzzle(uncurry_puzzle(nft_to_buy.full_puzzle))
    nft_to_buy_asset_id: bytes32 = create_asset_id(nft_to_buy_info)  # type: ignore

    driver_dict_to_buy: Dict[bytes32, Optional[PuzzleInfo]] = {
        nft_to_buy_asset_id: nft_to_buy_info,
    }

    maker_fee = uint64(10)
    offer_multi_cats_for_nft = {
        nft_to_buy_asset_id: 1,
        wallet_maker_for_taker_cat.id(): -taker_cat_amount,
        cat_wallet_maker.id(): -maker_cat_amount,
    }

    success, trade_make, error = await trade_manager_maker.create_offer_for_ids(
        offer_multi_cats_for_nft, tx_config, driver_dict_to_buy, fee=maker_fee
    )
    assert success is True
    assert error is None
    assert trade_make is not None

    taker_fee = uint64(1)

    trade_take, tx_records = await trade_manager_taker.respond_to_offer(
        Offer.from_bytes(trade_make.offer), peer, tx_config, fee=taker_fee
    )

    assert trade_take is not None
    assert tx_records is not None

    for tx in tx_records:
        await nft_wallet_maker.wallet_state_manager.add_pending_transaction(tx)
        if tx.spend_bundle is not None:
            await time_out_assert_not_none(
                20, full_node_api.full_node.mempool_manager.get_spendbundle, tx.spend_bundle.name()
            )

    await full_node_api.process_transaction_records(records=tx_records)
    # check balances: taker wallet down an NFT, up cats
    await full_node_api.wait_for_wallets_synced(wallet_nodes=[wallet_node_0, wallet_node_1], timeout=20)

    await time_out_assert(20, get_trade_and_status, TradeStatus.CONFIRMED, trade_manager_maker, trade_make)
    await time_out_assert(20, get_trade_and_status, TradeStatus.CONFIRMED, trade_manager_taker, trade_take)

    taker_cat_maker_balance_post_2 = await wallet_maker_for_taker_cat.get_confirmed_balance()
    taker_cat_taker_balance_post_2 = await cat_wallet_taker.get_confirmed_balance()
    assert taker_cat_maker_balance_post_2 == taker_cat_maker_balance_post - taker_cat_amount
    assert taker_cat_taker_balance_post_2 == taker_cat_taker_balance_post + taker_cat_amount
    maker_balance_post_2 = await wallet_maker.get_confirmed_balance()
    taker_balance_post_2 = await wallet_taker.get_confirmed_balance()
    assert maker_balance_post_2 == maker_balance_post - maker_fee
    assert taker_balance_post_2 == taker_balance_post - taker_fee
    assert await nft_wallet_maker.get_nft_count() == 1
    assert await nft_wallet_taker.get_nft_count() == 0<|MERGE_RESOLUTION|>--- conflicted
+++ resolved
@@ -8,6 +8,7 @@
 from chia.consensus.block_rewards import calculate_base_farmer_reward, calculate_pool_reward
 from chia.simulator.full_node_simulator import FullNodeSimulator
 from chia.simulator.simulator_protocol import FarmNewBlockProtocol
+from chia.simulator.time_out_assert import time_out_assert, time_out_assert_not_none
 from chia.types.blockchain_format.program import Program
 from chia.types.blockchain_format.sized_bytes import bytes32
 from chia.types.peer_info import PeerInfo
@@ -22,7 +23,6 @@
 from chia.wallet.util.debug_spend_bundle import disassemble
 from chia.wallet.util.tx_config import DEFAULT_TX_CONFIG
 from tests.conftest import ConsensusMode
-from tests.util.time_out_assert import time_out_assert, time_out_assert_not_none
 from tests.wallet.nft_wallet.test_nft_1_offers import mempool_not_empty
 
 
@@ -39,7 +39,7 @@
     "reuse_puzhash",
     [True, False],
 )
-@pytest.mark.anyio
+@pytest.mark.asyncio
 async def test_nft_offer_with_fee(
     self_hostname: str, two_wallet_nodes: Any, trusted: Any, reuse_puzhash: bool, seeded_random: random.Random
 ) -> None:
@@ -103,13 +103,8 @@
     )
 
     txs = await nft_wallet_maker.generate_new_nft(metadata, tx_config)
-<<<<<<< HEAD
-    for tx in txs:
-        await nft_wallet_maker.wallet_state_manager.add_pending_transaction(tx)
-=======
     await nft_wallet_maker.wallet_state_manager.add_pending_transactions(txs)
     for tx in txs:
->>>>>>> 3b1fcf2e
         if tx.spend_bundle is not None:
             await time_out_assert_not_none(
                 20, full_node_api.full_node.mempool_manager.get_spendbundle, tx.spend_bundle.name()
@@ -156,12 +151,7 @@
         tx_config,
         fee=taker_fee,
     )
-<<<<<<< HEAD
-    for tx in tx_records:
-        await trade_manager_taker.wallet_state_manager.add_pending_transaction(tx)
-=======
     await trade_manager_taker.wallet_state_manager.add_pending_transactions(tx_records)
->>>>>>> 3b1fcf2e
     assert trade_take is not None
     assert tx_records is not None
 
@@ -229,12 +219,7 @@
     trade_take, tx_records = await trade_manager_taker.respond_to_offer(
         Offer.from_bytes(trade_make.offer), peer, tx_config, fee=taker_fee
     )
-<<<<<<< HEAD
-    for tx in tx_records:
-        await trade_manager_taker.wallet_state_manager.add_pending_transaction(tx)
-=======
     await trade_manager_taker.wallet_state_manager.add_pending_transactions(tx_records)
->>>>>>> 3b1fcf2e
     assert trade_take is not None
     assert tx_records is not None
 
@@ -254,7 +239,7 @@
     "trusted",
     [False],
 )
-@pytest.mark.anyio
+@pytest.mark.asyncio
 async def test_nft_offer_cancellations(
     self_hostname: str, two_wallet_nodes: Any, trusted: Any, seeded_random: random.Random
 ) -> None:
@@ -315,13 +300,8 @@
     )
 
     txs = await nft_wallet_maker.generate_new_nft(metadata, DEFAULT_TX_CONFIG)
-<<<<<<< HEAD
-    for tx in txs:
-        await nft_wallet_maker.wallet_state_manager.add_pending_transaction(tx)
-=======
     await nft_wallet_maker.wallet_state_manager.add_pending_transactions(txs)
     for tx in txs:
->>>>>>> 3b1fcf2e
         if tx.spend_bundle is not None:
             await time_out_assert_not_none(
                 20, full_node_api.full_node.mempool_manager.get_spendbundle, tx.spend_bundle.name()
@@ -360,12 +340,7 @@
     txs = await trade_manager_maker.cancel_pending_offers(
         [trade_make.trade_id], DEFAULT_TX_CONFIG, fee=cancel_fee, secure=True
     )
-<<<<<<< HEAD
-    for tx in txs:
-        await trade_manager_maker.wallet_state_manager.add_pending_transaction(tx)
-=======
     await trade_manager_maker.wallet_state_manager.add_pending_transactions(txs)
->>>>>>> 3b1fcf2e
 
     await time_out_assert(20, get_trade_and_status, TradeStatus.PENDING_CANCEL, trade_manager_maker, trade_make)
     await full_node_api.process_transaction_records(records=txs)
@@ -382,7 +357,7 @@
     "trusted",
     [False],
 )
-@pytest.mark.anyio
+@pytest.mark.asyncio
 async def test_nft_offer_with_metadata_update(
     self_hostname: str, two_wallet_nodes: Any, trusted: Any, seeded_random: random.Random
 ) -> None:
@@ -447,13 +422,8 @@
     )
 
     txs = await nft_wallet_maker.generate_new_nft(metadata, DEFAULT_TX_CONFIG)
-<<<<<<< HEAD
-    for tx in txs:
-        await nft_wallet_maker.wallet_state_manager.add_pending_transaction(tx)
-=======
     await nft_wallet_maker.wallet_state_manager.add_pending_transactions(txs)
     for tx in txs:
->>>>>>> 3b1fcf2e
         if tx.spend_bundle is not None:
             await time_out_assert_not_none(
                 20, full_node_api.full_node.mempool_manager.get_spendbundle, tx.spend_bundle.name()
@@ -472,13 +442,8 @@
     fee_for_update = uint64(10)
     txs = await nft_wallet_maker.update_metadata(nft_to_update, key, url_to_add, DEFAULT_TX_CONFIG, fee=fee_for_update)
     mempool_mgr = full_node_api.full_node.mempool_manager
-<<<<<<< HEAD
-    for tx in txs:
-        await nft_wallet_maker.wallet_state_manager.add_pending_transaction(tx)
-=======
     await nft_wallet_maker.wallet_state_manager.add_pending_transactions(txs)
     for tx in txs:
->>>>>>> 3b1fcf2e
         if tx.spend_bundle is not None:
             await time_out_assert_not_none(20, mempool_mgr.get_spendbundle, tx.spend_bundle.name())
 
@@ -517,12 +482,7 @@
     trade_take, tx_records = await trade_manager_taker.respond_to_offer(
         Offer.from_bytes(trade_make.offer), peer, DEFAULT_TX_CONFIG, fee=taker_fee
     )
-<<<<<<< HEAD
-    for tx in tx_records:
-        await trade_manager_taker.wallet_state_manager.add_pending_transaction(tx)
-=======
     await trade_manager_taker.wallet_state_manager.add_pending_transactions(tx_records)
->>>>>>> 3b1fcf2e
     assert trade_take is not None
     assert tx_records is not None
 
@@ -541,7 +501,7 @@
 @pytest.mark.limit_consensus_modes(allowed=[ConsensusMode.PLAIN, ConsensusMode.HARD_FORK_2_0], reason="save time")
 @pytest.mark.parametrize("trusted", [False])
 @pytest.mark.parametrize("reuse_puzhash", [True, False])
-@pytest.mark.anyio
+@pytest.mark.asyncio
 async def test_nft_offer_nft_for_cat(
     self_hostname: str,
     two_wallet_nodes: Any,
@@ -609,13 +569,8 @@
     )
 
     txs = await nft_wallet_maker.generate_new_nft(metadata, tx_config)
-<<<<<<< HEAD
-    for tx in txs:
-        await nft_wallet_maker.wallet_state_manager.add_pending_transaction(tx)
-=======
     await nft_wallet_maker.wallet_state_manager.add_pending_transactions(txs)
     for tx in txs:
->>>>>>> 3b1fcf2e
         if tx.spend_bundle is not None:
             await time_out_assert_not_none(
                 20, full_node_api.full_node.mempool_manager.get_spendbundle, tx.spend_bundle.name()
@@ -705,12 +660,7 @@
         tx_config,
         fee=taker_fee,
     )
-<<<<<<< HEAD
-    for tx in tx_records:
-        await trade_manager_taker.wallet_state_manager.add_pending_transaction(tx)
-=======
     await trade_manager_taker.wallet_state_manager.add_pending_transactions(tx_records)
->>>>>>> 3b1fcf2e
     assert trade_take is not None
     assert tx_records is not None
 
@@ -790,12 +740,7 @@
     trade_take, tx_records = await trade_manager_taker.respond_to_offer(
         Offer.from_bytes(trade_make.offer), peer, tx_config, fee=taker_fee
     )
-<<<<<<< HEAD
-    for tx in tx_records:
-        await trade_manager_taker.wallet_state_manager.add_pending_transaction(tx)
-=======
     await trade_manager_taker.wallet_state_manager.add_pending_transactions(tx_records)
->>>>>>> 3b1fcf2e
     assert trade_take is not None
     assert tx_records is not None
 
@@ -822,7 +767,7 @@
     "trusted",
     [False],
 )
-@pytest.mark.anyio
+@pytest.mark.asyncio
 async def test_nft_offer_nft_for_nft(
     self_hostname: str, two_wallet_nodes: Any, trusted: Any, seeded_random: random.Random
 ) -> None:
@@ -884,13 +829,8 @@
     )
 
     txs = await nft_wallet_maker.generate_new_nft(metadata, DEFAULT_TX_CONFIG)
-<<<<<<< HEAD
-    for tx in txs:
-        await nft_wallet_maker.wallet_state_manager.add_pending_transaction(tx)
-=======
     await nft_wallet_maker.wallet_state_manager.add_pending_transactions(txs)
     for tx in txs:
->>>>>>> 3b1fcf2e
         if tx.spend_bundle is not None:
             await time_out_assert_not_none(
                 20, full_node_api.full_node.mempool_manager.get_spendbundle, tx.spend_bundle.name()
@@ -904,13 +844,8 @@
     )
 
     txs = await nft_wallet_taker.generate_new_nft(metadata_2, DEFAULT_TX_CONFIG)
-<<<<<<< HEAD
-    for tx in txs:
-        await nft_wallet_maker.wallet_state_manager.add_pending_transaction(tx)
-=======
     await nft_wallet_maker.wallet_state_manager.add_pending_transactions(txs)
     for tx in txs:
->>>>>>> 3b1fcf2e
         if tx.spend_bundle is not None:
             await time_out_assert_not_none(
                 20, full_node_api.full_node.mempool_manager.get_spendbundle, tx.spend_bundle.name()
@@ -956,12 +891,7 @@
     trade_take, tx_records = await trade_manager_taker.respond_to_offer(
         Offer.from_bytes(trade_make.offer), peer, DEFAULT_TX_CONFIG, fee=taker_fee
     )
-<<<<<<< HEAD
-    for tx in tx_records:
-        await trade_manager_taker.wallet_state_manager.add_pending_transaction(tx)
-=======
     await trade_manager_taker.wallet_state_manager.add_pending_transactions(tx_records)
->>>>>>> 3b1fcf2e
     assert trade_take is not None
     assert tx_records is not None
 
@@ -974,289 +904,4 @@
     await time_out_assert(20, wallet_taker.get_confirmed_balance, taker_balance_pre - taker_fee)
 
     assert await nft_wallet_maker.get_nft_count() == 1
-    assert await nft_wallet_taker.get_nft_count() == 1
-
-
-@pytest.mark.limit_consensus_modes(allowed=[ConsensusMode.PLAIN], reason="save time")
-@pytest.mark.parametrize("trusted", [True, False])
-@pytest.mark.parametrize("reuse_puzhash", [True, False])
-@pytest.mark.anyio
-async def test_nft_offer_nft0_and_xch_for_cat(
-    self_hostname: str,
-    two_wallet_nodes: Any,
-    trusted: Any,
-    reuse_puzhash: bool,
-    seeded_random: random.Random,
-) -> None:
-    full_nodes, wallets, _ = two_wallet_nodes
-    full_node_api: FullNodeSimulator = full_nodes[0]
-    full_node_server = full_node_api.server
-    wallet_node_0, server_0 = wallets[0]
-    wallet_node_1, server_1 = wallets[1]
-    wallet_maker = wallet_node_0.wallet_state_manager.main_wallet
-    wallet_taker = wallet_node_1.wallet_state_manager.main_wallet
-
-    maker_ph = await wallet_maker.get_new_puzzlehash()
-    taker_ph = await wallet_taker.get_new_puzzlehash()
-    token_ph = bytes32.random(seeded_random)
-
-    if trusted:
-        wallet_node_0.config["trusted_peers"] = {
-            full_node_api.full_node.server.node_id.hex(): full_node_api.full_node.server.node_id.hex()
-        }
-        wallet_node_1.config["trusted_peers"] = {
-            full_node_api.full_node.server.node_id.hex(): full_node_api.full_node.server.node_id.hex()
-        }
-    else:
-        wallet_node_0.config["trusted_peers"] = {}
-        wallet_node_1.config["trusted_peers"] = {}
-
-    await server_0.start_client(PeerInfo(self_hostname, full_node_server.get_port()), None)
-    await server_1.start_client(PeerInfo(self_hostname, full_node_server.get_port()), None)
-
-    await full_node_api.farm_new_transaction_block(FarmNewBlockProtocol(maker_ph))
-    await full_node_api.farm_new_transaction_block(FarmNewBlockProtocol(taker_ph))
-    await full_node_api.wait_for_wallets_synced(wallet_nodes=[wallet_node_0, wallet_node_1], timeout=20)
-
-    funds = sum([calculate_pool_reward(uint32(i)) + calculate_base_farmer_reward(uint32(i)) for i in range(1, 2)])
-
-    await time_out_assert(20, wallet_maker.get_unconfirmed_balance, funds)
-    await time_out_assert(20, wallet_maker.get_confirmed_balance, funds)
-
-    await full_node_api.farm_new_transaction_block(FarmNewBlockProtocol(token_ph))
-    await full_node_api.wait_for_wallets_synced(wallet_nodes=[wallet_node_0, wallet_node_1], timeout=20)
-
-    tx_config = DEFAULT_TX_CONFIG.override(reuse_puzhash=reuse_puzhash)
-
-    # Create NFT wallets and nfts for maker and taker
-    nft_wallet_maker = await NFTWallet.create_new_nft_wallet(
-        wallet_node_0.wallet_state_manager, wallet_maker, name="NFT WALLET 1"
-    )
-
-    nft_wallet_taker = await NFTWallet.create_new_nft_wallet(
-        wallet_node_1.wallet_state_manager, wallet_taker, name="NFT WALLET 2"
-    )
-
-    trade_manager_maker = wallet_maker.wallet_state_manager.trade_manager
-    trade_manager_taker = wallet_taker.wallet_state_manager.trade_manager
-
-    metadata = Program.to(
-        [
-            ("u", ["https://www.chia.net/img/branding/chia-logo.svg"]),
-            ("h", "0xD4584AD463139FA8C0D9F68F4B59F185"),
-        ]
-    )
-
-    txs = await nft_wallet_maker.generate_new_nft(metadata, tx_config)
-    for tx in txs:
-        await nft_wallet_maker.wallet_state_manager.add_pending_transaction(tx)
-        if tx.spend_bundle is not None:
-            await time_out_assert_not_none(
-                20, full_node_api.full_node.mempool_manager.get_spendbundle, tx.spend_bundle.name()
-            )
-
-    await full_node_api.farm_new_transaction_block(FarmNewBlockProtocol(token_ph))
-    await full_node_api.wait_for_wallets_synced(wallet_nodes=[wallet_node_0, wallet_node_1], timeout=20)
-
-    coins_maker = await nft_wallet_maker.get_current_nfts()
-    assert len(coins_maker) == 1
-    assert await nft_wallet_taker.get_nft_count() == 0
-    # Create two new CATs and wallets for maker and taker
-    cats_to_mint = 10000
-    async with wallet_node_0.wallet_state_manager.lock:
-        cat_wallet_maker: CATWallet = await CATWallet.create_new_cat_wallet(
-            wallet_node_0.wallet_state_manager,
-            wallet_maker,
-            {"identifier": "genesis_by_id"},
-            uint64(cats_to_mint),
-            tx_config,
-        )
-        await time_out_assert(20, mempool_not_empty, True, full_node_api)
-    await full_node_api.farm_new_transaction_block(FarmNewBlockProtocol(token_ph))
-    await full_node_api.wait_for_wallets_synced(wallet_nodes=[wallet_node_0, wallet_node_1], timeout=20)
-
-    async with wallet_node_1.wallet_state_manager.lock:
-        cat_wallet_taker: CATWallet = await CATWallet.create_new_cat_wallet(
-            wallet_node_1.wallet_state_manager,
-            wallet_taker,
-            {"identifier": "genesis_by_id"},
-            uint64(cats_to_mint),
-            tx_config,
-        )
-        await time_out_assert(20, mempool_not_empty, True, full_node_api)
-
-    await full_node_api.farm_new_transaction_block(FarmNewBlockProtocol(token_ph))
-    await full_node_api.wait_for_wallets_synced(wallet_nodes=[wallet_node_0, wallet_node_1], timeout=20)
-
-    await time_out_assert(20, cat_wallet_maker.get_confirmed_balance, cats_to_mint)
-    await time_out_assert(20, cat_wallet_maker.get_unconfirmed_balance, cats_to_mint)
-    await time_out_assert(20, cat_wallet_taker.get_confirmed_balance, cats_to_mint)
-    await time_out_assert(20, cat_wallet_taker.get_unconfirmed_balance, cats_to_mint)
-
-    wallet_maker_for_taker_cat: CATWallet = await CATWallet.get_or_create_wallet_for_cat(
-        wallet_node_0.wallet_state_manager, wallet_maker, cat_wallet_taker.get_asset_id()
-    )
-
-    wallet_taker_for_maker_cat: CATWallet = await CATWallet.get_or_create_wallet_for_cat(
-        wallet_node_1.wallet_state_manager, wallet_taker, cat_wallet_maker.get_asset_id()
-    )
-
-    assert wallet_taker_for_maker_cat
-    # MAKE FIRST TRADE: 1 NFT for 10 taker cats
-    maker_balance_pre = await wallet_maker.get_confirmed_balance()
-    taker_balance_pre = await wallet_taker.get_confirmed_balance()
-    taker_cat_maker_balance_pre = await wallet_maker_for_taker_cat.get_confirmed_balance()
-    taker_cat_taker_balance_pre = await cat_wallet_taker.get_confirmed_balance()
-
-    nft_to_offer = coins_maker[0]
-    nft_info: Optional[PuzzleInfo] = match_puzzle(uncurry_puzzle(nft_to_offer.full_puzzle))
-    nft_asset_id: bytes32 = create_asset_id(nft_info)  # type: ignore
-    driver_dict: Dict[bytes32, Optional[PuzzleInfo]] = {nft_asset_id: nft_info}
-
-    maker_fee = uint64(10)
-    maker_xch_offered = 1000
-    taker_cat_offered = 2500
-    wallet_maker_id = wallet_maker.id()
-    offer_nft_for_cat = {
-        wallet_maker_id: -maker_xch_offered,
-        nft_asset_id: -1,
-        wallet_maker_for_taker_cat.id(): taker_cat_offered,
-    }
-    maker_unused_index = (
-        await wallet_maker.wallet_state_manager.puzzle_store.get_current_derivation_record_for_wallet(uint32(1))
-    ).index
-    taker_unused_index = (
-        await wallet_taker.wallet_state_manager.puzzle_store.get_current_derivation_record_for_wallet(uint32(1))
-    ).index
-
-    success, trade_make, error = await trade_manager_maker.create_offer_for_ids(
-        offer_nft_for_cat, tx_config, driver_dict, fee=maker_fee
-    )
-    assert success is True
-    assert error is None
-    assert trade_make is not None
-
-    taker_fee = uint64(1)
-
-    peer = wallet_node_1.get_full_node_peer()
-    trade_take, tx_records = await trade_manager_taker.respond_to_offer(
-        Offer.from_bytes(trade_make.offer),
-        peer,
-        tx_config,
-        fee=taker_fee,
-    )
-
-    assert trade_take is not None
-    assert tx_records is not None
-
-    for tx in tx_records:
-        await nft_wallet_maker.wallet_state_manager.add_pending_transaction(tx)
-        if tx.spend_bundle is not None:
-            await time_out_assert_not_none(
-                20, full_node_api.full_node.mempool_manager.get_spendbundle, tx.spend_bundle.name()
-            )
-
-    await full_node_api.process_transaction_records(records=tx_records)
-    await full_node_api.wait_for_wallets_synced(wallet_nodes=[wallet_node_0, wallet_node_1], timeout=20)
-
-    await time_out_assert(20, get_trade_and_status, TradeStatus.CONFIRMED, trade_manager_maker, trade_make)
-    await time_out_assert(20, get_trade_and_status, TradeStatus.CONFIRMED, trade_manager_taker, trade_take)
-
-    taker_cat_maker_balance_post = await wallet_maker_for_taker_cat.get_confirmed_balance()
-    taker_cat_taker_balance_post = await cat_wallet_taker.get_confirmed_balance()
-    assert taker_cat_maker_balance_post == taker_cat_maker_balance_pre + taker_cat_offered
-    assert taker_cat_taker_balance_post == taker_cat_taker_balance_pre - taker_cat_offered
-    maker_balance_post = await wallet_maker.get_confirmed_balance()
-    taker_balance_post = await wallet_taker.get_confirmed_balance()
-    assert maker_balance_post == maker_balance_pre - maker_fee - maker_xch_offered
-    assert taker_balance_post == taker_balance_pre - taker_fee + maker_xch_offered
-    coins_taker = await nft_wallet_taker.get_current_nfts()
-    assert len(coins_taker) == 1
-
-    assert await nft_wallet_maker.get_nft_count() == 0
-    if reuse_puzhash:
-        # Check if unused index changed
-        assert (
-            maker_unused_index
-            == (
-                await wallet_maker.wallet_state_manager.puzzle_store.get_current_derivation_record_for_wallet(uint32(1))
-            ).index
-        )
-        assert (
-            taker_unused_index
-            == (
-                await wallet_taker.wallet_state_manager.puzzle_store.get_current_derivation_record_for_wallet(uint32(1))
-            ).index
-        )
-    else:
-        assert (
-            maker_unused_index
-            < (
-                await wallet_maker.wallet_state_manager.puzzle_store.get_current_derivation_record_for_wallet(uint32(1))
-            ).index
-        )
-        assert (
-            taker_unused_index
-            < (
-                await wallet_taker.wallet_state_manager.puzzle_store.get_current_derivation_record_for_wallet(uint32(1))
-            ).index
-        )
-    # Make an offer for taker NFT for multiple cats
-    maker_cat_amount = 400
-    taker_cat_amount = 500
-
-    nft_to_buy = coins_taker[0]
-    nft_to_buy_info: Optional[PuzzleInfo] = match_puzzle(uncurry_puzzle(nft_to_buy.full_puzzle))
-    nft_to_buy_asset_id: bytes32 = create_asset_id(nft_to_buy_info)  # type: ignore
-
-    driver_dict_to_buy: Dict[bytes32, Optional[PuzzleInfo]] = {
-        nft_to_buy_asset_id: nft_to_buy_info,
-    }
-
-    maker_fee = uint64(10)
-    offer_multi_cats_for_nft = {
-        nft_to_buy_asset_id: 1,
-        wallet_maker_for_taker_cat.id(): -taker_cat_amount,
-        cat_wallet_maker.id(): -maker_cat_amount,
-    }
-
-    success, trade_make, error = await trade_manager_maker.create_offer_for_ids(
-        offer_multi_cats_for_nft, tx_config, driver_dict_to_buy, fee=maker_fee
-    )
-    assert success is True
-    assert error is None
-    assert trade_make is not None
-
-    taker_fee = uint64(1)
-
-    trade_take, tx_records = await trade_manager_taker.respond_to_offer(
-        Offer.from_bytes(trade_make.offer), peer, tx_config, fee=taker_fee
-    )
-
-    assert trade_take is not None
-    assert tx_records is not None
-
-    for tx in tx_records:
-        await nft_wallet_maker.wallet_state_manager.add_pending_transaction(tx)
-        if tx.spend_bundle is not None:
-            await time_out_assert_not_none(
-                20, full_node_api.full_node.mempool_manager.get_spendbundle, tx.spend_bundle.name()
-            )
-
-    await full_node_api.process_transaction_records(records=tx_records)
-    # check balances: taker wallet down an NFT, up cats
-    await full_node_api.wait_for_wallets_synced(wallet_nodes=[wallet_node_0, wallet_node_1], timeout=20)
-
-    await time_out_assert(20, get_trade_and_status, TradeStatus.CONFIRMED, trade_manager_maker, trade_make)
-    await time_out_assert(20, get_trade_and_status, TradeStatus.CONFIRMED, trade_manager_taker, trade_take)
-
-    taker_cat_maker_balance_post_2 = await wallet_maker_for_taker_cat.get_confirmed_balance()
-    taker_cat_taker_balance_post_2 = await cat_wallet_taker.get_confirmed_balance()
-    assert taker_cat_maker_balance_post_2 == taker_cat_maker_balance_post - taker_cat_amount
-    assert taker_cat_taker_balance_post_2 == taker_cat_taker_balance_post + taker_cat_amount
-    maker_balance_post_2 = await wallet_maker.get_confirmed_balance()
-    taker_balance_post_2 = await wallet_taker.get_confirmed_balance()
-    assert maker_balance_post_2 == maker_balance_post - maker_fee
-    assert taker_balance_post_2 == taker_balance_post - taker_fee
-    assert await nft_wallet_maker.get_nft_count() == 1
-    assert await nft_wallet_taker.get_nft_count() == 0+    assert await nft_wallet_taker.get_nft_count() == 1