--- conflicted
+++ resolved
@@ -1,5 +1,6 @@
 import asyncio
 import logging
+
 # pytestmark = pytest.mark.skip("TODO: Fix tests")
 from typing import Any
 
@@ -284,16 +285,12 @@
 
     for i in range(1, num_blocks):
         await full_node_api.farm_new_transaction_block(FarmNewBlockProtocol(ph))
-<<<<<<< HEAD
-
-=======
     funds = sum(
         [calculate_pool_reward(uint32(i)) + calculate_base_farmer_reward(uint32(i)) for i in range(1, num_blocks - 1)]
     )
 
     await time_out_assert(10, wallet_0.get_unconfirmed_balance, funds)
     await time_out_assert(10, wallet_0.get_confirmed_balance, funds)
->>>>>>> 3c95f2b0
     api_0 = WalletRpcApi(wallet_node_0)
     nft_wallet_0 = await api_0.create_new_wallet(dict(wallet_type="nft_wallet", name="NFT WALLET 1"))
     assert isinstance(nft_wallet_0, dict)
@@ -391,20 +388,12 @@
         wallet_node_0.config["trusted_peers"] = {}
         wallet_node_1.config["trusted_peers"] = {}
 
-<<<<<<< HEAD
+    for i in range(1, num_blocks):
+        await full_node_api.farm_new_transaction_block(FarmNewBlockProtocol(ph))
+
     await server_0.start_client(PeerInfo("localhost", uint16(full_node_server._port)), None)
     await server_1.start_client(PeerInfo("localhost", uint16(full_node_server._port)), None)
 
-    for i in range(1, num_blocks):
-        await full_node_api.farm_new_transaction_block(FarmNewBlockProtocol(ph))
-
-=======
-    for i in range(1, num_blocks):
-        await full_node_api.farm_new_transaction_block(FarmNewBlockProtocol(ph))
-
-    await server_0.start_client(PeerInfo("localhost", uint16(full_node_server._port)), None)
-    await server_1.start_client(PeerInfo("localhost", uint16(full_node_server._port)), None)
-
     funds = sum(
         [calculate_pool_reward(uint32(i)) + calculate_base_farmer_reward(uint32(i)) for i in range(1, num_blocks - 1)]
     )
@@ -412,7 +401,6 @@
     await time_out_assert(10, wallet_0.get_unconfirmed_balance, funds)
     await time_out_assert(10, wallet_0.get_confirmed_balance, funds)
 
->>>>>>> 3c95f2b0
     api_0 = WalletRpcApi(wallet_node_0)
     await time_out_assert(10, wallet_node_0.wallet_state_manager.synced, True)
     await time_out_assert(10, wallet_node_1.wallet_state_manager.synced, True)
@@ -519,163 +507,6 @@
     await time_out_assert_not_none(15, full_node_api.full_node.mempool_manager.get_spendbundle, sb.name())
     for i in range(1, num_blocks):
         await full_node_api.farm_new_transaction_block(FarmNewBlockProtocol(ph))
-<<<<<<< HEAD
-    await asyncio.sleep(5)
-    # check that new URI was added
-    coins_response = await api_0.nft_get_nfts(dict(wallet_id=nft_wallet_0_id))
-    assert isinstance(coins_response, dict)
-    assert coins_response.get("success")
-    coins = coins_response["nft_list"]
-    assert len(coins) == 1
-    coin = coins[0].to_json_dict()
-    uris = coin["data_uris"]
-    assert len(uris) == 2
-    assert len(coin["metadata_uris"]) == 1
-    assert "http://data" == coin["data_uris"][0]
-
-
-@pytest.mark.parametrize(
-    "trusted",
-    [True],
-)
-@pytest.mark.asyncio
-async def test_nft_with_did_wallet_creation_and_transfer(two_wallet_nodes: Any, trusted: Any) -> None:
-    num_blocks = 5
-    full_nodes, wallets = two_wallet_nodes
-    full_node_api: FullNodeSimulator = full_nodes[0]
-    full_node_server = full_node_api.server
-    wallet_node_0, server_0 = wallets[0]
-    wallet_node_1, server_1 = wallets[1]
-    wallet_0 = wallet_node_0.wallet_state_manager.main_wallet
-    wallet_1 = wallet_node_1.wallet_state_manager.main_wallet
-
-    ph = await wallet_0.get_new_puzzlehash()
-    ph1 = await wallet_1.get_new_puzzlehash()
-
-    if trusted:
-        wallet_node_0.config["trusted_peers"] = {
-            full_node_api.full_node.server.node_id.hex(): full_node_api.full_node.server.node_id.hex()
-        }
-        wallet_node_1.config["trusted_peers"] = {
-            full_node_api.full_node.server.node_id.hex(): full_node_api.full_node.server.node_id.hex()
-        }
-    else:
-        wallet_node_0.config["trusted_peers"] = {}
-        wallet_node_1.config["trusted_peers"] = {}
-
-    await server_0.start_client(PeerInfo("localhost", uint16(full_node_server._port)), None)
-    await server_1.start_client(PeerInfo("localhost", uint16(full_node_server._port)), None)
-
-    for _ in range(1, num_blocks):
-        await full_node_api.farm_new_transaction_block(FarmNewBlockProtocol(ph))
-
-    funds = sum(
-        [calculate_pool_reward(uint32(i)) + calculate_base_farmer_reward(uint32(i)) for i in range(1, num_blocks - 1)]
-    )
-
-    await time_out_assert(10, wallet_0.get_unconfirmed_balance, funds)
-    await time_out_assert(10, wallet_0.get_confirmed_balance, funds)
-    for _ in range(1, num_blocks):
-        await full_node_api.farm_new_transaction_block(FarmNewBlockProtocol(ph))
-
-    for _ in range(1, num_blocks):
-        await full_node_api.farm_new_transaction_block(FarmNewBlockProtocol(ph))
-
-    did_wallet: DIDWallet = await DIDWallet.create_new_did_wallet(
-        wallet_node_0.wallet_state_manager, wallet_0, uint64(1)
-    )
-    spend_bundle_list = await wallet_node_0.wallet_state_manager.tx_store.get_unconfirmed_for_wallet(wallet_0.id())
-
-    spend_bundle = spend_bundle_list[0].spend_bundle
-    await time_out_assert_not_none(5, full_node_api.full_node.mempool_manager.get_spendbundle, spend_bundle.name())
-
-    for _ in range(1, num_blocks):
-        await full_node_api.farm_new_transaction_block(FarmNewBlockProtocol(ph))
-    await time_out_assert(15, wallet_0.get_pending_change_balance, 0)
-    hex_did_id = did_wallet.get_my_DID()
-    did_id = bytes32.fromhex(hex_did_id)
-    nft_wallet_0 = await NFTWallet.create_new_nft_wallet(
-        wallet_node_0.wallet_state_manager, wallet_0, name="NFT WALLET DID 1", did_id=did_id
-    )
-    metadata = Program.to(
-        [
-            ("u", ["https://www.chia.net/img/branding/chia-logo.svg"]),
-            ("h", "0xD4584AD463139FA8C0D9F68F4B59F185"),
-        ]
-    )
-
-    sb = await nft_wallet_0.generate_new_nft(metadata)
-    assert sb
-    # ensure hints are generated
-    assert compute_memos(sb)
-    await time_out_assert_not_none(5, full_node_api.full_node.mempool_manager.get_spendbundle, sb.name())
-
-    for i in range(1, num_blocks):
-        await full_node_api.farm_new_transaction_block(FarmNewBlockProtocol(ph1))
-
-    await asyncio.sleep(5)
-    coins = nft_wallet_0.nft_wallet_info.my_nft_coins
-    assert len(coins) == 1, "nft1 not generated"
-
-    metadata = Program.to(
-        [
-            ("u", ["https://www.test.net/logo.svg"]),
-            ("h", "0xD4584AD463139FA8C0D9F68F4B59F181"),
-        ]
-    )
-
-    sb = await nft_wallet_0.generate_new_nft(metadata)
-    assert sb
-    # ensure hints are generated
-    assert compute_memos(sb)
-    await time_out_assert_not_none(5, full_node_api.full_node.mempool_manager.get_spendbundle, sb.name())
-
-    for i in range(1, num_blocks):
-        await full_node_api.farm_new_transaction_block(FarmNewBlockProtocol(ph1))
-
-    await asyncio.sleep(5)
-    coins = nft_wallet_0.nft_wallet_info.my_nft_coins
-    assert len(coins) == 2, "nft not generated"
-
-    nft_wallet_1 = await NFTWallet.create_new_nft_wallet(
-        wallet_node_1.wallet_state_manager, wallet_1, name="NFT WALLET 2"
-    )
-    sb = await nft_wallet_0.transfer_nft(coins[1], ph1)
-
-    assert sb is not None
-    # ensure hints are generated
-    assert compute_memos(sb)
-
-    await asyncio.sleep(3)
-    await time_out_assert_not_none(5, full_node_api.full_node.mempool_manager.get_spendbundle, sb.name())
-
-    for i in range(1, num_blocks):
-        await full_node_api.farm_new_transaction_block(FarmNewBlockProtocol(ph1))
-    await asyncio.sleep(5)
-
-    coins = nft_wallet_0.nft_wallet_info.my_nft_coins
-    assert len(coins) == 1
-    coins = nft_wallet_1.nft_wallet_info.my_nft_coins
-    assert len(coins) == 1
-
-    # Send it back to original owner
-    nsb = await nft_wallet_1.transfer_nft(coins[0], ph)
-    assert nsb is not None
-
-    # ensure hints are generated
-    assert compute_memos(nsb)
-    await asyncio.sleep(5)
-
-    for i in range(1, num_blocks):
-        await full_node_api.farm_new_transaction_block(FarmNewBlockProtocol(ph1))
-
-    await asyncio.sleep(5)
-    coins = nft_wallet_0.nft_wallet_info.my_nft_coins
-    assert len(coins) == 2
-
-    coins = nft_wallet_1.nft_wallet_info.my_nft_coins
-    assert len(coins) == 0
-=======
     time_left = 5.0
     while time_left > 0:
         coins_response = await api_0.nft_get_nfts(dict(wallet_id=nft_wallet_0_id))
@@ -694,4 +525,146 @@
                 raise
         await asyncio.sleep(0.5)
         time_left -= 0.5
->>>>>>> 3c95f2b0
+
+
+@pytest.mark.parametrize(
+    "trusted",
+    [True],
+)
+@pytest.mark.asyncio
+async def test_nft_with_did_wallet_creation_and_transfer(two_wallet_nodes: Any, trusted: Any) -> None:
+    num_blocks = 5
+    full_nodes, wallets = two_wallet_nodes
+    full_node_api: FullNodeSimulator = full_nodes[0]
+    full_node_server = full_node_api.server
+    wallet_node_0, server_0 = wallets[0]
+    wallet_node_1, server_1 = wallets[1]
+    wallet_0 = wallet_node_0.wallet_state_manager.main_wallet
+    wallet_1 = wallet_node_1.wallet_state_manager.main_wallet
+
+    ph = await wallet_0.get_new_puzzlehash()
+    ph1 = await wallet_1.get_new_puzzlehash()
+
+    if trusted:
+        wallet_node_0.config["trusted_peers"] = {
+            full_node_api.full_node.server.node_id.hex(): full_node_api.full_node.server.node_id.hex()
+        }
+        wallet_node_1.config["trusted_peers"] = {
+            full_node_api.full_node.server.node_id.hex(): full_node_api.full_node.server.node_id.hex()
+        }
+    else:
+        wallet_node_0.config["trusted_peers"] = {}
+        wallet_node_1.config["trusted_peers"] = {}
+
+    await server_0.start_client(PeerInfo("localhost", uint16(full_node_server._port)), None)
+    await server_1.start_client(PeerInfo("localhost", uint16(full_node_server._port)), None)
+
+    for _ in range(1, num_blocks):
+        await full_node_api.farm_new_transaction_block(FarmNewBlockProtocol(ph))
+
+    funds = sum(
+        [calculate_pool_reward(uint32(i)) + calculate_base_farmer_reward(uint32(i)) for i in range(1, num_blocks - 1)]
+    )
+
+    await time_out_assert(10, wallet_0.get_unconfirmed_balance, funds)
+    await time_out_assert(10, wallet_0.get_confirmed_balance, funds)
+    for _ in range(1, num_blocks):
+        await full_node_api.farm_new_transaction_block(FarmNewBlockProtocol(ph))
+
+    for _ in range(1, num_blocks):
+        await full_node_api.farm_new_transaction_block(FarmNewBlockProtocol(ph))
+
+    did_wallet: DIDWallet = await DIDWallet.create_new_did_wallet(
+        wallet_node_0.wallet_state_manager, wallet_0, uint64(1)
+    )
+    spend_bundle_list = await wallet_node_0.wallet_state_manager.tx_store.get_unconfirmed_for_wallet(wallet_0.id())
+
+    spend_bundle = spend_bundle_list[0].spend_bundle
+    await time_out_assert_not_none(5, full_node_api.full_node.mempool_manager.get_spendbundle, spend_bundle.name())
+
+    for _ in range(1, num_blocks):
+        await full_node_api.farm_new_transaction_block(FarmNewBlockProtocol(ph))
+    await time_out_assert(15, wallet_0.get_pending_change_balance, 0)
+    hex_did_id = did_wallet.get_my_DID()
+    did_id = bytes32.fromhex(hex_did_id)
+    nft_wallet_0 = await NFTWallet.create_new_nft_wallet(
+        wallet_node_0.wallet_state_manager, wallet_0, name="NFT WALLET DID 1", did_id=did_id
+    )
+    metadata = Program.to(
+        [
+            ("u", ["https://www.chia.net/img/branding/chia-logo.svg"]),
+            ("h", "0xD4584AD463139FA8C0D9F68F4B59F185"),
+        ]
+    )
+
+    sb = await nft_wallet_0.generate_new_nft(metadata)
+    assert sb
+    # ensure hints are generated
+    assert compute_memos(sb)
+    await time_out_assert_not_none(5, full_node_api.full_node.mempool_manager.get_spendbundle, sb.name())
+
+    for i in range(1, num_blocks):
+        await full_node_api.farm_new_transaction_block(FarmNewBlockProtocol(ph1))
+
+    await asyncio.sleep(5)
+    coins = nft_wallet_0.nft_wallet_info.my_nft_coins
+    assert len(coins) == 1, "nft1 not generated"
+
+    metadata = Program.to(
+        [
+            ("u", ["https://www.test.net/logo.svg"]),
+            ("h", "0xD4584AD463139FA8C0D9F68F4B59F181"),
+        ]
+    )
+
+    sb = await nft_wallet_0.generate_new_nft(metadata)
+    assert sb
+    # ensure hints are generated
+    assert compute_memos(sb)
+    await time_out_assert_not_none(5, full_node_api.full_node.mempool_manager.get_spendbundle, sb.name())
+
+    for i in range(1, num_blocks):
+        await full_node_api.farm_new_transaction_block(FarmNewBlockProtocol(ph1))
+
+    await asyncio.sleep(5)
+    coins = nft_wallet_0.nft_wallet_info.my_nft_coins
+    assert len(coins) == 2, "nft not generated"
+
+    nft_wallet_1 = await NFTWallet.create_new_nft_wallet(
+        wallet_node_1.wallet_state_manager, wallet_1, name="NFT WALLET 2"
+    )
+    sb = await nft_wallet_0.transfer_nft(coins[1], ph1)
+
+    assert sb is not None
+    # ensure hints are generated
+    assert compute_memos(sb)
+
+    await asyncio.sleep(3)
+    await time_out_assert_not_none(5, full_node_api.full_node.mempool_manager.get_spendbundle, sb.name())
+
+    for i in range(1, num_blocks):
+        await full_node_api.farm_new_transaction_block(FarmNewBlockProtocol(ph1))
+    await asyncio.sleep(5)
+
+    coins = nft_wallet_0.nft_wallet_info.my_nft_coins
+    assert len(coins) == 1
+    coins = nft_wallet_1.nft_wallet_info.my_nft_coins
+    assert len(coins) == 1
+
+    # Send it back to original owner
+    nsb = await nft_wallet_1.transfer_nft(coins[0], ph)
+    assert nsb is not None
+
+    # ensure hints are generated
+    assert compute_memos(nsb)
+    await asyncio.sleep(5)
+
+    for i in range(1, num_blocks):
+        await full_node_api.farm_new_transaction_block(FarmNewBlockProtocol(ph1))
+
+    await asyncio.sleep(5)
+    coins = nft_wallet_0.nft_wallet_info.my_nft_coins
+    assert len(coins) == 2
+
+    coins = nft_wallet_1.nft_wallet_info.my_nft_coins
+    assert len(coins) == 0