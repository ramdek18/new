--- conflicted
+++ resolved
@@ -776,6 +776,7 @@
     env: WalletRpcTestEnvironment = wallet_rpc_environment
 
     wallet: Wallet = env.wallet_1.wallet
+    wallet_node: WalletNode = env.wallet_1.node
     full_node_api: FullNodeSimulator = env.full_node.api
     client: WalletRpcClient = env.wallet_1.rpc_client
 
@@ -816,11 +817,7 @@
     ph_by_addr = await wallet.get_new_puzzlehash()
     await client.send_transaction(1, uint64(1), encode_puzzle_hash(ph_by_addr, "txch"))
     await client.farm_block(encode_puzzle_hash(ph_by_addr, "txch"))
-<<<<<<< HEAD
-
-=======
     await full_node_api.wait_for_wallet_synced(wallet_node=wallet_node, timeout=20)
->>>>>>> 00993798
     tx_for_address = await client.get_transactions(1, to_address=encode_puzzle_hash(ph_by_addr, "txch"))
     assert len(tx_for_address) == 1
     assert tx_for_address[0].to_puzzle_hash == ph_by_addr
