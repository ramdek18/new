from __future__ import annotations

import dataclasses
import json
import logging
from operator import attrgetter
from typing import Any, Dict, List, Optional, Tuple, cast

import pytest
import pytest_asyncio
from blspy import G2Element

from chia.consensus.block_rewards import calculate_base_farmer_reward, calculate_pool_reward
from chia.consensus.coinbase import create_puzzlehash_for_pk
from chia.rpc.full_node_rpc_client import FullNodeRpcClient
from chia.rpc.rpc_server import RpcServer
from chia.rpc.wallet_rpc_api import WalletRpcApi
from chia.rpc.wallet_rpc_client import WalletRpcClient
from chia.server.server import ChiaServer
from chia.server.start_service import Service
from chia.simulator.full_node_simulator import FullNodeSimulator
from chia.simulator.simulator_protocol import FarmNewBlockProtocol
from chia.simulator.time_out_assert import time_out_assert
from chia.types.announcement import Announcement
from chia.types.blockchain_format.coin import Coin
from chia.types.blockchain_format.program import Program
from chia.types.blockchain_format.sized_bytes import bytes32
from chia.types.coin_record import CoinRecord
from chia.types.coin_spend import CoinSpend
from chia.types.peer_info import PeerInfo
from chia.types.signing_mode import SigningMode
from chia.types.spend_bundle import SpendBundle
from chia.util.bech32m import decode_puzzle_hash, encode_puzzle_hash
from chia.util.config import load_config, lock_and_load_config, save_config
from chia.util.hash import std_hash
from chia.util.ints import uint16, uint32, uint64
from chia.wallet.cat_wallet.cat_constants import DEFAULT_CATS
from chia.wallet.cat_wallet.cat_wallet import CATWallet
from chia.wallet.derive_keys import master_sk_to_wallet_sk, master_sk_to_wallet_sk_unhardened
from chia.wallet.did_wallet.did_wallet import DIDWallet
from chia.wallet.nft_wallet.nft_wallet import NFTWallet
from chia.wallet.puzzles.cat_loader import CAT_MOD
from chia.wallet.trading.trade_status import TradeStatus
from chia.wallet.transaction_record import TransactionRecord
from chia.wallet.transaction_sorting import SortKey
from chia.wallet.uncurried_puzzle import uncurry_puzzle
from chia.wallet.util.address_type import AddressType
from chia.wallet.util.compute_memos import compute_memos
from chia.wallet.util.wallet_types import WalletType
from chia.wallet.wallet import Wallet
from chia.wallet.wallet_node import WalletNode
from chia.wallet.wallet_protocol import WalletProtocol
from tests.util.wallet_is_synced import wallet_is_synced

log = logging.getLogger(__name__)


@dataclasses.dataclass
class WalletBundle:
    service: Service
    node: WalletNode
    rpc_client: WalletRpcClient
    wallet: Wallet


@dataclasses.dataclass
class FullNodeBundle:
    server: ChiaServer
    api: FullNodeSimulator
    rpc_client: FullNodeRpcClient


@dataclasses.dataclass
class WalletRpcTestEnvironment:
    wallet_1: WalletBundle
    wallet_2: WalletBundle
    full_node: FullNodeBundle


async def farm_transaction_block(full_node_api: FullNodeSimulator, wallet_node: WalletNode):
    await full_node_api.farm_new_transaction_block(FarmNewBlockProtocol(bytes32(b"\00" * 32)))
    await time_out_assert(20, wallet_is_synced, True, wallet_node, full_node_api)


def check_mempool_spend_count(full_node_api: FullNodeSimulator, num_of_spends):
    return len(full_node_api.full_node.mempool_manager.mempool.sorted_spends) == num_of_spends


async def farm_transaction(full_node_api: FullNodeSimulator, wallet_node: WalletNode, spend_bundle: SpendBundle):
    await time_out_assert(
        20, full_node_api.full_node.mempool_manager.get_spendbundle, spend_bundle, spend_bundle.name()
    )
    await farm_transaction_block(full_node_api, wallet_node)
    assert full_node_api.full_node.mempool_manager.get_spendbundle(spend_bundle.name()) is None


async def generate_funds(full_node_api: FullNodeSimulator, wallet_bundle: WalletBundle, num_blocks: int = 1):
    wallet_id = 1
    initial_balances = await wallet_bundle.rpc_client.get_wallet_balance(wallet_id)
    ph: bytes32 = decode_puzzle_hash(await wallet_bundle.rpc_client.get_next_address(wallet_id, True))
    generated_funds = 0
    for i in range(0, num_blocks):
        await full_node_api.farm_new_transaction_block(FarmNewBlockProtocol(ph))
        peak_height = full_node_api.full_node.blockchain.get_peak_height()
        assert peak_height is not None
        generated_funds += calculate_pool_reward(peak_height) + calculate_base_farmer_reward(peak_height)

    # Farm a dummy block to confirm the created funds
    await farm_transaction_block(full_node_api, wallet_bundle.node)

    expected_confirmed = initial_balances["confirmed_wallet_balance"] + generated_funds
    expected_unconfirmed = initial_balances["unconfirmed_wallet_balance"] + generated_funds
    await time_out_assert(20, get_confirmed_balance, expected_confirmed, wallet_bundle.rpc_client, wallet_id)
    await time_out_assert(20, get_unconfirmed_balance, expected_unconfirmed, wallet_bundle.rpc_client, wallet_id)
    await time_out_assert(20, wallet_bundle.rpc_client.get_synced)

    return generated_funds


@pytest_asyncio.fixture(scope="function", params=[True, False])
async def wallet_rpc_environment(two_wallet_nodes_services, request, self_hostname):
    full_node, wallets, bt = two_wallet_nodes_services
    full_node_service = full_node[0]
    full_node_api = full_node_service._api
    full_node_server = full_node_api.full_node.server
    wallet_service = wallets[0]
    wallet_service_2 = wallets[1]
    wallet_node = wallet_service._node
    wallet_node_2 = wallet_service_2._node
    wallet = wallet_node.wallet_state_manager.main_wallet
    wallet_2 = wallet_node_2.wallet_state_manager.main_wallet

    config = bt.config
    hostname = config["self_hostname"]

    if request.param:
        wallet_node.config["trusted_peers"] = {full_node_server.node_id.hex(): full_node_server.node_id.hex()}
        wallet_node_2.config["trusted_peers"] = {full_node_server.node_id.hex(): full_node_server.node_id.hex()}
    else:
        wallet_node.config["trusted_peers"] = {}
        wallet_node_2.config["trusted_peers"] = {}

    await wallet_node.server.start_client(PeerInfo(self_hostname, uint16(full_node_server._port)), None)
    await wallet_node_2.server.start_client(PeerInfo(self_hostname, uint16(full_node_server._port)), None)

    client = await WalletRpcClient.create(
        hostname, wallet_service.rpc_server.listen_port, wallet_service.root_path, wallet_service.config
    )
    client_2 = await WalletRpcClient.create(
        hostname, wallet_service_2.rpc_server.listen_port, wallet_service_2.root_path, wallet_service_2.config
    )
    client_node = await FullNodeRpcClient.create(
        hostname, full_node_service.rpc_server.listen_port, full_node_service.root_path, full_node_service.config
    )

    wallet_bundle_1: WalletBundle = WalletBundle(wallet_service, wallet_node, client, wallet)
    wallet_bundle_2: WalletBundle = WalletBundle(wallet_service_2, wallet_node_2, client_2, wallet_2)
    node_bundle: FullNodeBundle = FullNodeBundle(full_node_server, full_node_api, client_node)

    yield WalletRpcTestEnvironment(wallet_bundle_1, wallet_bundle_2, node_bundle)

    # Checks that the RPC manages to stop the node
    client.close()
    client_2.close()
    client_node.close()
    await client.await_closed()
    await client_2.await_closed()
    await client_node.await_closed()


async def create_tx_outputs(wallet: Wallet, output_args: List[Tuple[int, Optional[List[str]]]]) -> List[Dict[str, Any]]:
    outputs = []
    for args in output_args:
        output = {"amount": uint64(args[0]), "puzzle_hash": await wallet.get_new_puzzlehash()}
        if args[1] is not None:
            assert len(args[1]) > 0
            output["memos"] = args[1]
        outputs.append(output)
    return outputs


async def assert_wallet_types(client: WalletRpcClient, expected: Dict[WalletType, int]) -> None:
    for wallet_type in WalletType:
        wallets = await client.get_wallets(wallet_type)
        wallet_count = len(wallets)
        if wallet_type in expected:
            assert wallet_count == expected.get(wallet_type, 0)
            for wallet in wallets:
                assert wallet["type"] == wallet_type.value


def assert_tx_amounts(
    tx: TransactionRecord,
    outputs: List[Dict[str, Any]],
    *,
    amount_fee: uint64,
    change_expected: bool,
    is_cat: bool = False,
) -> None:
    assert tx.fee_amount == amount_fee
    assert tx.amount == sum(output["amount"] for output in outputs)
    expected_additions = len(outputs) if change_expected is None else len(outputs) + 1
    if is_cat and amount_fee:
        expected_additions += 1
    assert len(tx.additions) == expected_additions
    addition_amounts = [addition.amount for addition in tx.additions]
    removal_amounts = [removal.amount for removal in tx.removals]
    for output in outputs:
        assert output["amount"] in addition_amounts
    assert (sum(removal_amounts) - sum(addition_amounts)) == amount_fee


async def assert_push_tx_error(node_rpc: FullNodeRpcClient, tx: TransactionRecord):
    spend_bundle = tx.spend_bundle
    assert spend_bundle is not None
    # check error for a ASSERT_ANNOUNCE_CONSUMED_FAILED and if the error is not there throw a value error
    try:
        await node_rpc.push_tx(spend_bundle)
    except ValueError as error:
        error_string = error.args[0]["error"]  # noqa:  # pylint: disable=E1126
        if error_string.find("ASSERT_ANNOUNCE_CONSUMED_FAILED") == -1:
            raise ValueError from error


async def tx_in_mempool(client: WalletRpcClient, transaction_id: bytes32):
    tx = await client.get_transaction(1, transaction_id)
    return tx.is_in_mempool()


async def get_confirmed_balance(client: WalletRpcClient, wallet_id: int):
    return (await client.get_wallet_balance(wallet_id))["confirmed_wallet_balance"]


async def get_unconfirmed_balance(client: WalletRpcClient, wallet_id: int):
    return (await client.get_wallet_balance(wallet_id))["unconfirmed_wallet_balance"]


def update_verify_signature_request(request: Dict[str, Any], prefix_hex_values: bool):
    updated_request = request.copy()
    updated_request["pubkey"] = ("0x" if prefix_hex_values else "") + updated_request["pubkey"]
    updated_request["signature"] = ("0x" if prefix_hex_values else "") + updated_request["signature"]
    return updated_request


@pytest.mark.asyncio
async def test_send_transaction(wallet_rpc_environment: WalletRpcTestEnvironment):
    env: WalletRpcTestEnvironment = wallet_rpc_environment

    wallet_2: Wallet = env.wallet_2.wallet
    wallet_node: WalletNode = env.wallet_1.node
    full_node_api: FullNodeSimulator = env.full_node.api
    client: WalletRpcClient = env.wallet_1.rpc_client

    generated_funds = await generate_funds(full_node_api, env.wallet_1)

    addr = encode_puzzle_hash(await wallet_2.get_new_puzzlehash(), "txch")
    tx_amount = uint64(15600000)
    with pytest.raises(ValueError):
        await client.send_transaction(1, uint64(100000000000000001), addr)

    # Tests sending a basic transaction
    tx = await client.send_transaction(1, tx_amount, addr, memos=["this is a basic tx"])
    transaction_id = tx.name

    spend_bundle = tx.spend_bundle
    assert spend_bundle is not None

    await time_out_assert(20, tx_in_mempool, True, client, transaction_id)
    await time_out_assert(20, get_unconfirmed_balance, generated_funds - tx_amount, client, 1)

    await farm_transaction(full_node_api, wallet_node, spend_bundle)

    # Checks that the memo can be retrieved
    tx_confirmed = await client.get_transaction(1, transaction_id)
    assert tx_confirmed.confirmed
    assert len(tx_confirmed.get_memos()) == 1
    assert [b"this is a basic tx"] in tx_confirmed.get_memos().values()
    assert list(tx_confirmed.get_memos().keys())[0] in [a.name() for a in spend_bundle.additions()]

    await time_out_assert(20, get_confirmed_balance, generated_funds - tx_amount, client, 1)


@pytest.mark.asyncio
async def test_push_transactions(wallet_rpc_environment: WalletRpcTestEnvironment):
    env: WalletRpcTestEnvironment = wallet_rpc_environment

    wallet: Wallet = env.wallet_1.wallet
    wallet_node: WalletNode = env.wallet_1.node
    full_node_api: FullNodeSimulator = env.full_node.api
    client: WalletRpcClient = env.wallet_1.rpc_client

    await generate_funds(full_node_api, env.wallet_1)

    outputs = await create_tx_outputs(wallet, [(1234321, None)])

    tx = await client.create_signed_transaction(
        outputs,
        fee=uint64(100),
    )

    await client.push_transactions([tx])

    spend_bundle = tx.spend_bundle
    assert spend_bundle is not None
    await farm_transaction(full_node_api, wallet_node, spend_bundle)

    tx = await client.get_transaction(1, transaction_id=tx.name)
    assert tx.confirmed


@pytest.mark.asyncio
async def test_get_timestamp_for_height(wallet_rpc_environment: WalletRpcTestEnvironment):
    env: WalletRpcTestEnvironment = wallet_rpc_environment

    full_node_api: FullNodeSimulator = env.full_node.api
    client: WalletRpcClient = env.wallet_1.rpc_client

    await generate_funds(full_node_api, env.wallet_1)

    # This tests that the client returns a uint64, rather than raising or returning something unexpected
    uint64(await client.get_timestamp_for_height(uint32(1)))


@pytest.mark.parametrize(
    "output_args, fee, select_coin, is_cat",
    [
        ([(348026, None)], 0, False, False),
        ([(1270495230, ["memo_1"]), (902347, ["memo_2"])], 1, True, False),
        ([(84920, ["memo_1_0", "memo_1_1"]), (1, ["memo_2_0"])], 0, False, False),
        (
            [(32058710, ["memo_1_0", "memo_1_1"]), (1, ["memo_2_0"]), (923, ["memo_3_0", "memo_3_1"])],
            32804,
            True,
            False,
        ),
        ([(1337, ["LEET"]), (81000, ["pingwei"])], 817, False, True),
    ],
)
@pytest.mark.asyncio
async def test_create_signed_transaction(
    wallet_rpc_environment: WalletRpcTestEnvironment,
    output_args: List[Tuple[int, Optional[List[str]]]],
    fee: int,
    select_coin: bool,
    is_cat: bool,
):
    env: WalletRpcTestEnvironment = wallet_rpc_environment

    wallet_2: Wallet = env.wallet_2.wallet
    wallet_1_node: WalletNode = env.wallet_1.node
    wallet_1_rpc: WalletRpcClient = env.wallet_1.rpc_client
    full_node_api: FullNodeSimulator = env.full_node.api
    full_node_rpc: FullNodeRpcClient = env.full_node.rpc_client

    generated_funds = await generate_funds(full_node_api, env.wallet_1)

    wallet_id = 1
    if is_cat:
        generated_funds = 10**9

        res = await wallet_1_rpc.create_new_cat_and_wallet(uint64(generated_funds))
        assert res["success"]
        wallet_id = res["wallet_id"]

        await time_out_assert(5, check_mempool_spend_count, True, full_node_api, 1)
        for i in range(5):
            if check_mempool_spend_count(full_node_api, 0):
                break
            await farm_transaction_block(full_node_api, wallet_1_node)

    outputs = await create_tx_outputs(wallet_2, output_args)
    amount_outputs = sum(output["amount"] for output in outputs)
    amount_fee = uint64(fee)

    if is_cat:
        amount_total = amount_outputs
    else:
        amount_total = amount_outputs + amount_fee

    selected_coin = None
    if select_coin:
        selected_coin = await wallet_1_rpc.select_coins(amount=amount_total, wallet_id=wallet_id)
        assert len(selected_coin) == 1

    tx = await wallet_1_rpc.create_signed_transaction(
        outputs,
        coins=selected_coin,
        fee=amount_fee,
        wallet_id=wallet_id,
    )
    assert_tx_amounts(tx, outputs, amount_fee=amount_fee, change_expected=not select_coin, is_cat=is_cat)

    # Farm the transaction and make sure the wallet balance reflects it correct
    spend_bundle = tx.spend_bundle
    assert spend_bundle is not None
    push_res = await full_node_rpc.push_tx(spend_bundle)
    assert push_res["success"]
    await farm_transaction(full_node_api, wallet_1_node, spend_bundle)
    await time_out_assert(20, get_confirmed_balance, generated_funds - amount_total, wallet_1_rpc, wallet_id)

    # Validate the memos
    for output in outputs:
        if "memos" in outputs:
            found: bool = False
            for addition in spend_bundle.additions():
                if addition.amount == output["amount"] and addition.puzzle_hash.hex() == output["puzzle_hash"]:
                    cr: Optional[CoinRecord] = await full_node_rpc.get_coin_record_by_name(addition.name())
                    assert cr is not None
                    spend: Optional[CoinSpend] = await full_node_rpc.get_puzzle_and_solution(
                        addition.parent_coin_info, cr.confirmed_block_index
                    )
                    assert spend is not None
                    sb: SpendBundle = SpendBundle([spend], G2Element())
                    assert compute_memos(sb) == {addition.name(): [memo.encode() for memo in output["memos"]]}
                    found = True
            assert found


@pytest.mark.asyncio
async def test_create_signed_transaction_with_coin_announcement(wallet_rpc_environment: WalletRpcTestEnvironment):
    env: WalletRpcTestEnvironment = wallet_rpc_environment

    wallet_2: Wallet = env.wallet_2.wallet
    full_node_api: FullNodeSimulator = env.full_node.api
    client: WalletRpcClient = env.wallet_1.rpc_client
    client_node: FullNodeRpcClient = env.full_node.rpc_client

    await generate_funds(full_node_api, env.wallet_1)

    signed_tx_amount = uint64(888000)
    tx_coin_announcements = [
        Announcement(
            std_hash(b"coin_id_1"),
            std_hash(b"message"),
            b"\xca",
        ),
        Announcement(
            std_hash(b"coin_id_2"),
            bytes(Program.to("a string")),
        ),
    ]
    outputs = await create_tx_outputs(wallet_2, [(signed_tx_amount, None)])
    tx_res: TransactionRecord = await client.create_signed_transaction(
        outputs, coin_announcements=tx_coin_announcements
    )
    assert_tx_amounts(tx_res, outputs, amount_fee=uint64(0), change_expected=False)
    await assert_push_tx_error(client_node, tx_res)


@pytest.mark.asyncio
async def test_create_signed_transaction_with_puzzle_announcement(wallet_rpc_environment: WalletRpcTestEnvironment):
    env: WalletRpcTestEnvironment = wallet_rpc_environment

    wallet_2: Wallet = env.wallet_2.wallet
    full_node_api: FullNodeSimulator = env.full_node.api
    client: WalletRpcClient = env.wallet_1.rpc_client
    client_node: FullNodeRpcClient = env.full_node.rpc_client

    await generate_funds(full_node_api, env.wallet_1)

    signed_tx_amount = uint64(888000)
    tx_puzzle_announcements = [
        Announcement(
            std_hash(b"puzzle_hash_1"),
            b"message",
            b"\xca",
        ),
        Announcement(
            std_hash(b"puzzle_hash_2"),
            bytes(Program.to("a string")),
        ),
    ]
    outputs = await create_tx_outputs(wallet_2, [(signed_tx_amount, None)])
    tx_res = await client.create_signed_transaction(outputs, puzzle_announcements=tx_puzzle_announcements)
    assert_tx_amounts(tx_res, outputs, amount_fee=uint64(0), change_expected=True)
    await assert_push_tx_error(client_node, tx_res)


@pytest.mark.asyncio
async def test_create_signed_transaction_with_exclude_coins(wallet_rpc_environment: WalletRpcTestEnvironment) -> None:
    env: WalletRpcTestEnvironment = wallet_rpc_environment
    wallet_1: Wallet = env.wallet_1.wallet
    wallet_1_rpc: WalletRpcClient = env.wallet_1.rpc_client
    full_node_api: FullNodeSimulator = env.full_node.api
    full_node_rpc: FullNodeRpcClient = env.full_node.rpc_client
    await generate_funds(full_node_api, env.wallet_1)

    async def it_does_not_include_the_excluded_coins() -> None:
        selected_coins = await wallet_1_rpc.select_coins(amount=250000000000, wallet_id=1)
        assert len(selected_coins) == 1
        outputs = await create_tx_outputs(wallet_1, [(uint64(250000000000), None)])

        tx = await wallet_1_rpc.create_signed_transaction(outputs, exclude_coins=selected_coins)

        assert len(tx.removals) == 1
        assert tx.removals[0] != selected_coins[0]
        assert tx.removals[0].amount == uint64(1750000000000)
        await assert_push_tx_error(full_node_rpc, tx)

    async def it_throws_an_error_when_all_spendable_coins_are_excluded() -> None:
        selected_coins = await wallet_1_rpc.select_coins(amount=1750000000000, wallet_id=1)
        assert len(selected_coins) == 1
        outputs = await create_tx_outputs(wallet_1, [(uint64(1750000000000), None)])

        with pytest.raises(ValueError):
            await wallet_1_rpc.create_signed_transaction(outputs, exclude_coins=selected_coins)

    await it_does_not_include_the_excluded_coins()
    await it_throws_an_error_when_all_spendable_coins_are_excluded()


@pytest.mark.asyncio
async def test_send_transaction_multi(wallet_rpc_environment: WalletRpcTestEnvironment):
    env: WalletRpcTestEnvironment = wallet_rpc_environment

    wallet_2: Wallet = env.wallet_2.wallet
    wallet_node: WalletNode = env.wallet_1.node
    full_node_api: FullNodeSimulator = env.full_node.api
    client: WalletRpcClient = env.wallet_1.rpc_client

    generated_funds = await generate_funds(full_node_api, env.wallet_1)

    removals = await client.select_coins(1750000000000, wallet_id=1)  # we want a coin that won't be selected by default
    outputs = await create_tx_outputs(wallet_2, [(uint64(1), ["memo_1"]), (uint64(2), ["memo_2"])])
    amount_outputs = sum(output["amount"] for output in outputs)
    amount_fee = uint64(amount_outputs + 1)

    send_tx_res: TransactionRecord = await client.send_transaction_multi(
        1,
        outputs,
        coins=removals,
        fee=amount_fee,
    )
    spend_bundle = send_tx_res.spend_bundle
    assert spend_bundle is not None
    assert send_tx_res is not None

    assert_tx_amounts(send_tx_res, outputs, amount_fee=amount_fee, change_expected=True)
    assert send_tx_res.removals == removals

    await farm_transaction(full_node_api, wallet_node, spend_bundle)

    await time_out_assert(20, get_confirmed_balance, generated_funds - amount_outputs - amount_fee, client, 1)

    # Checks that the memo can be retrieved
    tx_confirmed = await client.get_transaction(1, send_tx_res.name)
    assert tx_confirmed.confirmed
    memos = tx_confirmed.get_memos()
    assert len(memos) == len(outputs)
    for output in outputs:
        assert [output["memos"][0].encode()] in memos.values()
    spend_bundle = send_tx_res.spend_bundle
    assert spend_bundle is not None
    for key in memos.keys():
        assert key in [a.name() for a in spend_bundle.additions()]


@pytest.mark.asyncio
async def test_get_transactions(wallet_rpc_environment: WalletRpcTestEnvironment):
    env: WalletRpcTestEnvironment = wallet_rpc_environment

    wallet: Wallet = env.wallet_1.wallet
    wallet_node: WalletNode = env.wallet_1.node
    full_node_api: FullNodeSimulator = env.full_node.api
    client: WalletRpcClient = env.wallet_1.rpc_client

    await generate_funds(full_node_api, env.wallet_1, 5)

    all_transactions = await client.get_transactions(1)
    assert len(all_transactions) >= 10
    # Test transaction pagination
    some_transactions = await client.get_transactions(1, 0, 5)
    some_transactions_2 = await client.get_transactions(1, 5, 10)
    assert some_transactions == all_transactions[0:5]
    assert some_transactions_2 == all_transactions[5:10]

    # Testing sorts
    # Test the default sort (CONFIRMED_AT_HEIGHT)
    assert all_transactions == sorted(all_transactions, key=attrgetter("confirmed_at_height"))
    all_transactions = await client.get_transactions(1, reverse=True)
    assert all_transactions == sorted(all_transactions, key=attrgetter("confirmed_at_height"), reverse=True)

    # Test RELEVANCE
    await client.send_transaction(
        1, uint64(1), encode_puzzle_hash(await wallet.get_new_puzzlehash(), "txch")
    )  # Create a pending tx

    all_transactions = await client.get_transactions(1, sort_key=SortKey.RELEVANCE)
    sorted_transactions = sorted(all_transactions, key=attrgetter("created_at_time"), reverse=True)
    sorted_transactions = sorted(sorted_transactions, key=attrgetter("confirmed_at_height"), reverse=True)
    sorted_transactions = sorted(sorted_transactions, key=attrgetter("confirmed"))
    assert all_transactions == sorted_transactions

    all_transactions = await client.get_transactions(1, sort_key=SortKey.RELEVANCE, reverse=True)
    sorted_transactions = sorted(all_transactions, key=attrgetter("created_at_time"))
    sorted_transactions = sorted(sorted_transactions, key=attrgetter("confirmed_at_height"))
    sorted_transactions = sorted(sorted_transactions, key=attrgetter("confirmed"), reverse=True)
    assert all_transactions == sorted_transactions

    # Test get_transactions to address
    ph_by_addr = await wallet.get_new_puzzlehash()
    await client.send_transaction(1, uint64(1), encode_puzzle_hash(ph_by_addr, "txch"))
    await client.farm_block(encode_puzzle_hash(ph_by_addr, "txch"))
    await time_out_assert(20, wallet_is_synced, True, wallet_node, full_node_api)
    tx_for_address = await client.get_transactions(1, to_address=encode_puzzle_hash(ph_by_addr, "txch"))
    assert len(tx_for_address) == 1
    assert tx_for_address[0].to_puzzle_hash == ph_by_addr


@pytest.mark.asyncio
async def test_get_transaction_count(wallet_rpc_environment: WalletRpcTestEnvironment):
    env: WalletRpcTestEnvironment = wallet_rpc_environment

    full_node_api: FullNodeSimulator = env.full_node.api
    client: WalletRpcClient = env.wallet_1.rpc_client

    await generate_funds(full_node_api, env.wallet_1)

    all_transactions = await client.get_transactions(1)
    assert len(all_transactions) > 0
    transaction_count = await client.get_transaction_count(1)
    assert transaction_count == len(all_transactions)


@pytest.mark.asyncio
async def test_cat_endpoints(wallet_rpc_environment: WalletRpcTestEnvironment):
    env: WalletRpcTestEnvironment = wallet_rpc_environment

    wallet_node: WalletNode = env.wallet_1.node

    client: WalletRpcClient = env.wallet_1.rpc_client
    client_2: WalletRpcClient = env.wallet_2.rpc_client

    full_node_api: FullNodeSimulator = env.full_node.api

    await generate_funds(full_node_api, env.wallet_1, 1)
    await generate_funds(full_node_api, env.wallet_2, 1)

    # Creates a CAT wallet with 100 mojos and a CAT with 20 mojos
    await client.create_new_cat_and_wallet(uint64(100))
    await time_out_assert(20, client.get_synced)

    res = await client.create_new_cat_and_wallet(uint64(20))
    assert res["success"]
    cat_0_id = res["wallet_id"]
    asset_id = bytes32.fromhex(res["asset_id"])
    assert len(asset_id) > 0

    await assert_wallet_types(client, {WalletType.STANDARD_WALLET: 1, WalletType.CAT: 2})
    await assert_wallet_types(client_2, {WalletType.STANDARD_WALLET: 1})

    bal_0 = await client.get_wallet_balance(cat_0_id)
    assert bal_0["confirmed_wallet_balance"] == 0
    assert bal_0["pending_coin_removal_count"] == 1
    col = await client.get_cat_asset_id(cat_0_id)
    assert col == asset_id
    assert (await client.get_cat_name(cat_0_id)) == CATWallet.default_wallet_name_for_unknown_cat(asset_id.hex())
    await client.set_cat_name(cat_0_id, "My cat")
    assert (await client.get_cat_name(cat_0_id)) == "My cat"
    result = await client.cat_asset_id_to_name(col)
    assert result is not None
    wid, name = result
    assert wid == cat_0_id
    assert name == "My cat"
    result = await client.cat_asset_id_to_name(bytes32([0] * 32))
    assert result is None
    verified_asset_id = next(iter(DEFAULT_CATS.items()))[1]["asset_id"]
    result = await client.cat_asset_id_to_name(bytes32.from_hexstr(verified_asset_id))
    assert result is not None
    should_be_none, name = result
    assert should_be_none is None
    assert name == next(iter(DEFAULT_CATS.items()))[1]["name"]

    # make sure spend is in mempool before farming tx block
    await time_out_assert(5, check_mempool_spend_count, True, full_node_api, 1)
    for i in range(5):
        if check_mempool_spend_count(full_node_api, 0):
            break
        await farm_transaction_block(full_node_api, wallet_node)

    # check that we farmed the transaction
    assert check_mempool_spend_count(full_node_api, 0)
    await time_out_assert(5, wallet_is_synced, True, wallet_node, full_node_api)
    await time_out_assert(5, get_confirmed_balance, 20, client, cat_0_id)
    bal_0 = await client.get_wallet_balance(cat_0_id)
    assert bal_0["pending_coin_removal_count"] == 0
    assert bal_0["unspent_coin_count"] == 1

    # Creates a second wallet with the same CAT
    res = await client_2.create_wallet_for_existing_cat(asset_id)
    assert res["success"]
    cat_1_id = res["wallet_id"]
    cat_1_asset_id = bytes.fromhex(res["asset_id"])
    assert cat_1_asset_id == asset_id

    await assert_wallet_types(client, {WalletType.STANDARD_WALLET: 1, WalletType.CAT: 2})
    await assert_wallet_types(client_2, {WalletType.STANDARD_WALLET: 1, WalletType.CAT: 1})

    await farm_transaction_block(full_node_api, wallet_node)

    bal_1 = await client_2.get_wallet_balance(cat_1_id)
    assert bal_1["confirmed_wallet_balance"] == 0

    addr_0 = await client.get_next_address(cat_0_id, False)
    addr_1 = await client_2.get_next_address(cat_1_id, False)

    assert addr_0 != addr_1

    # Test CAT spend without a fee
    tx_res = await client.cat_spend(cat_0_id, uint64(4), addr_1, uint64(0), ["the cat memo"])
    assert tx_res.wallet_id == cat_0_id
    spend_bundle = tx_res.spend_bundle
    assert spend_bundle is not None
    assert uncurry_puzzle(spend_bundle.coin_spends[0].puzzle_reveal.to_program()).mod == CAT_MOD
    await farm_transaction(full_node_api, wallet_node, spend_bundle)

    await farm_transaction_block(full_node_api, wallet_node)

    # Test CAT spend with a fee
    tx_res = await client.cat_spend(cat_0_id, uint64(1), addr_1, uint64(5_000_000), ["the cat memo"])
    assert tx_res.wallet_id == cat_0_id
    spend_bundle = tx_res.spend_bundle
    assert spend_bundle is not None
    assert uncurry_puzzle(spend_bundle.coin_spends[0].puzzle_reveal.to_program()).mod == CAT_MOD
    await farm_transaction(full_node_api, wallet_node, spend_bundle)

    # Test CAT spend with a fee and pre-specified removals / coins
    removals = await client.select_coins(amount=uint64(2), wallet_id=cat_0_id)
    tx_res = await client.cat_spend(cat_0_id, uint64(1), addr_1, uint64(5_000_000), ["the cat memo"], removals=removals)
    assert tx_res.wallet_id == cat_0_id
    spend_bundle = tx_res.spend_bundle
    assert spend_bundle is not None
    assert removals[0] in tx_res.removals
    assert uncurry_puzzle(spend_bundle.coin_spends[0].puzzle_reveal.to_program()).mod == CAT_MOD
    await farm_transaction(full_node_api, wallet_node, spend_bundle)

    # Test unacknowledged CAT
    await wallet_node.wallet_state_manager.interested_store.add_unacknowledged_token(
        asset_id, "Unknown", uint32(10000), bytes32(b"\00" * 32)
    )
    cats = await client.get_stray_cats()
    assert len(cats) == 1

    await time_out_assert(20, get_confirmed_balance, 14, client, cat_0_id)
    await time_out_assert(20, get_confirmed_balance, 6, client_2, cat_1_id)

    # Test CAT coin selection
    selected_coins = await client.select_coins(amount=1, wallet_id=cat_0_id)
    assert len(selected_coins) > 0


@pytest.mark.asyncio
async def test_offer_endpoints(wallet_rpc_environment: WalletRpcTestEnvironment):
    env: WalletRpcTestEnvironment = wallet_rpc_environment

    wallet_node: WalletNode = env.wallet_1.node
    wallet_1_rpc: WalletRpcClient = env.wallet_1.rpc_client
    wallet_2_rpc: WalletRpcClient = env.wallet_2.rpc_client
    full_node_api: FullNodeSimulator = env.full_node.api

    await generate_funds(full_node_api, env.wallet_1, 1)
    await generate_funds(full_node_api, env.wallet_2, 1)

    # Creates a CAT wallet with 20 mojos
    res = await wallet_1_rpc.create_new_cat_and_wallet(uint64(20))
    assert res["success"]
    cat_wallet_id = res["wallet_id"]
    cat_asset_id = bytes32.fromhex(res["asset_id"])
    await time_out_assert(5, check_mempool_spend_count, True, full_node_api, 1)
    await farm_transaction_block(full_node_api, wallet_node)
    await time_out_assert(5, wallet_is_synced, True, wallet_node, full_node_api)
    await time_out_assert(5, get_confirmed_balance, 20, wallet_1_rpc, cat_wallet_id)

    # Creates a wallet for the same CAT on wallet_2 and send 4 CAT from wallet_1 to it
    await wallet_2_rpc.create_wallet_for_existing_cat(cat_asset_id)
    wallet_2_address = await wallet_2_rpc.get_next_address(cat_wallet_id, False)
    adds = [{"puzzle_hash": decode_puzzle_hash(wallet_2_address), "amount": uint64(4), "memos": ["the cat memo"]}]
    tx_res = await wallet_1_rpc.send_transaction_multi(cat_wallet_id, additions=adds, fee=uint64(0))
    spend_bundle = tx_res.spend_bundle
    assert spend_bundle is not None
    await farm_transaction(full_node_api, wallet_node, spend_bundle)
    await time_out_assert(5, get_confirmed_balance, 4, wallet_2_rpc, cat_wallet_id)
    test_crs: List[CoinRecord] = await wallet_1_rpc.get_coin_records_by_names(
        [a.name() for a in spend_bundle.additions() if a.amount != 4]
    )
    for cr in test_crs:
        assert cr.coin in spend_bundle.additions()
    with pytest.raises(ValueError):
        await wallet_1_rpc.get_coin_records_by_names([a.name() for a in spend_bundle.additions() if a.amount == 4])
    # Create an offer of 5 chia for one CAT
    offer, trade_record = await wallet_1_rpc.create_offer_for_ids(
        {uint32(1): -5, cat_asset_id.hex(): 1}, validate_only=True
    )
    all_offers = await wallet_1_rpc.get_all_offers()
    assert len(all_offers) == 0
    assert offer is None

    driver_dict: Dict[str, Any] = {cat_asset_id.hex(): {"type": "CAT", "tail": "0x" + cat_asset_id.hex()}}

    offer, trade_record = await wallet_1_rpc.create_offer_for_ids(
        {uint32(1): -5, cat_asset_id.hex(): 1},
        driver_dict=driver_dict,
        fee=uint64(1),
    )
    assert offer is not None

    id, summary = await wallet_1_rpc.get_offer_summary(offer)
    assert id == offer.name()
    id, advanced_summary = await wallet_1_rpc.get_offer_summary(offer, advanced=True)
    assert id == offer.name()
    assert summary == {"offered": {"xch": 5}, "requested": {cat_asset_id.hex(): 1}, "infos": driver_dict, "fees": 1}
    assert advanced_summary == summary

    id, valid = await wallet_1_rpc.check_offer_validity(offer)
    assert id == offer.name()

    all_offers = await wallet_1_rpc.get_all_offers(file_contents=True)
    assert len(all_offers) == 1
    assert TradeStatus(all_offers[0].status) == TradeStatus.PENDING_ACCEPT
    assert all_offers[0].offer == bytes(offer)

    trade_record = await wallet_2_rpc.take_offer(offer, fee=uint64(1))
    assert TradeStatus(trade_record.status) == TradeStatus.PENDING_CONFIRM

    await wallet_1_rpc.cancel_offer(offer.name(), secure=False)

    trade_record = await wallet_1_rpc.get_offer(offer.name(), file_contents=True)
    assert trade_record.offer == bytes(offer)
    assert TradeStatus(trade_record.status) == TradeStatus.CANCELLED

    await wallet_1_rpc.cancel_offer(offer.name(), fee=uint64(1), secure=True)

    trade_record = await wallet_1_rpc.get_offer(offer.name())
    assert TradeStatus(trade_record.status) == TradeStatus.PENDING_CANCEL

    new_offer, new_trade_record = await wallet_1_rpc.create_offer_for_ids(
        {uint32(1): -5, cat_wallet_id: 1}, fee=uint64(1)
    )
    all_offers = await wallet_1_rpc.get_all_offers()
    assert len(all_offers) == 2

    await farm_transaction_block(full_node_api, wallet_node)

    async def is_trade_confirmed(client, trade) -> bool:
        trade_record = await client.get_offer(trade.name())
        return TradeStatus(trade_record.status) == TradeStatus.CONFIRMED

    await time_out_assert(15, is_trade_confirmed, True, wallet_1_rpc, offer)

    # Test trade sorting
    def only_ids(trades):
        return [t.trade_id for t in trades]

    trade_record = await wallet_1_rpc.get_offer(offer.name())
    all_offers = await wallet_1_rpc.get_all_offers(include_completed=True)  # confirmed at index descending
    assert len(all_offers) == 2
    assert only_ids(all_offers) == only_ids([trade_record, new_trade_record])
    all_offers = await wallet_1_rpc.get_all_offers(include_completed=True, reverse=True)  # confirmed at index ascending
    assert only_ids(all_offers) == only_ids([new_trade_record, trade_record])
    all_offers = await wallet_1_rpc.get_all_offers(include_completed=True, sort_key="RELEVANCE")  # most relevant
    assert only_ids(all_offers) == only_ids([new_trade_record, trade_record])
    all_offers = await wallet_1_rpc.get_all_offers(
        include_completed=True, sort_key="RELEVANCE", reverse=True
    )  # least relevant
    assert only_ids(all_offers) == only_ids([trade_record, new_trade_record])
    # Test pagination
    all_offers = await wallet_1_rpc.get_all_offers(include_completed=True, start=0, end=1)
    assert len(all_offers) == 1
    all_offers = await wallet_1_rpc.get_all_offers(include_completed=True, start=50)
    assert len(all_offers) == 0
    all_offers = await wallet_1_rpc.get_all_offers(include_completed=True, start=0, end=50)
    assert len(all_offers) == 2

    ###
    # This is temporary code, delete it when we no longer care about incorrectly parsing CAT1s
    # There's also temp code in wallet_rpc_api.py and wallet_funcs.py
    with pytest.raises(ValueError, match="CAT1s are no longer supported"):
        await wallet_1_rpc.fetch(
            "get_offer_summary",
            {
                "offer": "offer1qqp83w76wzru6cmqvpsxygqq4c96al7mw0a8es5t4rp80gn8femj6mkjl8luv7wrldg87dhkq6ejylvc8f"
                "vtprkkww3lthrg85m44nud6eesxhw0sx9m6p297u8zfd0mtjumc6k85sz38536z6h884rxujw2zfe704surksmm4m"
                "7usy4u48tmafcajc4dc0dmqa4h9z5f27e3qnuzf37yr78sl6kslts9aua5zfdg3r7knncj78pzg4nvrn0a6dkjvmme7"
                "jjzz72xmlruuhmawm0eedl7fpfjkhnf70al2tw34pdgqje0m8wt6v8uaxw8gtjlkfzlw4447fk429f42tmn9x6l4qm9u"
                "2n404j74ls5yv2grt0tzstm2l8hukgx4v6h42908px8dh0avzhdlxw7ruj5t53etc9dt2n2wm7098ks89waeunnfexdn"
                "dmhf5dmhyjs6wvjzvvlj0scdh3np6mgmur6m2jj2y474cwuaurph0tq28ee6y3hxahhkkfqzlc8g7hm3lllvrl2nhlm7"
                "2hgau9lgdumy9m99hy78dv5uwdr69jfkvu6a5qc0jlzkas6cry3zh7hasdwg785nmhhsl680m4fxdseavzdk8mg93dank"
                "88ue2hned4tarn0al7gl4wq6ct4gd3c3q5a6l2gjlvd8ftteddfxxq5v4zdu0ycv2vuwslf7rz2u56nl7guqatk0ut7cy"
                "ga0zu096k7rhdl99kc5jmscmtdz9vme2mmg86dwq7nk088spawraxfgftl0lqkycapflf725mjht2law69wh0rq8l7ue"
                "gztx0xnvgc8y7wvvuwv3th5pcwckkm07jacznlgeuu8kcw0yuu4utjrm2mut8ekm8rmzp6vlzcm6e4f8xzytjx3ytnye"
                "kany0a9l4tq0zxnh3rjwhve88658nd0xwhmgectl33u3us6klkk5c7vjyuurr6yetk7ua654my4cmxmtrjazfu3ara9"
                "yc449jqxg4mfgx0sw3p9"
            },
        )
    ###


@pytest.mark.asyncio
async def test_did_endpoints(wallet_rpc_environment: WalletRpcTestEnvironment):
    env: WalletRpcTestEnvironment = wallet_rpc_environment

    wallet_1: Wallet = env.wallet_1.wallet
    wallet_2: Wallet = env.wallet_2.wallet
    wallet_1_node: WalletNode = env.wallet_1.node
    wallet_2_node: WalletNode = env.wallet_2.node
    wallet_1_rpc: WalletRpcClient = env.wallet_1.rpc_client
    full_node_api: FullNodeSimulator = env.full_node.api
    wallet_1_id = wallet_1.id()

    await generate_funds(env.full_node.api, env.wallet_1, 5)

    # Create a DID wallet
    res = await wallet_1_rpc.create_new_did_wallet(amount=1, name="Profile 1")
    assert res["success"]
    did_wallet_id_0 = res["wallet_id"]
    did_id_0 = res["my_did"]

    # Get wallet name
    res = await wallet_1_rpc.did_get_wallet_name(did_wallet_id_0)
    assert res["success"]
    assert res["name"] == "Profile 1"
    nft_wallet: WalletProtocol = wallet_1_node.wallet_state_manager.wallets[did_wallet_id_0 + 1]
    assert isinstance(nft_wallet, NFTWallet)
    assert nft_wallet.get_name() == "Profile 1 NFT Wallet"

    # Set wallet name
    new_wallet_name = "test name"
    res = await wallet_1_rpc.did_set_wallet_name(did_wallet_id_0, new_wallet_name)
    assert res["success"]
    res = await wallet_1_rpc.did_get_wallet_name(did_wallet_id_0)
    assert res["success"]
    assert res["name"] == new_wallet_name
    with pytest.raises(ValueError, match="wallet id 1 is of type Wallet but type DIDWallet is required"):
        await wallet_1_rpc.did_set_wallet_name(wallet_1_id, new_wallet_name)

    # Check DID ID
    res = await wallet_1_rpc.get_did_id(did_wallet_id_0)
    assert res["success"]
    assert did_id_0 == res["my_did"]
    # Create backup file
    res = await wallet_1_rpc.create_did_backup_file(did_wallet_id_0, "backup.did")
    assert res["success"]

    await time_out_assert(5, check_mempool_spend_count, True, full_node_api, 1)
    await farm_transaction_block(full_node_api, wallet_1_node)
    # Update recovery list
    res = await wallet_1_rpc.update_did_recovery_list(did_wallet_id_0, [did_id_0], 1)
    assert res["success"]
    res = await wallet_1_rpc.get_did_recovery_list(did_wallet_id_0)
    assert res["num_required"] == 1
    assert res["recovery_list"][0] == did_id_0

    await time_out_assert(5, check_mempool_spend_count, True, full_node_api, 1)
    await farm_transaction_block(full_node_api, wallet_1_node)

    # Update metadata
    with pytest.raises(ValueError, match="wallet id 1 is of type Wallet but type DIDWallet is required"):
        await wallet_1_rpc.update_did_metadata(wallet_1_id, {"Twitter": "Https://test"})
    res = await wallet_1_rpc.update_did_metadata(did_wallet_id_0, {"Twitter": "Https://test"})
    assert res["success"]

    await farm_transaction_block(full_node_api, wallet_1_node)

    res = await wallet_1_rpc.get_did_metadata(did_wallet_id_0)
    assert res["metadata"]["Twitter"] == "Https://test"

    await time_out_assert(5, check_mempool_spend_count, True, full_node_api, 1)
    await farm_transaction_block(full_node_api, wallet_1_node)

    # Transfer DID
    addr = encode_puzzle_hash(await wallet_2.get_new_puzzlehash(), "txch")
    res = await wallet_1_rpc.did_transfer_did(did_wallet_id_0, addr, 0, True)
    assert res["success"]

    await time_out_assert(5, check_mempool_spend_count, True, full_node_api, 1)
    await farm_transaction_block(full_node_api, wallet_1_node)

    async def num_wallets() -> int:
        return len(await wallet_2_node.wallet_state_manager.get_all_wallet_info_entries())

    await time_out_assert(30, num_wallets, 2)

    did_wallets = list(
        filter(
            lambda w: (w.type == WalletType.DECENTRALIZED_ID),
            await wallet_2_node.wallet_state_manager.get_all_wallet_info_entries(),
        )
    )
    did_wallet_2: WalletProtocol = wallet_2_node.wallet_state_manager.wallets[did_wallets[0].id]
    assert isinstance(did_wallet_2, DIDWallet)
    assert (
        encode_puzzle_hash(bytes32.from_hexstr(did_wallet_2.get_my_DID()), AddressType.DID.hrp(wallet_2_node.config))
        == did_id_0
    )
    metadata = json.loads(did_wallet_2.did_info.metadata)
    assert metadata["Twitter"] == "Https://test"


@pytest.mark.asyncio
async def test_nft_endpoints(wallet_rpc_environment: WalletRpcTestEnvironment):
    env: WalletRpcTestEnvironment = wallet_rpc_environment
    wallet_1_node: WalletNode = env.wallet_1.node
    wallet_1_rpc: WalletRpcClient = env.wallet_1.rpc_client
    wallet_2: Wallet = env.wallet_2.wallet
    wallet_2_node: WalletNode = env.wallet_2.node
    wallet_2_rpc: WalletRpcClient = env.wallet_2.rpc_client
    full_node_api: FullNodeSimulator = env.full_node.api

    await generate_funds(env.full_node.api, env.wallet_1, 5)

    res = await wallet_1_rpc.create_new_nft_wallet(None)
    nft_wallet_id = res["wallet_id"]
    res = await wallet_1_rpc.mint_nft(
        nft_wallet_id,
        None,
        None,
        "0xD4584AD463139FA8C0D9F68F4B59F185",
        ["https://www.chia.net/img/branding/chia-logo.svg"],
    )
    assert res["success"]

    spend_bundle = SpendBundle.from_json_dict(json_dict=res["spend_bundle"])

    await farm_transaction(full_node_api, wallet_1_node, spend_bundle)

    await time_out_assert(15, wallet_is_synced, True, wallet_1_node, full_node_api)
    nft_wallet: WalletProtocol = wallet_1_node.wallet_state_manager.wallets[nft_wallet_id]
    assert isinstance(nft_wallet, NFTWallet)

    async def have_nfts():
        return await nft_wallet.get_nft_count() > 0

    await time_out_assert(15, have_nfts, True)

    # Test with the hex version of nft_id
    nft_id = (await nft_wallet.get_current_nfts())[0].coin.name().hex()
    nft_info = (await wallet_1_rpc.get_nft_info(nft_id))["nft_info"]
    assert nft_info["nft_coin_id"][2:] == (await nft_wallet.get_current_nfts())[0].coin.name().hex()
    # Test with the bech32m version of nft_id
    hmr_nft_id = encode_puzzle_hash(
        (await nft_wallet.get_current_nfts())[0].coin.name(), AddressType.NFT.hrp(wallet_1_node.config)
    )
    nft_info = (await wallet_1_rpc.get_nft_info(hmr_nft_id))["nft_info"]
    assert nft_info["nft_coin_id"][2:] == (await nft_wallet.get_current_nfts())[0].coin.name().hex()

    addr = encode_puzzle_hash(await wallet_2.get_new_puzzlehash(), "txch")
    res = await wallet_1_rpc.transfer_nft(nft_wallet_id, nft_id, addr, 0)
    assert res["success"]
    await time_out_assert(5, check_mempool_spend_count, True, full_node_api, 1)
    await farm_transaction_block(full_node_api, wallet_1_node)
    await time_out_assert(5, check_mempool_spend_count, True, full_node_api, 0)
    await time_out_assert(5, wallet_is_synced, True, wallet_1_node, full_node_api)
    await time_out_assert(5, wallet_is_synced, True, wallet_2_node, full_node_api)
    nft_wallet_id_1 = (
        await wallet_2_node.wallet_state_manager.get_all_wallet_info_entries(wallet_type=WalletType.NFT)
    )[0].id
    nft_wallet_1: WalletProtocol = wallet_2_node.wallet_state_manager.wallets[nft_wallet_id_1]
    assert isinstance(nft_wallet_1, NFTWallet)
    nft_info_1 = (await wallet_1_rpc.get_nft_info(nft_id, False))["nft_info"]
    assert nft_info_1 == nft_info
    nft_info_1 = (await wallet_1_rpc.get_nft_info(nft_id))["nft_info"]
    assert nft_info_1["nft_coin_id"][2:] == (await nft_wallet_1.get_current_nfts())[0].coin.name().hex()
    # Cross-check NFT
    nft_info_2 = (await wallet_2_rpc.list_nfts(nft_wallet_id_1))["nft_list"][0]
    assert nft_info_1 == nft_info_2

    # Test royalty endpoint
    royalty_summary = await wallet_1_rpc.nft_calculate_royalties(
        {
            "my asset": ("my address", uint16(10000)),
        },
        {
            None: uint64(10000),
        },
    )
    assert royalty_summary == {
        "my asset": [
            {
                "asset": None,
                "address": "my address",
                "amount": 10000,
            }
        ],
    }


@pytest.mark.asyncio
async def test_key_and_address_endpoints(wallet_rpc_environment: WalletRpcTestEnvironment):
    env: WalletRpcTestEnvironment = wallet_rpc_environment

    wallet: Wallet = env.wallet_1.wallet
    wallet_node: WalletNode = env.wallet_1.node
    client: WalletRpcClient = env.wallet_1.rpc_client

    address = await client.get_next_address(1, True)
    assert len(address) > 10

    pks = await client.get_public_keys()
    assert len(pks) == 1

    await generate_funds(env.full_node.api, env.wallet_1)

    assert (await client.get_height_info()) > 0

    ph = await wallet.get_new_puzzlehash()
    addr = encode_puzzle_hash(ph, "txch")
    tx_amount = uint64(15600000)

    created_tx = await client.send_transaction(1, tx_amount, addr)

    await time_out_assert(20, tx_in_mempool, True, client, created_tx.name)
    assert len(await wallet.wallet_state_manager.tx_store.get_unconfirmed_for_wallet(1)) == 1
    await client.delete_unconfirmed_transactions(1)
    assert len(await wallet.wallet_state_manager.tx_store.get_unconfirmed_for_wallet(1)) == 0

    sk_dict = await client.get_private_key(pks[0])
    assert sk_dict["fingerprint"] == pks[0]
    assert sk_dict["sk"] is not None
    assert sk_dict["pk"] is not None
    assert sk_dict["seed"] is not None

    mnemonic = await client.generate_mnemonic()
    assert len(mnemonic) == 24

    await client.add_key(mnemonic)

    pks = await client.get_public_keys()
    assert len(pks) == 2

    await client.log_in(pks[1])
    sk_dict = await client.get_private_key(pks[1])
    assert sk_dict["fingerprint"] == pks[1]

    # Add in reward addresses into farmer and pool for testing delete key checks
    # set farmer to first private key
    sk = await wallet_node.get_key_for_fingerprint(pks[0])
    test_ph = create_puzzlehash_for_pk(master_sk_to_wallet_sk(sk, uint32(0)).get_g1())
    with lock_and_load_config(wallet_node.root_path, "config.yaml") as test_config:
        test_config["farmer"]["xch_target_address"] = encode_puzzle_hash(test_ph, "txch")
        # set pool to second private key
        sk = await wallet_node.get_key_for_fingerprint(pks[1])
        test_ph = create_puzzlehash_for_pk(master_sk_to_wallet_sk(sk, uint32(0)).get_g1())
        test_config["pool"]["xch_target_address"] = encode_puzzle_hash(test_ph, "txch")
        save_config(wallet_node.root_path, "config.yaml", test_config)

    # Check first key
    sk_dict = await client.check_delete_key(pks[0])
    assert sk_dict["fingerprint"] == pks[0]
    assert sk_dict["used_for_farmer_rewards"] is True
    assert sk_dict["used_for_pool_rewards"] is False

    # Check second key
    sk_dict = await client.check_delete_key(pks[1])
    assert sk_dict["fingerprint"] == pks[1]
    assert sk_dict["used_for_farmer_rewards"] is False
    assert sk_dict["used_for_pool_rewards"] is True

    # Check unknown key
    sk_dict = await client.check_delete_key(123456, 10)
    assert sk_dict["fingerprint"] == 123456
    assert sk_dict["used_for_farmer_rewards"] is False
    assert sk_dict["used_for_pool_rewards"] is False

    # Add in observer reward addresses into farmer and pool for testing delete key checks
    # set farmer to first private key
    sk = await wallet_node.get_key_for_fingerprint(pks[0])
    test_ph = create_puzzlehash_for_pk(master_sk_to_wallet_sk_unhardened(sk, uint32(0)).get_g1())
    with lock_and_load_config(wallet_node.root_path, "config.yaml") as test_config:
        test_config["farmer"]["xch_target_address"] = encode_puzzle_hash(test_ph, "txch")
        # set pool to second private key
        sk = await wallet_node.get_key_for_fingerprint(pks[1])
        test_ph = create_puzzlehash_for_pk(master_sk_to_wallet_sk_unhardened(sk, uint32(0)).get_g1())
        test_config["pool"]["xch_target_address"] = encode_puzzle_hash(test_ph, "txch")
        save_config(wallet_node.root_path, "config.yaml", test_config)

    # Check first key
    sk_dict = await client.check_delete_key(pks[0])
    assert sk_dict["fingerprint"] == pks[0]
    assert sk_dict["used_for_farmer_rewards"] is True
    assert sk_dict["used_for_pool_rewards"] is False

    # Check second key
    sk_dict = await client.check_delete_key(pks[1])
    assert sk_dict["fingerprint"] == pks[1]
    assert sk_dict["used_for_farmer_rewards"] is False
    assert sk_dict["used_for_pool_rewards"] is True

    # Check unknown key
    sk_dict = await client.check_delete_key(123456, 10)
    assert sk_dict["fingerprint"] == 123456
    assert sk_dict["used_for_farmer_rewards"] is False
    assert sk_dict["used_for_pool_rewards"] is False

    await client.delete_key(pks[0])
    await client.log_in(pks[1])
    assert len(await client.get_public_keys()) == 1

    assert not (await client.get_sync_status())

    wallets = await client.get_wallets()
    assert len(wallets) == 1
    assert await get_unconfirmed_balance(client, int(wallets[0]["id"])) == 0

    with pytest.raises(ValueError):
        await client.send_transaction(wallets[0]["id"], uint64(100), addr)

    # Delete all keys
    await client.delete_all_keys()
    assert len(await client.get_public_keys()) == 0


@pytest.mark.asyncio
async def test_select_coins_rpc(wallet_rpc_environment: WalletRpcTestEnvironment):
    env: WalletRpcTestEnvironment = wallet_rpc_environment

    wallet_2: Wallet = env.wallet_2.wallet
    wallet_node: WalletNode = env.wallet_1.node
    full_node_api: FullNodeSimulator = env.full_node.api
    client: WalletRpcClient = env.wallet_1.rpc_client
    client_2: WalletRpcClient = env.wallet_2.rpc_client

    funds = await generate_funds(full_node_api, env.wallet_1)

    addr = encode_puzzle_hash(await wallet_2.get_new_puzzlehash(), "txch")
    coin_300: List[Coin]
    for tx_amount in [uint64(1000), uint64(300), uint64(1000), uint64(1000), uint64(10000)]:
        funds -= tx_amount
        # create coins for tests
        tx = await client.send_transaction(1, tx_amount, addr)
        spend_bundle = tx.spend_bundle
        assert spend_bundle is not None
        for coin in spend_bundle.additions():
            if coin.amount == uint64(300):
                coin_300 = [coin]

        await time_out_assert(20, tx_in_mempool, True, client, tx.name)
        await farm_transaction(full_node_api, wallet_node, spend_bundle)
        await time_out_assert(20, get_confirmed_balance, funds, client, 1)

    # test min coin amount
    min_coins: List[Coin] = await client_2.select_coins(amount=1000, wallet_id=1, min_coin_amount=uint64(1001))
    assert min_coins is not None
    assert len(min_coins) == 1 and min_coins[0].amount == uint64(10000)

    # test max coin amount
    max_coins: List[Coin] = await client_2.select_coins(
        amount=2000, wallet_id=1, min_coin_amount=uint64(999), max_coin_amount=uint64(9999)
    )
    assert max_coins is not None
    assert len(max_coins) == 2 and max_coins[0].amount == uint64(1000)

    # test excluded coin amounts
    excluded_amt_coins: List[Coin] = await client_2.select_coins(
        amount=1000, wallet_id=1, excluded_amounts=[uint64(1000)]
    )
    assert excluded_amt_coins is not None
    assert len(excluded_amt_coins) == 1 and excluded_amt_coins[0].amount == uint64(10000)

    # test excluded coins
    with pytest.raises(ValueError):
        await client_2.select_coins(amount=5000, wallet_id=1, excluded_coins=min_coins)
    excluded_test = await client_2.select_coins(amount=1300, wallet_id=1, excluded_coins=coin_300)
    assert len(excluded_test) == 2
    for coin in excluded_test:
        assert coin != coin_300[0]

    # test get coins
    all_coins, _, _ = await client_2.get_spendable_coins(
        wallet_id=1, excluded_coin_ids=[excluded_amt_coins[0].name().hex()]
    )
    assert excluded_amt_coins not in all_coins
    all_coins_2, _, _ = await client_2.get_spendable_coins(wallet_id=1, max_coin_amount=uint64(999))
    assert all_coins_2[0].coin == coin_300[0]
    with pytest.raises(ValueError):  # validate fail on invalid coin id.
        await client_2.get_spendable_coins(wallet_id=1, excluded_coin_ids=["a"])


@pytest.mark.asyncio
async def test_notification_rpcs(wallet_rpc_environment: WalletRpcTestEnvironment):
    env: WalletRpcTestEnvironment = wallet_rpc_environment

    wallet_2: Wallet = env.wallet_2.wallet
    wallet_node: WalletNode = env.wallet_1.node
    full_node_api: FullNodeSimulator = env.full_node.api
    client: WalletRpcClient = env.wallet_1.rpc_client
    client_2: WalletRpcClient = env.wallet_2.rpc_client

    await generate_funds(full_node_api, env.wallet_1)

    env.wallet_2.node.config["accept_notifications"] = True
    env.wallet_2.node.config["required_notification_amount"] = 100000000000
    tx = await client.send_notification(
        await wallet_2.get_new_puzzlehash(),
        b"hello",
        uint64(100000000000),
        fee=uint64(100000000000),
    )

    assert tx.spend_bundle is not None
    await time_out_assert(
        5,
        full_node_api.full_node.mempool_manager.get_spendbundle,
        tx.spend_bundle,
        tx.spend_bundle.name(),
    )
    await farm_transaction(full_node_api, wallet_node, tx.spend_bundle)
    await time_out_assert(20, env.wallet_2.wallet.get_confirmed_balance, uint64(100000000000))

    notification = (await client_2.get_notifications())[0]
    assert [notification] == (await client_2.get_notifications([notification.coin_id]))
    assert [] == (await client_2.get_notifications(pagination=(0, 0)))
    assert [notification] == (await client_2.get_notifications(pagination=(None, 1)))
    assert [] == (await client_2.get_notifications(pagination=(1, None)))
    assert [notification] == (await client_2.get_notifications(pagination=(None, None)))
    assert await client_2.delete_notifications()
    assert [] == (await client_2.get_notifications([notification.coin_id]))

    tx = await client.send_notification(
        await wallet_2.get_new_puzzlehash(),
        b"hello",
        uint64(100000000000),
        fee=uint64(100000000000),
    )

    assert tx.spend_bundle is not None
    await time_out_assert(
        5,
        full_node_api.full_node.mempool_manager.get_spendbundle,
        tx.spend_bundle,
        tx.spend_bundle.name(),
    )
    await farm_transaction(full_node_api, wallet_node, tx.spend_bundle)
    await time_out_assert(20, env.wallet_2.wallet.get_confirmed_balance, uint64(200000000000))

    notification = (await client_2.get_notifications())[0]
    assert await client_2.delete_notifications([notification.coin_id])
    assert [] == (await client_2.get_notifications([notification.coin_id]))


<<<<<<< HEAD
@pytest.mark.asyncio
async def test_set_wallet_resync(wallet_rpc_environment: WalletRpcTestEnvironment):
    env: WalletRpcTestEnvironment = wallet_rpc_environment
    full_node_api: FullNodeSimulator = env.full_node.api
    client: WalletRpcClient = env.wallet_1.rpc_client
    await generate_funds(full_node_api, env.wallet_1)
    wallet_node: WalletNode = env.wallet_1.node
    wallet_node_2: WalletNode = env.wallet_2.node
    wallet_node_2._close()
    await wallet_node_2._await_closed()
    # set flag to reset wallet sync data on start
    await client.set_wallet_resync_on_startup()
    fingerprint = wallet_node.logged_in_fingerprint
    assert wallet_node._wallet_state_manager
    assert len(await wallet_node._wallet_state_manager.coin_store.get_all_unspent_coins()) == 2
    before_txs = await wallet_node.wallet_state_manager.tx_store.get_all_transactions()
    wallet_node._close()
    await wallet_node._await_closed()
    config = load_config(wallet_node.root_path, "config.yaml")
    # check that flag was set in config file
    assert config["wallet"]["reset_sync_for_fingerprint"] == fingerprint
    new_config = wallet_node.config.copy()
    new_config["reset_sync_for_fingerprint"] = config["wallet"]["reset_sync_for_fingerprint"]
    wallet_node_2.config = new_config
    wallet_node_2.root_path = wallet_node.root_path
    wallet_node_2.local_keychain = wallet_node.local_keychain
    # use second node to start the same wallet, reusing config and db
    await wallet_node_2._start_with_fingerprint(fingerprint)
    assert wallet_node_2._wallet_state_manager
    after_txs = await wallet_node_2.wallet_state_manager.tx_store.get_all_transactions()
    # transactions should be the same
    assert after_txs == before_txs
    # only coin_store was populated in this case, but now should be empty
    assert len(await wallet_node_2._wallet_state_manager.coin_store.get_all_unspent_coins()) == 0
    updated_config = load_config(wallet_node.root_path, "config.yaml")
    # check that it's disabled after reset
    assert updated_config["wallet"].get("reset_sync_for_fingerprint") is None
    wallet_node_2._close()
    await wallet_node_2._await_closed()


@pytest.mark.asyncio
async def test_set_wallet_resync_on_startup_disable(wallet_rpc_environment: WalletRpcTestEnvironment):
    env: WalletRpcTestEnvironment = wallet_rpc_environment
    full_node_api: FullNodeSimulator = env.full_node.api
    client: WalletRpcClient = env.wallet_1.rpc_client
    await generate_funds(full_node_api, env.wallet_1)
    wallet_node: WalletNode = env.wallet_1.node
    wallet_node_2: WalletNode = env.wallet_2.node
    wallet_node_2._close()
    await wallet_node_2._await_closed()
    # set flag to reset wallet sync data on start
    await client.set_wallet_resync_on_startup()
    fingerprint = wallet_node.logged_in_fingerprint
    assert wallet_node._wallet_state_manager
    assert len(await wallet_node._wallet_state_manager.coin_store.get_all_unspent_coins()) == 2
    before_txs = await wallet_node.wallet_state_manager.tx_store.get_all_transactions()
    await client.set_wallet_resync_on_startup(False)
    wallet_node._close()
    await wallet_node._await_closed()
    config = load_config(wallet_node.root_path, "config.yaml")
    # check that flag was set in config file
    assert config["wallet"].get("reset_sync_for_fingerprint") is None
    new_config = wallet_node.config.copy()
    new_config["reset_sync_for_fingerprint"] = config["wallet"].get("reset_sync_for_fingerprint")
    wallet_node_2.config = new_config
    wallet_node_2.root_path = wallet_node.root_path
    wallet_node_2.local_keychain = wallet_node.local_keychain
    # use second node to start the same wallet, reusing config and db
    await wallet_node_2._start_with_fingerprint(fingerprint)
    assert wallet_node_2._wallet_state_manager
    after_txs = await wallet_node_2.wallet_state_manager.tx_store.get_all_transactions()
    # transactions should be the same
    assert after_txs == before_txs
    # only coin_store was populated in this case, but now should be empty
    assert len(await wallet_node_2._wallet_state_manager.coin_store.get_all_unspent_coins()) == 2
    wallet_node_2._close()
    await wallet_node_2._await_closed()
=======
# The signatures below were made from an ephemeral key pair that isn't included in the test code.
# When modifying this test, any key can be used to generate signatures. Only the pubkey needs to
# be included in the test code.
#
# Example 1:
# $ chia keys generate
# $ chia keys sign -d 'hello world' -t 'm/12381/8444/1/1'
#
# Example 2:
# $ chia wallet get_address
# xch1vk0dj7cx7d638h80mcuw70xqlnr56pmuhzajemn5ym02vhl3mzyqrrd4wp
# $ chia wallet sign_message -m $(echo -n 'hello world' | xxd -p)
# -a xch1vk0dj7cx7d638h80mcuw70xqlnr56pmuhzajemn5ym02vhl3mzyqrrd4wp
#
@pytest.mark.parametrize(
    ["rpc_request", "rpc_response"],
    [
        # Valid signatures
        (
            # chia keys sign -d "Let's eat, Grandma" -t "m/12381/8444/1/1"
            {
                "message": "4c65742773206561742c204772616e646d61",  # Let's eat, Grandma
                "pubkey": (
                    "89d8e2a225c2ff543222bd0f2ba457a44acbdd147e4dfa02"
                    "eadaef73eae49450dc708fd7c86800b60e8bc456e77563e4"
                ),
                "signature": (
                    "8006f63537563f038321eeda25f3838613d8f938e95f19d1d19ccbe634e9ee4d69552536aab08b4fe961305"
                    "e534ffddf096199ae936b272dac88c936e8774bfc7a6f24025085026db3b7c3c41b472db3daf99b5e6cabf2"
                    "6034d8782d10ef148d"
                ),
            },
            {"isValid": True},
        ),
        (
            # chia wallet sign_message -m $(echo -n 'Happy happy joy joy' | xxd -p)
            # -a xch1e2pcue5q7t4sg8gygz3aht369sk78rzzs92zx65ktn9a9qurw35saajvkh
            {
                "message": "4861707079206861707079206a6f79206a6f79",  # Happy happy joy joy
                "pubkey": (
                    "8e156d106f1b0ff0ebbe5ab27b1797a19cf3e895a7a435b0"
                    "03a1df2dd477d622be928379625b759ef3b388b286ee8658"
                ),
                "signature": (
                    "a804111f80be2ed0d4d3fdd139c8fe20cd506b99b03592563d85292abcbb9cd6ff6df2e7a13093e330d66aa"
                    "5218bbe0e17677c9a23a9f18dbe488b7026be59d476161f5e6f0eea109cd7be22b1f74fda9c80c6b845ecc6"
                    "91246eb1c7f1b66a6a"
                ),
                "signing_mode": SigningMode.CHIP_0002.value,
            },
            {"isValid": True},
        ),
        (
            # chia wallet sign_message -m $(echo -n 'Happy happy joy joy' | xxd -p)
            # -a xch1e2pcue5q7t4sg8gygz3aht369sk78rzzs92zx65ktn9a9qurw35saajvkh
            {
                "message": "4861707079206861707079206a6f79206a6f79",  # Happy happy joy joy
                "pubkey": (
                    "8e156d106f1b0ff0ebbe5ab27b1797a19cf3e895a7a435b0"
                    "03a1df2dd477d622be928379625b759ef3b388b286ee8658"
                ),
                "signature": (
                    "a804111f80be2ed0d4d3fdd139c8fe20cd506b99b03592563d85292abcbb9cd6ff6df2e7a13093e330d66aa"
                    "5218bbe0e17677c9a23a9f18dbe488b7026be59d476161f5e6f0eea109cd7be22b1f74fda9c80c6b845ecc6"
                    "91246eb1c7f1b66a6a"
                ),
                "signing_mode": SigningMode.CHIP_0002.value,
                "address": "xch1e2pcue5q7t4sg8gygz3aht369sk78rzzs92zx65ktn9a9qurw35saajvkh",
            },
            {"isValid": True},
        ),
        # Negative tests
        (
            # Message was modified
            {
                "message": "4c6574277320656174204772616e646d61",  # Let's eat Grandma
                "pubkey": (
                    "89d8e2a225c2ff543222bd0f2ba457a44acbdd147e4dfa02"
                    "eadaef73eae49450dc708fd7c86800b60e8bc456e77563e4"
                ),
                "signature": (
                    "8006f63537563f038321eeda25f3838613d8f938e95f19d1d19ccbe634e9ee4d69552536aab08b4fe961305"
                    "e534ffddf096199ae936b272dac88c936e8774bfc7a6f24025085026db3b7c3c41b472db3daf99b5e6cabf2"
                    "6034d8782d10ef148d"
                ),
            },
            {"isValid": False, "error": "Signature is invalid."},
        ),
        (
            # Valid signature but address doesn't match pubkey
            {
                "message": "4861707079206861707079206a6f79206a6f79",  # Happy happy joy joy
                "pubkey": (
                    "8e156d106f1b0ff0ebbe5ab27b1797a19cf3e895a7a435b0"
                    "03a1df2dd477d622be928379625b759ef3b388b286ee8658"
                ),
                "signature": (
                    "a804111f80be2ed0d4d3fdd139c8fe20cd506b99b03592563d85292abcbb9cd6ff6df2e7a13093e330d66aa"
                    "5218bbe0e17677c9a23a9f18dbe488b7026be59d476161f5e6f0eea109cd7be22b1f74fda9c80c6b845ecc6"
                    "91246eb1c7f1b66a6a"
                ),
                "signing_mode": SigningMode.CHIP_0002.value,
                "address": "xch1d0rekc2javy5gpruzmcnk4e4qq834jzlvxt5tcgl2ylt49t26gdsjen7t0",
            },
            {"isValid": False, "error": "Public key doesn't match the address"},
        ),
    ],
)
@pytest.mark.parametrize("prefix_hex_strings", [True, False], ids=["with 0x", "no 0x"])
@pytest.mark.asyncio
async def test_verify_signature(
    wallet_rpc_environment: WalletRpcTestEnvironment,
    rpc_request: Dict[str, Any],
    rpc_response: Dict[str, Any],
    prefix_hex_strings: bool,
):
    rpc_server: Optional[RpcServer] = wallet_rpc_environment.wallet_1.service.rpc_server
    assert rpc_server is not None
    api: WalletRpcApi = cast(WalletRpcApi, rpc_server.rpc_api)
    req = update_verify_signature_request(rpc_request, prefix_hex_strings)
    res = await api.verify_signature(req)
    assert res == rpc_response
>>>>>>> 1d4700dc
<|MERGE_RESOLUTION|>--- conflicted
+++ resolved
@@ -1337,86 +1337,6 @@
     assert [] == (await client_2.get_notifications([notification.coin_id]))
 
 
-<<<<<<< HEAD
-@pytest.mark.asyncio
-async def test_set_wallet_resync(wallet_rpc_environment: WalletRpcTestEnvironment):
-    env: WalletRpcTestEnvironment = wallet_rpc_environment
-    full_node_api: FullNodeSimulator = env.full_node.api
-    client: WalletRpcClient = env.wallet_1.rpc_client
-    await generate_funds(full_node_api, env.wallet_1)
-    wallet_node: WalletNode = env.wallet_1.node
-    wallet_node_2: WalletNode = env.wallet_2.node
-    wallet_node_2._close()
-    await wallet_node_2._await_closed()
-    # set flag to reset wallet sync data on start
-    await client.set_wallet_resync_on_startup()
-    fingerprint = wallet_node.logged_in_fingerprint
-    assert wallet_node._wallet_state_manager
-    assert len(await wallet_node._wallet_state_manager.coin_store.get_all_unspent_coins()) == 2
-    before_txs = await wallet_node.wallet_state_manager.tx_store.get_all_transactions()
-    wallet_node._close()
-    await wallet_node._await_closed()
-    config = load_config(wallet_node.root_path, "config.yaml")
-    # check that flag was set in config file
-    assert config["wallet"]["reset_sync_for_fingerprint"] == fingerprint
-    new_config = wallet_node.config.copy()
-    new_config["reset_sync_for_fingerprint"] = config["wallet"]["reset_sync_for_fingerprint"]
-    wallet_node_2.config = new_config
-    wallet_node_2.root_path = wallet_node.root_path
-    wallet_node_2.local_keychain = wallet_node.local_keychain
-    # use second node to start the same wallet, reusing config and db
-    await wallet_node_2._start_with_fingerprint(fingerprint)
-    assert wallet_node_2._wallet_state_manager
-    after_txs = await wallet_node_2.wallet_state_manager.tx_store.get_all_transactions()
-    # transactions should be the same
-    assert after_txs == before_txs
-    # only coin_store was populated in this case, but now should be empty
-    assert len(await wallet_node_2._wallet_state_manager.coin_store.get_all_unspent_coins()) == 0
-    updated_config = load_config(wallet_node.root_path, "config.yaml")
-    # check that it's disabled after reset
-    assert updated_config["wallet"].get("reset_sync_for_fingerprint") is None
-    wallet_node_2._close()
-    await wallet_node_2._await_closed()
-
-
-@pytest.mark.asyncio
-async def test_set_wallet_resync_on_startup_disable(wallet_rpc_environment: WalletRpcTestEnvironment):
-    env: WalletRpcTestEnvironment = wallet_rpc_environment
-    full_node_api: FullNodeSimulator = env.full_node.api
-    client: WalletRpcClient = env.wallet_1.rpc_client
-    await generate_funds(full_node_api, env.wallet_1)
-    wallet_node: WalletNode = env.wallet_1.node
-    wallet_node_2: WalletNode = env.wallet_2.node
-    wallet_node_2._close()
-    await wallet_node_2._await_closed()
-    # set flag to reset wallet sync data on start
-    await client.set_wallet_resync_on_startup()
-    fingerprint = wallet_node.logged_in_fingerprint
-    assert wallet_node._wallet_state_manager
-    assert len(await wallet_node._wallet_state_manager.coin_store.get_all_unspent_coins()) == 2
-    before_txs = await wallet_node.wallet_state_manager.tx_store.get_all_transactions()
-    await client.set_wallet_resync_on_startup(False)
-    wallet_node._close()
-    await wallet_node._await_closed()
-    config = load_config(wallet_node.root_path, "config.yaml")
-    # check that flag was set in config file
-    assert config["wallet"].get("reset_sync_for_fingerprint") is None
-    new_config = wallet_node.config.copy()
-    new_config["reset_sync_for_fingerprint"] = config["wallet"].get("reset_sync_for_fingerprint")
-    wallet_node_2.config = new_config
-    wallet_node_2.root_path = wallet_node.root_path
-    wallet_node_2.local_keychain = wallet_node.local_keychain
-    # use second node to start the same wallet, reusing config and db
-    await wallet_node_2._start_with_fingerprint(fingerprint)
-    assert wallet_node_2._wallet_state_manager
-    after_txs = await wallet_node_2.wallet_state_manager.tx_store.get_all_transactions()
-    # transactions should be the same
-    assert after_txs == before_txs
-    # only coin_store was populated in this case, but now should be empty
-    assert len(await wallet_node_2._wallet_state_manager.coin_store.get_all_unspent_coins()) == 2
-    wallet_node_2._close()
-    await wallet_node_2._await_closed()
-=======
 # The signatures below were made from an ephemeral key pair that isn't included in the test code.
 # When modifying this test, any key can be used to generate signatures. Only the pubkey needs to
 # be included in the test code.
@@ -1539,4 +1459,83 @@
     req = update_verify_signature_request(rpc_request, prefix_hex_strings)
     res = await api.verify_signature(req)
     assert res == rpc_response
->>>>>>> 1d4700dc
+
+
+@pytest.mark.asyncio
+async def test_set_wallet_resync(wallet_rpc_environment: WalletRpcTestEnvironment):
+    env: WalletRpcTestEnvironment = wallet_rpc_environment
+    full_node_api: FullNodeSimulator = env.full_node.api
+    client: WalletRpcClient = env.wallet_1.rpc_client
+    await generate_funds(full_node_api, env.wallet_1)
+    wallet_node: WalletNode = env.wallet_1.node
+    wallet_node_2: WalletNode = env.wallet_2.node
+    wallet_node_2._close()
+    await wallet_node_2._await_closed()
+    # set flag to reset wallet sync data on start
+    await client.set_wallet_resync_on_startup()
+    fingerprint = wallet_node.logged_in_fingerprint
+    assert wallet_node._wallet_state_manager
+    assert len(await wallet_node._wallet_state_manager.coin_store.get_all_unspent_coins()) == 2
+    before_txs = await wallet_node.wallet_state_manager.tx_store.get_all_transactions()
+    wallet_node._close()
+    await wallet_node._await_closed()
+    config = load_config(wallet_node.root_path, "config.yaml")
+    # check that flag was set in config file
+    assert config["wallet"]["reset_sync_for_fingerprint"] == fingerprint
+    new_config = wallet_node.config.copy()
+    new_config["reset_sync_for_fingerprint"] = config["wallet"]["reset_sync_for_fingerprint"]
+    wallet_node_2.config = new_config
+    wallet_node_2.root_path = wallet_node.root_path
+    wallet_node_2.local_keychain = wallet_node.local_keychain
+    # use second node to start the same wallet, reusing config and db
+    await wallet_node_2._start_with_fingerprint(fingerprint)
+    assert wallet_node_2._wallet_state_manager
+    after_txs = await wallet_node_2.wallet_state_manager.tx_store.get_all_transactions()
+    # transactions should be the same
+    assert after_txs == before_txs
+    # only coin_store was populated in this case, but now should be empty
+    assert len(await wallet_node_2._wallet_state_manager.coin_store.get_all_unspent_coins()) == 0
+    updated_config = load_config(wallet_node.root_path, "config.yaml")
+    # check that it's disabled after reset
+    assert updated_config["wallet"].get("reset_sync_for_fingerprint") is None
+    wallet_node_2._close()
+    await wallet_node_2._await_closed()
+
+
+@pytest.mark.asyncio
+async def test_set_wallet_resync_on_startup_disable(wallet_rpc_environment: WalletRpcTestEnvironment):
+    env: WalletRpcTestEnvironment = wallet_rpc_environment
+    full_node_api: FullNodeSimulator = env.full_node.api
+    client: WalletRpcClient = env.wallet_1.rpc_client
+    await generate_funds(full_node_api, env.wallet_1)
+    wallet_node: WalletNode = env.wallet_1.node
+    wallet_node_2: WalletNode = env.wallet_2.node
+    wallet_node_2._close()
+    await wallet_node_2._await_closed()
+    # set flag to reset wallet sync data on start
+    await client.set_wallet_resync_on_startup()
+    fingerprint = wallet_node.logged_in_fingerprint
+    assert wallet_node._wallet_state_manager
+    assert len(await wallet_node._wallet_state_manager.coin_store.get_all_unspent_coins()) == 2
+    before_txs = await wallet_node.wallet_state_manager.tx_store.get_all_transactions()
+    await client.set_wallet_resync_on_startup(False)
+    wallet_node._close()
+    await wallet_node._await_closed()
+    config = load_config(wallet_node.root_path, "config.yaml")
+    # check that flag was set in config file
+    assert config["wallet"].get("reset_sync_for_fingerprint") is None
+    new_config = wallet_node.config.copy()
+    new_config["reset_sync_for_fingerprint"] = config["wallet"].get("reset_sync_for_fingerprint")
+    wallet_node_2.config = new_config
+    wallet_node_2.root_path = wallet_node.root_path
+    wallet_node_2.local_keychain = wallet_node.local_keychain
+    # use second node to start the same wallet, reusing config and db
+    await wallet_node_2._start_with_fingerprint(fingerprint)
+    assert wallet_node_2._wallet_state_manager
+    after_txs = await wallet_node_2.wallet_state_manager.tx_store.get_all_transactions()
+    # transactions should be the same
+    assert after_txs == before_txs
+    # only coin_store was populated in this case, but now should be empty
+    assert len(await wallet_node_2._wallet_state_manager.coin_store.get_all_unspent_coins()) == 2
+    wallet_node_2._close()
+    await wallet_node_2._await_closed()