from __future__ import annotations

import asyncio
from typing import List

import pytest
from clvm.casts import int_to_bytes
from colorlog import getLogger

from chia.consensus.block_rewards import calculate_base_farmer_reward, calculate_pool_reward
from chia.protocols import wallet_protocol
from chia.protocols.full_node_protocol import RespondTransaction
from chia.protocols.protocol_message_types import ProtocolMessageTypes
from chia.protocols.wallet_protocol import CoinStateUpdate, RespondToCoinUpdates
from chia.server.outbound_message import Message, NodeType
from chia.simulator.simulator_protocol import FarmNewBlockProtocol, ReorgProtocol
from chia.types.blockchain_format.coin import Coin
from chia.types.blockchain_format.sized_bytes import bytes32
from chia.types.condition_opcodes import ConditionOpcode
from chia.types.condition_with_args import ConditionWithArgs
from chia.types.peer_info import PeerInfo
from chia.util.ints import uint32, uint64
from chia.wallet.util.tx_config import DEFAULT_TX_CONFIG
from chia.wallet.wallet import Wallet
from tests.connection_utils import add_dummy_connection
from tests.util.setup_nodes import OldSimulatorsAndWallets
from tests.util.time_out_assert import time_out_assert

log = getLogger(__name__)

zero_ph = bytes32(32 * b"\0")


async def get_all_messages_in_queue(queue: asyncio.Queue[Message]) -> List[Message]:
    all_messages = []
    await asyncio.sleep(2)
    while not queue.empty():
        message = await queue.get()
        all_messages.append(message)
    return all_messages


@pytest.mark.anyio
async def test_subscribe_for_ph(simulator_and_wallet: OldSimulatorsAndWallets, self_hostname: str) -> None:
    num_blocks = 4
    full_nodes, wallets, _ = simulator_and_wallet
    full_node_api = full_nodes[0]
    wallet_node, server_2 = wallets[0]
    fn_server = full_node_api.full_node.server

    await server_2.start_client(PeerInfo(self_hostname, fn_server.get_port()), None)
    incoming_queue, peer_id = await add_dummy_connection(fn_server, self_hostname, 12312, NodeType.WALLET)

    junk_ph = bytes32(32 * b"\a")
    fake_wallet_peer = fn_server.all_connections[peer_id]
    msg = wallet_protocol.RegisterForPhUpdates([zero_ph], uint32(0))
    msg_response = await full_node_api.register_interest_in_puzzle_hash(msg, fake_wallet_peer)

    assert msg_response.type == ProtocolMessageTypes.respond_to_ph_update.value
    data_response = RespondToCoinUpdates.from_bytes(msg_response.data)
    assert data_response.coin_states == []

    # Farm few more with reward
    for i in range(num_blocks):
        if i == num_blocks - 1:
            await full_node_api.farm_new_transaction_block(FarmNewBlockProtocol(zero_ph))
            await full_node_api.farm_new_transaction_block(FarmNewBlockProtocol(junk_ph))
        else:
            await full_node_api.farm_new_transaction_block(FarmNewBlockProtocol(zero_ph))

    msg = wallet_protocol.RegisterForPhUpdates([zero_ph], uint32(0))
    msg_response = await full_node_api.register_interest_in_puzzle_hash(msg, fake_wallet_peer)
    assert msg_response.type == ProtocolMessageTypes.respond_to_ph_update.value
    data_response = RespondToCoinUpdates.from_bytes(msg_response.data)
    # we have already subscribed to this puzzle hash, it will be ignored
    # we still receive the updates (see below)
    assert data_response.coin_states == []

    # Farm more rewards to check the incoming queue for the updates
    for i in range(num_blocks):
        if i == num_blocks - 1:
            await full_node_api.farm_new_transaction_block(FarmNewBlockProtocol(zero_ph))
            await full_node_api.farm_new_transaction_block(FarmNewBlockProtocol(junk_ph))
        else:
            await full_node_api.farm_new_transaction_block(FarmNewBlockProtocol(zero_ph))

    all_messages = await get_all_messages_in_queue(incoming_queue)

    zero_coin = await full_node_api.full_node.coin_store.get_coin_states_by_puzzle_hashes(True, {zero_ph})
    all_zero_coin = set(zero_coin)
    notified_zero_coins = set()

    for message in all_messages:
        if message.type == ProtocolMessageTypes.coin_state_update.value:
            coin_state_update = CoinStateUpdate.from_bytes(message.data)
            assert len(coin_state_update.items) == 2  # 2 per height farmer / pool reward
            for coin_state in coin_state_update.items:
                notified_zero_coins.add(coin_state)

    assert all_zero_coin == notified_zero_coins

    # Test subscribing to more coins
    one_ph = bytes32(32 * b"\1")
    msg = wallet_protocol.RegisterForPhUpdates([one_ph], uint32(0))
    msg_response = await full_node_api.register_interest_in_puzzle_hash(msg, fake_wallet_peer)
    peak = full_node_api.full_node.blockchain.get_peak()

    for i in range(num_blocks):
        if i == num_blocks - 1:
            await full_node_api.farm_new_transaction_block(FarmNewBlockProtocol(zero_ph))
            await full_node_api.farm_new_transaction_block(FarmNewBlockProtocol(junk_ph))
        else:
            await full_node_api.farm_new_transaction_block(FarmNewBlockProtocol(zero_ph))

    for i in range(num_blocks):
        if i == num_blocks - 1:
            await full_node_api.farm_new_transaction_block(FarmNewBlockProtocol(one_ph))
            await full_node_api.farm_new_transaction_block(FarmNewBlockProtocol(junk_ph))
        else:
            await full_node_api.farm_new_transaction_block(FarmNewBlockProtocol(one_ph))

    assert peak is not None
    zero_coins = await full_node_api.full_node.coin_store.get_coin_states_by_puzzle_hashes(
        True, {zero_ph}, uint32(peak.height + 1)
    )
    one_coins = await full_node_api.full_node.coin_store.get_coin_states_by_puzzle_hashes(True, {one_ph})

    all_coins = set(zero_coins)
    all_coins.update(one_coins)

    all_messages = await get_all_messages_in_queue(incoming_queue)

    notified_all_coins = set()

    for message in all_messages:
        if message.type == ProtocolMessageTypes.coin_state_update.value:
            coin_state_update = CoinStateUpdate.from_bytes(message.data)
            assert len(coin_state_update.items) == 2  # 2 per height farmer / pool reward
            for coin_state in coin_state_update.items:
                notified_all_coins.add(coin_state)

    assert all_coins == notified_all_coins

    wallet = wallet_node.wallet_state_manager.wallets[uint32(1)]
    assert isinstance(wallet, Wallet)
    puzzle_hash = await wallet.get_new_puzzlehash()

    for i in range(num_blocks):
        if i == num_blocks - 1:
            await full_node_api.farm_new_transaction_block(FarmNewBlockProtocol(puzzle_hash))
            await full_node_api.farm_new_transaction_block(FarmNewBlockProtocol(junk_ph))
        else:
            await full_node_api.farm_new_transaction_block(FarmNewBlockProtocol(puzzle_hash))

    funds = sum(
        [calculate_pool_reward(uint32(i)) + calculate_base_farmer_reward(uint32(i)) for i in range(1, num_blocks + 1)]
    )
    fn_amount = sum(
        cr.coin.amount
        for cr in await full_node_api.full_node.coin_store.get_coin_records_by_puzzle_hash(False, puzzle_hash)
    )

    await time_out_assert(20, wallet.get_confirmed_balance, funds)
    assert funds == fn_amount

    msg_1 = wallet_protocol.RegisterForPhUpdates([puzzle_hash], uint32(0))
    msg_response_1 = await full_node_api.register_interest_in_puzzle_hash(msg_1, fake_wallet_peer)
    assert msg_response_1.type == ProtocolMessageTypes.respond_to_ph_update.value
    data_response_1 = RespondToCoinUpdates.from_bytes(msg_response_1.data)
    assert len(data_response_1.coin_states) == 2 * num_blocks  # 2 per height farmer / pool reward

    await full_node_api.wait_for_wallet_synced(wallet_node=wallet_node, timeout=20)

    [tx_record] = await wallet.generate_signed_transaction(uint64(10), puzzle_hash, DEFAULT_TX_CONFIG, uint64(0))
    assert tx_record.spend_bundle is not None
    assert len(tx_record.spend_bundle.removals()) == 1
    spent_coin = tx_record.spend_bundle.removals()[0]
    assert spent_coin.puzzle_hash == puzzle_hash

<<<<<<< HEAD
    await wallet_node.wallet_state_manager.add_pending_transactions([tx_record])
=======
    await wallet.wallet_state_manager.add_pending_transactions([tx_record])
>>>>>>> 07fcecd0

    await full_node_api.process_transaction_records(records=[tx_record])

    # Let's make sure the wallet can handle a non ephemeral launcher
    from chia.wallet.puzzles.singleton_top_layer import SINGLETON_LAUNCHER_HASH

    await full_node_api.wait_for_wallet_synced(wallet_node=wallet_node, timeout=20)

    [tx_record] = await wallet.generate_signed_transaction(
        uint64(10), SINGLETON_LAUNCHER_HASH, DEFAULT_TX_CONFIG, uint64(0)
    )
<<<<<<< HEAD
    await wallet_node.wallet_state_manager.add_pending_transactions([tx_record])
=======
    await wallet.wallet_state_manager.add_pending_transactions([tx_record])
>>>>>>> 07fcecd0

    await full_node_api.process_transaction_records(records=[tx_record])

    await full_node_api.wait_for_wallet_synced(wallet_node=wallet_node, timeout=20)

    # Send a transaction to make sure the wallet is still running
    [tx_record] = await wallet.generate_signed_transaction(uint64(10), junk_ph, DEFAULT_TX_CONFIG, uint64(0))
<<<<<<< HEAD
    await wallet_node.wallet_state_manager.add_pending_transactions([tx_record])
=======
    await wallet.wallet_state_manager.add_pending_transactions([tx_record])
>>>>>>> 07fcecd0

    await full_node_api.process_transaction_records(records=[tx_record])

    all_messages = await get_all_messages_in_queue(incoming_queue)

    notified_state = None

    for message in all_messages:
        if message.type == ProtocolMessageTypes.coin_state_update.value:
            coin_state_update = CoinStateUpdate.from_bytes(message.data)
            for coin_state in coin_state_update.items:
                if coin_state.coin.name() == spent_coin.name():
                    notified_state = coin_state

    assert notified_state is not None
    assert notified_state.coin == spent_coin
    assert notified_state.spent_height is not None


@pytest.mark.anyio
async def test_subscribe_for_coin_id(simulator_and_wallet: OldSimulatorsAndWallets, self_hostname: str) -> None:
    num_blocks = 4
    full_nodes, wallets, _ = simulator_and_wallet
    full_node_api = full_nodes[0]
    wallet_node, server_2 = wallets[0]
    fn_server = full_node_api.full_node.server
    standard_wallet = wallet_node.wallet_state_manager.wallets[uint32(1)]
    assert isinstance(standard_wallet, Wallet)
    puzzle_hash = await standard_wallet.get_new_puzzlehash()

    await server_2.start_client(PeerInfo(self_hostname, fn_server.get_port()), None)
    incoming_queue, peer_id = await add_dummy_connection(fn_server, self_hostname, 12312, NodeType.WALLET)

    fake_wallet_peer = fn_server.all_connections[peer_id]

    # Farm to create a coin that we'll track
    for _ in range(num_blocks):
        await full_node_api.farm_new_transaction_block(FarmNewBlockProtocol(puzzle_hash))

    funds = sum(
        [calculate_pool_reward(uint32(i)) + calculate_base_farmer_reward(uint32(i)) for i in range(1, num_blocks)]
    )

    await time_out_assert(20, standard_wallet.get_confirmed_balance, funds)

    my_coins = await full_node_api.full_node.coin_store.get_coin_records_by_puzzle_hash(True, puzzle_hash)
    coin_to_spend = my_coins[0].coin

    msg = wallet_protocol.RegisterForCoinUpdates([coin_to_spend.name()], uint32(0))
    msg_response = await full_node_api.register_interest_in_coin(msg, fake_wallet_peer)
    assert msg_response is not None
    assert msg_response.type == ProtocolMessageTypes.respond_to_coin_update.value
    data_response = RespondToCoinUpdates.from_bytes(msg_response.data)
    assert data_response.coin_states[0].coin == coin_to_spend

    coins = set()
    coins.add(coin_to_spend)
    [tx_record] = await standard_wallet.generate_signed_transaction(
        uint64(10), puzzle_hash, DEFAULT_TX_CONFIG, uint64(0), coins=coins
    )
    await standard_wallet.wallet_state_manager.add_pending_transactions([tx_record])

    await full_node_api.process_transaction_records(records=[tx_record])

    all_messages = await get_all_messages_in_queue(incoming_queue)

    notified_coins = set()
    for message in all_messages:
        if message.type == ProtocolMessageTypes.coin_state_update.value:
            coin_state_update = CoinStateUpdate.from_bytes(message.data)
            for coin_state in coin_state_update.items:
                notified_coins.add(coin_state.coin)
                assert coin_state.spent_height is not None

    assert notified_coins == coins

    # Test getting notification for coin that is about to be created
    await full_node_api.wait_for_wallet_synced(wallet_node=wallet_node, timeout=20)

    [tx_record] = await standard_wallet.generate_signed_transaction(
        uint64(10), puzzle_hash, DEFAULT_TX_CONFIG, uint64(0)
    )

    added_target = None
    assert tx_record.spend_bundle is not None
    for coin in tx_record.spend_bundle.additions():
        if coin.puzzle_hash == puzzle_hash:
            added_target = coin

    assert added_target is not None

    msg = wallet_protocol.RegisterForCoinUpdates([added_target.name()], uint32(0))
    msg_response = await full_node_api.register_interest_in_coin(msg, fake_wallet_peer)
    assert msg_response is not None
    assert msg_response.type == ProtocolMessageTypes.respond_to_coin_update.value
    data_response = RespondToCoinUpdates.from_bytes(msg_response.data)
    assert len(data_response.coin_states) == 0

    await standard_wallet.wallet_state_manager.add_pending_transactions([tx_record])

    await full_node_api.process_transaction_records(records=[tx_record])

    all_messages = await get_all_messages_in_queue(incoming_queue)

    notified_state = None

    for message in all_messages:
        if message.type == ProtocolMessageTypes.coin_state_update.value:
            coin_state_update = CoinStateUpdate.from_bytes(message.data)
            for coin_state in coin_state_update.items:
                if coin_state.coin.name() == added_target.name():
                    notified_state = coin_state

    assert notified_state is not None
    assert notified_state.coin == added_target
    assert notified_state.spent_height is None


@pytest.mark.anyio
async def test_subscribe_for_ph_reorg(simulator_and_wallet: OldSimulatorsAndWallets, self_hostname: str) -> None:
    num_blocks = 4
    long_blocks = 20
    full_nodes, wallets, _ = simulator_and_wallet
    full_node_api = full_nodes[0]
    wallet_node, server_2 = wallets[0]
    fn_server = full_node_api.full_node.server
    standard_wallet = wallet_node.wallet_state_manager.wallets[uint32(1)]
    assert isinstance(standard_wallet, Wallet)
    puzzle_hash = await standard_wallet.get_new_puzzlehash()

    await server_2.start_client(PeerInfo(self_hostname, fn_server.get_port()), None)
    incoming_queue, peer_id = await add_dummy_connection(fn_server, self_hostname, 12312, NodeType.WALLET)

    fake_wallet_peer = fn_server.all_connections[peer_id]

    # Farm to create a coin that we'll track
    for _ in range(num_blocks):
        await full_node_api.farm_new_transaction_block(FarmNewBlockProtocol(zero_ph))

    for _ in range(long_blocks):
        await full_node_api.farm_new_transaction_block(FarmNewBlockProtocol(zero_ph))

    msg = wallet_protocol.RegisterForPhUpdates([puzzle_hash], uint32(0))
    msg_response = await full_node_api.register_interest_in_puzzle_hash(msg, fake_wallet_peer)
    assert msg_response is not None
    await full_node_api.farm_new_transaction_block(FarmNewBlockProtocol(puzzle_hash))

    for _ in range(num_blocks):
        await full_node_api.farm_new_transaction_block(FarmNewBlockProtocol(zero_ph))

    expected_height = uint32(long_blocks + 2 * num_blocks + 1)
    await time_out_assert(20, full_node_api.full_node.blockchain.get_peak_height, expected_height)

    coin_records = await full_node_api.full_node.coin_store.get_coin_records_by_puzzle_hash(True, puzzle_hash)
    assert len(coin_records) > 0
    fork_height = uint32(expected_height - num_blocks - 5)
    req = ReorgProtocol(fork_height, uint32(expected_height + 5), zero_ph, None)
    await full_node_api.reorg_from_index_to_new_index(req)

    coin_records = await full_node_api.full_node.coin_store.get_coin_records_by_puzzle_hash(True, puzzle_hash)
    assert coin_records == []

    all_messages = await get_all_messages_in_queue(incoming_queue)

    coin_update_messages: List[CoinStateUpdate] = []
    for message in all_messages:
        if message.type == ProtocolMessageTypes.coin_state_update.value:
            coin_state_update = CoinStateUpdate.from_bytes(message.data)
            coin_update_messages.append(coin_state_update)

    # First state is creation, second one is a reorg
    assert len(coin_update_messages) == 2
    first = coin_update_messages[0]

    assert len(first.items) == 2
    first_state_coin_1 = first.items[0]
    assert first_state_coin_1.spent_height is None
    assert first_state_coin_1.created_height is not None
    first_state_coin_2 = first.items[1]
    assert first_state_coin_2.spent_height is None
    assert first_state_coin_2.created_height is not None

    second = coin_update_messages[1]
    assert second.fork_height == fork_height
    assert len(second.items) == 2
    second_state_coin_1 = second.items[0]
    assert second_state_coin_1.spent_height is None
    assert second_state_coin_1.created_height is None
    second_state_coin_2 = second.items[1]
    assert second_state_coin_2.spent_height is None
    assert second_state_coin_2.created_height is None


@pytest.mark.anyio
async def test_subscribe_for_coin_id_reorg(simulator_and_wallet: OldSimulatorsAndWallets, self_hostname: str) -> None:
    num_blocks = 4
    long_blocks = 20
    full_nodes, wallets, _ = simulator_and_wallet
    full_node_api = full_nodes[0]
    wallet_node, server_2 = wallets[0]
    fn_server = full_node_api.full_node.server
    standard_wallet = wallet_node.wallet_state_manager.wallets[uint32(1)]
    assert isinstance(standard_wallet, Wallet)
    puzzle_hash = await standard_wallet.get_new_puzzlehash()

    await server_2.start_client(PeerInfo(self_hostname, fn_server.get_port()), None)
    incoming_queue, peer_id = await add_dummy_connection(fn_server, self_hostname, 12312, NodeType.WALLET)

    fake_wallet_peer = fn_server.all_connections[peer_id]

    # Farm to create a coin that we'll track
    for _ in range(num_blocks):
        await full_node_api.farm_new_transaction_block(FarmNewBlockProtocol(zero_ph))

    for _ in range(long_blocks):
        await full_node_api.farm_new_transaction_block(FarmNewBlockProtocol(zero_ph))

    await full_node_api.farm_new_transaction_block(FarmNewBlockProtocol(puzzle_hash))

    for _ in range(num_blocks):
        await full_node_api.farm_new_transaction_block(FarmNewBlockProtocol(zero_ph))

    expected_height = uint32(long_blocks + 2 * num_blocks + 1)
    await time_out_assert(20, full_node_api.full_node.blockchain.get_peak_height, expected_height)

    coin_records = await full_node_api.full_node.coin_store.get_coin_records_by_puzzle_hash(True, puzzle_hash)
    assert len(coin_records) > 0

    for coin_rec in coin_records:
        msg = wallet_protocol.RegisterForCoinUpdates([coin_rec.name], uint32(0))
        msg_response = await full_node_api.register_interest_in_coin(msg, fake_wallet_peer)
        assert msg_response is not None

    fork_height = uint32(expected_height - num_blocks - 5)
    req = ReorgProtocol(fork_height, uint32(expected_height + 5), zero_ph, None)
    await full_node_api.reorg_from_index_to_new_index(req)

    coin_records = await full_node_api.full_node.coin_store.get_coin_records_by_puzzle_hash(True, puzzle_hash)
    assert coin_records == []

    all_messages = await get_all_messages_in_queue(incoming_queue)

    coin_update_messages: List[CoinStateUpdate] = []
    for message in all_messages:
        if message.type == ProtocolMessageTypes.coin_state_update.value:
            coin_state_update = CoinStateUpdate.from_bytes(message.data)
            coin_update_messages.append(coin_state_update)

    assert len(coin_update_messages) == 1
    update = coin_update_messages[0]
    coin_states = update.items
    assert len(coin_states) == 2
    first_coin = coin_states[0]
    assert first_coin.spent_height is None
    assert first_coin.created_height is None
    second_coin = coin_states[1]
    assert second_coin.spent_height is None
    assert second_coin.created_height is None


@pytest.mark.anyio
async def test_subscribe_for_hint(simulator_and_wallet: OldSimulatorsAndWallets, self_hostname: str) -> None:
    num_blocks = 4
    full_nodes, wallets, bt = simulator_and_wallet
    full_node_api = full_nodes[0]
    wallet_node, server_2 = wallets[0]
    fn_server = full_node_api.full_node.server

    await server_2.start_client(PeerInfo(self_hostname, fn_server.get_port()), None)
    incoming_queue, peer_id = await add_dummy_connection(fn_server, self_hostname, 12312, NodeType.WALLET)

    wt = bt.get_pool_wallet_tool()
    ph = wt.get_new_puzzlehash()
    for _ in range(num_blocks):
        await full_node_api.farm_new_transaction_block(FarmNewBlockProtocol(ph))

    await asyncio.sleep(6)
    coins = await full_node_api.full_node.coin_store.get_coin_records_by_puzzle_hashes(False, [ph])
    coin_spent = coins[0].coin
    hint_puzzle_hash = 32 * b"\2"
    amount = 1
    amount_bin = int_to_bytes(1)
    hint = bytes32(32 * b"\5")

    fake_wallet_peer = fn_server.all_connections[peer_id]
    msg = wallet_protocol.RegisterForPhUpdates([hint], uint32(0))
    msg_response = await full_node_api.register_interest_in_puzzle_hash(msg, fake_wallet_peer)
    assert msg_response.type == ProtocolMessageTypes.respond_to_ph_update.value
    data_response = RespondToCoinUpdates.from_bytes(msg_response.data)
    assert len(data_response.coin_states) == 0

    condition_dict = {
        ConditionOpcode.CREATE_COIN: [
            ConditionWithArgs(ConditionOpcode.CREATE_COIN, [hint_puzzle_hash, amount_bin, hint])
        ]
    }
    await full_node_api.wait_for_wallet_synced(wallet_node=wallet_node, timeout=20)

    tx = wt.generate_signed_transaction(uint64(10), wt.get_new_puzzlehash(), coin_spent, condition_dic=condition_dict)
    await full_node_api.respond_transaction(RespondTransaction(tx), fake_wallet_peer)

    await full_node_api.process_spend_bundles(bundles=[tx])

    all_messages = await get_all_messages_in_queue(incoming_queue)

    notified_state = None

    for message in all_messages:
        if message.type == ProtocolMessageTypes.coin_state_update.value:
            coin_state_update = CoinStateUpdate.from_bytes(message.data)
            notified_state = coin_state_update
            break

    assert notified_state is not None
    assert notified_state.items[0].coin == Coin(coin_spent.name(), hint_puzzle_hash, amount)

    msg = wallet_protocol.RegisterForPhUpdates([hint], uint32(0))
    msg_response = await full_node_api.register_interest_in_puzzle_hash(msg, fake_wallet_peer)
    assert msg_response.type == ProtocolMessageTypes.respond_to_ph_update.value
    response = RespondToCoinUpdates.from_bytes(msg_response.data)
    # we have already subscribed to this puzzle hash. The full node will
    # ignore the duplicate
    assert response.coin_states == []


@pytest.mark.anyio
async def test_subscribe_for_puzzle_hash_coin_hint_duplicates(
    simulator_and_wallet: OldSimulatorsAndWallets, self_hostname: str
) -> None:
    [full_node_api], [[_, wallet_server]], bt = simulator_and_wallet
    full_node_server = full_node_api.full_node.server

    await wallet_server.start_client(PeerInfo(self_hostname, full_node_server.get_port()), None)

    wt = bt.get_pool_wallet_tool()
    ph = wt.get_new_puzzlehash()
    await full_node_api.farm_blocks_to_puzzlehash(4, ph)
    coins = await full_node_api.full_node.coin_store.get_coin_records_by_puzzle_hashes(False, [ph])
    wallet_connection = full_node_server.all_connections[wallet_server.node_id]

    # Create a coin which is hinted with its own destination puzzle hash
    tx = wt.generate_signed_transaction(
        uint64(10),
        wt.get_new_puzzlehash(),
        coins[0].coin,
        condition_dic={
            ConditionOpcode.CREATE_COIN: [ConditionWithArgs(ConditionOpcode.CREATE_COIN, [ph, int_to_bytes(1), ph])]
        },
    )
    await full_node_api.respond_transaction(RespondTransaction(tx), wallet_connection)
    await full_node_api.process_spend_bundles(bundles=[tx])
    # Query the coin states and make sure it doesn't contain duplicated entries
    msg = wallet_protocol.RegisterForPhUpdates([ph], uint32(0))
    msg_response = await full_node_api.register_interest_in_puzzle_hash(msg, wallet_connection)
    assert msg_response.type == ProtocolMessageTypes.respond_to_ph_update.value
    response = RespondToCoinUpdates.from_bytes(msg_response.data)
    assert len(response.coin_states) > 0
    assert len(set(response.coin_states)) == len(response.coin_states)


@pytest.mark.anyio
async def test_subscribe_for_hint_long_sync(
    wallet_two_node_simulator: OldSimulatorsAndWallets, self_hostname: str
) -> None:
    full_nodes, wallets, bt = wallet_two_node_simulator
    full_node_api = full_nodes[0]
    full_node_api_1 = full_nodes[1]
    wallet_node, server_2 = wallets[0]
    fn_server = full_node_api.full_node.server
    fn_server_1 = full_node_api_1.full_node.server

    await server_2.start_client(PeerInfo(self_hostname, fn_server.get_port()), None)
    incoming_queue, peer_id = await add_dummy_connection(fn_server, self_hostname, 12312, NodeType.WALLET)
    incoming_queue_1, peer_id_1 = await add_dummy_connection(fn_server_1, self_hostname, 12313, NodeType.WALLET)

    wt = bt.get_pool_wallet_tool()
    ph = wt.get_new_puzzlehash()
    for _ in range(2):
        await full_node_api.farm_new_transaction_block(FarmNewBlockProtocol(ph))

    coins = await full_node_api.full_node.coin_store.get_coin_records_by_puzzle_hashes(False, [ph])
    coin_spent = coins[0].coin
    hint_puzzle_hash = 32 * b"\2"
    amount = 1
    amount_bin = int_to_bytes(1)
    hint = bytes32(32 * b"\5")

    fake_wallet_peer = fn_server.all_connections[peer_id]
    fake_wallet_peer_1 = fn_server_1.all_connections[peer_id_1]
    msg = wallet_protocol.RegisterForPhUpdates([hint], uint32(0))
    msg_response = await full_node_api.register_interest_in_puzzle_hash(msg, fake_wallet_peer)
    await full_node_api_1.register_interest_in_puzzle_hash(msg, fake_wallet_peer_1)

    assert msg_response.type == ProtocolMessageTypes.respond_to_ph_update.value
    data_response = RespondToCoinUpdates.from_bytes(msg_response.data)
    assert len(data_response.coin_states) == 0

    condition_dict = {
        ConditionOpcode.CREATE_COIN: [
            ConditionWithArgs(ConditionOpcode.CREATE_COIN, [hint_puzzle_hash, amount_bin, hint])
        ]
    }
    await full_node_api.wait_for_wallet_synced(wallet_node=wallet_node, timeout=20)

    tx = wt.generate_signed_transaction(uint64(10), wt.get_new_puzzlehash(), coin_spent, condition_dic=condition_dict)
    await full_node_api.respond_transaction(RespondTransaction(tx), fake_wallet_peer)

    await full_node_api.process_spend_bundles(bundles=[tx])

    # Create more blocks than recent "short_sync_blocks_behind_threshold" so that node enters batch
    blocks_to_farm = full_node_api.full_node.config.get("short_sync_blocks_behind_threshold", 100)
    for _ in range(blocks_to_farm):
        await full_node_api.farm_new_transaction_block(FarmNewBlockProtocol(ph))

    node1_height = full_node_api_1.full_node.blockchain.get_peak_height()
    assert node1_height is None

    await fn_server_1.start_client(PeerInfo(self_hostname, fn_server.get_port()), None)
    node0_height = full_node_api.full_node.blockchain.get_peak_height()
    await time_out_assert(60, full_node_api_1.full_node.blockchain.get_peak_height, node0_height)

    all_messages = await get_all_messages_in_queue(incoming_queue)
    all_messages_1 = await get_all_messages_in_queue(incoming_queue_1)

    def check_messages_for_hint(messages: List[Message]) -> None:
        notified_state = None

        for message in messages:
            if message.type == ProtocolMessageTypes.coin_state_update.value:
                coin_state_update = CoinStateUpdate.from_bytes(message.data)
                notified_state = coin_state_update
                break

        assert notified_state is not None
        assert notified_state.items[0].coin == Coin(coin_spent.name(), hint_puzzle_hash, amount)

    check_messages_for_hint(all_messages)
    check_messages_for_hint(all_messages_1)


@pytest.mark.anyio
async def test_ph_subscribe_limits(simulator_and_wallet: OldSimulatorsAndWallets, self_hostname: str) -> None:
    full_nodes, wallets, _ = simulator_and_wallet
    full_node_api = full_nodes[0]
    _, server_2 = wallets[0]
    fn_server = full_node_api.full_node.server
    await server_2.start_client(PeerInfo(self_hostname, fn_server.get_port()), None)
    con = list(fn_server.all_connections.values())[0]
    phs = []
    phs.append(bytes32(32 * b"\0"))
    phs.append(bytes32(32 * b"\1"))
    phs.append(bytes32(32 * b"\2"))
    phs.append(bytes32(32 * b"\3"))
    phs.append(bytes32(32 * b"\4"))
    phs.append(bytes32(32 * b"\5"))
    phs.append(bytes32(32 * b"\6"))
    full_node_api.full_node.config["max_subscribe_items"] = 2
    assert full_node_api.is_trusted(con) is False
    msg = wallet_protocol.RegisterForPhUpdates(phs, uint32(0))
    msg_response = await full_node_api.register_interest_in_puzzle_hash(msg, con)
    assert msg_response.type == ProtocolMessageTypes.respond_to_ph_update.value
    s = full_node_api.full_node.subscriptions
    assert s.puzzle_subscription_count() == 2
    assert s.has_puzzle_subscription(phs[0])
    assert s.has_puzzle_subscription(phs[1])
    assert not s.has_puzzle_subscription(phs[2])
    assert not s.has_puzzle_subscription(phs[3])
    full_node_api.full_node.config["trusted_max_subscribe_items"] = 4
    full_node_api.full_node.config["trusted_peers"] = {server_2.node_id.hex(): server_2.node_id.hex()}
    assert full_node_api.is_trusted(con) is True
    msg_response = await full_node_api.register_interest_in_puzzle_hash(msg, con)
    assert msg_response.type == ProtocolMessageTypes.respond_to_ph_update.value
    assert s.puzzle_subscription_count() == 4
    assert s.has_puzzle_subscription(phs[0])
    assert s.has_puzzle_subscription(phs[1])
    assert s.has_puzzle_subscription(phs[2])
    assert s.has_puzzle_subscription(phs[3])
    assert not s.has_puzzle_subscription(phs[4])
    assert not s.has_puzzle_subscription(phs[5])


@pytest.mark.anyio
async def test_coin_subscribe_limits(simulator_and_wallet: OldSimulatorsAndWallets, self_hostname: str) -> None:
    full_nodes, wallets, _ = simulator_and_wallet
    full_node_api = full_nodes[0]
    _, server_2 = wallets[0]
    fn_server = full_node_api.full_node.server
    await server_2.start_client(PeerInfo(self_hostname, fn_server.get_port()), None)
    con = list(fn_server.all_connections.values())[0]
    coins = []
    coins.append(bytes32(32 * b"\0"))
    coins.append(bytes32(32 * b"\1"))
    coins.append(bytes32(32 * b"\2"))
    coins.append(bytes32(32 * b"\3"))
    coins.append(bytes32(32 * b"\4"))
    coins.append(bytes32(32 * b"\5"))
    coins.append(bytes32(32 * b"\6"))
    full_node_api.full_node.config["max_subscribe_items"] = 2
    assert full_node_api.is_trusted(con) is False
    msg = wallet_protocol.RegisterForCoinUpdates(coins, uint32(0))
    msg_response = await full_node_api.register_interest_in_coin(msg, con)
    assert msg_response.type == ProtocolMessageTypes.respond_to_coin_update.value
    s = full_node_api.full_node.subscriptions
    assert s.coin_subscription_count() == 2
    assert s.has_coin_subscription(coins[0])
    assert s.has_coin_subscription(coins[1])
    assert not s.has_coin_subscription(coins[2])
    assert not s.has_coin_subscription(coins[3])
    full_node_api.full_node.config["trusted_max_subscribe_items"] = 4
    full_node_api.full_node.config["trusted_peers"] = {server_2.node_id.hex(): server_2.node_id.hex()}
    assert full_node_api.is_trusted(con) is True
    msg_response = await full_node_api.register_interest_in_coin(msg, con)
    assert msg_response.type == ProtocolMessageTypes.respond_to_coin_update.value
    assert s.coin_subscription_count() == 4
    assert s.has_coin_subscription(coins[0])
    assert s.has_coin_subscription(coins[1])
    assert s.has_coin_subscription(coins[2])
    assert s.has_coin_subscription(coins[3])
    assert not s.has_coin_subscription(coins[4])
    assert not s.has_coin_subscription(coins[5])<|MERGE_RESOLUTION|>--- conflicted
+++ resolved
@@ -177,11 +177,7 @@
     spent_coin = tx_record.spend_bundle.removals()[0]
     assert spent_coin.puzzle_hash == puzzle_hash
 
-<<<<<<< HEAD
-    await wallet_node.wallet_state_manager.add_pending_transactions([tx_record])
-=======
-    await wallet.wallet_state_manager.add_pending_transactions([tx_record])
->>>>>>> 07fcecd0
+    [tx_record] = await wallet.wallet_state_manager.add_pending_transactions([tx_record])
 
     await full_node_api.process_transaction_records(records=[tx_record])
 
@@ -193,11 +189,7 @@
     [tx_record] = await wallet.generate_signed_transaction(
         uint64(10), SINGLETON_LAUNCHER_HASH, DEFAULT_TX_CONFIG, uint64(0)
     )
-<<<<<<< HEAD
-    await wallet_node.wallet_state_manager.add_pending_transactions([tx_record])
-=======
-    await wallet.wallet_state_manager.add_pending_transactions([tx_record])
->>>>>>> 07fcecd0
+    [tx_record] = await wallet.wallet_state_manager.add_pending_transactions([tx_record])
 
     await full_node_api.process_transaction_records(records=[tx_record])
 
@@ -205,11 +197,7 @@
 
     # Send a transaction to make sure the wallet is still running
     [tx_record] = await wallet.generate_signed_transaction(uint64(10), junk_ph, DEFAULT_TX_CONFIG, uint64(0))
-<<<<<<< HEAD
-    await wallet_node.wallet_state_manager.add_pending_transactions([tx_record])
-=======
-    await wallet.wallet_state_manager.add_pending_transactions([tx_record])
->>>>>>> 07fcecd0
+    [tx_record] = await wallet.wallet_state_manager.add_pending_transactions([tx_record])
 
     await full_node_api.process_transaction_records(records=[tx_record])
 
