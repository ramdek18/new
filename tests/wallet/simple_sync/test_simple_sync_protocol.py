# flake8: noqa: F811, F401
import asyncio
from typing import List, Optional

import pytest
import pytest_asyncio
from clvm.casts import int_to_bytes
from colorlog import getLogger

from chia.consensus.block_rewards import calculate_pool_reward, calculate_base_farmer_reward
from chia.protocols import wallet_protocol, full_node_protocol
from chia.protocols.full_node_protocol import RespondTransaction
from chia.protocols.protocol_message_types import ProtocolMessageTypes
from chia.protocols.wallet_protocol import RespondToCoinUpdates, CoinStateUpdate, RespondToPhUpdates, CoinState
from chia.server.outbound_message import NodeType
from chia.simulator.simulator_protocol import FarmNewBlockProtocol, ReorgProtocol
from chia.types.blockchain_format.coin import Coin
from chia.types.coin_record import CoinRecord
from chia.types.condition_opcodes import ConditionOpcode
from chia.types.condition_with_args import ConditionWithArgs
from chia.types.peer_info import PeerInfo
from chia.types.spend_bundle import SpendBundle
from chia.util.ints import uint16, uint32, uint64
from chia.wallet.wallet import Wallet
from chia.wallet.wallet_state_manager import WalletStateManager
from tests.connection_utils import add_dummy_connection
from tests.pools.test_pool_rpc import wallet_is_synced
from tests.setup_nodes import self_hostname, setup_simulators_and_wallets, bt
from tests.time_out_assert import time_out_assert
from tests.wallet.cat_wallet.test_cat_wallet import tx_in_pool
from tests.wallet_tools import WalletTool


def wallet_height_at_least(wallet_node, h):
    height = wallet_node.wallet_state_manager.blockchain._peak_height
    if height == h:
        return True
    return False


log = getLogger(__name__)


@pytest.fixture(scope="session")
def event_loop():
    loop = asyncio.get_event_loop()
    yield loop


class TestSimpleSyncProtocol:
    @pytest_asyncio.fixture(scope="function")
    async def wallet_node_simulator(self):
        async for _ in setup_simulators_and_wallets(1, 1, {}):
            yield _

    @pytest_asyncio.fixture(scope="function")
    async def wallet_two_node_simulator(self):
        async for _ in setup_simulators_and_wallets(2, 1, {}):
            yield _

    async def get_all_messages_in_queue(self, queue):
        all_messages = []
        await asyncio.sleep(2)
        while not queue.empty():
            message, peer = await queue.get()
            all_messages.append(message)
        return all_messages

    @pytest.mark.asyncio
    async def test_subscribe_for_ph(self, wallet_node_simulator):
        num_blocks = 4
        full_nodes, wallets = wallet_node_simulator
        full_node_api = full_nodes[0]
        wallet_node, server_2 = wallets[0]
        fn_server = full_node_api.full_node.server
        wsm: WalletStateManager = wallet_node.wallet_state_manager

        await server_2.start_client(PeerInfo(self_hostname, uint16(fn_server._port)), None)
        incoming_queue, peer_id = await add_dummy_connection(fn_server, 12312, NodeType.WALLET)

        zero_ph = 32 * b"\0"
        junk_ph = 32 * b"\a"
        fake_wallet_peer = fn_server.all_connections[peer_id]
        msg = wallet_protocol.RegisterForPhUpdates([zero_ph], 0)
        msg_response = await full_node_api.register_interest_in_puzzle_hash(msg, fake_wallet_peer)

        assert msg_response.type == ProtocolMessageTypes.respond_to_ph_update.value
        data_response: RespondToPhUpdates = RespondToCoinUpdates.from_bytes(msg_response.data)
        assert data_response.coin_states == []

        # Farm few more with reward
        for i in range(0, num_blocks):
            if i == num_blocks - 1:
                await full_node_api.farm_new_transaction_block(FarmNewBlockProtocol(zero_ph))
                await full_node_api.farm_new_transaction_block(FarmNewBlockProtocol(junk_ph))
            else:
                await full_node_api.farm_new_transaction_block(FarmNewBlockProtocol(zero_ph))

        msg = wallet_protocol.RegisterForPhUpdates([zero_ph], 0)
        msg_response = await full_node_api.register_interest_in_puzzle_hash(msg, fake_wallet_peer)
        assert msg_response.type == ProtocolMessageTypes.respond_to_ph_update.value
        data_response: RespondToPhUpdates = RespondToCoinUpdates.from_bytes(msg_response.data)
        assert len(data_response.coin_states) == 2 * num_blocks  # 2 per height farmer / pool reward

        # Farm more rewards to check the incoming queue for the updates
        for i in range(0, num_blocks):
            if i == num_blocks - 1:
                await full_node_api.farm_new_transaction_block(FarmNewBlockProtocol(zero_ph))
                await full_node_api.farm_new_transaction_block(FarmNewBlockProtocol(junk_ph))
            else:
                await full_node_api.farm_new_transaction_block(FarmNewBlockProtocol(zero_ph))

        all_messages = await self.get_all_messages_in_queue(incoming_queue)

        zero_coin = await full_node_api.full_node.coin_store.get_coin_states_by_puzzle_hashes(True, [zero_ph])
        all_zero_coin = set(zero_coin)
        notified_zero_coins = set()

        for message in all_messages:
            if message.type == ProtocolMessageTypes.coin_state_update.value:
                data_response: CoinStateUpdate = CoinStateUpdate.from_bytes(message.data)
                for coin_state in data_response.items:
                    notified_zero_coins.add(coin_state)
                assert len(data_response.items) == 2  # 2 per height farmer / pool reward

        assert all_zero_coin == notified_zero_coins

        # Test subscribing to more coins
        one_ph = 32 * b"\1"
        msg = wallet_protocol.RegisterForPhUpdates([one_ph], 0)
        msg_response = await full_node_api.register_interest_in_puzzle_hash(msg, fake_wallet_peer)
        peak = full_node_api.full_node.blockchain.get_peak()

        for i in range(0, num_blocks):
            if i == num_blocks - 1:
                await full_node_api.farm_new_transaction_block(FarmNewBlockProtocol(zero_ph))
                await full_node_api.farm_new_transaction_block(FarmNewBlockProtocol(junk_ph))
            else:
                await full_node_api.farm_new_transaction_block(FarmNewBlockProtocol(zero_ph))

        for i in range(0, num_blocks):
            if i == num_blocks - 1:
                await full_node_api.farm_new_transaction_block(FarmNewBlockProtocol(one_ph))
                await full_node_api.farm_new_transaction_block(FarmNewBlockProtocol(junk_ph))
            else:
                await full_node_api.farm_new_transaction_block(FarmNewBlockProtocol(one_ph))

        zero_coins = await full_node_api.full_node.coin_store.get_coin_states_by_puzzle_hashes(
            True, [zero_ph], peak.height + 1
        )
        one_coins = await full_node_api.full_node.coin_store.get_coin_states_by_puzzle_hashes(True, [one_ph])

        all_coins = set(zero_coins)
        all_coins.update(one_coins)

        all_messages = await self.get_all_messages_in_queue(incoming_queue)

        notified_all_coins = set()

        for message in all_messages:
            if message.type == ProtocolMessageTypes.coin_state_update.value:
                data_response: CoinStateUpdate = CoinStateUpdate.from_bytes(message.data)
                for coin_state in data_response.items:
                    notified_all_coins.add(coin_state)
                assert len(data_response.items) == 2  # 2 per height farmer / pool reward

        assert all_coins == notified_all_coins

        wsm: WalletStateManager = wallet_node.wallet_state_manager
        wallet: Wallet = wsm.wallets[1]
        puzzle_hash = await wallet.get_new_puzzlehash()

        for i in range(0, num_blocks):
            if i == num_blocks - 1:
                await full_node_api.farm_new_transaction_block(FarmNewBlockProtocol(puzzle_hash))
                await full_node_api.farm_new_transaction_block(FarmNewBlockProtocol(junk_ph))
            else:
                await full_node_api.farm_new_transaction_block(FarmNewBlockProtocol(puzzle_hash))

        funds = sum(
            [
                calculate_pool_reward(uint32(i)) + calculate_base_farmer_reward(uint32(i))
                for i in range(1, num_blocks + 1)
            ]
        )
        fn_amount = sum(
            cr.coin.amount
            for cr in await full_node_api.full_node.coin_store.get_coin_records_by_puzzle_hash(False, puzzle_hash)
        )

        await time_out_assert(15, wallet.get_confirmed_balance, funds)
        assert funds == fn_amount

        msg_1 = wallet_protocol.RegisterForPhUpdates([puzzle_hash], 0)
        msg_response_1 = await full_node_api.register_interest_in_puzzle_hash(msg_1, fake_wallet_peer)
        assert msg_response_1.type == ProtocolMessageTypes.respond_to_ph_update.value
        data_response_1: RespondToPhUpdates = RespondToCoinUpdates.from_bytes(msg_response_1.data)
        assert len(data_response_1.coin_states) == 2 * num_blocks  # 2 per height farmer / pool reward

        await time_out_assert(10, wallet_is_synced, True, wallet_node, full_node_api)
        tx_record = await wallet.generate_signed_transaction(uint64(10), puzzle_hash, uint64(0))
        assert len(tx_record.spend_bundle.removals()) == 1
        spent_coin = tx_record.spend_bundle.removals()[0]
        assert spent_coin.puzzle_hash == puzzle_hash

        await wallet.push_transaction(tx_record)

        await time_out_assert(
            15, tx_in_pool, True, full_node_api.full_node.mempool_manager, tx_record.spend_bundle.name()
        )

        for i in range(0, num_blocks):
            await full_node_api.farm_new_transaction_block(FarmNewBlockProtocol(puzzle_hash))

        # Let's make sure the wallet can handle a non ephemeral launcher
        from chia.wallet.puzzles.singleton_top_layer import SINGLETON_LAUNCHER_HASH

        await time_out_assert(10, wallet_is_synced, True, wallet_node, full_node_api)
        tx_record = await wallet.generate_signed_transaction(uint64(10), SINGLETON_LAUNCHER_HASH, uint64(0))
        await wallet.push_transaction(tx_record)

        await time_out_assert(
            15, tx_in_pool, True, full_node_api.full_node.mempool_manager, tx_record.spend_bundle.name()
        )

        for i in range(0, num_blocks):
            await full_node_api.farm_new_transaction_block(FarmNewBlockProtocol(SINGLETON_LAUNCHER_HASH))

        await time_out_assert(10, wallet_is_synced, True, wallet_node, full_node_api)
<<<<<<< HEAD
=======

>>>>>>> 53aaa823
        # Send a transaction to make sure the wallet is still running
        tx_record = await wallet.generate_signed_transaction(uint64(10), junk_ph, uint64(0))
        await wallet.push_transaction(tx_record)

        await time_out_assert(
            15, tx_in_pool, True, full_node_api.full_node.mempool_manager, tx_record.spend_bundle.name()
        )

        for i in range(0, num_blocks):
            await full_node_api.farm_new_transaction_block(FarmNewBlockProtocol(puzzle_hash))

        all_messages = await self.get_all_messages_in_queue(incoming_queue)

        notified_state = None

        for message in all_messages:
            if message.type == ProtocolMessageTypes.coin_state_update.value:
                data_response: CoinStateUpdate = CoinStateUpdate.from_bytes(message.data)
                for coin_state in data_response.items:
                    if coin_state.coin.name() == spent_coin.name():
                        notified_state = coin_state

        assert notified_state is not None
        assert notified_state.coin == spent_coin
        assert notified_state.spent_height is not None

    @pytest.mark.asyncio
    async def test_subscribe_for_coin_id(self, wallet_node_simulator):
        num_blocks = 4
        full_nodes, wallets = wallet_node_simulator
        full_node_api = full_nodes[0]
        wallet_node, server_2 = wallets[0]
        fn_server = full_node_api.full_node.server
        wsm: WalletStateManager = wallet_node.wallet_state_manager
        standard_wallet: Wallet = wsm.wallets[1]
        puzzle_hash = await standard_wallet.get_new_puzzlehash()

        await server_2.start_client(PeerInfo(self_hostname, uint16(fn_server._port)), None)
        incoming_queue, peer_id = await add_dummy_connection(fn_server, 12312, NodeType.WALLET)

        fake_wallet_peer = fn_server.all_connections[peer_id]

        # Farm to create a coin that we'll track
        for i in range(0, num_blocks):
            await full_node_api.farm_new_transaction_block(FarmNewBlockProtocol(puzzle_hash))

        funds = sum(
            [calculate_pool_reward(uint32(i)) + calculate_base_farmer_reward(uint32(i)) for i in range(1, num_blocks)]
        )

        await time_out_assert(15, standard_wallet.get_confirmed_balance, funds)

        my_coins: List[CoinRecord] = await full_node_api.full_node.coin_store.get_coin_records_by_puzzle_hash(
            True, puzzle_hash
        )
        coin_to_spend = my_coins[0].coin

        msg = wallet_protocol.RegisterForCoinUpdates([coin_to_spend.name()], 0)
        msg_response = await full_node_api.register_interest_in_coin(msg, fake_wallet_peer)
        assert msg_response is not None
        assert msg_response.type == ProtocolMessageTypes.respond_to_coin_update.value
        data_response: RespondToCoinUpdates = RespondToCoinUpdates.from_bytes(msg_response.data)
        assert data_response.coin_states[0].coin == coin_to_spend

        coins = set()
        coins.add(coin_to_spend)
        tx_record = await standard_wallet.generate_signed_transaction(uint64(10), puzzle_hash, uint64(0), coins=coins)
        await standard_wallet.push_transaction(tx_record)

        await time_out_assert(
            15, tx_in_pool, True, full_node_api.full_node.mempool_manager, tx_record.spend_bundle.name()
        )

        # Farm transaction
        for i in range(0, num_blocks):
            await full_node_api.farm_new_transaction_block(FarmNewBlockProtocol(puzzle_hash))

        all_messages = await self.get_all_messages_in_queue(incoming_queue)

        notified_coins = set()
        for message in all_messages:
            if message.type == ProtocolMessageTypes.coin_state_update.value:
                data_response: CoinStateUpdate = CoinStateUpdate.from_bytes(message.data)
                for coin_state in data_response.items:
                    notified_coins.add(coin_state.coin)
                    assert coin_state.spent_height is not None

        assert notified_coins == coins

        # Test getting notification for coin that is about to be created
        await time_out_assert(10, wallet_is_synced, True, wallet_node, full_node_api)
        tx_record = await standard_wallet.generate_signed_transaction(uint64(10), puzzle_hash, uint64(0))

        tx_record.spend_bundle.additions()

        added_target: Optional[Coin] = None
        for coin in tx_record.spend_bundle.additions():
            if coin.puzzle_hash == puzzle_hash:
                added_target = coin

        assert added_target is not None

        msg = wallet_protocol.RegisterForCoinUpdates([added_target.name()], 0)
        msg_response = await full_node_api.register_interest_in_coin(msg, fake_wallet_peer)
        assert msg_response is not None
        assert msg_response.type == ProtocolMessageTypes.respond_to_coin_update.value
        data_response: RespondToCoinUpdates = RespondToCoinUpdates.from_bytes(msg_response.data)
        assert len(data_response.coin_states) == 0

        await standard_wallet.push_transaction(tx_record)

        await time_out_assert(
            15, tx_in_pool, True, full_node_api.full_node.mempool_manager, tx_record.spend_bundle.name()
        )

        for i in range(0, num_blocks):
            await full_node_api.farm_new_transaction_block(FarmNewBlockProtocol(puzzle_hash))

        all_messages = await self.get_all_messages_in_queue(incoming_queue)

        notified_state = None

        for message in all_messages:
            if message.type == ProtocolMessageTypes.coin_state_update.value:
                data_response: CoinStateUpdate = CoinStateUpdate.from_bytes(message.data)
                for coin_state in data_response.items:
                    if coin_state.coin.name() == added_target.name():
                        notified_state = coin_state

        assert notified_state is not None
        assert notified_state.coin == added_target
        assert notified_state.spent_height is None

    @pytest.mark.asyncio
    async def test_subscribe_for_ph_reorg(self, wallet_node_simulator):
        num_blocks = 4
        long_blocks = 20
        full_nodes, wallets = wallet_node_simulator
        full_node_api = full_nodes[0]
        wallet_node, server_2 = wallets[0]
        fn_server = full_node_api.full_node.server
        wsm: WalletStateManager = wallet_node.wallet_state_manager
        standard_wallet: Wallet = wsm.wallets[1]
        puzzle_hash = await standard_wallet.get_new_puzzlehash()

        await server_2.start_client(PeerInfo(self_hostname, uint16(fn_server._port)), None)
        incoming_queue, peer_id = await add_dummy_connection(fn_server, 12312, NodeType.WALLET)

        fake_wallet_peer = fn_server.all_connections[peer_id]
        zero_ph = 32 * b"\0"

        # Farm to create a coin that we'll track
        for i in range(0, num_blocks):
            await full_node_api.farm_new_transaction_block(FarmNewBlockProtocol(zero_ph))

        for i in range(0, long_blocks):
            await full_node_api.farm_new_transaction_block(FarmNewBlockProtocol(zero_ph))

        msg = wallet_protocol.RegisterForPhUpdates([puzzle_hash], 0)
        msg_response = await full_node_api.register_interest_in_puzzle_hash(msg, fake_wallet_peer)
        assert msg_response is not None
        await full_node_api.farm_new_transaction_block(FarmNewBlockProtocol(puzzle_hash))

        for i in range(0, num_blocks):
            await full_node_api.farm_new_transaction_block(FarmNewBlockProtocol(zero_ph))

        expected_height = uint32(long_blocks + 2 * num_blocks + 1)
        await time_out_assert(15, full_node_api.full_node.blockchain.get_peak_height, expected_height)

        coin_records = await full_node_api.full_node.coin_store.get_coin_records_by_puzzle_hash(True, puzzle_hash)
        assert len(coin_records) > 0
        fork_height = expected_height - num_blocks - 5
        req = ReorgProtocol(fork_height, expected_height + 5, zero_ph)
        await full_node_api.reorg_from_index_to_new_index(req)

        coin_records = await full_node_api.full_node.coin_store.get_coin_records_by_puzzle_hash(True, puzzle_hash)
        assert coin_records == []

        all_messages = await self.get_all_messages_in_queue(incoming_queue)

        coin_update_messages = []
        for message in all_messages:
            if message.type == ProtocolMessageTypes.coin_state_update.value:
                data_response: CoinStateUpdate = CoinStateUpdate.from_bytes(message.data)
                coin_update_messages.append(data_response)

        # First state is creation, second one is a reorg
        assert len(coin_update_messages) == 2
        first = coin_update_messages[0]

        assert len(first.items) == 2
        first_state_coin_1 = first.items[0]
        assert first_state_coin_1.spent_height is None
        assert first_state_coin_1.created_height is not None
        first_state_coin_2 = first.items[1]
        assert first_state_coin_2.spent_height is None
        assert first_state_coin_2.created_height is not None

        second = coin_update_messages[1]
        assert second.fork_height == fork_height
        assert len(second.items) == 2
        second_state_coin_1 = second.items[0]
        assert second_state_coin_1.spent_height is None
        assert second_state_coin_1.created_height is None
        second_state_coin_2 = second.items[1]
        assert second_state_coin_2.spent_height is None
        assert second_state_coin_2.created_height is None

    @pytest.mark.asyncio
    async def test_subscribe_for_coin_id_reorg(self, wallet_node_simulator):
        num_blocks = 4
        long_blocks = 20
        full_nodes, wallets = wallet_node_simulator
        full_node_api = full_nodes[0]
        wallet_node, server_2 = wallets[0]
        fn_server = full_node_api.full_node.server
        wsm: WalletStateManager = wallet_node.wallet_state_manager
        standard_wallet: Wallet = wsm.wallets[1]
        puzzle_hash = await standard_wallet.get_new_puzzlehash()

        await server_2.start_client(PeerInfo(self_hostname, uint16(fn_server._port)), None)
        incoming_queue, peer_id = await add_dummy_connection(fn_server, 12312, NodeType.WALLET)

        fake_wallet_peer = fn_server.all_connections[peer_id]
        zero_ph = 32 * b"\0"

        # Farm to create a coin that we'll track
        for i in range(0, num_blocks):
            await full_node_api.farm_new_transaction_block(FarmNewBlockProtocol(zero_ph))

        for i in range(0, long_blocks):
            await full_node_api.farm_new_transaction_block(FarmNewBlockProtocol(zero_ph))

        await full_node_api.farm_new_transaction_block(FarmNewBlockProtocol(puzzle_hash))

        for i in range(0, num_blocks):
            await full_node_api.farm_new_transaction_block(FarmNewBlockProtocol(zero_ph))

        expected_height = uint32(long_blocks + 2 * num_blocks + 1)
        await time_out_assert(15, full_node_api.full_node.blockchain.get_peak_height, expected_height)

        coin_records = await full_node_api.full_node.coin_store.get_coin_records_by_puzzle_hash(True, puzzle_hash)
        assert len(coin_records) > 0

        for coin_rec in coin_records:
            msg = wallet_protocol.RegisterForCoinUpdates([coin_rec.name], 0)
            msg_response = await full_node_api.register_interest_in_coin(msg, fake_wallet_peer)
            assert msg_response is not None

        fork_height = expected_height - num_blocks - 5
        req = ReorgProtocol(fork_height, expected_height + 5, zero_ph)
        await full_node_api.reorg_from_index_to_new_index(req)

        coin_records = await full_node_api.full_node.coin_store.get_coin_records_by_puzzle_hash(True, puzzle_hash)
        assert coin_records == []

        all_messages = await self.get_all_messages_in_queue(incoming_queue)

        coin_update_messages = []
        for message in all_messages:
            if message.type == ProtocolMessageTypes.coin_state_update.value:
                data_response: CoinStateUpdate = CoinStateUpdate.from_bytes(message.data)
                coin_update_messages.append(data_response)

        assert len(coin_update_messages) == 1
        update = coin_update_messages[0]
        coin_states = update.items
        assert len(coin_states) == 2
        first_coin = coin_states[0]
        assert first_coin.spent_height is None
        assert first_coin.created_height is None
        second_coin = coin_states[1]
        assert second_coin.spent_height is None
        assert second_coin.created_height is None

    @pytest.mark.asyncio
    async def test_subscribe_for_hint(self, wallet_node_simulator):
        num_blocks = 4
        full_nodes, wallets = wallet_node_simulator
        full_node_api = full_nodes[0]
        wallet_node, server_2 = wallets[0]
        fn_server = full_node_api.full_node.server
        wsm: WalletStateManager = wallet_node.wallet_state_manager

        await server_2.start_client(PeerInfo(self_hostname, uint16(fn_server._port)), None)
        incoming_queue, peer_id = await add_dummy_connection(fn_server, 12312, NodeType.WALLET)

        wt: WalletTool = bt.get_pool_wallet_tool()
        ph = wt.get_new_puzzlehash()
        for i in range(0, num_blocks):
            await full_node_api.farm_new_transaction_block(FarmNewBlockProtocol(ph))

        await asyncio.sleep(6)
        coins = await full_node_api.full_node.coin_store.get_coin_records_by_puzzle_hashes(False, [ph])
        coin_spent = coins[0].coin
        hint_puzzle_hash = 32 * b"\2"
        amount = 1
        amount_bin = int_to_bytes(1)
        hint = 32 * b"\5"

        fake_wallet_peer = fn_server.all_connections[peer_id]
        msg = wallet_protocol.RegisterForPhUpdates([hint], 0)
        msg_response = await full_node_api.register_interest_in_puzzle_hash(msg, fake_wallet_peer)
        assert msg_response.type == ProtocolMessageTypes.respond_to_ph_update.value
        data_response: RespondToPhUpdates = RespondToCoinUpdates.from_bytes(msg_response.data)
        assert len(data_response.coin_states) == 0

        condition_dict = {
            ConditionOpcode.CREATE_COIN: [
                ConditionWithArgs(ConditionOpcode.CREATE_COIN, [hint_puzzle_hash, amount_bin, hint])
            ]
        }
        await time_out_assert(10, wallet_is_synced, True, wallet_node, full_node_api)
        tx: SpendBundle = wt.generate_signed_transaction(
            10,
            wt.get_new_puzzlehash(),
            coin_spent,
            condition_dic=condition_dict,
        )
        await full_node_api.respond_transaction(RespondTransaction(tx), fake_wallet_peer)

        await time_out_assert(15, tx_in_pool, True, full_node_api.full_node.mempool_manager, tx.name())

        for i in range(0, num_blocks):
            await full_node_api.farm_new_transaction_block(FarmNewBlockProtocol(ph))

        all_messages = await self.get_all_messages_in_queue(incoming_queue)

        notified_state = None

        for message in all_messages:
            if message.type == ProtocolMessageTypes.coin_state_update.value:
                data_response: CoinStateUpdate = CoinStateUpdate.from_bytes(message.data)
                notified_state = data_response
                break

        assert notified_state is not None
        assert notified_state.items[0].coin == Coin(coin_spent.name(), hint_puzzle_hash, amount)

        msg = wallet_protocol.RegisterForPhUpdates([hint], 0)
        msg_response = await full_node_api.register_interest_in_puzzle_hash(msg, fake_wallet_peer)
        assert msg_response.type == ProtocolMessageTypes.respond_to_ph_update.value
        data_response: RespondToPhUpdates = RespondToCoinUpdates.from_bytes(msg_response.data)
        assert len(data_response.coin_states) == 1
        coin_records: List[CoinRecord] = await full_node_api.full_node.coin_store.get_coin_records_by_puzzle_hash(
            True, hint_puzzle_hash
        )
        assert len(coin_records) == 1
        assert data_response.coin_states[0] == coin_records[0].coin_state

    @pytest.mark.asyncio
    async def test_subscribe_for_hint_long_sync(self, wallet_two_node_simulator):
        num_blocks = 4
        full_nodes, wallets = wallet_two_node_simulator
        full_node_api = full_nodes[0]
        full_node_api_1 = full_nodes[1]

        wallet_node, server_2 = wallets[0]
        fn_server = full_node_api.full_node.server
        fn_server_1 = full_node_api_1.full_node.server

        wsm: WalletStateManager = wallet_node.wallet_state_manager

        await server_2.start_client(PeerInfo(self_hostname, uint16(fn_server._port)), None)
        incoming_queue, peer_id = await add_dummy_connection(fn_server, 12312, NodeType.WALLET)
        incoming_queue_1, peer_id_1 = await add_dummy_connection(fn_server_1, 12313, NodeType.WALLET)

        wt: WalletTool = bt.get_pool_wallet_tool()
        ph = wt.get_new_puzzlehash()
        for i in range(0, num_blocks):
            await full_node_api.farm_new_transaction_block(FarmNewBlockProtocol(ph))

        await asyncio.sleep(6)
        coins = await full_node_api.full_node.coin_store.get_coin_records_by_puzzle_hashes(False, [ph])
        coin_spent = coins[0].coin
        hint_puzzle_hash = 32 * b"\2"
        amount = 1
        amount_bin = int_to_bytes(1)
        hint = 32 * b"\5"

        fake_wallet_peer = fn_server.all_connections[peer_id]
        fake_wallet_peer_1 = fn_server_1.all_connections[peer_id_1]
        msg = wallet_protocol.RegisterForPhUpdates([hint], 0)
        msg_response = await full_node_api.register_interest_in_puzzle_hash(msg, fake_wallet_peer)
        msg_response_1 = await full_node_api_1.register_interest_in_puzzle_hash(msg, fake_wallet_peer_1)

        assert msg_response.type == ProtocolMessageTypes.respond_to_ph_update.value
        data_response: RespondToPhUpdates = RespondToCoinUpdates.from_bytes(msg_response.data)
        assert len(data_response.coin_states) == 0

        condition_dict = {
            ConditionOpcode.CREATE_COIN: [
                ConditionWithArgs(ConditionOpcode.CREATE_COIN, [hint_puzzle_hash, amount_bin, hint])
            ]
        }
        await time_out_assert(10, wallet_is_synced, True, wallet_node, full_node_api)
        tx: SpendBundle = wt.generate_signed_transaction(
            10,
            wt.get_new_puzzlehash(),
            coin_spent,
            condition_dic=condition_dict,
        )
        await full_node_api.respond_transaction(RespondTransaction(tx), fake_wallet_peer)

        await time_out_assert(15, tx_in_pool, True, full_node_api.full_node.mempool_manager, tx.name())

        # Create more blocks than recent "short_sync_blocks_behind_threshold" so that node enters batch
        for i in range(0, 100):
            await full_node_api.farm_new_transaction_block(FarmNewBlockProtocol(ph))

        node1_height = full_node_api_1.full_node.blockchain.get_peak_height()
        assert node1_height is None

        await fn_server_1.start_client(PeerInfo(self_hostname, uint16(fn_server._port)), None)
        node0_height = full_node_api.full_node.blockchain.get_peak_height()
        await time_out_assert(15, full_node_api_1.full_node.blockchain.get_peak_height, node0_height)

        all_messages = await self.get_all_messages_in_queue(incoming_queue)
        all_messages_1 = await self.get_all_messages_in_queue(incoming_queue_1)

        def check_messages_for_hint(messages):
            notified_state = None

            for message in messages:
                if message.type == ProtocolMessageTypes.coin_state_update.value:
                    data_response: CoinStateUpdate = CoinStateUpdate.from_bytes(message.data)
                    notified_state = data_response
                    break

            assert notified_state is not None
            assert notified_state.items[0].coin == Coin(coin_spent.name(), hint_puzzle_hash, amount)

        check_messages_for_hint(all_messages)
        check_messages_for_hint(all_messages_1)<|MERGE_RESOLUTION|>--- conflicted
+++ resolved
@@ -227,10 +227,7 @@
             await full_node_api.farm_new_transaction_block(FarmNewBlockProtocol(SINGLETON_LAUNCHER_HASH))
 
         await time_out_assert(10, wallet_is_synced, True, wallet_node, full_node_api)
-<<<<<<< HEAD
-=======
-
->>>>>>> 53aaa823
+
         # Send a transaction to make sure the wallet is still running
         tx_record = await wallet.generate_signed_transaction(uint64(10), junk_ph, uint64(0))
         await wallet.push_transaction(tx_record)
