from __future__ import annotations

import asyncio
import functools
import logging
from dataclasses import dataclass
from typing import Awaitable, Callable, List, Optional
from unittest.mock import MagicMock

import pytest
from aiosqlite import Error as AIOSqliteError
from colorlog import getLogger

from chia.consensus.block_record import BlockRecord
from chia.consensus.block_rewards import calculate_base_farmer_reward, calculate_pool_reward
from chia.consensus.constants import ConsensusConstants
from chia.full_node.weight_proof import WeightProofHandler
from chia.protocols import full_node_protocol, wallet_protocol
from chia.protocols.protocol_message_types import ProtocolMessageTypes
from chia.protocols.shared_protocol import Capability
from chia.protocols.wallet_protocol import (
    CoinState,
    RequestAdditions,
    RespondAdditions,
    RespondBlockHeaders,
    SendTransaction,
)
from chia.server.outbound_message import Message, make_msg
from chia.server.ws_connection import WSChiaConnection
from chia.simulator.simulator_protocol import FarmNewBlockProtocol
from chia.types.blockchain_format.program import Program
from chia.types.blockchain_format.sized_bytes import bytes32
from chia.types.full_block import FullBlock
from chia.types.peer_info import PeerInfo
from chia.util.block_cache import BlockCache
from chia.util.hash import std_hash
from chia.util.ints import uint32, uint64, uint128
from chia.util.misc import to_batches
from chia.wallet.nft_wallet.nft_wallet import NFTWallet
from chia.wallet.payment import Payment
from chia.wallet.util.compute_memos import compute_memos
from chia.wallet.util.tx_config import DEFAULT_COIN_SELECTION_CONFIG, DEFAULT_TX_CONFIG
from chia.wallet.util.wallet_sync_utils import PeerRequestException
from chia.wallet.util.wallet_types import WalletIdentifier
from chia.wallet.wallet_state_manager import WalletStateManager
from chia.wallet.wallet_weight_proof_handler import get_wp_fork_point
from tests.connection_utils import disconnect_all, disconnect_all_and_reconnect
from tests.util.misc import wallet_height_at_least
from tests.util.setup_nodes import OldSimulatorsAndWallets
from tests.util.time_out_assert import time_out_assert, time_out_assert_not_none
from tests.weight_proof.test_weight_proof import load_blocks_dont_validate


async def get_tx_count(wsm: WalletStateManager, wallet_id: int) -> int:
    txs = await wsm.get_all_transactions(wallet_id)
    return len(txs)


async def get_nft_count(wallet: NFTWallet) -> int:
    return await wallet.get_nft_count()


log = getLogger(__name__)


@pytest.mark.limit_consensus_modes(reason="save time")
@pytest.mark.anyio
async def test_request_block_headers(
    simulator_and_wallet: OldSimulatorsAndWallets, default_400_blocks: List[FullBlock]
) -> None:
    # Tests the edge case of receiving funds right before the recent blocks  in weight proof
    [full_node_api], [(wallet_node, _)], bt = simulator_and_wallet

    wallet = wallet_node.wallet_state_manager.main_wallet
    ph = await wallet.get_new_puzzlehash()
    dummy_peer_info = PeerInfo("0.0.0.0", 0)
    for block_batch in to_batches(default_400_blocks[:100], 64):
        await full_node_api.full_node.add_block_batch(block_batch.entries, dummy_peer_info, None)

    msg = await full_node_api.request_block_headers(wallet_protocol.RequestBlockHeaders(uint32(10), uint32(15), False))
    assert msg is not None
    assert msg.type == ProtocolMessageTypes.respond_block_headers.value
    res_block_headers = RespondBlockHeaders.from_bytes(msg.data)
    bh = res_block_headers.header_blocks
    assert len(bh) == 6
    assert [x.reward_chain_block.height for x in default_400_blocks[10:16]] == [x.reward_chain_block.height for x in bh]
    assert [x.foliage for x in default_400_blocks[10:16]] == [x.foliage for x in bh]
    assert [x.transactions_filter for x in bh] == [b"\x00"] * 6

    num_blocks = 20
    new_blocks = bt.get_consecutive_blocks(num_blocks, block_list_input=default_400_blocks, pool_reward_puzzle_hash=ph)
    for block_batch in to_batches(new_blocks, 64):
        await full_node_api.full_node.add_block_batch(block_batch.entries, dummy_peer_info, None)

    msg = await full_node_api.request_block_headers(wallet_protocol.RequestBlockHeaders(uint32(110), uint32(115), True))
    assert msg is not None
    res_block_headers = RespondBlockHeaders.from_bytes(msg.data)
    bh = res_block_headers.header_blocks
    assert len(bh) == 6


# @pytest.mark.parametrize(
#     "test_case",
#     [(1_000_000, 10_000_010, False, ProtocolMessageTypes.reject_block_headers)],
#     [(80, 99, False, ProtocolMessageTypes.respond_block_headers)],
#     [(10, 8, False, None)],
# )
@pytest.mark.anyio
async def test_request_block_headers_rejected(
    simulator_and_wallet: OldSimulatorsAndWallets, default_400_blocks: List[FullBlock]
) -> None:
    # Tests the edge case of receiving funds right before the recent blocks  in weight proof
    [full_node_api], _, _ = simulator_and_wallet

    # start_height, end_height, return_filter, expected_res = test_case

    msg = await full_node_api.request_block_headers(
        wallet_protocol.RequestBlockHeaders(uint32(1_000_000), uint32(1_000_010), False)
    )
    assert msg is not None
    assert msg.type == ProtocolMessageTypes.reject_block_headers.value

    for block_batch in to_batches(default_400_blocks[:150], 64):
        await full_node_api.full_node.add_block_batch(block_batch.entries, PeerInfo("0.0.0.0", 0), None)

    msg = await full_node_api.request_block_headers(wallet_protocol.RequestBlockHeaders(uint32(80), uint32(99), False))
    assert msg is not None
    assert msg.type == ProtocolMessageTypes.respond_block_headers.value
    msg = await full_node_api.request_block_headers(wallet_protocol.RequestBlockHeaders(uint32(10), uint32(8), False))
    assert msg is not None
    assert msg.type == ProtocolMessageTypes.reject_block_headers.value

    msg = await full_node_api.request_block_headers(wallet_protocol.RequestBlockHeaders(uint32(10), uint32(8), True))
    assert msg is not None
    assert msg.type == ProtocolMessageTypes.reject_block_headers.value

    # test for 128 blocks to fetch at once limit
    msg = await full_node_api.request_block_headers(wallet_protocol.RequestBlockHeaders(uint32(10), uint32(140), True))
    assert msg is not None
    assert msg.type == ProtocolMessageTypes.reject_block_headers.value

    msg = await full_node_api.request_block_headers(wallet_protocol.RequestBlockHeaders(uint32(90), uint32(160), False))
    assert msg is not None
    assert msg.type == ProtocolMessageTypes.reject_block_headers.value
    msg = await full_node_api.request_block_headers(wallet_protocol.RequestBlockHeaders(uint32(90), uint32(160), True))
    assert msg is not None
    assert msg.type == ProtocolMessageTypes.reject_block_headers.value


@pytest.mark.parametrize(
    "two_wallet_nodes",
    [dict(disable_capabilities=[Capability.BLOCK_HEADERS]), dict(disable_capabilities=[Capability.BASE])],
    indirect=True,
)
@pytest.mark.limit_consensus_modes(reason="save time")
@pytest.mark.anyio
async def test_basic_sync_wallet(
    two_wallet_nodes: OldSimulatorsAndWallets, default_400_blocks: List[FullBlock], self_hostname: str
) -> None:
    [full_node_api], wallets, bt = two_wallet_nodes
    full_node = full_node_api.full_node
    full_node_server = full_node.server

    # Trusted node sync
    wallets[0][0].config["trusted_peers"] = {full_node_server.node_id.hex(): full_node_server.node_id.hex()}

    # Untrusted node sync
    wallets[1][0].config["trusted_peers"] = {}

    dummy_peer_info = PeerInfo("0.0.0.0", 0)
    for block_batch in to_batches(default_400_blocks, 64):
        await full_node.add_block_batch(block_batch.entries, dummy_peer_info, None)

    for wallet_node, wallet_server in wallets:
        await wallet_server.start_client(PeerInfo(self_hostname, full_node_server.get_port()), None)

    for wallet_node, wallet_server in wallets:
        await time_out_assert(100, wallet_height_at_least, True, wallet_node, len(default_400_blocks) - 1)

    # Tests a reorg with the wallet
    num_blocks = 30
    blocks_reorg = bt.get_consecutive_blocks(num_blocks - 1, block_list_input=default_400_blocks[:-5])
    blocks_reorg = bt.get_consecutive_blocks(1, blocks_reorg, guarantee_transaction_block=True, current_time=True)
    for block_batch in to_batches(blocks_reorg[1:], 64):
        await full_node.add_block_batch(block_batch.entries, dummy_peer_info, None)

    for wallet_node, wallet_server in wallets:
        await disconnect_all_and_reconnect(wallet_server, full_node_server, self_hostname)

    for wallet_node, wallet_server in wallets:
        await time_out_assert(
            100, wallet_height_at_least, True, wallet_node, len(default_400_blocks) + num_blocks - 5 - 1
        )
        await time_out_assert(20, wallet_node.wallet_state_manager.synced)
        await disconnect_all(wallet_server)
        assert not (await wallet_node.wallet_state_manager.synced())


@pytest.mark.parametrize(
    "two_wallet_nodes",
    [dict(disable_capabilities=[Capability.BLOCK_HEADERS]), dict(disable_capabilities=[Capability.BASE])],
    indirect=True,
)
@pytest.mark.limit_consensus_modes(reason="save time")
@pytest.mark.anyio
async def test_almost_recent(
    two_wallet_nodes: OldSimulatorsAndWallets,
    default_400_blocks: List[FullBlock],
    self_hostname: str,
    blockchain_constants: ConsensusConstants,
) -> None:
    # Tests the edge case of receiving funds right before the recent blocks  in weight proof
    [full_node_api], wallets, bt = two_wallet_nodes
    full_node = full_node_api.full_node
    full_node_server = full_node.server

    # Trusted node sync
    wallets[0][0].config["trusted_peers"] = {full_node_server.node_id.hex(): full_node_server.node_id.hex()}

    # Untrusted node sync
    wallets[1][0].config["trusted_peers"] = {}

    base_num_blocks = 400
    dummy_peer_info = PeerInfo("0.0.0.0", 0)
    for block_batch in to_batches(default_400_blocks, 64):
        await full_node.add_block_batch(block_batch.entries, dummy_peer_info, None)
    all_blocks = default_400_blocks
    both_phs = []
    for wallet_node, wallet_server in wallets:
        wallet = wallet_node.wallet_state_manager.main_wallet
        both_phs.append(await wallet.get_new_puzzlehash())

    for i in range(20):
        # Tests a reorg with the wallet
        ph = both_phs[i % 2]
        all_blocks = bt.get_consecutive_blocks(1, block_list_input=all_blocks, pool_reward_puzzle_hash=ph)
        await full_node.add_block(all_blocks[-1])

    new_blocks = bt.get_consecutive_blocks(
        blockchain_constants.WEIGHT_PROOF_RECENT_BLOCKS + 10, block_list_input=all_blocks
    )
    for block_batch in to_batches(new_blocks[base_num_blocks + 20 :], 64):
        await full_node.add_block_batch(block_batch.entries, dummy_peer_info, None)

    for wallet_node, wallet_server in wallets:
        wallet = wallet_node.wallet_state_manager.main_wallet
        await wallet_server.start_client(PeerInfo(self_hostname, full_node_server.get_port()), None)
        await time_out_assert(30, wallet.get_confirmed_balance, 10 * calculate_pool_reward(uint32(1000)))


@pytest.mark.anyio
async def test_backtrack_sync_wallet(
    two_wallet_nodes: OldSimulatorsAndWallets, default_400_blocks: List[FullBlock], self_hostname: str
) -> None:
    full_nodes, wallets, _ = two_wallet_nodes
    full_node_api = full_nodes[0]
    full_node_server = full_node_api.full_node.server

    # Trusted node sync
    wallets[0][0].config["trusted_peers"] = {full_node_server.node_id.hex(): full_node_server.node_id.hex()}

    # Untrusted node sync
    wallets[1][0].config["trusted_peers"] = {}

    for block in default_400_blocks[:20]:
        await full_node_api.full_node.add_block(block)

    for wallet_node, wallet_server in wallets:
        await wallet_server.start_client(PeerInfo(self_hostname, full_node_server.get_port()), None)

    for wallet_node, wallet_server in wallets:
        await time_out_assert(100, wallet_height_at_least, True, wallet_node, 19)


# Tests a reorg with the wallet
@pytest.mark.anyio
async def test_short_batch_sync_wallet(
    two_wallet_nodes: OldSimulatorsAndWallets, default_400_blocks: List[FullBlock], self_hostname: str
) -> None:
    [full_node_api], wallets, _ = two_wallet_nodes
    full_node = full_node_api.full_node
    full_node_server = full_node.server

    # Trusted node sync
    wallets[0][0].config["trusted_peers"] = {full_node_server.node_id.hex(): full_node_server.node_id.hex()}

    # Untrusted node sync
    wallets[1][0].config["trusted_peers"] = {}

    for block_batch in to_batches(default_400_blocks[:200], 64):
        await full_node.add_block_batch(block_batch.entries, PeerInfo("0.0.0.0", 0), None)

    for wallet_node, wallet_server in wallets:
        await wallet_server.start_client(PeerInfo(self_hostname, full_node_server.get_port()), None)

    for wallet_node, wallet_server in wallets:
        await time_out_assert(100, wallet_height_at_least, True, wallet_node, 199)


@pytest.mark.limit_consensus_modes(reason="save time")
@pytest.mark.anyio
async def test_long_sync_wallet(
    two_wallet_nodes: OldSimulatorsAndWallets,
    default_1000_blocks: List[FullBlock],
    default_400_blocks: List[FullBlock],
    self_hostname: str,
) -> None:
    [full_node_api], wallets, bt = two_wallet_nodes
    full_node = full_node_api.full_node
    full_node_server = full_node.server

    # Trusted node sync
    wallets[0][0].config["trusted_peers"] = {full_node_server.node_id.hex(): full_node_server.node_id.hex()}

    # Untrusted node sync
    wallets[1][0].config["trusted_peers"] = {}

    dummy_peer_info = PeerInfo("0.0.0.0", 0)
    for block_batch in to_batches(default_400_blocks, 64):
        await full_node.add_block_batch(block_batch.entries, dummy_peer_info, None)

    for wallet_node, wallet_server in wallets:
        await wallet_server.start_client(PeerInfo(self_hostname, full_node_server.get_port()), None)

    for wallet_node, wallet_server in wallets:
        await time_out_assert(600, wallet_height_at_least, True, wallet_node, len(default_400_blocks) - 1)

    # Tests a long reorg
    for block_batch in to_batches(default_1000_blocks, 64):
        await full_node.add_block_batch(block_batch.entries, dummy_peer_info, None)

    for wallet_node, wallet_server in wallets:
        await disconnect_all_and_reconnect(wallet_server, full_node_server, self_hostname)

        log.info(f"wallet node height is {await wallet_node.wallet_state_manager.blockchain.get_finished_sync_up_to()}")
        await time_out_assert(600, wallet_height_at_least, True, wallet_node, len(default_1000_blocks) - 1)

        await disconnect_all_and_reconnect(wallet_server, full_node_server, self_hostname)

    # Tests a short reorg
    num_blocks = 30
    blocks_reorg = bt.get_consecutive_blocks(num_blocks, block_list_input=default_1000_blocks[:-5])

    await full_node.add_block_batch(blocks_reorg[-num_blocks - 10 : -1], dummy_peer_info, None)
    await full_node.add_block(blocks_reorg[-1])

    for wallet_node, wallet_server in wallets:
        await time_out_assert(
            120, wallet_height_at_least, True, wallet_node, len(default_1000_blocks) + num_blocks - 5 - 1
        )


@pytest.mark.limit_consensus_modes(reason="save time")
@pytest.mark.anyio
async def test_wallet_reorg_sync(
    two_wallet_nodes: OldSimulatorsAndWallets, default_400_blocks: List[FullBlock], self_hostname: str
) -> None:
    num_blocks = 5
    [full_node_api], wallets, bt = two_wallet_nodes
    full_node = full_node_api.full_node
    full_node_server = full_node.server

    # Trusted node sync
    wallets[0][0].config["trusted_peers"] = {full_node_server.node_id.hex(): full_node_server.node_id.hex()}

    # Untrusted node sync
    wallets[1][0].config["trusted_peers"] = {}

    phs = []
    for wallet_node, wallet_server in wallets:
        wallet = wallet_node.wallet_state_manager.main_wallet
        phs.append(await wallet.get_new_puzzlehash())
        await wallet_server.start_client(PeerInfo(self_hostname, full_node_server.get_port()), None)

    # Insert 400 blocks
    await full_node.add_block(default_400_blocks[0])
    for block_batch in to_batches(default_400_blocks[1:], 64):
        await full_node.add_block_batch(block_batch.entries, PeerInfo("0.0.0.0", 0), None)

    # Farm few more with reward
    for _ in range(num_blocks - 1):
        await full_node_api.farm_new_transaction_block(FarmNewBlockProtocol(phs[0]))

    for _ in range(num_blocks):
        await full_node_api.farm_new_transaction_block(FarmNewBlockProtocol(phs[1]))

    # Confirm we have the funds
    funds = sum(
        [calculate_pool_reward(uint32(i)) + calculate_base_farmer_reward(uint32(i)) for i in range(1, num_blocks)]
    )

    for wallet_node, wallet_server in wallets:
        wallet = wallet_node.wallet_state_manager.main_wallet
        await time_out_assert(60, wallet.get_confirmed_balance, funds)
        await time_out_assert(60, get_tx_count, 2 * (num_blocks - 1), wallet_node.wallet_state_manager, 1)

    # Reorg blocks that carry reward
    num_blocks = 30
    blocks_reorg = bt.get_consecutive_blocks(num_blocks, block_list_input=default_400_blocks[:-5])

    for block in blocks_reorg[-30:]:
        await full_node.add_block(block)

    for wallet_node, wallet_server in wallets:
        wallet = wallet_node.wallet_state_manager.main_wallet
        await time_out_assert(60, get_tx_count, 0, wallet_node.wallet_state_manager, 1)
        await time_out_assert(60, wallet.get_confirmed_balance, 0)


@pytest.mark.limit_consensus_modes(reason="save time")
@pytest.mark.anyio
async def test_wallet_reorg_get_coinbase(
    two_wallet_nodes: OldSimulatorsAndWallets, default_400_blocks: List[FullBlock], self_hostname: str
) -> None:
    [full_node_api], wallets, bt = two_wallet_nodes
    full_node = full_node_api.full_node
    full_node_server = full_node.server

    # Trusted node sync
    wallets[0][0].config["trusted_peers"] = {full_node_server.node_id.hex(): full_node_server.node_id.hex()}

    # Untrusted node sync
    wallets[1][0].config["trusted_peers"] = {}

    for wallet_node, wallet_server in wallets:
        await wallet_server.start_client(PeerInfo(self_hostname, full_node_server.get_port()), None)

    # Insert 400 blocks
    dummy_peer_info = PeerInfo("0.0.0.0", 0)
    for block_batch in to_batches(default_400_blocks, 64):
        await full_node.add_block_batch(block_batch.entries, dummy_peer_info, None)

    # Reorg blocks that carry reward
    num_blocks_reorg = 30
    blocks_reorg = bt.get_consecutive_blocks(num_blocks_reorg, block_list_input=default_400_blocks[:-5])

    for block_batch in to_batches(blocks_reorg[:-6], 64):
        await full_node.add_block_batch(block_batch.entries, dummy_peer_info, None)
    await full_node.add_block(blocks_reorg[-6])

    for wallet_node, wallet_server in wallets:
        await time_out_assert(30, get_tx_count, 0, wallet_node.wallet_state_manager, 1)
        await full_node_api.wait_for_wallet_synced(wallet_node=wallet_node, timeout=30)

    num_blocks_reorg_1 = 40
    all_blocks_reorg_2 = blocks_reorg[:-30]
    for wallet_node, wallet_server in wallets:
        wallet = wallet_node.wallet_state_manager.main_wallet
        ph = await wallet.get_new_puzzlehash()
        all_blocks_reorg_2 = bt.get_consecutive_blocks(
            1, pool_reward_puzzle_hash=ph, farmer_reward_puzzle_hash=ph, block_list_input=all_blocks_reorg_2
        )
    blocks_reorg_2 = bt.get_consecutive_blocks(num_blocks_reorg_1, block_list_input=all_blocks_reorg_2)

    await full_node.add_block_batch(blocks_reorg_2[-44:], dummy_peer_info, None)

    for wallet_node, wallet_server in wallets:
        await disconnect_all_and_reconnect(wallet_server, full_node_server, self_hostname)

    # Confirm we have the funds
    funds = calculate_pool_reward(uint32(len(all_blocks_reorg_2))) + calculate_base_farmer_reward(
        uint32(len(all_blocks_reorg_2))
    )

    for wallet_node, wallet_server in wallets:
        wallet = wallet_node.wallet_state_manager.main_wallet
        await full_node_api.wait_for_wallet_synced(wallet_node=wallet_node, timeout=60)

        await time_out_assert(20, get_tx_count, 2, wallet_node.wallet_state_manager, 1)
        await time_out_assert(20, wallet.get_confirmed_balance, funds)


@pytest.mark.anyio
async def test_request_additions_errors(simulator_and_wallet: OldSimulatorsAndWallets, self_hostname: str) -> None:
    full_nodes, wallets, _ = simulator_and_wallet
    wallet_node, wallet_server = wallets[0]
    wallet = wallet_node.wallet_state_manager.main_wallet
    ph = await wallet.get_new_puzzlehash()

    full_node_api = full_nodes[0]
    await wallet_server.start_client(PeerInfo(self_hostname, full_node_api.full_node.server.get_port()), None)

    for _ in range(2):
        await full_node_api.farm_new_transaction_block(FarmNewBlockProtocol(ph))

    await full_node_api.wait_for_wallet_synced(wallet_node=wallet_node, timeout=20)

    last_block: Optional[BlockRecord] = full_node_api.full_node.blockchain.get_peak()
    assert last_block is not None

    # Invalid height
    with pytest.raises(ValueError):
        await full_node_api.request_additions(RequestAdditions(uint32(100), last_block.header_hash, [ph]))

    # Invalid header hash
    with pytest.raises(ValueError):
        await full_node_api.request_additions(RequestAdditions(last_block.height, std_hash(b""), [ph]))

    # No results
    res1 = await full_node_api.request_additions(
        RequestAdditions(last_block.height, last_block.header_hash, [std_hash(b"")])
    )
    assert res1 is not None
    response = RespondAdditions.from_bytes(res1.data)
    assert response.height == last_block.height
    assert response.header_hash == last_block.header_hash
    assert response.proofs is not None
    assert len(response.proofs) == 1
    assert len(response.coins) == 1

    assert response.proofs[0][0] == std_hash(b"")
    assert response.proofs[0][1] is not None
    assert response.proofs[0][2] is None


@pytest.mark.anyio
async def test_request_additions_success(simulator_and_wallet: OldSimulatorsAndWallets, self_hostname: str) -> None:
    full_nodes, wallets, _ = simulator_and_wallet
    wallet_node, wallet_server = wallets[0]
    wallet = wallet_node.wallet_state_manager.main_wallet
    ph = await wallet.get_new_puzzlehash()

    full_node_api = full_nodes[0]
    await wallet_server.start_client(PeerInfo(self_hostname, full_node_api.full_node.server.get_port()), None)

    for _ in range(2):
        await full_node_api.farm_new_transaction_block(FarmNewBlockProtocol(ph))

    await full_node_api.wait_for_wallet_synced(wallet_node=wallet_node, timeout=20)

    payees: List[Payment] = []
    for i in range(10):
        payee_ph = await wallet.get_new_puzzlehash()
        payees.append(Payment(payee_ph, uint64(i + 100)))
        payees.append(Payment(payee_ph, uint64(i + 200)))

    [tx] = await wallet.generate_signed_transaction(uint64(0), ph, DEFAULT_TX_CONFIG, primaries=payees)
<<<<<<< HEAD
    [tx] = await wallet.wallet_state_manager.add_pending_transactions([tx])
=======
    assert tx.spend_bundle is not None
>>>>>>> 129fc2a5
    await full_node_api.send_transaction(SendTransaction(tx.spend_bundle))
    await full_node_api.wait_transaction_records_entered_mempool([tx])
    await full_node_api.farm_new_transaction_block(FarmNewBlockProtocol(ph))

    last_block = full_node_api.full_node.blockchain.get_peak()
    assert last_block is not None
    await full_node_api.wait_for_wallet_synced(wallet_node=wallet_node, timeout=20)

    res2 = await full_node_api.request_additions(
        RequestAdditions(last_block.height, None, [payees[0].puzzle_hash, payees[2].puzzle_hash, std_hash(b"1")])
    )

    assert res2 is not None
    response = RespondAdditions.from_bytes(res2.data)
    assert response.height == last_block.height
    assert response.header_hash == last_block.header_hash
    assert response.proofs is not None
    assert len(response.proofs) == 3

    # First two PHs are included
    for i in range(2):
        assert response.proofs[i][0] in {payees[j].puzzle_hash for j in (0, 2)}
        assert response.proofs[i][1] is not None
        assert response.proofs[i][2] is not None

    # Third PH is not included
    assert response.proofs[2][2] is None

    coin_list_dict = {p: coin_list for p, coin_list in response.coins}

    assert len(coin_list_dict) == 3
    for p, coin_list in coin_list_dict.items():
        if p == std_hash(b"1"):
            # this is the one that is not included
            assert len(coin_list) == 0
        else:
            for coin in coin_list:
                assert coin.puzzle_hash == p
            # The other ones are included
            assert len(coin_list) == 2

    # None for puzzle hashes returns all coins and no proofs
    res3 = await full_node_api.request_additions(RequestAdditions(last_block.height, last_block.header_hash, None))

    assert res3 is not None
    response = RespondAdditions.from_bytes(res3.data)
    assert response.height == last_block.height
    assert response.header_hash == last_block.header_hash
    assert response.proofs is None
    assert len(response.coins) == 12
    assert sum([len(c_list) for _, c_list in response.coins]) == 24

    # [] for puzzle hashes returns nothing
    res4 = await full_node_api.request_additions(RequestAdditions(last_block.height, last_block.header_hash, []))
    assert res4 is not None
    response = RespondAdditions.from_bytes(res4.data)
    assert response.proofs == []
    assert len(response.coins) == 0


@pytest.mark.anyio
async def test_get_wp_fork_point(
    default_10000_blocks: List[FullBlock], blockchain_constants: ConsensusConstants
) -> None:
    blocks = default_10000_blocks
    header_cache, height_to_hash, sub_blocks, summaries = await load_blocks_dont_validate(blocks, blockchain_constants)
    wpf = WeightProofHandler(blockchain_constants, BlockCache(sub_blocks, header_cache, height_to_hash, summaries))
    wp1 = await wpf.get_proof_of_weight(header_cache[height_to_hash[uint32(9_000)]].header_hash)
    assert wp1 is not None
    wp2 = await wpf.get_proof_of_weight(header_cache[height_to_hash[uint32(9_030)]].header_hash)
    assert wp2 is not None
    wp3 = await wpf.get_proof_of_weight(header_cache[height_to_hash[uint32(7_500)]].header_hash)
    assert wp3 is not None
    wp4 = await wpf.get_proof_of_weight(header_cache[height_to_hash[uint32(8_700)]].header_hash)
    assert wp4 is not None
    wp5 = await wpf.get_proof_of_weight(header_cache[height_to_hash[uint32(9_700)]].header_hash)
    assert wp5 is not None
    wp6 = await wpf.get_proof_of_weight(header_cache[height_to_hash[uint32(9_010)]].header_hash)
    assert wp6 is not None
    fork12 = get_wp_fork_point(blockchain_constants, wp1, wp2)
    fork13 = get_wp_fork_point(blockchain_constants, wp3, wp1)
    fork14 = get_wp_fork_point(blockchain_constants, wp4, wp1)
    fork23 = get_wp_fork_point(blockchain_constants, wp3, wp2)
    fork24 = get_wp_fork_point(blockchain_constants, wp4, wp2)
    fork34 = get_wp_fork_point(blockchain_constants, wp3, wp4)
    fork45 = get_wp_fork_point(blockchain_constants, wp4, wp5)
    fork16 = get_wp_fork_point(blockchain_constants, wp1, wp6)

    # overlap between recent chain in wps, fork point is the tip of the shorter wp
    assert fork12 == wp1.recent_chain_data[-1].height
    assert fork16 == wp1.recent_chain_data[-1].height

    # if there is an overlap between the recent chains we can find the exact fork point
    # if not we should get the latest block with a sub epoch summary that exists in both wp's
    # this can happen in fork24 and fork14 since they are not very far and also not very close

    if wp2.recent_chain_data[0].height > wp4.recent_chain_data[-1].height:
        assert fork24 in summaries.keys()
        assert fork24 < wp4.recent_chain_data[-1].height
    else:
        assert fork24 == wp4.recent_chain_data[-1].height

    if wp1.recent_chain_data[0].height > wp4.recent_chain_data[-1].height:
        assert fork14 in summaries.keys()
        assert fork14 < wp4.recent_chain_data[-1].height
    else:
        assert fork14 == wp4.recent_chain_data[-1].height

    # no overlap between recent chain in wps, fork point
    # is the latest block with a sub epoch summary that exists in both wp's
    assert fork13 in summaries.keys()
    assert fork13 < wp3.recent_chain_data[-1].height
    assert fork23 in summaries.keys()
    assert fork23 < wp3.recent_chain_data[-1].height
    assert fork34 in summaries.keys()
    assert fork23 < wp3.recent_chain_data[-1].height
    assert fork45 in summaries.keys()
    assert fork45 < wp4.recent_chain_data[-1].height


"""
This tests that a wallet filters out the dust properly.
It runs in seven phases:
1. Create a single dust coin.
    Typically (though there are edge cases), this coin will not be filtered.
2. Create dust coins until the filter threshold has been reached.
    At this point, none of the dust should be filtered.
3. Create 10 coins that are exactly the size of the filter threshold.
    These should not be filtered because they are not dust.
4. Create one more dust coin. This coin should be filtered.
5. Create 5 coins below the threshold and 5 at or above.
    Those below the threshold should get filtered, and those above should not.
6. Clear all coins from the dust wallet.
    Send to the dust wallet "spam_filter_after_n_txs" coins that are equal in value to "xch_spam_amount".
    Send 1 mojo from the dust wallet. The dust wallet should receive a change coin valued at "xch_spam_amount-1".
7: Create an NFT wallet for the farmer wallet, and generate an NFT in that wallet.
    Create an NFT wallet for the dust wallet.
    Send the NFT to the dust wallet. The NFT should not be filtered.
"""


@pytest.mark.anyio
@pytest.mark.parametrize(
    "spam_filter_after_n_txs, xch_spam_amount, dust_value",
    [
        # In the following tests, the filter is run right away:
        (0, 1, 1),  # nothing is filtered
        # In the following tests, 1 coin will be created in part 1, and 9 in part 2:
        (10, 10_000_000_000, 1),  # everything is dust
        (10, 10_000_000_000, 10_000_000_000),  # max dust threshold, dust is same size so not filtered
        # Test with more coins
        (105, 1_000_000, 1),  # default filter level (1m mojos), default dust size (1)
    ],
)
async def test_dusted_wallet(
    self_hostname: str,
    two_wallet_nodes_custom_spam_filtering: OldSimulatorsAndWallets,
    spam_filter_after_n_txs: int,
    xch_spam_amount: int,
    dust_value: int,
) -> None:
    full_nodes, wallets, _ = two_wallet_nodes_custom_spam_filtering

    farm_wallet_node, farm_wallet_server = wallets[0]
    dust_wallet_node, dust_wallet_server = wallets[1]

    # Create two wallets, one for farming (not used for testing), and one for testing dust.
    farm_wallet = farm_wallet_node.wallet_state_manager.main_wallet
    dust_wallet = dust_wallet_node.wallet_state_manager.main_wallet
    ph = await farm_wallet.get_new_puzzlehash()

    full_node_api = full_nodes[0]

    # It's also possible to obtain the current settings for spam_filter_after_n_txs and xch_spam_amount
    # spam_filter_after_n_txs = wallets[0][0].config["spam_filter_after_n_txs"]
    # xch_spam_amount = wallets[0][0].config["xch_spam_amount"]
    # dust_value=1

    # Verify legal values for the settings to be tested
    # If spam_filter_after_n_txs is greater than 250, this test will take a long time to run.
    # Current max value for xch_spam_amount is 0.01 XCH.
    # If needed, this could be increased but we would need to farm more blocks.
    # The max dust_value could be increased, but would require farming more blocks.
    assert spam_filter_after_n_txs >= 0
    assert spam_filter_after_n_txs <= 250
    assert xch_spam_amount >= 1
    assert xch_spam_amount <= 10_000_000_000
    assert dust_value >= 1
    assert dust_value <= 10_000_000_000

    # start both clients
    await farm_wallet_server.start_client(PeerInfo(self_hostname, full_node_api.full_node.server.get_port()), None)
    await dust_wallet_server.start_client(PeerInfo(self_hostname, full_node_api.full_node.server.get_port()), None)

    # Farm two blocks
    for _ in range(2):
        await full_node_api.farm_new_transaction_block(FarmNewBlockProtocol(ph))

    # sync both nodes
    await full_node_api.wait_for_wallets_synced(wallet_nodes=[farm_wallet_node, dust_wallet_node], timeout=20)

    # Part 1: create a single dust coin
    payees: List[Payment] = []
    payee_ph = await dust_wallet.get_new_puzzlehash()
    payees.append(Payment(payee_ph, uint64(dust_value)))

    # construct and send tx
    [tx] = await farm_wallet.generate_signed_transaction(uint64(0), ph, DEFAULT_TX_CONFIG, primaries=payees)
<<<<<<< HEAD
    [tx] = await farm_wallet.wallet_state_manager.add_pending_transactions([tx])
=======
    assert tx.spend_bundle is not None
>>>>>>> 129fc2a5
    await full_node_api.send_transaction(SendTransaction(tx.spend_bundle))
    await full_node_api.wait_transaction_records_entered_mempool([tx])
    await full_node_api.wait_for_wallets_synced(wallet_nodes=[farm_wallet_node, dust_wallet_node], timeout=20)
    await full_node_api.farm_new_transaction_block(FarmNewBlockProtocol(ph))
    await full_node_api.wait_for_wallets_synced(wallet_nodes=[farm_wallet_node, dust_wallet_node], timeout=20)

    # The dust is only filtered at this point if spam_filter_after_n_txs is 0 and xch_spam_amount is > dust_value.
    if spam_filter_after_n_txs > 0:
        dust_coins = 1
        large_dust_coins = 0
        large_dust_balance = 0
    elif xch_spam_amount <= dust_value:
        dust_coins = 0
        large_dust_coins = 1
        large_dust_balance = dust_value
    else:
        dust_coins = 0
        large_dust_coins = 0
        large_dust_balance = 0

    # Obtain and log important values
    all_unspent = await dust_wallet_node.wallet_state_manager.coin_store.get_all_unspent_coins()
    log.info(f"all_unspent is {all_unspent}")
    small_unspent_count = len([r for r in all_unspent if r.coin.amount < xch_spam_amount])
    balance = await dust_wallet.get_confirmed_balance()
    num_coins = len(await dust_wallet.select_coins(uint64(balance), DEFAULT_COIN_SELECTION_CONFIG))

    log.info(f"Small coin count is {small_unspent_count}")
    log.info(f"Wallet balance is {balance}")
    log.info(f"Number of coins is {num_coins}")

    log.info(f"spam_filter_after_n_txs {spam_filter_after_n_txs}")
    log.info(f"xch_spam_amount {xch_spam_amount}")
    log.info(f"dust_value {dust_value}")

    # Verify balance and number of coins not filtered.
    assert balance == dust_coins * dust_value + large_dust_balance
    assert num_coins == dust_coins + large_dust_coins

    # Part 2: Create dust coins until the filter threshold has been reached.
    # Nothing should be filtered yet (unless spam_filter_after_n_txs is 0).
    payees = []

    # Determine how much dust to create, recalling that there already is one dust coin.
    new_dust = spam_filter_after_n_txs - 1
    dust_remaining = new_dust

    while dust_remaining > 0:
        payee_ph = await dust_wallet.get_new_puzzlehash()
        payees.append(Payment(payee_ph, uint64(dust_value)))

        # After every 100 (at most) coins added, push the tx and advance the chain
        # This greatly speeds up the overall process
        if dust_remaining % 100 == 0 and dust_remaining != new_dust:
            # construct and send tx
            [tx] = await farm_wallet.generate_signed_transaction(uint64(0), ph, DEFAULT_TX_CONFIG, primaries=payees)
<<<<<<< HEAD
            [tx] = await farm_wallet.wallet_state_manager.add_pending_transactions([tx])
=======
            assert tx.spend_bundle is not None
>>>>>>> 129fc2a5
            await full_node_api.send_transaction(SendTransaction(tx.spend_bundle))

            # advance the chain and sync both wallets
            await full_node_api.wait_transaction_records_entered_mempool([tx])
            await full_node_api.wait_for_wallets_synced(wallet_nodes=[farm_wallet_node, dust_wallet_node], timeout=20)
            await full_node_api.farm_new_transaction_block(FarmNewBlockProtocol(ph))
            await full_node_api.wait_for_wallets_synced(wallet_nodes=[farm_wallet_node, dust_wallet_node], timeout=20)
            # reset payees
            payees = []

        dust_remaining -= 1

    # Only need to create tx if there was new dust to be added
    if new_dust >= 1:
        # construct and send tx
        [tx] = await farm_wallet.generate_signed_transaction(uint64(0), ph, DEFAULT_TX_CONFIG, primaries=payees)
<<<<<<< HEAD
        [tx] = await farm_wallet.wallet_state_manager.add_pending_transactions([tx])
=======
        assert tx.spend_bundle is not None
>>>>>>> 129fc2a5
        await full_node_api.send_transaction(SendTransaction(tx.spend_bundle))

        # advance the chain and sync both wallets
        await full_node_api.wait_transaction_records_entered_mempool([tx])
        await full_node_api.wait_for_wallets_synced(wallet_nodes=[farm_wallet_node, dust_wallet_node], timeout=20)
        await full_node_api.farm_new_transaction_block(FarmNewBlockProtocol(ph))
        await full_node_api.wait_for_wallets_synced(wallet_nodes=[farm_wallet_node, dust_wallet_node], timeout=20)

    # Obtain and log important values
    all_unspent = await dust_wallet_node.wallet_state_manager.coin_store.get_all_unspent_coins()
    small_unspent_count = len([r for r in all_unspent if r.coin.amount < xch_spam_amount])
    balance = await dust_wallet.get_confirmed_balance()
    # Selecting coins by using the wallet's coin selection algorithm won't work for large
    # numbers of coins, so we'll use the state manager for the rest of the test
    # num_coins = len(await dust_wallet.select_coins(balance))
    spendable_coins = await dust_wallet_node.wallet_state_manager.get_spendable_coins_for_wallet(1)
    num_coins = len(spendable_coins)

    log.info(f"Small coin count is {small_unspent_count}")
    log.info(f"Wallet balance is {balance}")
    log.info(f"Number of coins is {num_coins}")

    # obtain the total expected coins (new_dust could be negative)
    if new_dust > 0:
        dust_coins += new_dust

    # Make sure the number of coins matches the expected number.
    # At this point, nothing should be getting filtered unless spam_filter_after_n_txs is 0.
    assert dust_coins == spam_filter_after_n_txs
    assert balance == dust_coins * dust_value + large_dust_balance
    assert num_coins == dust_coins + large_dust_coins

    # Part 3: Create 10 coins that are exactly the size of the filter threshold.
    # These should not get filtered.
    large_coins = 10

    payees = []

    for _ in range(large_coins):
        payee_ph = await dust_wallet.get_new_puzzlehash()
        payees.append(Payment(payee_ph, uint64(xch_spam_amount)))

    # construct and send tx
    [tx] = await farm_wallet.generate_signed_transaction(uint64(0), ph, DEFAULT_TX_CONFIG, primaries=payees)
<<<<<<< HEAD
    [tx] = await farm_wallet.wallet_state_manager.add_pending_transactions([tx])
=======
    assert tx.spend_bundle is not None
>>>>>>> 129fc2a5
    await full_node_api.send_transaction(SendTransaction(tx.spend_bundle))

    # advance the chain and sync both wallets
    await full_node_api.wait_transaction_records_entered_mempool([tx])
    await full_node_api.wait_for_wallets_synced(wallet_nodes=[farm_wallet_node, dust_wallet_node], timeout=20)
    await full_node_api.farm_new_transaction_block(FarmNewBlockProtocol(ph))
    await full_node_api.wait_for_wallets_synced(wallet_nodes=[farm_wallet_node, dust_wallet_node], timeout=20)

    # Obtain and log important values
    all_unspent = await dust_wallet_node.wallet_state_manager.coin_store.get_all_unspent_coins()
    small_unspent_count = len([r for r in all_unspent if r.coin.amount < xch_spam_amount])
    balance = await dust_wallet.get_confirmed_balance()
    spendable_coins = await dust_wallet_node.wallet_state_manager.get_spendable_coins_for_wallet(1)
    num_coins = len(spendable_coins)

    log.info(f"Small coin count is {small_unspent_count}")
    log.info(f"Wallet balance is {balance}")
    log.info(f"Number of coins is {num_coins}")

    large_coin_balance = large_coins * xch_spam_amount

    # Determine whether the filter should have been activated.
    # Make sure the number of coins matches the expected number.
    # At this point, nothing should be getting filtered unless spam_filter_after_n_txs is 0.
    assert dust_coins == spam_filter_after_n_txs
    assert balance == dust_coins * dust_value + large_coins * xch_spam_amount + large_dust_balance
    assert num_coins == dust_coins + large_coins + large_dust_coins

    # Part 4: Create one more dust coin to test the threshold
    payees = []

    payee_ph = await dust_wallet.get_new_puzzlehash()
    payees.append(Payment(payee_ph, uint64(dust_value)))

    # construct and send tx
    [tx] = await farm_wallet.generate_signed_transaction(uint64(0), ph, DEFAULT_TX_CONFIG, primaries=payees)
<<<<<<< HEAD
    [tx] = await farm_wallet.wallet_state_manager.add_pending_transactions([tx])
=======
    assert tx.spend_bundle is not None
>>>>>>> 129fc2a5
    await full_node_api.send_transaction(SendTransaction(tx.spend_bundle))

    # advance the chain and sync both wallets
    await full_node_api.wait_transaction_records_entered_mempool([tx])
    await full_node_api.wait_for_wallets_synced(wallet_nodes=[farm_wallet_node, dust_wallet_node], timeout=20)
    await full_node_api.farm_new_transaction_block(FarmNewBlockProtocol(ph))
    await full_node_api.wait_for_wallets_synced(wallet_nodes=[farm_wallet_node, dust_wallet_node], timeout=20)

    # Obtain and log important values
    all_unspent = await dust_wallet_node.wallet_state_manager.coin_store.get_all_unspent_coins()
    small_unspent_count = len([r for r in all_unspent if r.coin.amount < xch_spam_amount])
    balance = await dust_wallet.get_confirmed_balance()
    spendable_coins = await dust_wallet_node.wallet_state_manager.get_spendable_coins_for_wallet(1)
    num_coins = len(spendable_coins)

    log.info(f"Small coin count is {small_unspent_count}")
    log.info(f"Wallet balance is {balance}")
    log.info(f"Number of coins is {num_coins}")

    # In the edge case where the new "dust" is larger than the threshold,
    # then it is actually a large dust coin that won't get filtered.
    if dust_value >= xch_spam_amount:
        large_dust_coins += 1
        large_dust_balance += dust_value

    assert dust_coins == spam_filter_after_n_txs
    assert balance == dust_coins * dust_value + large_coins * xch_spam_amount + large_dust_balance
    assert num_coins == dust_coins + large_dust_coins + large_coins

    # Part 5: Create 5 coins below the threshold and 5 at or above.
    # Those below the threshold should get filtered, and those above should not.
    payees = []

    for i in range(5):
        payee_ph = await dust_wallet.get_new_puzzlehash()

        # Create a large coin and add on the appropriate balance.
        payees.append(Payment(payee_ph, uint64(xch_spam_amount + i)))
        large_coins += 1
        large_coin_balance += xch_spam_amount + i

        payee_ph = await dust_wallet.get_new_puzzlehash()

        # Make sure we are always creating coins with a positive value.
        if xch_spam_amount - dust_value - i > 0:
            payees.append(Payment(payee_ph, uint64(xch_spam_amount - dust_value - i)))
        else:
            payees.append(Payment(payee_ph, uint64(dust_value)))
        # In cases where xch_spam_amount is sufficiently low,
        # the new dust should be considered a large coina and not be filtered.
        if xch_spam_amount <= dust_value:
            large_dust_coins += 1
            large_dust_balance += dust_value

    # construct and send tx
    [tx] = await farm_wallet.generate_signed_transaction(uint64(0), ph, DEFAULT_TX_CONFIG, primaries=payees)
<<<<<<< HEAD
    [tx] = await farm_wallet.wallet_state_manager.add_pending_transactions([tx])
=======
    assert tx.spend_bundle is not None
>>>>>>> 129fc2a5
    await full_node_api.send_transaction(SendTransaction(tx.spend_bundle))

    # advance the chain and sync both wallets
    await full_node_api.wait_transaction_records_entered_mempool([tx])
    await full_node_api.wait_for_wallets_synced(wallet_nodes=[farm_wallet_node, dust_wallet_node], timeout=20)
    await full_node_api.farm_new_transaction_block(FarmNewBlockProtocol(ph))
    await full_node_api.wait_for_wallets_synced(wallet_nodes=[farm_wallet_node, dust_wallet_node], timeout=20)

    # Obtain and log important values
    all_unspent = await dust_wallet_node.wallet_state_manager.coin_store.get_all_unspent_coins()
    small_unspent_count = len([r for r in all_unspent if r.coin.amount < xch_spam_amount])
    balance = await dust_wallet.get_confirmed_balance()
    spendable_coins = await dust_wallet_node.wallet_state_manager.get_spendable_coins_for_wallet(1)
    num_coins = len(spendable_coins)

    log.info(f"Small coin count is {small_unspent_count}")
    log.info(f"Wallet balance is {balance}")
    log.info(f"Number of coins is {num_coins}")

    # The filter should have automatically been activated by now, regardless of filter value
    assert dust_coins == spam_filter_after_n_txs
    assert balance == dust_coins * dust_value + large_coin_balance + large_dust_balance
    assert num_coins == dust_coins + large_dust_coins + large_coins

    # Part 6: Clear all coins from the dust wallet.
    # Send to the dust wallet "spam_filter_after_n_txs" coins that are equal in value to "xch_spam_amount".
    # Send 1 mojo from the dust wallet. The dust wallet should receive a change coin valued at "xch_spam_amount-1".

    payee_ph = await farm_wallet.get_new_puzzlehash()
    payees = [Payment(payee_ph, uint64(balance))]

    # construct and send tx
    [tx] = await dust_wallet.generate_signed_transaction(uint64(0), ph, DEFAULT_TX_CONFIG, primaries=payees)
<<<<<<< HEAD
    [tx] = await dust_wallet.wallet_state_manager.add_pending_transactions([tx])
=======
    assert tx.spend_bundle is not None
>>>>>>> 129fc2a5
    await full_node_api.send_transaction(SendTransaction(tx.spend_bundle))

    # advance the chain and sync both wallets
    await full_node_api.wait_transaction_records_entered_mempool([tx])
    await full_node_api.wait_for_wallets_synced(wallet_nodes=[farm_wallet_node, dust_wallet_node], timeout=20)
    await full_node_api.farm_new_transaction_block(FarmNewBlockProtocol(ph))
    await full_node_api.wait_for_wallets_synced(wallet_nodes=[farm_wallet_node, dust_wallet_node], timeout=20)

    # Obtain and log important values
    all_unspent = await dust_wallet_node.wallet_state_manager.coin_store.get_all_unspent_coins()
    unspent_count = len(all_unspent)
    balance = await dust_wallet.get_confirmed_balance()

    # Make sure the dust wallet is empty
    assert unspent_count == 0
    assert balance == 0

    # create the same number of dust coins as the filter
    if spam_filter_after_n_txs > 0:
        coins_remaining = spam_filter_after_n_txs
    else:
        # in the edge case, create one coin
        coins_remaining = 1

    # The size of the coin to send the dust wallet is the same as xch_spam_amount
    if xch_spam_amount > 1:
        coin_value = xch_spam_amount
    else:
        # Handle the edge case to make sure the coin is at least 2 mojos
        # This is needed to receive change
        coin_value = 2

    while coins_remaining > 0:
        payee_ph = await dust_wallet.get_new_puzzlehash()
        payees.append(Payment(payee_ph, uint64(coin_value)))

        # After every 100 (at most) coins added, push the tx and advance the chain
        # This greatly speeds up the overall process
        if coins_remaining % 100 == 0 and coins_remaining != spam_filter_after_n_txs:
            # construct and send tx
            [tx] = await farm_wallet.generate_signed_transaction(uint64(0), ph, DEFAULT_TX_CONFIG, primaries=payees)
<<<<<<< HEAD
            [tx] = await farm_wallet.wallet_state_manager.add_pending_transactions([tx])
=======
            assert tx.spend_bundle is not None
>>>>>>> 129fc2a5
            await full_node_api.send_transaction(SendTransaction(tx.spend_bundle))
            await full_node_api.wait_transaction_records_entered_mempool([tx])
            await full_node_api.wait_for_wallets_synced(wallet_nodes=[farm_wallet_node, dust_wallet_node], timeout=20)
            await full_node_api.farm_new_transaction_block(FarmNewBlockProtocol(ph))
            await full_node_api.wait_for_wallets_synced(wallet_nodes=[farm_wallet_node, dust_wallet_node], timeout=20)
            # reset payees
            payees = []

        coins_remaining -= 1

    # construct and send tx
    [tx] = await farm_wallet.generate_signed_transaction(uint64(0), ph, DEFAULT_TX_CONFIG, primaries=payees)
<<<<<<< HEAD
    [tx] = await farm_wallet.wallet_state_manager.add_pending_transactions([tx])
=======
    assert tx.spend_bundle is not None
>>>>>>> 129fc2a5
    await full_node_api.send_transaction(SendTransaction(tx.spend_bundle))

    # advance the chain and sync both wallets
    await full_node_api.wait_transaction_records_entered_mempool([tx])
    await full_node_api.wait_for_wallets_synced(wallet_nodes=[farm_wallet_node, dust_wallet_node], timeout=20)
    await full_node_api.farm_new_transaction_block(FarmNewBlockProtocol(ph))
    await full_node_api.wait_for_wallets_synced(wallet_nodes=[farm_wallet_node, dust_wallet_node], timeout=20)

    # Obtain and log important values
    all_unspent = await dust_wallet_node.wallet_state_manager.coin_store.get_all_unspent_coins()
    unspent_count = len(all_unspent)
    balance = await dust_wallet.get_confirmed_balance()

    # Verify the number of coins and value
    if spam_filter_after_n_txs > 0:
        assert unspent_count == spam_filter_after_n_txs
    else:
        # in the edge case there should be 1 coin
        assert unspent_count == 1
    assert balance == unspent_count * coin_value

    # Send a 1 mojo coin from the dust wallet to the farm wallet
    payee_ph = await farm_wallet.get_new_puzzlehash()
    payees = [Payment(payee_ph, uint64(1))]

    # construct and send tx
    [tx] = await dust_wallet.generate_signed_transaction(uint64(0), ph, DEFAULT_TX_CONFIG, primaries=payees)
<<<<<<< HEAD
    [tx] = await dust_wallet.wallet_state_manager.add_pending_transactions([tx])
=======
    assert tx.spend_bundle is not None
>>>>>>> 129fc2a5
    await full_node_api.send_transaction(SendTransaction(tx.spend_bundle))

    # advance the chain and sync both wallets
    await full_node_api.wait_transaction_records_entered_mempool([tx])
    await full_node_api.wait_for_wallets_synced(wallet_nodes=[farm_wallet_node, dust_wallet_node], timeout=20)
    await full_node_api.farm_new_transaction_block(FarmNewBlockProtocol(ph))
    await full_node_api.wait_for_wallets_synced(wallet_nodes=[farm_wallet_node, dust_wallet_node], timeout=20)

    # Obtain and log important values
    all_unspent = await dust_wallet_node.wallet_state_manager.coin_store.get_all_unspent_coins()
    unspent_count = len(all_unspent)
    balance = await dust_wallet.get_confirmed_balance()

    # Make sure the dust wallet received a change coin worth 1 mojo less than the original coin size
    if spam_filter_after_n_txs > 0:
        assert unspent_count == spam_filter_after_n_txs
    else:
        # in the edge case there should be 1 coin
        assert unspent_count == 1
    assert balance == (unspent_count * coin_value) - 1

    # Part 7: Create NFT wallets for the farmer and dust wallets.
    #         Generate an NFT in the farmer wallet.
    #         Send the NFT to the dust wallet, which already has enough coins to trigger the dust filter.
    #         The NFT should not be filtered.

    # Start with new puzzlehashes for each wallet
    farm_ph = await farm_wallet.get_new_puzzlehash()
    dust_ph = await dust_wallet.get_new_puzzlehash()

    # Create an NFT wallet for the farmer and dust wallet
    farm_nft_wallet = await NFTWallet.create_new_nft_wallet(
        farm_wallet_node.wallet_state_manager, farm_wallet, name="FARM NFT WALLET"
    )
    dust_nft_wallet = await NFTWallet.create_new_nft_wallet(
        dust_wallet_node.wallet_state_manager, dust_wallet, name="DUST NFT WALLET"
    )

    # Create a new NFT and send it to the farmer's NFT wallet
    metadata = Program.to(
        [("u", ["https://www.chia.net/img/branding/chia-logo.svg"]), ("h", "0xD4584AD463139FA8C0D9F68F4B59F185")]
    )
    txs = await farm_nft_wallet.generate_new_nft(metadata, DEFAULT_TX_CONFIG)
    txs = await farm_nft_wallet.wallet_state_manager.add_pending_transactions(txs)
    for tx in txs:
        if tx.spend_bundle is not None:
            assert len(compute_memos(tx.spend_bundle)) > 0
            await time_out_assert_not_none(
                20, full_node_api.full_node.mempool_manager.get_spendbundle, tx.spend_bundle.name()
            )

    # Farm a new block
    await full_node_api.wait_for_wallets_synced(wallet_nodes=[farm_wallet_node, dust_wallet_node], timeout=20)
    await full_node_api.farm_new_transaction_block(FarmNewBlockProtocol(farm_ph))
    await full_node_api.wait_for_wallets_synced(wallet_nodes=[farm_wallet_node, dust_wallet_node], timeout=20)

    # Make sure the dust wallet has enough unspent coins in that the next coin would be filtered
    # if it were a normal dust coin (and not an NFT)
    all_unspent = await dust_wallet_node.wallet_state_manager.coin_store.get_all_unspent_coins()
    assert len(all_unspent) >= spam_filter_after_n_txs

    # Make sure the NFT is in the farmer's NFT wallet, and the dust NFT wallet is empty
    await time_out_assert(15, get_nft_count, 1, farm_nft_wallet)
    await time_out_assert(15, get_nft_count, 0, dust_nft_wallet)

    nft_coins = await farm_nft_wallet.get_current_nfts()
    # Send the NFT to the dust wallet
    txs = await farm_nft_wallet.generate_signed_transaction(
        [uint64(nft_coins[0].coin.amount)], [dust_ph], DEFAULT_TX_CONFIG, coins={nft_coins[0].coin}
    )
    assert len(txs) == 1
    assert txs[0].spend_bundle is not None
<<<<<<< HEAD
    txs = await farm_wallet_node.wallet_state_manager.add_pending_transactions(txs)
    assert compute_memos(txs[0].spend_bundle)
=======
    await farm_wallet_node.wallet_state_manager.add_pending_transactions(txs)
    assert len(compute_memos(txs[0].spend_bundle)) > 0
>>>>>>> 129fc2a5

    # Farm a new block.
    await full_node_api.wait_transaction_records_entered_mempool(txs)
    await full_node_api.wait_for_wallets_synced(wallet_nodes=[farm_wallet_node, dust_wallet_node], timeout=20)
    await full_node_api.farm_new_transaction_block(FarmNewBlockProtocol(farm_ph))
    await full_node_api.wait_for_wallets_synced(wallet_nodes=[farm_wallet_node, dust_wallet_node], timeout=20)

    # Make sure the dust wallet has enough unspent coins in that the next coin would be filtered
    # if it were a normal dust coin (and not an NFT)
    all_unspent = await dust_wallet_node.wallet_state_manager.coin_store.get_all_unspent_coins()
    assert len(all_unspent) >= spam_filter_after_n_txs

    # The dust wallet should now hold the NFT. It should not be filtered
    await time_out_assert(15, get_nft_count, 0, farm_nft_wallet)
    await time_out_assert(15, get_nft_count, 1, dust_nft_wallet)


@pytest.mark.anyio
async def test_retry_store(
    two_wallet_nodes: OldSimulatorsAndWallets, self_hostname: str, monkeypatch: pytest.MonkeyPatch
) -> None:
    full_nodes, wallets, _ = two_wallet_nodes
    full_node_api = full_nodes[0]
    full_node_server = full_node_api.full_node.server

    await full_node_api.farm_new_transaction_block(FarmNewBlockProtocol(bytes32([0] * 32)))

    # Trusted node sync
    wallets[0][0].config["trusted_peers"] = {full_node_server.node_id.hex(): full_node_server.node_id.hex()}

    # Untrusted node sync
    wallets[1][0].config["trusted_peers"] = {}

    @dataclass
    class FlakinessInfo:
        coin_state_flaky: bool = True
        fetch_children_flaky: bool = True
        get_timestamp_flaky: bool = True
        db_flaky: bool = True

    def flaky_get_coin_state(
        flakiness_info: FlakinessInfo,
        func: Callable[[List[bytes32], WSChiaConnection, Optional[uint32]], Awaitable[List[CoinState]]],
    ) -> Callable[[List[bytes32], WSChiaConnection, Optional[uint32]], Awaitable[List[CoinState]]]:
        async def new_func(
            coin_names: List[bytes32], peer: WSChiaConnection, fork_height: Optional[uint32] = None
        ) -> List[CoinState]:
            if flakiness_info.coin_state_flaky:
                flakiness_info.coin_state_flaky = False
                raise PeerRequestException()
            else:
                return await func(coin_names, peer, fork_height)

        return new_func

    request_puzzle_solution_failure_tested = False

    def flaky_request_puzzle_solution(
        func: Callable[[wallet_protocol.RequestPuzzleSolution], Awaitable[Optional[Message]]]
    ) -> Callable[[wallet_protocol.RequestPuzzleSolution], Awaitable[Optional[Message]]]:
        @functools.wraps(func)
        async def new_func(request: wallet_protocol.RequestPuzzleSolution) -> Optional[Message]:
            nonlocal request_puzzle_solution_failure_tested
            if not request_puzzle_solution_failure_tested:
                request_puzzle_solution_failure_tested = True
                # This can just return None if we have `none_response` enabled.
                reject = wallet_protocol.RejectPuzzleSolution(bytes32([0] * 32), uint32(0))
                return make_msg(ProtocolMessageTypes.reject_puzzle_solution, reject)
            else:
                return await func(request)

        return new_func

    def flaky_fetch_children(
        flakiness_info: FlakinessInfo,
        func: Callable[[bytes32, WSChiaConnection, Optional[uint32]], Awaitable[List[CoinState]]],
    ) -> Callable[[bytes32, WSChiaConnection, Optional[uint32]], Awaitable[List[CoinState]]]:
        async def new_func(
            coin_name: bytes32, peer: WSChiaConnection, fork_height: Optional[uint32] = None
        ) -> List[CoinState]:
            if flakiness_info.fetch_children_flaky:
                flakiness_info.fetch_children_flaky = False
                raise PeerRequestException()
            else:
                return await func(coin_name, peer, fork_height)

        return new_func

    def flaky_get_timestamp(
        flakiness_info: FlakinessInfo, func: Callable[[uint32], Awaitable[uint64]]
    ) -> Callable[[uint32], Awaitable[uint64]]:
        async def new_func(height: uint32) -> uint64:
            if flakiness_info.get_timestamp_flaky:
                flakiness_info.get_timestamp_flaky = False
                raise PeerRequestException()
            else:
                return await func(height)

        return new_func

    def flaky_info_for_puzhash(
        flakiness_info: FlakinessInfo, func: Callable[[bytes32], Awaitable[Optional[WalletIdentifier]]]
    ) -> Callable[[bytes32], Awaitable[Optional[WalletIdentifier]]]:
        async def new_func(puzzle_hash: bytes32) -> Optional[WalletIdentifier]:
            if flakiness_info.db_flaky:
                flakiness_info.db_flaky = False
                raise AIOSqliteError()
            else:
                return await func(puzzle_hash)

        return new_func

    with monkeypatch.context() as m:
        m.setattr(
            full_node_api,
            "request_puzzle_solution",
            flaky_request_puzzle_solution(full_node_api.request_puzzle_solution),
        )

        for wallet_node, wallet_server in wallets:
            wallet_node.coin_state_retry_seconds = 1
            request_puzzle_solution_failure_tested = False
            flakiness_info = FlakinessInfo()
            m.setattr(wallet_node, "get_coin_state", flaky_get_coin_state(flakiness_info, wallet_node.get_coin_state))
            m.setattr(wallet_node, "fetch_children", flaky_fetch_children(flakiness_info, wallet_node.fetch_children))
            m.setattr(
                wallet_node,
                "get_timestamp_for_height",
                flaky_get_timestamp(flakiness_info, wallet_node.get_timestamp_for_height),
            )
            m.setattr(
                wallet_node.wallet_state_manager.puzzle_store,
                "get_wallet_identifier_for_puzzle_hash",
                flaky_info_for_puzhash(
                    flakiness_info, wallet_node.wallet_state_manager.puzzle_store.get_wallet_identifier_for_puzzle_hash
                ),
            )

            await wallet_server.start_client(PeerInfo(self_hostname, full_node_server.get_port()), None)

            wallet = wallet_node.wallet_state_manager.main_wallet
            ph = await wallet.get_new_puzzlehash()
            await full_node_api.farm_new_transaction_block(FarmNewBlockProtocol(ph))
            await full_node_api.farm_new_transaction_block(FarmNewBlockProtocol(bytes32([0] * 32)))

            async def retry_store_empty() -> bool:
                return len(await wallet_node.wallet_state_manager.retry_store.get_all_states_to_retry()) == 0

            async def assert_coin_state_retry() -> None:
                # Wait for retry coin states to show up
                await time_out_assert(15, retry_store_empty, False)
                # And become retried/removed
                await time_out_assert(30, retry_store_empty, True)

            await assert_coin_state_retry()

            await time_out_assert(30, wallet.get_confirmed_balance, 2_000_000_000_000)

<<<<<<< HEAD
        [tx] = await wallet.generate_signed_transaction(
            1_000_000_000_000, bytes32([0] * 32), DEFAULT_TX_CONFIG, memos=[ph]
        )
        [tx] = await wallet_node.wallet_state_manager.add_pending_transactions([tx])
=======
            [tx] = await wallet.generate_signed_transaction(
                uint64(1_000_000_000_000), bytes32([0] * 32), DEFAULT_TX_CONFIG, memos=[ph]
            )
            await wallet_node.wallet_state_manager.add_pending_transactions([tx])
>>>>>>> 129fc2a5

            async def tx_in_mempool() -> bool:
                return full_node_api.full_node.mempool_manager.get_spendbundle(tx.name) is not None

            await time_out_assert(15, tx_in_mempool)
            await full_node_api.farm_new_transaction_block(FarmNewBlockProtocol(bytes32([0] * 32)))

            await assert_coin_state_retry()

            assert not flakiness_info.coin_state_flaky
            assert request_puzzle_solution_failure_tested
            assert not flakiness_info.fetch_children_flaky
            assert not flakiness_info.get_timestamp_flaky
            assert not flakiness_info.db_flaky
            await time_out_assert(30, wallet.get_confirmed_balance, 1_000_000_000_000)


@pytest.mark.limit_consensus_modes(reason="save time")
@pytest.mark.anyio
async def test_bad_peak_mismatch(
    two_wallet_nodes: OldSimulatorsAndWallets,
    default_1000_blocks: List[FullBlock],
    self_hostname: str,
    blockchain_constants: ConsensusConstants,
    monkeypatch: pytest.MonkeyPatch,
) -> None:
    [full_node_api], [(wallet_node, wallet_server), _], _ = two_wallet_nodes
    full_node = full_node_api.full_node
    full_node_server = full_node.server
    blocks = default_1000_blocks
    header_cache, height_to_hash, sub_blocks, summaries = await load_blocks_dont_validate(blocks, blockchain_constants)
    wpf = WeightProofHandler(blockchain_constants, BlockCache(sub_blocks, header_cache, height_to_hash, summaries))

    await wallet_server.start_client(PeerInfo(self_hostname, full_node_server.get_port()), None)

    for block_batch in to_batches(blocks, 64):
        await full_node.add_block_batch(block_batch.entries, PeerInfo("0.0.0.0", 0), None)

    await wallet_server.start_client(PeerInfo(self_hostname, full_node_server.get_port()), None)

    # make wp for lower height
    wp = await wpf.get_proof_of_weight(height_to_hash[uint32(800)])
    assert wp is not None
    # create the node respond with the lighter proof
    wp_msg = make_msg(
        ProtocolMessageTypes.respond_proof_of_weight,
        full_node_protocol.RespondProofOfWeight(wp, wp.recent_chain_data[-1].header_hash),
    )
    with monkeypatch.context() as m:
        f: asyncio.Future[Optional[Message]] = asyncio.Future()
        f.set_result(wp_msg)
        m.setattr(full_node_api, "request_proof_of_weight", MagicMock(return_value=f))

        # create the node respond with the lighter header block
        header_block_msg = make_msg(
            ProtocolMessageTypes.respond_block_header,
            wallet_protocol.RespondBlockHeader(wp.recent_chain_data[-1]),
        )
        f2: asyncio.Future[Optional[Message]] = asyncio.Future()
        f2.set_result(header_block_msg)
        m.setattr(full_node_api, "request_block_header", MagicMock(return_value=f2))

        # create new fake peak msg
        fake_peak_height = uint32(11_000)
        fake_peak_weight = uint128(1_000_000_000)
        msg = wallet_protocol.NewPeakWallet(
            blocks[-1].header_hash, fake_peak_height, fake_peak_weight, uint32(max(blocks[-1].height - 1, uint32(0)))
        )
        await asyncio.sleep(3)
        await wallet_server.start_client(PeerInfo(self_hostname, full_node_server.get_port()), None)
        await wallet_node.new_peak_wallet(msg, wallet_server.all_connections.popitem()[1])
        await asyncio.sleep(3)
        assert wallet_node.wallet_state_manager.blockchain.get_peak_height() != fake_peak_height
        log.info(f"height {wallet_node.wallet_state_manager.blockchain.get_peak_height()}")


@pytest.mark.limit_consensus_modes(reason="save time")
@pytest.mark.anyio
async def test_long_sync_untrusted_break(
    setup_two_nodes_and_wallet: OldSimulatorsAndWallets,
    default_1000_blocks: List[FullBlock],
    default_400_blocks: List[FullBlock],
    self_hostname: str,
    caplog: pytest.LogCaptureFixture,
    monkeypatch: pytest.MonkeyPatch,
) -> None:
    [trusted_full_node_api, untrusted_full_node_api], [(wallet_node, wallet_server)], _ = setup_two_nodes_and_wallet
    trusted_full_node_server = trusted_full_node_api.full_node.server
    untrusted_full_node_server = untrusted_full_node_api.full_node.server
    wallet_node.config["trusted_peers"] = {trusted_full_node_server.node_id.hex(): None}

    sync_canceled = False

    async def register_interest_in_puzzle_hash() -> None:
        nonlocal sync_canceled
        # Just sleep a long time here to simulate a long-running untrusted sync
        try:
            await asyncio.sleep(120)
        except Exception:
            sync_canceled = True
            raise

    def wallet_syncing() -> bool:
        return wallet_node.wallet_state_manager.sync_mode

    def check_sync_canceled() -> bool:
        return sync_canceled

    def synced_to_trusted() -> bool:
        return trusted_full_node_server.node_id in wallet_node.synced_peers

    def only_trusted_peer() -> bool:
        trusted_peers = sum([wallet_node.is_trusted(peer) for peer in wallet_server.all_connections.values()])
        untrusted_peers = sum([not wallet_node.is_trusted(peer) for peer in wallet_server.all_connections.values()])
        return trusted_peers == 1 and untrusted_peers == 0

    dummy_peer_info = PeerInfo("0.0.0.0", 0)
    for block_batch in to_batches(default_400_blocks, 64):
        await trusted_full_node_api.full_node.add_block_batch(block_batch.entries, dummy_peer_info, None)

    for block_batch in to_batches(default_1000_blocks[:400], 64):
        await untrusted_full_node_api.full_node.add_block_batch(block_batch.entries, dummy_peer_info, None)

    with monkeypatch.context() as m:
        m.setattr(
            untrusted_full_node_api,
            "register_interest_in_puzzle_hash",
            MagicMock(return_value=register_interest_in_puzzle_hash()),
        )

        # Connect to the untrusted peer and wait until the long sync started
        await wallet_server.start_client(PeerInfo(self_hostname, untrusted_full_node_server.get_port()), None)
        await time_out_assert(30, wallet_syncing)
        with caplog.at_level(logging.INFO):
            # Connect to the trusted peer and make sure the running untrusted long sync gets interrupted via disconnect
            await wallet_server.start_client(PeerInfo(self_hostname, trusted_full_node_server.get_port()), None)
            await time_out_assert(600, wallet_height_at_least, True, wallet_node, len(default_400_blocks) - 1)
            assert time_out_assert(10, synced_to_trusted)
            assert untrusted_full_node_server.node_id not in wallet_node.synced_peers
            assert "Connected to a synced trusted peer, disconnecting from all untrusted nodes." in caplog.text

        # Make sure the sync was interrupted
        assert time_out_assert(30, check_sync_canceled)
        # And that we only have a trusted peer left
        assert time_out_assert(30, only_trusted_peer)<|MERGE_RESOLUTION|>--- conflicted
+++ resolved
@@ -535,11 +535,8 @@
         payees.append(Payment(payee_ph, uint64(i + 200)))
 
     [tx] = await wallet.generate_signed_transaction(uint64(0), ph, DEFAULT_TX_CONFIG, primaries=payees)
-<<<<<<< HEAD
     [tx] = await wallet.wallet_state_manager.add_pending_transactions([tx])
-=======
     assert tx.spend_bundle is not None
->>>>>>> 129fc2a5
     await full_node_api.send_transaction(SendTransaction(tx.spend_bundle))
     await full_node_api.wait_transaction_records_entered_mempool([tx])
     await full_node_api.farm_new_transaction_block(FarmNewBlockProtocol(ph))
@@ -748,11 +745,8 @@
 
     # construct and send tx
     [tx] = await farm_wallet.generate_signed_transaction(uint64(0), ph, DEFAULT_TX_CONFIG, primaries=payees)
-<<<<<<< HEAD
     [tx] = await farm_wallet.wallet_state_manager.add_pending_transactions([tx])
-=======
     assert tx.spend_bundle is not None
->>>>>>> 129fc2a5
     await full_node_api.send_transaction(SendTransaction(tx.spend_bundle))
     await full_node_api.wait_transaction_records_entered_mempool([tx])
     await full_node_api.wait_for_wallets_synced(wallet_nodes=[farm_wallet_node, dust_wallet_node], timeout=20)
@@ -809,11 +803,8 @@
         if dust_remaining % 100 == 0 and dust_remaining != new_dust:
             # construct and send tx
             [tx] = await farm_wallet.generate_signed_transaction(uint64(0), ph, DEFAULT_TX_CONFIG, primaries=payees)
-<<<<<<< HEAD
             [tx] = await farm_wallet.wallet_state_manager.add_pending_transactions([tx])
-=======
             assert tx.spend_bundle is not None
->>>>>>> 129fc2a5
             await full_node_api.send_transaction(SendTransaction(tx.spend_bundle))
 
             # advance the chain and sync both wallets
@@ -830,11 +821,8 @@
     if new_dust >= 1:
         # construct and send tx
         [tx] = await farm_wallet.generate_signed_transaction(uint64(0), ph, DEFAULT_TX_CONFIG, primaries=payees)
-<<<<<<< HEAD
         [tx] = await farm_wallet.wallet_state_manager.add_pending_transactions([tx])
-=======
         assert tx.spend_bundle is not None
->>>>>>> 129fc2a5
         await full_node_api.send_transaction(SendTransaction(tx.spend_bundle))
 
         # advance the chain and sync both wallets
@@ -879,11 +867,8 @@
 
     # construct and send tx
     [tx] = await farm_wallet.generate_signed_transaction(uint64(0), ph, DEFAULT_TX_CONFIG, primaries=payees)
-<<<<<<< HEAD
     [tx] = await farm_wallet.wallet_state_manager.add_pending_transactions([tx])
-=======
     assert tx.spend_bundle is not None
->>>>>>> 129fc2a5
     await full_node_api.send_transaction(SendTransaction(tx.spend_bundle))
 
     # advance the chain and sync both wallets
@@ -920,11 +905,8 @@
 
     # construct and send tx
     [tx] = await farm_wallet.generate_signed_transaction(uint64(0), ph, DEFAULT_TX_CONFIG, primaries=payees)
-<<<<<<< HEAD
     [tx] = await farm_wallet.wallet_state_manager.add_pending_transactions([tx])
-=======
     assert tx.spend_bundle is not None
->>>>>>> 129fc2a5
     await full_node_api.send_transaction(SendTransaction(tx.spend_bundle))
 
     # advance the chain and sync both wallets
@@ -981,11 +963,8 @@
 
     # construct and send tx
     [tx] = await farm_wallet.generate_signed_transaction(uint64(0), ph, DEFAULT_TX_CONFIG, primaries=payees)
-<<<<<<< HEAD
     [tx] = await farm_wallet.wallet_state_manager.add_pending_transactions([tx])
-=======
     assert tx.spend_bundle is not None
->>>>>>> 129fc2a5
     await full_node_api.send_transaction(SendTransaction(tx.spend_bundle))
 
     # advance the chain and sync both wallets
@@ -1019,11 +998,8 @@
 
     # construct and send tx
     [tx] = await dust_wallet.generate_signed_transaction(uint64(0), ph, DEFAULT_TX_CONFIG, primaries=payees)
-<<<<<<< HEAD
     [tx] = await dust_wallet.wallet_state_manager.add_pending_transactions([tx])
-=======
     assert tx.spend_bundle is not None
->>>>>>> 129fc2a5
     await full_node_api.send_transaction(SendTransaction(tx.spend_bundle))
 
     # advance the chain and sync both wallets
@@ -1065,11 +1041,8 @@
         if coins_remaining % 100 == 0 and coins_remaining != spam_filter_after_n_txs:
             # construct and send tx
             [tx] = await farm_wallet.generate_signed_transaction(uint64(0), ph, DEFAULT_TX_CONFIG, primaries=payees)
-<<<<<<< HEAD
             [tx] = await farm_wallet.wallet_state_manager.add_pending_transactions([tx])
-=======
             assert tx.spend_bundle is not None
->>>>>>> 129fc2a5
             await full_node_api.send_transaction(SendTransaction(tx.spend_bundle))
             await full_node_api.wait_transaction_records_entered_mempool([tx])
             await full_node_api.wait_for_wallets_synced(wallet_nodes=[farm_wallet_node, dust_wallet_node], timeout=20)
@@ -1082,11 +1055,8 @@
 
     # construct and send tx
     [tx] = await farm_wallet.generate_signed_transaction(uint64(0), ph, DEFAULT_TX_CONFIG, primaries=payees)
-<<<<<<< HEAD
     [tx] = await farm_wallet.wallet_state_manager.add_pending_transactions([tx])
-=======
     assert tx.spend_bundle is not None
->>>>>>> 129fc2a5
     await full_node_api.send_transaction(SendTransaction(tx.spend_bundle))
 
     # advance the chain and sync both wallets
@@ -1114,11 +1084,8 @@
 
     # construct and send tx
     [tx] = await dust_wallet.generate_signed_transaction(uint64(0), ph, DEFAULT_TX_CONFIG, primaries=payees)
-<<<<<<< HEAD
     [tx] = await dust_wallet.wallet_state_manager.add_pending_transactions([tx])
-=======
     assert tx.spend_bundle is not None
->>>>>>> 129fc2a5
     await full_node_api.send_transaction(SendTransaction(tx.spend_bundle))
 
     # advance the chain and sync both wallets
@@ -1190,14 +1157,9 @@
         [uint64(nft_coins[0].coin.amount)], [dust_ph], DEFAULT_TX_CONFIG, coins={nft_coins[0].coin}
     )
     assert len(txs) == 1
+    txs = await farm_wallet_node.wallet_state_manager.add_pending_transactions(txs)
     assert txs[0].spend_bundle is not None
-<<<<<<< HEAD
-    txs = await farm_wallet_node.wallet_state_manager.add_pending_transactions(txs)
-    assert compute_memos(txs[0].spend_bundle)
-=======
-    await farm_wallet_node.wallet_state_manager.add_pending_transactions(txs)
     assert len(compute_memos(txs[0].spend_bundle)) > 0
->>>>>>> 129fc2a5
 
     # Farm a new block.
     await full_node_api.wait_transaction_records_entered_mempool(txs)
@@ -1354,19 +1316,11 @@
 
             await assert_coin_state_retry()
 
-            await time_out_assert(30, wallet.get_confirmed_balance, 2_000_000_000_000)
-
-<<<<<<< HEAD
-        [tx] = await wallet.generate_signed_transaction(
-            1_000_000_000_000, bytes32([0] * 32), DEFAULT_TX_CONFIG, memos=[ph]
-        )
-        [tx] = await wallet_node.wallet_state_manager.add_pending_transactions([tx])
-=======
             [tx] = await wallet.generate_signed_transaction(
                 uint64(1_000_000_000_000), bytes32([0] * 32), DEFAULT_TX_CONFIG, memos=[ph]
             )
-            await wallet_node.wallet_state_manager.add_pending_transactions([tx])
->>>>>>> 129fc2a5
+            [tx] = await wallet_node.wallet_state_manager.add_pending_transactions([tx])
+            await time_out_assert(30, wallet.get_confirmed_balance, 2_000_000_000_000)
 
             async def tx_in_mempool() -> bool:
                 return full_node_api.full_node.mempool_manager.get_spendbundle(tx.name) is not None
