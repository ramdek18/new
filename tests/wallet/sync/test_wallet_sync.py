--- conflicted
+++ resolved
@@ -1126,13 +1126,8 @@
     await time_out_assert(15, get_nft_count, 1, dust_nft_wallet)
 
 
-<<<<<<< HEAD
-@pytest.mark.asyncio
-async def test_retry_store(self, two_wallet_nodes, self_hostname):
-=======
 @pytest.mark.anyio
 async def test_retry_store(two_wallet_nodes, self_hostname, monkeypatch):
->>>>>>> 33be4ab8
     full_nodes, wallets, bt = two_wallet_nodes
     full_node_api = full_nodes[0]
     full_node_server = full_node_api.full_node.server
