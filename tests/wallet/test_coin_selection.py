--- conflicted
+++ resolved
@@ -360,7 +360,6 @@
         assert len(multiple_greater_result) == 1
 
     @pytest.mark.asyncio
-<<<<<<< HEAD
     async def test_coin_selection_difficult(self, a_hash: bytes32) -> None:
         num_coins = 40
         spendable_amount = uint128(num_coins * 1000)
@@ -421,7 +420,8 @@
 
         # Just a sanity check, it's actually much faster than this time
         assert time.time() - start < 10000
-=======
+        
+    @pytest.mark.asyncio
     async def test_coin_selection_min_coin(self, a_hash: bytes32) -> None:
         spendable_amount = uint128(5000000 + 500 + 40050)
         coin_list: List[WalletCoinRecord] = [
@@ -455,5 +455,4 @@
                 assert sum(coin.amount for coin in result) >= target_amount
                 for coin in result:
                     assert not coin.amount < min_coin_amount
-                assert len(result) <= 500
->>>>>>> 383326c3
+                assert len(result) <= 500