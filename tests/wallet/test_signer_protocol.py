--- conflicted
+++ resolved
@@ -526,7 +526,6 @@
         ]
     )
 
-<<<<<<< HEAD
     # And test that we can get compressed versions if we want
     request = GatherSigningInfo(
         [Spend.from_coin_spend(coin_spend), Spend.from_coin_spend(not_our_coin_spend)]
@@ -537,7 +536,7 @@
     with clvm_serialization_mode(True, transport_layer=BLIND_SIGNER_TRANSPORT):
         response: GatherSigningInfoResponse = GatherSigningInfoResponse.from_json_dict(response_dict)
         assert response.signing_instructions == not_our_utx.signing_instructions
-=======
+
 
 @pytest.mark.parametrize(
     "wallet_environments",
@@ -740,5 +739,4 @@
         ),
         partial_allowed=True,
     )
-    assert signing_responses == [SigningResponse(bytes(AugSchemeMPL.sign(other_sk, test_name, sum_pk)), test_name)]
->>>>>>> 9e2f0c46
+    assert signing_responses == [SigningResponse(bytes(AugSchemeMPL.sign(other_sk, test_name, sum_pk)), test_name)]