from __future__ import annotations

import dataclasses
import random
from typing import Any, List, Optional, Tuple

import pytest

from chia.types.blockchain_format.coin import Coin
from chia.types.blockchain_format.sized_bytes import bytes32
from chia.types.mempool_inclusion_status import MempoolInclusionStatus
from chia.util.errors import Err
from chia.util.ints import uint8, uint32, uint64
from chia.wallet.conditions import ConditionValidTimes
from chia.wallet.transaction_record import TransactionRecord, TransactionRecordOld, minimum_send_attempts
from chia.wallet.util.query_filter import TransactionTypeFilter
from chia.wallet.util.transaction_type import TransactionType
from chia.wallet.wallet_transaction_store import WalletTransactionStore, filter_ok_mempool_status
from tests.util.db_connection import DBConnection

module_seeded_random = random.Random()
module_seeded_random.seed(a=0, version=2)

coin_1 = Coin(bytes32.random(module_seeded_random), bytes32.random(module_seeded_random), uint64(12312))
coin_2 = Coin(bytes32.random(module_seeded_random), bytes32.random(module_seeded_random), uint64(1234))
coin_3 = Coin(bytes32.random(module_seeded_random), bytes32.random(module_seeded_random), uint64(12312 - 1234))

tr1 = TransactionRecord(
    uint32(0),  # confirmed height
    uint64(1000),  # created_at_time
    bytes32(bytes32.random(module_seeded_random)),  # to_puzzle_hash
    uint64(1234),  # amount
    uint64(12),  # fee_amount
    False,  # confirmed
    uint32(0),  # sent
    None,  # Optional[SpendBundle] spend_bundle
    [coin_2, coin_3],  # additions
    [coin_1],  # removals
    uint32(1),  # wallet_id
    [],  # List[Tuple[str, uint8, Optional[str]]] sent_to
    bytes32(bytes32.random(module_seeded_random)),  # trade_id
    uint32(TransactionType.OUTGOING_TX),  # type
    bytes32(bytes32.random(module_seeded_random)),  # name
    [],  # List[Tuple[bytes32, List[bytes]]] memos
    ConditionValidTimes(),
)


@pytest.mark.asyncio
async def test_add() -> None:
    async with DBConnection(1) as db_wrapper:
        store = await WalletTransactionStore.create(db_wrapper)

        assert await store.get_transaction_record(tr1.name) is None
        await store.add_transaction_record(tr1)
        assert await store.get_transaction_record(tr1.name) == tr1


@pytest.mark.asyncio
async def test_delete() -> None:
    async with DBConnection(1) as db_wrapper:
        store = await WalletTransactionStore.create(db_wrapper)

        await store.add_transaction_record(tr1)
        assert await store.get_transaction_record(tr1.name) == tr1
        await store.delete_transaction_record(tr1.name)
        assert await store.get_transaction_record(tr1.name) is None


@pytest.mark.asyncio
async def test_set_confirmed() -> None:
    async with DBConnection(1) as db_wrapper:
        store = await WalletTransactionStore.create(db_wrapper)

        await store.add_transaction_record(tr1)
        await store.set_confirmed(tr1.name, uint32(100))

        assert await store.get_transaction_record(tr1.name) == dataclasses.replace(
            tr1, confirmed=True, confirmed_at_height=uint32(100)
        )


@pytest.mark.asyncio
async def test_increment_sent_noop(seeded_random: random.Random) -> None:
    async with DBConnection(1) as db_wrapper:
        store = await WalletTransactionStore.create(db_wrapper)

        assert (
            await store.increment_sent(
                bytes32(bytes32.random(seeded_random)), "peer1", MempoolInclusionStatus.PENDING, None
            )
            is False
        )


@pytest.mark.asyncio
async def test_increment_sent() -> None:
    async with DBConnection(1) as db_wrapper:
        store = await WalletTransactionStore.create(db_wrapper)

        await store.add_transaction_record(tr1)
        tr = await store.get_transaction_record(tr1.name)
        assert tr.sent == 0
        assert tr.sent_to == []

        assert await store.increment_sent(tr1.name, "peer1", MempoolInclusionStatus.PENDING, None) is True
        tr = await store.get_transaction_record(tr1.name)
        assert tr.sent == 1
        assert tr.sent_to == [("peer1", uint8(2), None)]

        assert await store.increment_sent(tr1.name, "peer1", MempoolInclusionStatus.SUCCESS, None) is True
        tr = await store.get_transaction_record(tr1.name)
        assert tr.sent == 1
        assert tr.sent_to == [("peer1", uint8(2), None), ("peer1", uint8(1), None)]

        assert await store.increment_sent(tr1.name, "peer2", MempoolInclusionStatus.SUCCESS, None) is True
        tr = await store.get_transaction_record(tr1.name)
        assert tr.sent == 2
        assert tr.sent_to == [("peer1", uint8(2), None), ("peer1", uint8(1), None), ("peer2", uint8(1), None)]


@pytest.mark.asyncio
async def test_increment_sent_error() -> None:
    async with DBConnection(1) as db_wrapper:
        store = await WalletTransactionStore.create(db_wrapper)

        await store.add_transaction_record(tr1)
        tr = await store.get_transaction_record(tr1.name)
        assert tr.sent == 0
        assert tr.sent_to == []

        await store.increment_sent(tr1.name, "peer1", MempoolInclusionStatus.FAILED, Err.MEMPOOL_NOT_INITIALIZED)
        tr = await store.get_transaction_record(tr1.name)
        assert tr.sent == 1
        assert tr.sent_to == [("peer1", uint8(3), "MEMPOOL_NOT_INITIALIZED")]


def test_filter_ok_mempool_status() -> None:
    assert filter_ok_mempool_status([("peer1", uint8(1), None)]) == []
    assert filter_ok_mempool_status([("peer1", uint8(2), None)]) == []
    assert filter_ok_mempool_status([("peer1", uint8(3), None)]) == [("peer1", uint8(3), None)]
    assert filter_ok_mempool_status(
        [("peer1", uint8(2), None), ("peer1", uint8(1), None), ("peer1", uint8(3), None)]
    ) == [("peer1", uint8(3), None)]

    assert filter_ok_mempool_status([("peer1", uint8(3), "message does not matter")]) == [
        ("peer1", uint8(3), "message does not matter")
    ]
    assert filter_ok_mempool_status([("peer1", uint8(2), "message does not matter")]) == []


@pytest.mark.asyncio
async def test_tx_reorged_update() -> None:
    async with DBConnection(1) as db_wrapper:
        store = await WalletTransactionStore.create(db_wrapper)

        tr = dataclasses.replace(tr1, sent=uint32(2), sent_to=[("peer1", uint8(1), None), ("peer2", uint8(1), None)])
        await store.add_transaction_record(tr)
        tr = await store.get_transaction_record(tr.name)
        assert tr.sent == 2
        assert tr.sent_to == [("peer1", uint8(1), None), ("peer2", uint8(1), None)]

        await store.tx_reorged(tr)
        tr = await store.get_transaction_record(tr1.name)
        assert tr.sent == 0
        assert tr.sent_to == []


@pytest.mark.asyncio
async def test_tx_reorged_add() -> None:
    async with DBConnection(1) as db_wrapper:
        store = await WalletTransactionStore.create(db_wrapper)

        tr = dataclasses.replace(tr1, sent=uint32(2), sent_to=[("peer1", uint8(1), None), ("peer2", uint8(1), None)])

        await store.get_transaction_record(tr.name) is None
        await store.tx_reorged(tr)
        tr = await store.get_transaction_record(tr.name)
        assert tr.sent == 0
        assert tr.sent_to == []


@pytest.mark.asyncio
async def test_get_tx_record(seeded_random: random.Random) -> None:
    async with DBConnection(1) as db_wrapper:
        store = await WalletTransactionStore.create(db_wrapper)

        tr2 = dataclasses.replace(tr1, name=bytes32.random(seeded_random))
        tr3 = dataclasses.replace(tr1, name=bytes32.random(seeded_random))

        assert await store.get_transaction_record(tr1.name) is None
        await store.add_transaction_record(tr1)
        assert await store.get_transaction_record(tr1.name) == tr1

        assert await store.get_transaction_record(tr2.name) is None
        await store.add_transaction_record(tr2)
        assert await store.get_transaction_record(tr2.name) == tr2

        assert await store.get_transaction_record(tr3.name) is None
        await store.add_transaction_record(tr3)
        assert await store.get_transaction_record(tr3.name) == tr3

        assert await store.get_transaction_record(tr1.name) == tr1
        assert await store.get_transaction_record(tr2.name) == tr2
        assert await store.get_transaction_record(tr3.name) == tr3


@pytest.mark.asyncio
async def test_get_farming_rewards(seeded_random: random.Random) -> None:
    async with DBConnection(1) as db_wrapper:
        store = await WalletTransactionStore.create(db_wrapper)

        test_trs: List[TransactionRecord] = []
        # tr1 is type OUTGOING_TX

        for conf in [True, False]:
            for type in [
                TransactionType.INCOMING_TX,
                TransactionType.OUTGOING_TX,
                TransactionType.COINBASE_REWARD,
                TransactionType.FEE_REWARD,
                TransactionType.INCOMING_TRADE,
                TransactionType.OUTGOING_TRADE,
            ]:
                test_trs.append(
                    dataclasses.replace(
                        tr1,
                        name=bytes32.random(seeded_random),
                        confirmed=conf,
                        confirmed_at_height=uint32(100 if conf else 0),
                        type=type,
                    )
                )

        for tr in test_trs:
            await store.add_transaction_record(tr)
            assert await store.get_transaction_record(tr.name) == tr

        rewards = await store.get_farming_rewards()
        assert len(rewards) == 2
        assert test_trs[2] in rewards
        assert test_trs[3] in rewards


@pytest.mark.asyncio
async def test_get_all_unconfirmed(seeded_random: random.Random) -> None:
    async with DBConnection(1) as db_wrapper:
        store = await WalletTransactionStore.create(db_wrapper)

        tr2 = dataclasses.replace(
            tr1, name=bytes32.random(seeded_random), confirmed=True, confirmed_at_height=uint32(100)
        )
        await store.add_transaction_record(tr1)
        await store.add_transaction_record(tr2)

        assert await store.get_all_unconfirmed() == [tr1]


@pytest.mark.asyncio
async def test_get_unconfirmed_for_wallet(seeded_random: random.Random) -> None:
    async with DBConnection(1) as db_wrapper:
        store = await WalletTransactionStore.create(db_wrapper)

<<<<<<< HEAD
        tr2 = dataclasses.replace(
            tr1, name=bytes32.random(seeded_random), confirmed=True, confirmed_at_height=uint32(100)
        )
        tr3 = dataclasses.replace(tr1, name=bytes32.random(seeded_random), wallet_id=2)
        tr4 = dataclasses.replace(tr2, name=bytes32.random(seeded_random), wallet_id=2)
=======
        tr2 = dataclasses.replace(tr1, name=token_bytes(32), confirmed=True, confirmed_at_height=uint32(100))
        tr3 = dataclasses.replace(tr1, name=token_bytes(32), wallet_id=uint32(2))
        tr4 = dataclasses.replace(tr2, name=token_bytes(32), wallet_id=uint32(2))
>>>>>>> e9ac7ea6
        await store.add_transaction_record(tr1)
        await store.add_transaction_record(tr2)
        await store.add_transaction_record(tr3)
        await store.add_transaction_record(tr4)

        assert await store.get_unconfirmed_for_wallet(1) == [tr1]
        assert await store.get_unconfirmed_for_wallet(2) == [tr3]


@pytest.mark.asyncio
async def test_transaction_count_for_wallet(seeded_random: random.Random) -> None:
    async with DBConnection(1) as db_wrapper:
        store = await WalletTransactionStore.create(db_wrapper)

<<<<<<< HEAD
        tr2 = dataclasses.replace(tr1, name=bytes32.random(seeded_random), wallet_id=2)
=======
        tr2 = dataclasses.replace(tr1, name=token_bytes(32), wallet_id=uint32(2))
>>>>>>> e9ac7ea6

        # 5 transactions in wallet_id 1
        await store.add_transaction_record(tr1)
        await store.add_transaction_record(dataclasses.replace(tr1, name=bytes32.random(seeded_random)))
        await store.add_transaction_record(dataclasses.replace(tr1, name=bytes32.random(seeded_random)))
        await store.add_transaction_record(dataclasses.replace(tr1, name=bytes32.random(seeded_random)))
        await store.add_transaction_record(dataclasses.replace(tr1, name=bytes32.random(seeded_random)))

        # 2 transactions in wallet_id 2
        await store.add_transaction_record(tr2)
        await store.add_transaction_record(dataclasses.replace(tr2, name=bytes32.random(seeded_random)))

        assert await store.get_transaction_count_for_wallet(1) == 5
        assert await store.get_transaction_count_for_wallet(2) == 2
        assert (
            await store.get_transaction_count_for_wallet(
                1, True, type_filter=TransactionTypeFilter.include([TransactionType.OUTGOING_TX])
            )
            == 0
        )
        assert (
            await store.get_transaction_count_for_wallet(
                1, False, type_filter=TransactionTypeFilter.include([TransactionType.OUTGOING_CLAWBACK])
            )
            == 0
        )
        assert (
            await store.get_transaction_count_for_wallet(
                1, False, type_filter=TransactionTypeFilter.include([TransactionType.OUTGOING_TX])
            )
            == 5
        )


@pytest.mark.asyncio
async def test_all_transactions_for_wallet(seeded_random: random.Random) -> None:
    async with DBConnection(1) as db_wrapper:
        store = await WalletTransactionStore.create(db_wrapper)

        test_trs: List[TransactionRecord] = []
        for wallet_id in [1, 2]:
            for type in [
                TransactionType.INCOMING_TX,
                TransactionType.OUTGOING_TX,
                TransactionType.COINBASE_REWARD,
                TransactionType.FEE_REWARD,
                TransactionType.INCOMING_TRADE,
                TransactionType.OUTGOING_TRADE,
            ]:
<<<<<<< HEAD
                test_trs.append(
                    dataclasses.replace(tr1, name=bytes32.random(seeded_random), wallet_id=wallet_id, type=type)
                )
=======
                test_trs.append(dataclasses.replace(tr1, name=token_bytes(32), wallet_id=uint32(wallet_id), type=type))
>>>>>>> e9ac7ea6

        for tr in test_trs:
            await store.add_transaction_record(tr)

        assert await store.get_all_transactions_for_wallet(1) == test_trs[:6]
        assert await store.get_all_transactions_for_wallet(2) == test_trs[6:]

        assert await store.get_all_transactions_for_wallet(1, TransactionType.INCOMING_TX) == [test_trs[0]]
        assert await store.get_all_transactions_for_wallet(1, TransactionType.OUTGOING_TX) == [test_trs[1]]
        assert await store.get_all_transactions_for_wallet(1, TransactionType.INCOMING_TRADE) == [test_trs[4]]
        assert await store.get_all_transactions_for_wallet(1, TransactionType.OUTGOING_TRADE) == [test_trs[5]]

        assert await store.get_all_transactions_for_wallet(2, TransactionType.INCOMING_TX) == [test_trs[6]]
        assert await store.get_all_transactions_for_wallet(2, TransactionType.OUTGOING_TX) == [test_trs[7]]
        assert await store.get_all_transactions_for_wallet(2, TransactionType.INCOMING_TRADE) == [test_trs[10]]
        assert await store.get_all_transactions_for_wallet(2, TransactionType.OUTGOING_TRADE) == [test_trs[11]]


def cmp(lhs: List[Any], rhs: List[Any]) -> bool:
    if len(rhs) != len(lhs):
        return False

    for e in lhs:
        if e not in rhs:
            return False
    return True


@pytest.mark.asyncio
async def test_get_all_transactions(seeded_random: random.Random) -> None:
    async with DBConnection(1) as db_wrapper:
        store = await WalletTransactionStore.create(db_wrapper)

        test_trs: List[TransactionRecord] = []
        assert await store.get_all_transactions() == []
        for wallet_id in [1, 2, 3, 4]:
<<<<<<< HEAD
            test_trs.append(dataclasses.replace(tr1, name=bytes32.random(seeded_random), wallet_id=wallet_id))
=======
            test_trs.append(dataclasses.replace(tr1, name=token_bytes(32), wallet_id=uint32(wallet_id)))
>>>>>>> e9ac7ea6

        for tr in test_trs:
            await store.add_transaction_record(tr)

        all_trs = await store.get_all_transactions()
        assert cmp(all_trs, test_trs)


@pytest.mark.asyncio
async def test_get_transaction_above(seeded_random: random.Random) -> None:
    async with DBConnection(1) as db_wrapper:
        store = await WalletTransactionStore.create(db_wrapper)

        test_trs: List[TransactionRecord] = []
        assert await store.get_transaction_above(uint32(0)) == []
        for height in range(10):
            test_trs.append(
                dataclasses.replace(tr1, name=bytes32.random(seeded_random), confirmed_at_height=uint32(height))
            )

        for tr in test_trs:
            await store.add_transaction_record(tr)

        for height in range(10):
            trs = await store.get_transaction_above(uint32(height))
            assert cmp(trs, test_trs[height + 1 :])


@pytest.mark.asyncio
async def test_get_tx_by_trade_id(seeded_random: random.Random) -> None:
    async with DBConnection(1) as db_wrapper:
        store = await WalletTransactionStore.create(db_wrapper)

        tr2 = dataclasses.replace(tr1, name=bytes32.random(seeded_random), trade_id=bytes32.random(seeded_random))
        tr3 = dataclasses.replace(tr1, name=bytes32.random(seeded_random), trade_id=bytes32.random(seeded_random))
        tr4 = dataclasses.replace(tr1, name=bytes32.random(seeded_random))

        assert await store.get_transactions_by_trade_id(tr1.trade_id) == []
        await store.add_transaction_record(tr1)
        assert await store.get_transactions_by_trade_id(tr1.trade_id) == [tr1]

        assert await store.get_transactions_by_trade_id(tr2.trade_id) == []
        await store.add_transaction_record(tr2)
        assert await store.get_transactions_by_trade_id(tr2.trade_id) == [tr2]

        assert await store.get_transactions_by_trade_id(tr3.trade_id) == []
        await store.add_transaction_record(tr3)
        assert await store.get_transactions_by_trade_id(tr3.trade_id) == [tr3]

        # tr1 and tr4 have the same trade_id
        assert await store.get_transactions_by_trade_id(tr4.trade_id) == [tr1]
        await store.add_transaction_record(tr4)
        assert cmp(await store.get_transactions_by_trade_id(tr4.trade_id), [tr1, tr4])

        assert cmp(await store.get_transactions_by_trade_id(tr1.trade_id), [tr1, tr4])
        assert await store.get_transactions_by_trade_id(tr2.trade_id) == [tr2]
        assert await store.get_transactions_by_trade_id(tr3.trade_id) == [tr3]
        assert cmp(await store.get_transactions_by_trade_id(tr4.trade_id), [tr1, tr4])


@pytest.mark.asyncio
async def test_rollback_to_block(seeded_random: random.Random) -> None:
    async with DBConnection(1) as db_wrapper:
        store = await WalletTransactionStore.create(db_wrapper)

        test_trs: List[TransactionRecord] = []
        for height in range(10):
            test_trs.append(
                dataclasses.replace(tr1, name=bytes32.random(seeded_random), confirmed_at_height=uint32(height))
            )

        for tr in test_trs:
            await store.add_transaction_record(tr)

        await store.rollback_to_block(uint32(6))
        all_trs = await store.get_all_transactions()
        assert cmp(all_trs, test_trs[:7])

        await store.rollback_to_block(uint32(5))
        all_trs = await store.get_all_transactions()
        assert cmp(all_trs, test_trs[:6])


@pytest.mark.asyncio
async def test_delete_unconfirmed(seeded_random: random.Random) -> None:
    async with DBConnection(1) as db_wrapper:
        store = await WalletTransactionStore.create(db_wrapper)

<<<<<<< HEAD
        tr2 = dataclasses.replace(tr1, name=bytes32.random(seeded_random), confirmed=True)
        tr3 = dataclasses.replace(tr1, name=bytes32.random(seeded_random), confirmed=True, wallet_id=2)
        tr4 = dataclasses.replace(tr1, name=bytes32.random(seeded_random), wallet_id=2)
        tr5 = dataclasses.replace(
            tr1,
            name=bytes32.random(seeded_random),
            wallet_id=2,
            type=uint32(TransactionType.INCOMING_CLAWBACK_RECEIVE.value),
=======
        tr2 = dataclasses.replace(tr1, name=token_bytes(32), confirmed=True)
        tr3 = dataclasses.replace(tr1, name=token_bytes(32), confirmed=True, wallet_id=uint32(2))
        tr4 = dataclasses.replace(tr1, name=token_bytes(32), wallet_id=uint32(2))
        tr5 = dataclasses.replace(
            tr1, name=token_bytes(32), wallet_id=uint32(2), type=uint32(TransactionType.INCOMING_CLAWBACK_RECEIVE.value)
>>>>>>> e9ac7ea6
        )

        await store.add_transaction_record(tr1)
        await store.add_transaction_record(tr2)
        await store.add_transaction_record(tr3)
        await store.add_transaction_record(tr4)
        await store.add_transaction_record(tr5)

        assert cmp(await store.get_all_transactions(), [tr1, tr2, tr3, tr4, tr5])
        await store.delete_unconfirmed_transactions(1)
        assert cmp(await store.get_all_transactions(), [tr2, tr3, tr4, tr5])
        await store.delete_unconfirmed_transactions(2)
        assert cmp(await store.get_all_transactions(), [tr2, tr3, tr5])


@pytest.mark.asyncio
async def test_get_transactions_between_confirmed(seeded_random: random.Random) -> None:
    async with DBConnection(1) as db_wrapper:
        store = await WalletTransactionStore.create(db_wrapper)

        tr2 = dataclasses.replace(
            tr1, name=bytes32.random(seeded_random), confirmed=True, confirmed_at_height=uint32(1)
        )
        tr3 = dataclasses.replace(
            tr1, name=bytes32.random(seeded_random), confirmed=True, confirmed_at_height=uint32(2)
        )
        tr4 = dataclasses.replace(
            tr1, name=bytes32.random(seeded_random), confirmed=True, confirmed_at_height=uint32(3)
        )
        tr5 = dataclasses.replace(
            tr1, name=bytes32.random(seeded_random), confirmed=True, confirmed_at_height=uint32(4)
        )
        tr6 = dataclasses.replace(
            tr1,
            name=bytes32.random(seeded_random),
            confirmed_at_height=uint32(5),
            type=uint32(TransactionType.COINBASE_REWARD.value),
        )

        await store.add_transaction_record(tr1)
        await store.add_transaction_record(tr2)
        await store.add_transaction_record(tr3)
        await store.add_transaction_record(tr4)
        await store.add_transaction_record(tr5)

        # Test confirmed filter
        assert await store.get_transactions_between(1, 0, 100, confirmed=True) == [tr2, tr3, tr4, tr5]
        assert await store.get_transactions_between(1, 0, 100, confirmed=False) == [tr1]

        # test different limits
        assert await store.get_transactions_between(1, 0, 1) == [tr1]
        assert await store.get_transactions_between(1, 0, 2) == [tr1, tr2]
        assert await store.get_transactions_between(1, 0, 3) == [tr1, tr2, tr3]
        assert await store.get_transactions_between(1, 0, 100) == [tr1, tr2, tr3, tr4, tr5]

        # test different start offsets
        assert await store.get_transactions_between(1, 1, 100) == [tr2, tr3, tr4, tr5]
        assert await store.get_transactions_between(1, 2, 100) == [tr3, tr4, tr5]
        assert await store.get_transactions_between(1, 3, 100) == [tr4, tr5]

        # wallet 2 is empty
        assert await store.get_transactions_between(2, 0, 100) == []

        # reverse

        # test different limits
        assert await store.get_transactions_between(1, 0, 1, reverse=True) == [tr5]
        assert await store.get_transactions_between(1, 0, 2, reverse=True) == [tr5, tr4]
        assert await store.get_transactions_between(1, 0, 3, reverse=True) == [tr5, tr4, tr3]
        assert await store.get_transactions_between(1, 0, 100, reverse=True) == [tr5, tr4, tr3, tr2, tr1]

        # test different start offsets
        assert await store.get_transactions_between(1, 1, 100, reverse=True) == [tr4, tr3, tr2, tr1]
        assert await store.get_transactions_between(1, 2, 100, reverse=True) == [tr3, tr2, tr1]
        assert await store.get_transactions_between(1, 3, 100, reverse=True) == [tr2, tr1]

        # test type filter (coinbase reward)
        await store.add_transaction_record(tr6)
        assert await store.get_transactions_between(
            1, 0, 1, reverse=True, type_filter=TransactionTypeFilter.include([TransactionType.COINBASE_REWARD])
        ) == [tr6]
        assert await store.get_transactions_between(
            1, 0, 1, reverse=True, type_filter=TransactionTypeFilter.exclude([TransactionType.COINBASE_REWARD])
        ) == [tr5]
        assert (
            await store.get_transactions_between(1, 0, 100, reverse=True, type_filter=TransactionTypeFilter.include([]))
            == []
        )
        assert await store.get_transactions_between(
            1, 0, 100, reverse=True, type_filter=TransactionTypeFilter.exclude([])
        ) == [
            tr6,
            tr5,
            tr4,
            tr3,
            tr2,
            tr1,
        ]
        assert await store.get_transactions_between(
            1,
            0,
            100,
            reverse=True,
            type_filter=TransactionTypeFilter.include([TransactionType.COINBASE_REWARD, TransactionType.OUTGOING_TX]),
        ) == [tr6, tr5, tr4, tr3, tr2, tr1]


@pytest.mark.asyncio
async def test_get_transactions_between_relevance(seeded_random: random.Random) -> None:
    async with DBConnection(1) as db_wrapper:
        store = await WalletTransactionStore.create(db_wrapper)

        t1 = dataclasses.replace(
<<<<<<< HEAD
            tr1,
            name=bytes32.random(seeded_random),
            confirmed=False,
            confirmed_at_height=uint32(2),
            created_at_time=1000,
        )
        t2 = dataclasses.replace(
            tr1, name=bytes32.random(seeded_random), confirmed=False, confirmed_at_height=uint32(2), created_at_time=999
        )
        t3 = dataclasses.replace(
            tr1,
            name=bytes32.random(seeded_random),
            confirmed=False,
            confirmed_at_height=uint32(1),
            created_at_time=1000,
        )
        t4 = dataclasses.replace(
            tr1, name=bytes32.random(seeded_random), confirmed=False, confirmed_at_height=uint32(1), created_at_time=999
        )

        t5 = dataclasses.replace(
            tr1, name=bytes32.random(seeded_random), confirmed=True, confirmed_at_height=uint32(2), created_at_time=1000
        )
        t6 = dataclasses.replace(
            tr1, name=bytes32.random(seeded_random), confirmed=True, confirmed_at_height=uint32(2), created_at_time=999
        )
        t7 = dataclasses.replace(
            tr1, name=bytes32.random(seeded_random), confirmed=True, confirmed_at_height=uint32(1), created_at_time=1000
        )
        t8 = dataclasses.replace(
            tr1, name=bytes32.random(seeded_random), confirmed=True, confirmed_at_height=uint32(1), created_at_time=999
=======
            tr1, name=token_bytes(32), confirmed=False, confirmed_at_height=uint32(2), created_at_time=uint32(1000)
        )
        t2 = dataclasses.replace(
            tr1, name=token_bytes(32), confirmed=False, confirmed_at_height=uint32(2), created_at_time=uint32(999)
        )
        t3 = dataclasses.replace(
            tr1, name=token_bytes(32), confirmed=False, confirmed_at_height=uint32(1), created_at_time=uint32(1000)
        )
        t4 = dataclasses.replace(
            tr1, name=token_bytes(32), confirmed=False, confirmed_at_height=uint32(1), created_at_time=uint32(999)
        )

        t5 = dataclasses.replace(
            tr1, name=token_bytes(32), confirmed=True, confirmed_at_height=uint32(2), created_at_time=uint32(1000)
        )
        t6 = dataclasses.replace(
            tr1, name=token_bytes(32), confirmed=True, confirmed_at_height=uint32(2), created_at_time=uint32(999)
        )
        t7 = dataclasses.replace(
            tr1, name=token_bytes(32), confirmed=True, confirmed_at_height=uint32(1), created_at_time=uint32(1000)
        )
        t8 = dataclasses.replace(
            tr1, name=token_bytes(32), confirmed=True, confirmed_at_height=uint32(1), created_at_time=uint32(999)
>>>>>>> e9ac7ea6
        )

        await store.add_transaction_record(t1)
        await store.add_transaction_record(t2)
        await store.add_transaction_record(t3)
        await store.add_transaction_record(t4)
        await store.add_transaction_record(t5)
        await store.add_transaction_record(t6)
        await store.add_transaction_record(t7)
        await store.add_transaction_record(t8)

        # test different limits
        assert await store.get_transactions_between(1, 0, 1, sort_key="RELEVANCE") == [t1]
        assert await store.get_transactions_between(1, 0, 2, sort_key="RELEVANCE") == [t1, t2]
        assert await store.get_transactions_between(1, 0, 3, sort_key="RELEVANCE") == [t1, t2, t3]
        assert await store.get_transactions_between(1, 0, 100, sort_key="RELEVANCE") == [t1, t2, t3, t4, t5, t6, t7, t8]

        # test different start offsets
        assert await store.get_transactions_between(1, 1, 100, sort_key="RELEVANCE") == [t2, t3, t4, t5, t6, t7, t8]
        assert await store.get_transactions_between(1, 2, 100, sort_key="RELEVANCE") == [t3, t4, t5, t6, t7, t8]
        assert await store.get_transactions_between(1, 3, 100, sort_key="RELEVANCE") == [t4, t5, t6, t7, t8]
        assert await store.get_transactions_between(1, 4, 100, sort_key="RELEVANCE") == [t5, t6, t7, t8]

        # wallet 2 is empty
        assert await store.get_transactions_between(2, 0, 100, sort_key="RELEVANCE") == []

        # reverse

        # test different limits
        assert await store.get_transactions_between(1, 0, 1, sort_key="RELEVANCE", reverse=True) == [t8]
        assert await store.get_transactions_between(1, 0, 2, sort_key="RELEVANCE", reverse=True) == [t8, t7]
        assert await store.get_transactions_between(1, 0, 3, sort_key="RELEVANCE", reverse=True) == [t8, t7, t6]
        assert await store.get_transactions_between(1, 0, 100, sort_key="RELEVANCE", reverse=True) == [
            t8,
            t7,
            t6,
            t5,
            t4,
            t3,
            t2,
            t1,
        ]

        # test different start offsets
        assert await store.get_transactions_between(1, 1, 100, sort_key="RELEVANCE", reverse=True) == [
            t7,
            t6,
            t5,
            t4,
            t3,
            t2,
            t1,
        ]
        assert await store.get_transactions_between(1, 2, 100, sort_key="RELEVANCE", reverse=True) == [
            t6,
            t5,
            t4,
            t3,
            t2,
            t1,
        ]
        assert await store.get_transactions_between(1, 3, 100, sort_key="RELEVANCE", reverse=True) == [
            t5,
            t4,
            t3,
            t2,
            t1,
        ]


@pytest.mark.asyncio
async def test_get_transactions_between_to_puzzle_hash(seeded_random: random.Random) -> None:
    async with DBConnection(1) as db_wrapper:
        store = await WalletTransactionStore.create(db_wrapper)

        ph1 = bytes32.random(seeded_random)
        ph2 = bytes32.random(seeded_random)

        tr2 = dataclasses.replace(
            tr1, name=bytes32.random(seeded_random), confirmed_at_height=uint32(1), to_puzzle_hash=ph1
        )
        tr3 = dataclasses.replace(
            tr1, name=bytes32.random(seeded_random), confirmed_at_height=uint32(2), to_puzzle_hash=ph1
        )
        tr4 = dataclasses.replace(
            tr1, name=bytes32.random(seeded_random), confirmed_at_height=uint32(3), to_puzzle_hash=ph2
        )
        tr5 = dataclasses.replace(
            tr1, name=bytes32.random(seeded_random), confirmed_at_height=uint32(4), to_puzzle_hash=ph2
        )

        await store.add_transaction_record(tr1)
        await store.add_transaction_record(tr2)
        await store.add_transaction_record(tr3)
        await store.add_transaction_record(tr4)
        await store.add_transaction_record(tr5)

        # test different limits
        assert await store.get_transactions_between(1, 0, 100, to_puzzle_hash=ph1) == [tr2, tr3]
        assert await store.get_transactions_between(1, 0, 100, to_puzzle_hash=ph2) == [tr4, tr5]

        # test different start offsets
        assert await store.get_transactions_between(1, 1, 100, to_puzzle_hash=ph1) == [tr3]
        assert await store.get_transactions_between(1, 1, 100, to_puzzle_hash=ph2) == [tr5]

        # reverse

        # test different limits
        assert await store.get_transactions_between(1, 0, 100, to_puzzle_hash=ph1, reverse=True) == [tr3, tr2]
        assert await store.get_transactions_between(1, 0, 100, to_puzzle_hash=ph2, reverse=True) == [tr5, tr4]

        # test different start offsets
        assert await store.get_transactions_between(1, 1, 100, to_puzzle_hash=ph1, reverse=True) == [tr2]
        assert await store.get_transactions_between(1, 1, 100, to_puzzle_hash=ph2, reverse=True) == [tr4]


@pytest.mark.asyncio
async def test_get_not_sent(seeded_random: random.Random) -> None:
    async with DBConnection(1) as db_wrapper:
        store = await WalletTransactionStore.create(db_wrapper)

        tr2 = dataclasses.replace(
            tr1, name=bytes32.random(seeded_random), confirmed=True, confirmed_at_height=uint32(1)
        )
        tr3 = dataclasses.replace(tr1, name=bytes32.random(seeded_random))
        tr4 = dataclasses.replace(tr1, name=bytes32.random(seeded_random))

        await store.add_transaction_record(tr1)
        await store.add_transaction_record(tr2)
        await store.add_transaction_record(tr3)
        await store.add_transaction_record(tr4)

        not_sent = await store.get_not_sent()
        assert cmp(not_sent, [tr1, tr3, tr4])

        not_sent = await store.get_not_sent()
        assert cmp(not_sent, [tr1, tr3, tr4])

        not_sent = await store.get_not_sent()
        assert cmp(not_sent, [tr1, tr3, tr4])

        not_sent = await store.get_not_sent()
        assert cmp(not_sent, [tr1, tr3, tr4])

        not_sent = await store.get_not_sent()
        assert cmp(not_sent, [tr1, tr3, tr4])

        not_sent = await store.get_not_sent()
        assert cmp(not_sent, [tr1, tr3, tr4])

        # the 7th time we call this function, we don't get any unsent txs
        not_sent = await store.get_not_sent()
        assert cmp(not_sent, [])

        # TODO: also cover include_accepted_txs=True


@pytest.mark.asyncio
async def test_transaction_record_is_valid() -> None:
    invalid_attempts: List[Tuple[str, uint8, Optional[str]]] = []
    # The tx should be valid as long as we don't have minimum_send_attempts failed attempts
    while len(invalid_attempts) < minimum_send_attempts:
        assert dataclasses.replace(tr1, sent_to=invalid_attempts).is_valid()
        invalid_attempts.append(("peer", uint8(MempoolInclusionStatus.FAILED), None))
    # The tx should be invalid now with more than minimum failed attempts
    assert len(invalid_attempts) == minimum_send_attempts
    assert not dataclasses.replace(tr1, sent_to=invalid_attempts).is_valid()
    mempool_success = ("success", uint8(MempoolInclusionStatus.SUCCESS), None)
    low_fee = ("low_fee", uint8(MempoolInclusionStatus.FAILED), Err.INVALID_FEE_LOW_FEE.name)
    close_to_zero = (
        "close_to_zero",
        uint8(MempoolInclusionStatus.FAILED),
        Err.INVALID_FEE_TOO_CLOSE_TO_ZERO.name,
    )
    # But it should become valid with one of the above attempts
    assert dataclasses.replace(tr1, sent_to=invalid_attempts + [mempool_success]).is_valid()
    assert dataclasses.replace(tr1, sent_to=invalid_attempts + [low_fee]).is_valid()
    assert dataclasses.replace(tr1, sent_to=invalid_attempts + [close_to_zero]).is_valid()


@pytest.mark.asyncio
async def test_valid_times_migration() -> None:
    async with DBConnection(1) as db_wrapper:
        async with db_wrapper.writer_maybe_transaction() as conn:
            await conn.execute(
                (
                    "CREATE TABLE IF NOT EXISTS transaction_record("
                    " transaction_record blob,"
                    " bundle_id text PRIMARY KEY,"
                    " confirmed_at_height bigint,"
                    " created_at_time bigint,"
                    " to_puzzle_hash text,"
                    " amount blob,"
                    " fee_amount blob,"
                    " confirmed int,"
                    " sent int,"
                    " wallet_id bigint,"
                    " trade_id text,"
                    " type int)"
                )
            )

        old_record = TransactionRecordOld(
            confirmed_at_height=uint32(0),
            created_at_time=uint64(1000000000),
            to_puzzle_hash=bytes32([0] * 32),
            amount=uint64(0),
            fee_amount=uint64(0),
            confirmed=False,
            sent=uint32(10),
            spend_bundle=None,
            additions=[],
            removals=[],
            wallet_id=uint32(1),
            sent_to=[],
            trade_id=None,
            type=uint32(TransactionType.INCOMING_TX.value),
            name=bytes32([0] * 32),
            memos=[],
        )

        async with db_wrapper.writer_maybe_transaction() as conn:
            await conn.execute_insert(
                "INSERT OR REPLACE INTO transaction_record VALUES(?, ?, ?, ?, ?, ?, ?, ?, ?, ?, ?, ?)",
                (
                    bytes(old_record),
                    old_record.name,
                    old_record.confirmed_at_height,
                    old_record.created_at_time,
                    old_record.to_puzzle_hash.hex(),
                    bytes(old_record.amount),
                    bytes(old_record.fee_amount),
                    int(old_record.confirmed),
                    old_record.sent,
                    old_record.wallet_id,
                    old_record.trade_id,
                    old_record.type,
                ),
            )

        store = await WalletTransactionStore.create(db_wrapper)
        rec = await store.get_transaction_record(old_record.name)
        assert rec is not None
        assert rec.valid_times == ConditionValidTimes()<|MERGE_RESOLUTION|>--- conflicted
+++ resolved
@@ -261,17 +261,11 @@
     async with DBConnection(1) as db_wrapper:
         store = await WalletTransactionStore.create(db_wrapper)
 
-<<<<<<< HEAD
         tr2 = dataclasses.replace(
             tr1, name=bytes32.random(seeded_random), confirmed=True, confirmed_at_height=uint32(100)
         )
-        tr3 = dataclasses.replace(tr1, name=bytes32.random(seeded_random), wallet_id=2)
-        tr4 = dataclasses.replace(tr2, name=bytes32.random(seeded_random), wallet_id=2)
-=======
-        tr2 = dataclasses.replace(tr1, name=token_bytes(32), confirmed=True, confirmed_at_height=uint32(100))
-        tr3 = dataclasses.replace(tr1, name=token_bytes(32), wallet_id=uint32(2))
-        tr4 = dataclasses.replace(tr2, name=token_bytes(32), wallet_id=uint32(2))
->>>>>>> e9ac7ea6
+        tr3 = dataclasses.replace(tr1, name=bytes32.random(seeded_random), wallet_id=uint32(2))
+        tr4 = dataclasses.replace(tr2, name=bytes32.random(seeded_random), wallet_id=uint32(2))
         await store.add_transaction_record(tr1)
         await store.add_transaction_record(tr2)
         await store.add_transaction_record(tr3)
@@ -286,11 +280,7 @@
     async with DBConnection(1) as db_wrapper:
         store = await WalletTransactionStore.create(db_wrapper)
 
-<<<<<<< HEAD
-        tr2 = dataclasses.replace(tr1, name=bytes32.random(seeded_random), wallet_id=2)
-=======
-        tr2 = dataclasses.replace(tr1, name=token_bytes(32), wallet_id=uint32(2))
->>>>>>> e9ac7ea6
+        tr2 = dataclasses.replace(tr1, name=bytes32.random(seeded_random), wallet_id=uint32(2))
 
         # 5 transactions in wallet_id 1
         await store.add_transaction_record(tr1)
@@ -340,13 +330,9 @@
                 TransactionType.INCOMING_TRADE,
                 TransactionType.OUTGOING_TRADE,
             ]:
-<<<<<<< HEAD
                 test_trs.append(
-                    dataclasses.replace(tr1, name=bytes32.random(seeded_random), wallet_id=wallet_id, type=type)
+                    dataclasses.replace(tr1, name=bytes32.random(seeded_random), wallet_id=uint32(wallet_id), type=type)
                 )
-=======
-                test_trs.append(dataclasses.replace(tr1, name=token_bytes(32), wallet_id=uint32(wallet_id), type=type))
->>>>>>> e9ac7ea6
 
         for tr in test_trs:
             await store.add_transaction_record(tr)
@@ -383,11 +369,7 @@
         test_trs: List[TransactionRecord] = []
         assert await store.get_all_transactions() == []
         for wallet_id in [1, 2, 3, 4]:
-<<<<<<< HEAD
-            test_trs.append(dataclasses.replace(tr1, name=bytes32.random(seeded_random), wallet_id=wallet_id))
-=======
-            test_trs.append(dataclasses.replace(tr1, name=token_bytes(32), wallet_id=uint32(wallet_id)))
->>>>>>> e9ac7ea6
+            test_trs.append(dataclasses.replace(tr1, name=bytes32.random(seeded_random), wallet_id=uint32(wallet_id)))
 
         for tr in test_trs:
             await store.add_transaction_record(tr)
@@ -476,22 +458,14 @@
     async with DBConnection(1) as db_wrapper:
         store = await WalletTransactionStore.create(db_wrapper)
 
-<<<<<<< HEAD
         tr2 = dataclasses.replace(tr1, name=bytes32.random(seeded_random), confirmed=True)
-        tr3 = dataclasses.replace(tr1, name=bytes32.random(seeded_random), confirmed=True, wallet_id=2)
-        tr4 = dataclasses.replace(tr1, name=bytes32.random(seeded_random), wallet_id=2)
+        tr3 = dataclasses.replace(tr1, name=bytes32.random(seeded_random), confirmed=True, wallet_id=uint32(2))
+        tr4 = dataclasses.replace(tr1, name=bytes32.random(seeded_random), wallet_id=uint32(2))
         tr5 = dataclasses.replace(
             tr1,
             name=bytes32.random(seeded_random),
-            wallet_id=2,
+            wallet_id=uint32(2),
             type=uint32(TransactionType.INCOMING_CLAWBACK_RECEIVE.value),
-=======
-        tr2 = dataclasses.replace(tr1, name=token_bytes(32), confirmed=True)
-        tr3 = dataclasses.replace(tr1, name=token_bytes(32), confirmed=True, wallet_id=uint32(2))
-        tr4 = dataclasses.replace(tr1, name=token_bytes(32), wallet_id=uint32(2))
-        tr5 = dataclasses.replace(
-            tr1, name=token_bytes(32), wallet_id=uint32(2), type=uint32(TransactionType.INCOMING_CLAWBACK_RECEIVE.value)
->>>>>>> e9ac7ea6
         )
 
         await store.add_transaction_record(tr1)
@@ -605,63 +579,61 @@
         store = await WalletTransactionStore.create(db_wrapper)
 
         t1 = dataclasses.replace(
-<<<<<<< HEAD
             tr1,
             name=bytes32.random(seeded_random),
             confirmed=False,
             confirmed_at_height=uint32(2),
-            created_at_time=1000,
+            created_at_time=uint32(1000),
         )
         t2 = dataclasses.replace(
-            tr1, name=bytes32.random(seeded_random), confirmed=False, confirmed_at_height=uint32(2), created_at_time=999
+            tr1,
+            name=bytes32.random(seeded_random),
+            confirmed=False,
+            confirmed_at_height=uint32(2),
+            created_at_time=uint32(999),
         )
         t3 = dataclasses.replace(
             tr1,
             name=bytes32.random(seeded_random),
             confirmed=False,
             confirmed_at_height=uint32(1),
-            created_at_time=1000,
+            created_at_time=uint32(1000),
         )
         t4 = dataclasses.replace(
-            tr1, name=bytes32.random(seeded_random), confirmed=False, confirmed_at_height=uint32(1), created_at_time=999
+            tr1,
+            name=bytes32.random(seeded_random),
+            confirmed=False,
+            confirmed_at_height=uint32(1),
+            created_at_time=uint32(999),
         )
 
         t5 = dataclasses.replace(
-            tr1, name=bytes32.random(seeded_random), confirmed=True, confirmed_at_height=uint32(2), created_at_time=1000
+            tr1,
+            name=bytes32.random(seeded_random),
+            confirmed=True,
+            confirmed_at_height=uint32(2),
+            created_at_time=uint32(1000),
         )
         t6 = dataclasses.replace(
-            tr1, name=bytes32.random(seeded_random), confirmed=True, confirmed_at_height=uint32(2), created_at_time=999
+            tr1,
+            name=bytes32.random(seeded_random),
+            confirmed=True,
+            confirmed_at_height=uint32(2),
+            created_at_time=uint32(999),
         )
         t7 = dataclasses.replace(
-            tr1, name=bytes32.random(seeded_random), confirmed=True, confirmed_at_height=uint32(1), created_at_time=1000
+            tr1,
+            name=bytes32.random(seeded_random),
+            confirmed=True,
+            confirmed_at_height=uint32(1),
+            created_at_time=uint32(1000),
         )
         t8 = dataclasses.replace(
-            tr1, name=bytes32.random(seeded_random), confirmed=True, confirmed_at_height=uint32(1), created_at_time=999
-=======
-            tr1, name=token_bytes(32), confirmed=False, confirmed_at_height=uint32(2), created_at_time=uint32(1000)
-        )
-        t2 = dataclasses.replace(
-            tr1, name=token_bytes(32), confirmed=False, confirmed_at_height=uint32(2), created_at_time=uint32(999)
-        )
-        t3 = dataclasses.replace(
-            tr1, name=token_bytes(32), confirmed=False, confirmed_at_height=uint32(1), created_at_time=uint32(1000)
-        )
-        t4 = dataclasses.replace(
-            tr1, name=token_bytes(32), confirmed=False, confirmed_at_height=uint32(1), created_at_time=uint32(999)
-        )
-
-        t5 = dataclasses.replace(
-            tr1, name=token_bytes(32), confirmed=True, confirmed_at_height=uint32(2), created_at_time=uint32(1000)
-        )
-        t6 = dataclasses.replace(
-            tr1, name=token_bytes(32), confirmed=True, confirmed_at_height=uint32(2), created_at_time=uint32(999)
-        )
-        t7 = dataclasses.replace(
-            tr1, name=token_bytes(32), confirmed=True, confirmed_at_height=uint32(1), created_at_time=uint32(1000)
-        )
-        t8 = dataclasses.replace(
-            tr1, name=token_bytes(32), confirmed=True, confirmed_at_height=uint32(1), created_at_time=uint32(999)
->>>>>>> e9ac7ea6
+            tr1,
+            name=bytes32.random(seeded_random),
+            confirmed=True,
+            confirmed_at_height=uint32(1),
+            created_at_time=uint32(999),
         )
 
         await store.add_transaction_record(t1)
