--- conflicted
+++ resolved
@@ -331,16 +331,12 @@
                 TransactionType.OUTGOING_TRADE,
             ]:
                 test_trs.append(
-<<<<<<< HEAD
                     dataclasses.replace(
                         tr1,
-                        name=token_bytes(32),
+                        name=bytes32.random(seeded_random),
                         wallet_id=uint32(wallet_id),
                         type=uint32(type.value),
                     )
-=======
-                    dataclasses.replace(tr1, name=bytes32.random(seeded_random), wallet_id=uint32(wallet_id), type=type)
->>>>>>> 19e03f06
                 )
 
         for tr in test_trs:
@@ -588,57 +584,32 @@
         store = await WalletTransactionStore.create(db_wrapper)
 
         t1 = dataclasses.replace(
-<<<<<<< HEAD
-            tr1, name=token_bytes(32), confirmed=False, confirmed_at_height=uint32(2), created_at_time=uint64(1000)
-        )
-        t2 = dataclasses.replace(
-            tr1, name=token_bytes(32), confirmed=False, confirmed_at_height=uint32(2), created_at_time=uint64(999)
-        )
-        t3 = dataclasses.replace(
-            tr1, name=token_bytes(32), confirmed=False, confirmed_at_height=uint32(1), created_at_time=uint64(1000)
-        )
-        t4 = dataclasses.replace(
-            tr1, name=token_bytes(32), confirmed=False, confirmed_at_height=uint32(1), created_at_time=uint64(999)
-        )
-
-        t5 = dataclasses.replace(
-            tr1, name=token_bytes(32), confirmed=True, confirmed_at_height=uint32(2), created_at_time=uint64(1000)
-        )
-        t6 = dataclasses.replace(
-            tr1, name=token_bytes(32), confirmed=True, confirmed_at_height=uint32(2), created_at_time=uint64(999)
-        )
-        t7 = dataclasses.replace(
-            tr1, name=token_bytes(32), confirmed=True, confirmed_at_height=uint32(1), created_at_time=uint64(1000)
-        )
-        t8 = dataclasses.replace(
-            tr1, name=token_bytes(32), confirmed=True, confirmed_at_height=uint32(1), created_at_time=uint64(999)
-=======
             tr1,
             name=bytes32.random(seeded_random),
             confirmed=False,
             confirmed_at_height=uint32(2),
-            created_at_time=uint32(1000),
+            created_at_time=uint64(1000),
         )
         t2 = dataclasses.replace(
             tr1,
             name=bytes32.random(seeded_random),
             confirmed=False,
             confirmed_at_height=uint32(2),
-            created_at_time=uint32(999),
+            created_at_time=uint64(999),
         )
         t3 = dataclasses.replace(
             tr1,
             name=bytes32.random(seeded_random),
             confirmed=False,
             confirmed_at_height=uint32(1),
-            created_at_time=uint32(1000),
+            created_at_time=uint64(1000),
         )
         t4 = dataclasses.replace(
             tr1,
             name=bytes32.random(seeded_random),
             confirmed=False,
             confirmed_at_height=uint32(1),
-            created_at_time=uint32(999),
+            created_at_time=uint64(999),
         )
 
         t5 = dataclasses.replace(
@@ -646,29 +617,28 @@
             name=bytes32.random(seeded_random),
             confirmed=True,
             confirmed_at_height=uint32(2),
-            created_at_time=uint32(1000),
+            created_at_time=uint64(1000),
         )
         t6 = dataclasses.replace(
             tr1,
             name=bytes32.random(seeded_random),
             confirmed=True,
             confirmed_at_height=uint32(2),
-            created_at_time=uint32(999),
+            created_at_time=uint64(999),
         )
         t7 = dataclasses.replace(
             tr1,
             name=bytes32.random(seeded_random),
             confirmed=True,
             confirmed_at_height=uint32(1),
-            created_at_time=uint32(1000),
+            created_at_time=uint64(1000),
         )
         t8 = dataclasses.replace(
             tr1,
             name=bytes32.random(seeded_random),
             confirmed=True,
             confirmed_at_height=uint32(1),
-            created_at_time=uint32(999),
->>>>>>> 19e03f06
+            created_at_time=uint64(999),
         )
 
         await store.add_transaction_record(t1)
