--- conflicted
+++ resolved
@@ -892,12 +892,8 @@
         for i in range(0, num_blocks):
             await full_node_api.farm_new_transaction_block(FarmNewBlockProtocol(bytes32([0] * 32)))
 
-<<<<<<< HEAD
         await time_out_assert(10, wallet.get_confirmed_balance, funds - AMOUNT_TO_SEND)
         await time_out_assert(10, wallet.get_unconfirmed_balance, funds - AMOUNT_TO_SEND)
-=======
-        await time_out_assert(5, wallet.get_confirmed_balance, funds - AMOUNT_TO_SEND)
-        await time_out_assert(5, wallet.get_unconfirmed_balance, funds - AMOUNT_TO_SEND)
 
 
 def test_get_wallet_db_path_v2_r1() -> None:
@@ -945,5 +941,4 @@
     fingerprint: str = "1234567890"
     wallet_db_path: Path = get_wallet_db_path(root_path, config, fingerprint)
 
-    assert wallet_db_path == Path("/x/y/z/.chia/testnet/wallet/db/blockchain_wallet_v2_r1_testnet_1234567890.sqlite")
->>>>>>> 916ccee5
+    assert wallet_db_path == Path("/x/y/z/.chia/testnet/wallet/db/blockchain_wallet_v2_r1_testnet_1234567890.sqlite")