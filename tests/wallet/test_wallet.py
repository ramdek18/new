import asyncio
from secrets import token_bytes
from typing import List

import pytest

from src.consensus.block_rewards import calculate_pool_reward, calculate_base_farmer_reward
from src.server.server import ChiaServer
from src.simulator.simulator_protocol import FarmNewBlockProtocol
from src.types.peer_info import PeerInfo
from src.util.ints import uint16, uint32
from tests.setup_nodes import (
    setup_simulators_and_wallets,
)
from tests.time_out_assert import time_out_assert, time_out_assert_custom_interval


@pytest.fixture(scope="module")
def event_loop():
    loop = asyncio.get_event_loop()
    yield loop


class TestWalletSimulator:
    @pytest.fixture(scope="function")
    async def wallet_node(self):
        async for _ in setup_simulators_and_wallets(1, 1, {}):
            yield _

    @pytest.fixture(scope="function")
    async def two_wallet_nodes(self):
        async for _ in setup_simulators_and_wallets(1, 2, {"COINBASE_FREEZE_PERIOD": 0}):
            yield _

    @pytest.fixture(scope="function")
    async def two_wallet_nodes_five_freeze(self):
        async for _ in setup_simulators_and_wallets(1, 2, {"COINBASE_FREEZE_PERIOD": 5}):
            yield _

    @pytest.fixture(scope="function")
    async def three_sim_two_wallets(self):
        async for _ in setup_simulators_and_wallets(3, 2, {"COINBASE_FREEZE_PERIOD": 0}):
            yield _

    @pytest.mark.asyncio
    async def test_wallet_coinbase(self, wallet_node):
        num_blocks = 4
        full_nodes, wallets = wallet_node
        full_node_api = full_nodes[0]
        server_1: ChiaServer = full_node_api.full_node.server
        wallet_node, server_2 = wallets[0]

        await server_2.start_client(PeerInfo("127.0.0.1", server_1._port))
        wallet = wallet_node.wallet_state_manager.main_wallet
        ph = await wallet.get_new_puzzlehash()

        await server_2.start_client(PeerInfo("localhost", uint16(server_1._port)), None)
        for i in range(0, num_blocks):
            await full_node_api.farm_new_block(FarmNewBlockProtocol(ph))

        funds = sum(
            [calculate_pool_reward(uint32(i), False) + calculate_base_farmer_reward(uint32(i)) for i in range(0, num_blocks - 1)]
        )

        await time_out_assert(5, wallet.get_confirmed_balance, funds)
<<<<<<< HEAD

        await full_node_api.reorg_from_index_to_new_index(
            ReorgProtocol(uint32(5), uint32(num_blocks + 3), token_bytes()), None
        )

        funds = sum([calculate_base_fee(uint32(i)) + calculate_block_reward(uint32(i)) for i in range(1, 5)])

        await time_out_assert(5, wallet.get_confirmed_balance, funds)

    @pytest.mark.asyncio
    async def test_wallet_send_to_three_peers(self, three_sim_two_wallets):
        num_blocks = 10
        full_nodes, wallets = three_sim_two_wallets

        wallet_0, wallet_server_0 = wallets[0]
        full_node_api_0 = full_nodes[0]
        full_node_api_1 = full_nodes[1]
        full_node_api_2 = full_nodes[2]

        full_node_0 = full_node_api_0.full_node
        full_node_1 = full_node_api_1.full_node
        full_node_2 = full_node_api_2.full_node

        server_0 = full_node_0.server
        server_1 = full_node_1.server
        server_2 = full_node_2.server

        ph = await wallet_0.wallet_state_manager.main_wallet.get_new_puzzlehash()

        # wallet0 <-> sever0
        await wallet_server_0.start_client(PeerInfo("localhost", uint16(server_0._port)), None)

        for i in range(1, num_blocks):
            await full_node_api_0.farm_new_block(FarmNewBlockProtocol(ph))

        all_blocks = await full_node_api_0.get_current_blocks(full_node_api_0.get_tip())

        for block in all_blocks:
            await full_node_1.respond_sub_block(full_node_protocol.RespondSubBlock(block))
            await full_node_2.respond_sub_block(full_node_protocol.RespondSubBlock(block))

        funds = sum(
            [calculate_base_fee(uint32(i)) + calculate_block_reward(uint32(i)) for i in range(1, num_blocks - 2)]
        )

        await time_out_assert(5, wallet_0.wallet_state_manager.main_wallet.get_confirmed_balance, funds)

        tx = await wallet_0.wallet_state_manager.main_wallet.generate_signed_transaction(10, token_bytes(), 0)
        await wallet_0.wallet_state_manager.main_wallet.push_transaction(tx)

        await time_out_assert_not_none(5, full_node_0.mempool_manager.get_spendbundle, tx.name())

        # wallet0 <-> sever1
        await wallet_server_0.start_client(PeerInfo("localhost", uint16(server_1._port)), wallet_0.on_connect)

        await time_out_assert_not_none(5, full_node_1.mempool_manager.get_spendbundle, tx.name())

        # wallet0 <-> sever2
        await wallet_server_0.start_client(PeerInfo("localhost", uint16(server_2._port)), wallet_0.on_connect)

        await time_out_assert_not_none(5, full_node_2.mempool_manager.get_spendbundle, tx.name())

    @pytest.mark.asyncio
    async def test_wallet_make_transaction_hop(self, two_wallet_nodes_five_freeze):
        num_blocks = 10
        full_nodes, wallets = two_wallet_nodes_five_freeze
        full_node_api_0 = full_nodes[0]
        full_node_0 = full_node_api_0.full_node
        server_0 = full_node_0.server

        wallet_node_0, wallet_0_server = wallets[0]
        wallet_node_1, wallet_1_server = wallets[1]
        wallet_0 = wallet_node_0.wallet_state_manager.main_wallet
        wallet_1 = wallet_node_1.wallet_state_manager.main_wallet
        ph = await wallet_0.get_new_puzzlehash()

        await wallet_0_server.start_client(PeerInfo("localhost", uint16(server_0._port)), None)

        await wallet_1_server.start_client(PeerInfo("localhost", uint16(server_0._port)), None)

        for i in range(0, num_blocks):
            await full_node_api_0.farm_new_block(FarmNewBlockProtocol(ph))

        funds = sum(
            [calculate_base_fee(uint32(i)) + calculate_block_reward(uint32(i)) for i in range(1, num_blocks - 1)]
        )

        await time_out_assert(5, wallet_0.get_confirmed_balance, funds)
        await time_out_assert(5, wallet_0.get_unconfirmed_balance, funds)

        assert await wallet_0.get_confirmed_balance() == funds
        assert await wallet_0.get_unconfirmed_balance() == funds

        tx = await wallet_0.generate_signed_transaction(
            10,
            await wallet_node_1.wallet_state_manager.main_wallet.get_new_puzzlehash(),
            0,
        )

        await wallet_0.push_transaction(tx)

        # Full node height 11, wallet height 9
        await time_out_assert(5, wallet_0.get_confirmed_balance, funds)
        await time_out_assert(5, wallet_0.get_unconfirmed_balance, funds - 10)

        for i in range(0, 4):
            await full_node_api_0.farm_new_block(FarmNewBlockProtocol(token_bytes()))

        new_funds = sum(
            [calculate_base_fee(uint32(i)) + calculate_block_reward(uint32(i)) for i in range(1, num_blocks + 1)]
        )

        # Full node height 17, wallet height 15
        await time_out_assert(5, wallet_0.get_confirmed_balance, new_funds - 10)
        await time_out_assert(5, wallet_0.get_unconfirmed_balance, new_funds - 10)
        await time_out_assert(5, wallet_1.get_confirmed_balance, 10)

        tx = await wallet_1.generate_signed_transaction(5, await wallet_0.get_new_puzzlehash(), 0)
        await wallet_1.push_transaction(tx)

        for i in range(0, 4):
            await full_node_api_0.farm_new_block(FarmNewBlockProtocol(token_bytes()))

        await wallet_0.get_confirmed_balance()
        await wallet_0.get_unconfirmed_balance()
        await wallet_1.get_confirmed_balance()

        await time_out_assert(5, wallet_0.get_confirmed_balance, new_funds - 5)
        await time_out_assert(5, wallet_0.get_unconfirmed_balance, new_funds - 5)
        await time_out_assert(5, wallet_1.get_confirmed_balance, 5)

    @pytest.mark.asyncio
    async def test_wallet_finds_full_node(self):
        node_iters = [
            setup_full_node(
                test_constants,
                "blockchain_test.db",
                11234,
                introducer_port=11236,
                simulator=False,
            ),
            setup_wallet_node(
                11235,
                test_constants,
                None,
                introducer_port=11236,
            ),
            setup_introducer(11236),
        ]

        wallet, wallet_server = await node_iters[1].__anext__()

        async def has_full_node():
            outbound: List[WSChiaConnection] = wallet.server.get_outgoing_connections()
            for connection in outbound:
                if connection.connection_type is NodeType.FULL_NODE:
                    return True
            return False

        await time_out_assert(
            2 * 60,
            has_full_node,
            True,
        )
        await _teardown_nodes(node_iters)
=======
    #
    # @pytest.mark.asyncio
    # async def test_wallet_make_transaction(self, two_wallet_nodes):
    #     num_blocks = 5
    #     full_nodes, wallets = two_wallet_nodes
    #     full_node_api = full_nodes[0]
    #     server_1 = full_node_api.full_node.server
    #     wallet_node, server_2 = wallets[0]
    #     wallet_node_2, server_3 = wallets[1]
    #     wallet = wallet_node.wallet_state_manager.main_wallet
    #     ph = await wallet.get_new_puzzlehash()
    #
    #     await server_2.start_client(PeerInfo("localhost", uint16(server_1._port)), None)
    #
    #     for i in range(0, num_blocks):
    #         await full_node_api.farm_new_block(FarmNewBlockProtocol(ph))
    #
    #     funds = sum(
    #         [calculate_base_fee(uint32(i)) + calculate_block_reward(uint32(i)) for i in range(1, num_blocks - 1)]
    #     )
    #
    #     await time_out_assert(5, wallet.get_confirmed_balance, funds)
    #     await time_out_assert(5, wallet.get_unconfirmed_balance, funds)
    #
    #     tx = await wallet.generate_signed_transaction(
    #         10,
    #         await wallet_node_2.wallet_state_manager.main_wallet.get_new_puzzlehash(),
    #         0,
    #     )
    #     await wallet.push_transaction(tx)
    #
    #     await time_out_assert(5, wallet.get_confirmed_balance, funds)
    #     await time_out_assert(5, wallet.get_unconfirmed_balance, funds - 10)
    #
    #     for i in range(0, num_blocks):
    #         await full_node_api.farm_new_block(FarmNewBlockProtocol(ph))
    #
    #     new_funds = sum(
    #         [calculate_base_fee(uint32(i)) + calculate_block_reward(uint32(i)) for i in range(1, (2 * num_blocks) - 1)]
    #     )
    #     await time_out_assert(5, wallet.get_confirmed_balance, new_funds - 10)
    #     await time_out_assert(5, wallet.get_unconfirmed_balance, new_funds - 10)
    #
    # @pytest.mark.asyncio
    # async def test_wallet_coinbase_reorg(self, wallet_node):
    #     num_blocks = 5
    #     full_nodes, wallets = wallet_node
    #     full_node_api = full_nodes[0]
    #     fn_server = full_node_api.full_node.server
    #     wallet_node, server_2 = wallets[0]
    #     wallet = wallet_node.wallet_state_manager.main_wallet
    #     ph = await wallet.get_new_puzzlehash()
    #
    #     await server_2.start_client(PeerInfo("localhost", uint16(fn_server._port)), None)
    #     for i in range(1, num_blocks):
    #         await full_node_api.farm_new_block(FarmNewBlockProtocol(ph))
    #
    #     funds = sum(
    #         [calculate_base_fee(uint32(i)) + calculate_block_reward(uint32(i)) for i in range(1, num_blocks - 2)]
    #     )
    #
    #     await time_out_assert(5, wallet.get_confirmed_balance, funds)
    #
    #     await full_node_api.reorg_from_index_to_new_index(
    #         ReorgProtocol(uint32(5), uint32(num_blocks + 3), token_bytes()), None
    #     )
    #
    #     funds = sum([calculate_base_fee(uint32(i)) + calculate_block_reward(uint32(i)) for i in range(1, 5)])
    #
    #     await time_out_assert(5, wallet.get_confirmed_balance, funds)
    #
    # @pytest.mark.asyncio
    # async def test_wallet_send_to_three_peers(self, three_sim_two_wallets):
    #     num_blocks = 10
    #     full_nodes, wallets = three_sim_two_wallets
    #
    #     wallet_0, wallet_server_0 = wallets[0]
    #     full_node_api_0 = full_nodes[0]
    #     full_node_api_1 = full_nodes[1]
    #     full_node_api_2 = full_nodes[2]
    #
    #     full_node_0 = full_node_api_0.full_node
    #     full_node_1 = full_node_api_1.full_node
    #     full_node_2 = full_node_api_2.full_node
    #
    #     server_0 = full_node_0.server
    #     server_1 = full_node_1.server
    #     server_2 = full_node_2.server
    #
    #     ph = await wallet_0.wallet_state_manager.main_wallet.get_new_puzzlehash()
    #
    #     # wallet0 <-> sever0
    #     await wallet_server_0.start_client(PeerInfo("localhost", uint16(server_0._port)), None)
    #
    #     for i in range(1, num_blocks):
    #         await full_node_api_0.farm_new_block(FarmNewBlockProtocol(ph))
    #
    #     all_blocks = await full_node_api_0.get_current_blocks(full_node_api_0.get_tip())
    #
    #     for block in all_blocks:
    #         await full_node_1._respond_sub_block(full_node_protocol.RespondSubBlock(block))
    #         await full_node_2._respond_sub_block(full_node_protocol.RespondSubBlock(block))
    #
    #     funds = sum(
    #         [calculate_base_fee(uint32(i)) + calculate_block_reward(uint32(i)) for i in range(1, num_blocks - 2)]
    #     )
    #
    #     await time_out_assert(5, wallet_0.wallet_state_manager.main_wallet.get_confirmed_balance, funds)
    #
    #     tx = await wallet_0.wallet_state_manager.main_wallet.generate_signed_transaction(10, token_bytes(), 0)
    #     await wallet_0.wallet_state_manager.main_wallet.push_transaction(tx)
    #
    #     await time_out_assert_not_none(5, full_node_0.mempool_manager.get_spendbundle, tx.name())
    #
    #     # wallet0 <-> sever1
    #     await wallet_server_0.start_client(PeerInfo("localhost", uint16(server_1._port)), wallet_0.on_connect)
    #
    #     await time_out_assert_not_none(5, full_node_1.mempool_manager.get_spendbundle, tx.name())
    #
    #     # wallet0 <-> sever2
    #     await wallet_server_0.start_client(PeerInfo("localhost", uint16(server_2._port)), wallet_0.on_connect)
    #
    #     await time_out_assert_not_none(5, full_node_2.mempool_manager.get_spendbundle, tx.name())
    #
    # @pytest.mark.asyncio
    # async def test_wallet_make_transaction_hop(self, two_wallet_nodes_five_freeze):
    #     num_blocks = 10
    #     full_nodes, wallets = two_wallet_nodes_five_freeze
    #     full_node_api_0 = full_nodes[0]
    #     full_node_0 = full_node_api_0.full_node
    #     server_0 = full_node_0.server
    #
    #     wallet_node_0, wallet_0_server = wallets[0]
    #     wallet_node_1, wallet_1_server = wallets[1]
    #     wallet_0 = wallet_node_0.wallet_state_manager.main_wallet
    #     wallet_1 = wallet_node_1.wallet_state_manager.main_wallet
    #     ph = await wallet_0.get_new_puzzlehash()
    #
    #     await wallet_0_server.start_client(PeerInfo("localhost", uint16(server_0._port)), None)
    #
    #     await wallet_1_server.start_client(PeerInfo("localhost", uint16(server_0._port)), None)
    #
    #     for i in range(0, num_blocks):
    #         await full_node_api_0.farm_new_block(FarmNewBlockProtocol(ph))
    #
    #     funds = sum(
    #         [calculate_base_fee(uint32(i)) + calculate_block_reward(uint32(i)) for i in range(1, num_blocks - 1)]
    #     )
    #
    #     await time_out_assert(5, wallet_0.get_confirmed_balance, funds)
    #     await time_out_assert(5, wallet_0.get_unconfirmed_balance, funds)
    #
    #     assert await wallet_0.get_confirmed_balance() == funds
    #     assert await wallet_0.get_unconfirmed_balance() == funds
    #
    #     tx = await wallet_0.generate_signed_transaction(
    #         10,
    #         await wallet_node_1.wallet_state_manager.main_wallet.get_new_puzzlehash(),
    #         0,
    #     )
    #
    #     await wallet_0.push_transaction(tx)
    #
    #     # Full node height 11, wallet height 9
    #     await time_out_assert(5, wallet_0.get_confirmed_balance, funds)
    #     await time_out_assert(5, wallet_0.get_unconfirmed_balance, funds - 10)
    #
    #     for i in range(0, 4):
    #         await full_node_api_0.farm_new_block(FarmNewBlockProtocol(token_bytes()))
    #
    #     new_funds = sum(
    #         [calculate_base_fee(uint32(i)) + calculate_block_reward(uint32(i)) for i in range(1, num_blocks + 1)]
    #     )
    #
    #     # Full node height 17, wallet height 15
    #     await time_out_assert(5, wallet_0.get_confirmed_balance, new_funds - 10)
    #     await time_out_assert(5, wallet_0.get_unconfirmed_balance, new_funds - 10)
    #     await time_out_assert(5, wallet_1.get_confirmed_balance, 10)
    #
    #     tx = await wallet_1.generate_signed_transaction(5, await wallet_0.get_new_puzzlehash(), 0)
    #     await wallet_1.push_transaction(tx)
    #
    #     for i in range(0, 4):
    #         await full_node_api_0.farm_new_block(FarmNewBlockProtocol(token_bytes()))
    #
    #     await wallet_0.get_confirmed_balance()
    #     await wallet_0.get_unconfirmed_balance()
    #     await wallet_1.get_confirmed_balance()
    #
    #     await time_out_assert(5, wallet_0.get_confirmed_balance, new_funds - 5)
    #     await time_out_assert(5, wallet_0.get_unconfirmed_balance, new_funds - 5)
    #     await time_out_assert(5, wallet_1.get_confirmed_balance, 5)
    #
    # @pytest.mark.asyncio
    # async def test_wallet_finds_full_node(self):
    #     node_iters = [
    #         setup_full_node(
    #             test_constants,
    #             "blockchain_test.db",
    #             11234,
    #             introducer_port=11236,
    #             simulator=False,
    #         ),
    #         setup_wallet_node(
    #             11235,
    #             test_constants,
    #             None,
    #             introducer_port=11236,
    #         ),
    #         setup_introducer(11236),
    #     ]
    #
    #     wallet, wallet_server = await node_iters[1].__anext__()
    #
    #     async def has_full_node():
    #         outbound: List[WSChiaConnection] = wallet.server.get_outgoing_connections()
    #         for connection in outbound:
    #             if connection.connection_type is NodeType.FULL_NODE:
    #                 return True
    #         return False
    #
    #     await time_out_assert(
    #         2 * 60,
    #         has_full_node,
    #         True,
    #     )
    #     await _teardown_nodes(node_iters)
>>>>>>> d6c2f911

    # @pytest.mark.asyncio
    # async def test_wallet_make_transaction_with_fee(self, two_wallet_nodes):
    #     num_blocks = 5
    #     full_nodes, wallets = two_wallet_nodes
    #     full_node_1, server_1 = full_nodes[0]
    #     wallet_node, server_2 = wallets[0]
    #     wallet_node_2, server_3 = wallets[1]
    #     wallet = wallet_node.wallet_state_manager.main_wallet
    #     ph = await wallet.get_new_puzzlehash()

    #     await server_2.start_client(PeerInfo("localhost", uint16(server_1._port)), None)

    #     for i in range(0, num_blocks):
    #         await full_node_1.farm_new_block(FarmNewBlockProtocol(ph))

    #     funds = sum(
    #         [
    #             calculate_base_fee(uint32(i)) + calculate_block_reward(uint32(i))
    #             for i in range(1, num_blocks - 1)
    #         ]
    #     )

    #     await time_out_assert(5, wallet.get_confirmed_balance, funds)
    #     await time_out_assert(5, wallet.get_unconfirmed_balance, funds)

    #     assert await wallet.get_confirmed_balance() == funds
    #     assert await wallet.get_unconfirmed_balance() == funds
    #     tx_amount = 32000000000000
    #     tx_fee = 10
    #     tx = await wallet.generate_signed_transaction(
    #         tx_amount,
    #         await wallet_node_2.wallet_state_manager.main_wallet.get_new_puzzlehash(),
    #         tx_fee,
    #     )

    #     fees = tx.spend_bundle.fees()
    #     assert fees == tx_fee

    #     await wallet.push_transaction(tx)

    #     await time_out_assert(5, wallet.get_confirmed_balance, funds)
    #     await time_out_assert(
    #         5, wallet.get_unconfirmed_balance, funds - tx_amount - tx_fee
    #     )

    #     for i in range(0, num_blocks):
    #         await full_node_1.farm_new_block(FarmNewBlockProtocol(token_bytes()))

    #     new_funds = sum(
    #         [
    #             calculate_base_fee(uint32(i)) + calculate_block_reward(uint32(i))
    #             for i in range(1, num_blocks + 1)
    #         ]
    #     )

    #     await time_out_assert(
    #         5, wallet.get_confirmed_balance, new_funds - tx_amount - tx_fee
    #     )
    #     await time_out_assert(
    #         5, wallet.get_unconfirmed_balance, new_funds - tx_amount - tx_fee
    #     )<|MERGE_RESOLUTION|>--- conflicted
+++ resolved
@@ -59,177 +59,14 @@
             await full_node_api.farm_new_block(FarmNewBlockProtocol(ph))
 
         funds = sum(
-            [calculate_pool_reward(uint32(i), False) + calculate_base_farmer_reward(uint32(i)) for i in range(0, num_blocks - 1)]
+            [
+                calculate_pool_reward(uint32(i), False) + calculate_base_farmer_reward(uint32(i))
+                for i in range(0, num_blocks - 1)
+            ]
         )
 
         await time_out_assert(5, wallet.get_confirmed_balance, funds)
-<<<<<<< HEAD
-
-        await full_node_api.reorg_from_index_to_new_index(
-            ReorgProtocol(uint32(5), uint32(num_blocks + 3), token_bytes()), None
-        )
-
-        funds = sum([calculate_base_fee(uint32(i)) + calculate_block_reward(uint32(i)) for i in range(1, 5)])
-
-        await time_out_assert(5, wallet.get_confirmed_balance, funds)
-
-    @pytest.mark.asyncio
-    async def test_wallet_send_to_three_peers(self, three_sim_two_wallets):
-        num_blocks = 10
-        full_nodes, wallets = three_sim_two_wallets
-
-        wallet_0, wallet_server_0 = wallets[0]
-        full_node_api_0 = full_nodes[0]
-        full_node_api_1 = full_nodes[1]
-        full_node_api_2 = full_nodes[2]
-
-        full_node_0 = full_node_api_0.full_node
-        full_node_1 = full_node_api_1.full_node
-        full_node_2 = full_node_api_2.full_node
-
-        server_0 = full_node_0.server
-        server_1 = full_node_1.server
-        server_2 = full_node_2.server
-
-        ph = await wallet_0.wallet_state_manager.main_wallet.get_new_puzzlehash()
-
-        # wallet0 <-> sever0
-        await wallet_server_0.start_client(PeerInfo("localhost", uint16(server_0._port)), None)
-
-        for i in range(1, num_blocks):
-            await full_node_api_0.farm_new_block(FarmNewBlockProtocol(ph))
-
-        all_blocks = await full_node_api_0.get_current_blocks(full_node_api_0.get_tip())
-
-        for block in all_blocks:
-            await full_node_1.respond_sub_block(full_node_protocol.RespondSubBlock(block))
-            await full_node_2.respond_sub_block(full_node_protocol.RespondSubBlock(block))
-
-        funds = sum(
-            [calculate_base_fee(uint32(i)) + calculate_block_reward(uint32(i)) for i in range(1, num_blocks - 2)]
-        )
-
-        await time_out_assert(5, wallet_0.wallet_state_manager.main_wallet.get_confirmed_balance, funds)
-
-        tx = await wallet_0.wallet_state_manager.main_wallet.generate_signed_transaction(10, token_bytes(), 0)
-        await wallet_0.wallet_state_manager.main_wallet.push_transaction(tx)
-
-        await time_out_assert_not_none(5, full_node_0.mempool_manager.get_spendbundle, tx.name())
-
-        # wallet0 <-> sever1
-        await wallet_server_0.start_client(PeerInfo("localhost", uint16(server_1._port)), wallet_0.on_connect)
-
-        await time_out_assert_not_none(5, full_node_1.mempool_manager.get_spendbundle, tx.name())
-
-        # wallet0 <-> sever2
-        await wallet_server_0.start_client(PeerInfo("localhost", uint16(server_2._port)), wallet_0.on_connect)
-
-        await time_out_assert_not_none(5, full_node_2.mempool_manager.get_spendbundle, tx.name())
-
-    @pytest.mark.asyncio
-    async def test_wallet_make_transaction_hop(self, two_wallet_nodes_five_freeze):
-        num_blocks = 10
-        full_nodes, wallets = two_wallet_nodes_five_freeze
-        full_node_api_0 = full_nodes[0]
-        full_node_0 = full_node_api_0.full_node
-        server_0 = full_node_0.server
-
-        wallet_node_0, wallet_0_server = wallets[0]
-        wallet_node_1, wallet_1_server = wallets[1]
-        wallet_0 = wallet_node_0.wallet_state_manager.main_wallet
-        wallet_1 = wallet_node_1.wallet_state_manager.main_wallet
-        ph = await wallet_0.get_new_puzzlehash()
-
-        await wallet_0_server.start_client(PeerInfo("localhost", uint16(server_0._port)), None)
-
-        await wallet_1_server.start_client(PeerInfo("localhost", uint16(server_0._port)), None)
-
-        for i in range(0, num_blocks):
-            await full_node_api_0.farm_new_block(FarmNewBlockProtocol(ph))
-
-        funds = sum(
-            [calculate_base_fee(uint32(i)) + calculate_block_reward(uint32(i)) for i in range(1, num_blocks - 1)]
-        )
-
-        await time_out_assert(5, wallet_0.get_confirmed_balance, funds)
-        await time_out_assert(5, wallet_0.get_unconfirmed_balance, funds)
-
-        assert await wallet_0.get_confirmed_balance() == funds
-        assert await wallet_0.get_unconfirmed_balance() == funds
-
-        tx = await wallet_0.generate_signed_transaction(
-            10,
-            await wallet_node_1.wallet_state_manager.main_wallet.get_new_puzzlehash(),
-            0,
-        )
-
-        await wallet_0.push_transaction(tx)
-
-        # Full node height 11, wallet height 9
-        await time_out_assert(5, wallet_0.get_confirmed_balance, funds)
-        await time_out_assert(5, wallet_0.get_unconfirmed_balance, funds - 10)
-
-        for i in range(0, 4):
-            await full_node_api_0.farm_new_block(FarmNewBlockProtocol(token_bytes()))
-
-        new_funds = sum(
-            [calculate_base_fee(uint32(i)) + calculate_block_reward(uint32(i)) for i in range(1, num_blocks + 1)]
-        )
-
-        # Full node height 17, wallet height 15
-        await time_out_assert(5, wallet_0.get_confirmed_balance, new_funds - 10)
-        await time_out_assert(5, wallet_0.get_unconfirmed_balance, new_funds - 10)
-        await time_out_assert(5, wallet_1.get_confirmed_balance, 10)
-
-        tx = await wallet_1.generate_signed_transaction(5, await wallet_0.get_new_puzzlehash(), 0)
-        await wallet_1.push_transaction(tx)
-
-        for i in range(0, 4):
-            await full_node_api_0.farm_new_block(FarmNewBlockProtocol(token_bytes()))
-
-        await wallet_0.get_confirmed_balance()
-        await wallet_0.get_unconfirmed_balance()
-        await wallet_1.get_confirmed_balance()
-
-        await time_out_assert(5, wallet_0.get_confirmed_balance, new_funds - 5)
-        await time_out_assert(5, wallet_0.get_unconfirmed_balance, new_funds - 5)
-        await time_out_assert(5, wallet_1.get_confirmed_balance, 5)
-
-    @pytest.mark.asyncio
-    async def test_wallet_finds_full_node(self):
-        node_iters = [
-            setup_full_node(
-                test_constants,
-                "blockchain_test.db",
-                11234,
-                introducer_port=11236,
-                simulator=False,
-            ),
-            setup_wallet_node(
-                11235,
-                test_constants,
-                None,
-                introducer_port=11236,
-            ),
-            setup_introducer(11236),
-        ]
-
-        wallet, wallet_server = await node_iters[1].__anext__()
-
-        async def has_full_node():
-            outbound: List[WSChiaConnection] = wallet.server.get_outgoing_connections()
-            for connection in outbound:
-                if connection.connection_type is NodeType.FULL_NODE:
-                    return True
-            return False
-
-        await time_out_assert(
-            2 * 60,
-            has_full_node,
-            True,
-        )
-        await _teardown_nodes(node_iters)
-=======
+
     #
     # @pytest.mark.asyncio
     # async def test_wallet_make_transaction(self, two_wallet_nodes):
@@ -457,7 +294,6 @@
     #         True,
     #     )
     #     await _teardown_nodes(node_iters)
->>>>>>> d6c2f911
 
     # @pytest.mark.asyncio
     # async def test_wallet_make_transaction_with_fee(self, two_wallet_nodes):
