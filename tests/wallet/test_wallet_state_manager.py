--- conflicted
+++ resolved
@@ -8,17 +8,12 @@
 
 from chia.simulator.setup_nodes import SimulatorsAndWallets
 from chia.types.blockchain_format.sized_bytes import bytes32
-<<<<<<< HEAD
 from chia.util.ints import uint32, uint64
 from chia.util.misc import VersionedBlob
-from chia.wallet.puzzles.clawback.metadata import ClawbackMetadata, ClawbackVersion
-from chia.wallet.util.wallet_types import CoinType
-=======
-from chia.util.ints import uint32
 from chia.wallet.derivation_record import DerivationRecord
 from chia.wallet.derive_keys import master_sk_to_wallet_sk, master_sk_to_wallet_sk_unhardened
-from chia.wallet.util.wallet_types import WalletType
->>>>>>> 60d11a43
+from chia.wallet.puzzles.clawback.metadata import ClawbackMetadata, ClawbackVersion
+from chia.wallet.util.wallet_types import CoinType, WalletType
 from chia.wallet.wallet_state_manager import WalletStateManager
 
 
@@ -58,7 +53,6 @@
         raise Exception
 
 
-<<<<<<< HEAD
 @pytest.mark.asyncio
 async def test_deserialize_coin_metadata(simulator_and_wallet: SimulatorsAndWallets) -> None:
     _, [(wallet_node, _)], _ = simulator_and_wallet
@@ -68,7 +62,8 @@
     assert manager.deserialize_coin_metadata(None, CoinType.CLAWBACK) is None
     assert manager.deserialize_coin_metadata(valid_data, CoinType.CLAWBACK) == clawback_data.to_json_dict()
     assert manager.deserialize_coin_metadata(valid_data, CoinType.NORMAL) == bytes(clawback_data)
-=======
+
+
 @pytest.mark.parametrize("hardened", [True, False])
 @pytest.mark.asyncio
 async def test_get_private_key(simulator_and_wallet: SimulatorsAndWallets, hardened: bool) -> None:
@@ -95,5 +90,4 @@
     wallet_state_manager: WalletStateManager = wallet_node.wallet_state_manager
     invalid_puzzle_hash = bytes32(b"1" * 32)
     with pytest.raises(ValueError, match=f"No key for puzzle hash: {invalid_puzzle_hash.hex()}"):
-        await wallet_state_manager.get_private_key(bytes32(b"1" * 32))
->>>>>>> 60d11a43
+        await wallet_state_manager.get_private_key(bytes32(b"1" * 32))