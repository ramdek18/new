--- conflicted
+++ resolved
@@ -1,16 +1,10 @@
 from __future__ import annotations
 
 from hashlib import sha256
-<<<<<<< HEAD
 from typing import Optional, Tuple
 
 import pytest
 from chia_rs import ENABLE_SECP_OPS, G1Element, PrivateKey
-=======
-
-import pytest
-from chia_rs import PrivateKey
->>>>>>> 785d6a45
 from ecdsa import NIST256p, SigningKey
 from ecdsa.util import PRNG
 
