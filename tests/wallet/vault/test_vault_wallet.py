--- conflicted
+++ resolved
@@ -7,19 +7,16 @@
 import pytest
 from ecdsa import NIST256p, SigningKey
 
-<<<<<<< HEAD
+from chia.types.blockchain_format.program import Program
 from chia.util.ints import uint64
 from chia.util.observation_root import ObservationRoot
-=======
-from chia.util.ints import uint32, uint64
->>>>>>> 70fa2b56
 from chia.wallet.util.tx_config import DEFAULT_TX_CONFIG
 from chia.wallet.vault.vault_root import VaultRoot
 from chia.wallet.vault.vault_wallet import Vault
 from chia.wallet.wallet_protocol import MainWalletProtocol
 from chia.wallet.wallet_state_manager import WalletStateManager
 from tests.conftest import ConsensusMode
-from tests.wallet.conftest import WalletStateTransition, WalletTestFramework
+from tests.wallet.conftest import WalletTestFramework
 
 SECP_SK = SigningKey.generate(curve=NIST256p, hashfunc=sha256)
 SECP_PK = SECP_SK.verifying_key.to_string("compressed")
@@ -43,8 +40,8 @@
         bls_pk_hex = (await client.get_private_key(fingerprint))["pk"]
         bls_pk = bytes.fromhex(bls_pk_hex)
         timelock = uint64(1000)
-        entropy = b"101"
-        res = await client.vault_create(SECP_PK, entropy, bls_pk, timelock, tx_config=DEFAULT_TX_CONFIG)
+        hidden_puzzle_hash = Program.to("hph").get_tree_hash().hex()
+        res = await client.vault_create(SECP_PK, hidden_puzzle_hash, bls_pk, timelock, tx_config=DEFAULT_TX_CONFIG)
         vault_tx = res[0]
         assert vault_tx
 
@@ -75,46 +72,4 @@
 ) -> None:
     await setup_function(wallet_environments, monkeypatch)
     env = wallet_environments.environments[0]
-<<<<<<< HEAD
-    assert isinstance(env.xch_wallet, Vault)
-=======
-    client = env.rpc_client
-
-    fingerprint = (await client.get_public_keys())[0]
-    bls_pk_hex = (await client.get_private_key(fingerprint))["pk"]
-    bls_pk = bytes.fromhex(bls_pk_hex)
-
-    timelock = uint64(1000)
-    hp_index = uint32(1)
-
-    res = await client.vault_create(SECP_PK, hp_index, bls_pk, timelock, tx_config=DEFAULT_TX_CONFIG, fee=uint64(10))
-    vault_tx = res[0]
-    assert vault_tx
-
-    eve_coin = [item for item in vault_tx.additions if item not in vault_tx.removals and item.amount == 1][0]
-    assert eve_coin
-
-    await env.wallet_state_manager.add_pending_transactions(res)
-
-    await wallet_environments.process_pending_states(
-        [
-            WalletStateTransition(
-                pre_block_balance_updates={
-                    1: {
-                        "unconfirmed_wallet_balance": -11,  # 1 for vault singleton, 10 for fee
-                        "pending_coin_removal_count": 2,
-                        "<=#spendable_balance": -11,
-                        "<=#max_send_amount": -11,
-                        "set_remainder": True,
-                    }
-                },
-                post_block_balance_updates={
-                    1: {
-                        "confirmed_wallet_balance": -11,
-                        "set_remainder": True,
-                    }
-                },
-            )
-        ]
-    )
->>>>>>> 70fa2b56
+    assert isinstance(env.xch_wallet, Vault)