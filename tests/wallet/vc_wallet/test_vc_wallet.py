--- conflicted
+++ resolved
@@ -616,8 +616,7 @@
     ],
     indirect=True,
 )
-<<<<<<< HEAD
-@pytest.mark.asyncio
+@pytest.mark.anyio
 async def test_self_revoke(wallet_environments: WalletTestFramework) -> None:
     # Setup
     env_0: WalletEnvironment = wallet_environments.environments[0]
@@ -631,39 +630,6 @@
         "did": 2,
         "vc": 3,
     }
-=======
-@pytest.mark.anyio
-async def test_self_revoke(
-    self_hostname: str,
-    one_wallet_and_one_simulator_services: Any,
-    trusted: Any,
-) -> None:
-    num_blocks = 1
-    full_nodes, wallets, bt = one_wallet_and_one_simulator_services
-    full_node_api: FullNodeSimulator = full_nodes[0]._api
-    full_node_server = full_node_api.full_node.server
-    wallet_service_0 = wallets[0]
-    wallet_node_0 = wallet_service_0._node
-    wallet_0 = wallet_node_0.wallet_state_manager.main_wallet
-
-    client_0 = await WalletRpcClient.create(
-        bt.config["self_hostname"],
-        wallet_service_0.rpc_server.listen_port,
-        wallet_service_0.root_path,
-        wallet_service_0.config,
-    )
-
-    if trusted:
-        wallet_node_0.config["trusted_peers"] = {
-            full_node_api.full_node.server.node_id.hex(): full_node_api.full_node.server.node_id.hex()
-        }
-    else:
-        wallet_node_0.config["trusted_peers"] = {}
-
-    await wallet_node_0.server.start_client(PeerInfo(self_hostname, full_node_server.get_port()), None)
-    await full_node_api.farm_blocks_to_wallet(count=num_blocks, wallet=wallet_0)
-    await full_node_api.wait_for_wallet_synced(wallet_node=wallet_node_0, timeout=20)
->>>>>>> 704e8763
 
     # Generate DID as an "authorized provider"
     did_wallet: DIDWallet = await DIDWallet.create_new_did_wallet(
